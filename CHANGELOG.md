# Changelog

All notable changes to this project will be documented in this file.

The format is based on [Keep a Changelog](https://keepachangelog.com/en/1.1.0/),
and this project adheres to [Semantic Versioning](https://semver.org/spec/v2.0.0.html).

## Unreleased

### Added

- Crowdfund, added additional state [(#715)](https://github.com/andromedaprotocol/andromeda-core/pull/715)
- Added optional config for Send in Splitter contracts [(#686)](https://github.com/andromedaprotocol/andromeda-core/pull/686)
- Added CW20 suppport in Splitter contracts [(#703)](https://github.com/andromedaprotocol/andromeda-core/pull/703)
- Matrix ADO [(#539)](https://github.com/andromedaprotocol/andromeda-core/pull/539)
- Added Distance ADO [(#570)](https://github.com/andromedaprotocol/andromeda-core/pull/570)
- Rates: Handle cross-chain recipients [(#671)](https://github.com/andromedaprotocol/andromeda-core/pull/671)
- Permissions: Permissioned Actors in AndromedaQuery [(#717)](https://github.com/andromedaprotocol/andromeda-core/pull/717)
- Added Schema and Form ADOs [(#591)](https://github.com/andromedaprotocol/andromeda-core/pull/591)
- feat: kernel environment variables [#738](https://github.com/andromedaprotocol/andromeda-core/pull/738)
- Flat Rate denom can be a VFS path [(#727)](https://github.com/andromedaprotocol/andromeda-core/pull/727)
- Auction ADO: Added buy_now_price option in Update Auction [(#730)](https://github.com/andromedaprotocol/andromeda-core/pull/730)
- feat: added a query for pending packets to kernel [(#740)](https://github.com/andromedaprotocol/andromeda-core/pull/740)

### Changed

- Rates: Limit rates recipient to only one address [(#669)](https://github.com/andromedaprotocol/andromeda-core/pull/669)
- Address Validation: Cross-chain recipients don't need to be registered in VFS [(#725)](https://github.com/andromedaprotocol/andromeda-core/pull/725)
- Weighted Splitter: Replace Recipient with AndrAddr in RemoveRecipient and GetUserWeight [(#739)](https://github.com/andromedaprotocol/andromeda-core/pull/739)

### Fixed

- feat: alterations to kernel for IBC [(#726)](https://github.com/andromedaprotocol/andromeda-core/pull/726)
<<<<<<< HEAD
=======
- Fixed handle_local amp message when a amp message is passed with custom config [(#729)](https://github.com/andromedaprotocol/andromeda-core/pull/729)
>>>>>>> 76bfa275

## Release 3

### Added

- Added IBC Registry ADO [(#566)](https://github.com/andromedaprotocol/andromeda-core/pull/566)
- Added Denom Validation in IBC Registry ADO [(#571)](https://github.com/andromedaprotocol/andromeda-core/pull/571)
- Added Kernel ICS20 Transfer with Optional ExecuteMsg [(#577)](https://github.com/andromedaprotocol/andromeda-core/pull/577)
- Added IBC Denom Wrap/Unwrap [(#579)](https://github.com/andromedaprotocol/andromeda-core/pull/579)
- Added deployment script/CI workflow for OS [(#616)](https://github.com/andromedaprotocol/andromeda-core/pull/616)
- Added deployable interfaces to all ADOs [(#620)](https://github.com/andromedaprotocol/andromeda-core/pull/620)
- Added MultiSig ADO [(#619)](https://github.com/andromedaprotocol/andromeda-core/pull/619)
- Added Validator Staking ADO [(#330)](https://github.com/andromedaprotocol/andromeda-core/pull/330)
- Added Restake and Redelegate to Validator Staking [(#622)](https://github.com/andromedaprotocol/andromeda-core/pull/622)
- Added andromeda-math and andromeda-account packages[(#672)](https://github.com/andromedaprotocol/andromeda-core/pull/672)

### Changed

- Removed staking from vesting contract [(#554)](https://github.com/andromedaprotocol/andromeda-core/pull/554)
- Vesting: Changed to use Milliseconds instead of seconds and removed unnecessary is_multi_batch_enabled flag [(#578)](https://github.com/andromedaprotocol/andromeda-core/pull/578)
- Splits up ADOs: moved Counter, Curve, Date-Time, Graph, Point, Shunting ADOs to math package and Fixed Multisig ADO to accounts package[(#672)](https://github.com/andromedaprotocol/andromeda-core/pull/672)

### Fixed

- Vesting: Added validation to the instantiation process [(#583)](https://github.com/andromedaprotocol/andromeda-core/pull/583)
- Fix precision issue with vestings claim batch method [(#555)](https://github.com/andromedaprotocol/andromeda-core/pull/555)
- (validator-staking) fix: validator staking distribution message for andromeda chain [(#618)](https://github.com/andromedaprotocol/andromeda-core/pull/618)

### Removed

## v1.1

### Added

- Added `Asset` enum [(#415)](https://github.com/andromedaprotocol/andromeda-core/pull/415)
- Added `ADOBaseVersion` query to all ADOs [(#416)](https://github.com/andromedaprotocol/andromeda-core/pull/416)
- Staking: Added ability to remove/replace reward token [(#418)](https://github.com/andromedaprotocol/andromeda-core/pull/418)
- Added Expiry Enum [(#419)](https://github.com/andromedaprotocol/andromeda-core/pull/419)
- Added Conditional Splitter [(#441)](https://github.com/andromedaprotocol/andromeda-core/pull/441)
- Validator Staking: Added the option to set an amount while unstaking [(#458)](https://github.com/andromedaprotocol/andromeda-core/pull/458)
- Set Amount Splitter [(#507)](https://github.com/andromedaprotocol/andromeda-core/pull/507)
- Added String Storage ADO [(#512)](https://github.com/andromedaprotocol/andromeda-core/pull/512)
- Boolean Storage ADO [(#513)](https://github.com/andromedaprotocol/andromeda-core/pull/513)
- Added Counter ADO [(#514)](https://github.com/andromedaprotocol/andromeda-core/pull/514)
- Added Curve ADO [(#515)](https://github.com/andromedaprotocol/andromeda-core/pull/515)
- Added Date Time ADO [(#519)](https://github.com/andromedaprotocol/andromeda-core/pull/519)
- Added Graph ADO [(#526)](https://github.com/andromedaprotocol/andromeda-core/pull/526)
- Added Authorized CW721 Addresses to Marketplace [(#542)](https://github.com/andromedaprotocol/andromeda-core/pull/542)
- Added Denom Validation for Rates [(#568)](https://github.com/andromedaprotocol/andromeda-core/pull/568)
- Added BuyNow option for Auction [(#533)](https://github.com/andromedaprotocol/andromeda-core/pull/533)
- Include ADOBase Version in Schema [(#574)](https://github.com/andromedaprotocol/andromeda-core/pull/574)
- Added multi-hop support for IBC [(#604)](https://github.com/andromedaprotocol/andromeda-core/pull/604)

### Changed

- Merkle Root: stage expiration now uses `Milliseconds`[(#417)](https://github.com/andromedaprotocol/andromeda-core/pull/417)
- Module Redesign [(#452)](https://github.com/andromedaprotocol/andromeda-core/pull/452)
- Primitive Improvements [(#476)](https://github.com/andromedaprotocol/andromeda-core/pull/476)
- Crowdfund Restructure [(#478)](https://github.com/andromedaprotocol/andromeda-core/pull/478)
- Conditional Splitter Internal Audit [(#479)](https://github.com/andromedaprotocol/andromeda-core/pull/479)
- Merkle Root: Andromeda Asset is used now as a `asset_info`[(#480)](https://github.com/andromedaprotocol/andromeda-core/pull/480)
- Reference Address List contract for Permission [(#481)](https://github.com/andromedaprotocol/andromeda-core/pull/481)
- Crowdfund Internal Audit [(#485)](https://github.com/andromedaprotocol/andromeda-core/pull/485)
- Auction: Minimum Raise [(#486)](https://github.com/andromedaprotocol/andromeda-core/pull/486)
- Made Some CampaignConfig Fields Optional [(#541)](https://github.com/andromedaprotocol/andromeda-core/pull/541)
- Permissioning: Allow multiple actors to be set and removed at once [(#548)](https://github.com/andromedaprotocol/andromeda-core/pull/548)
- Make Action Names in CW721 Conform to Standard [(#545)](https://github.com/andromedaprotocol/andromeda-core/pull/545)
- Timelock ADO: Replace MillisecondsExpiration with Expiry [(#550)](https://github.com/andromedaprotocol/andromeda-core/pull/550)
- Address List: Support for multiple actors while adding and removing permissions [(#556)](https://github.com/andromedaprotocol/andromeda-core/pull/556)
- ADODB now supports pre-release tagging [(#560)](https://github.com/andromedaprotocol/andromeda-core/pull/560)
- Validator Staking: Updated according to audit [(#565)](https://github.com/andromedaprotocol/andromeda-core/pull/565)
- Conditional Splitter: Change lock_time's type from MillisecondsDuration to Expiry [(#567)](https://github.com/andromedaprotocol/andromeda-core/pull/567)

### Fixed

- Splitter: avoid zero send messages, owner updates lock any time [(#457)](https://github.com/andromedaprotocol/andromeda-core/pull/457)
- Splitter and Conditional Splitter: fix lock time calculation [(#547)](https://github.com/andromedaprotocol/andromeda-core/pull/547)
- AMPPkt verify origin fix [(#552)](https://github.com/andromedaprotocol/andromeda-core/pull/552)
- Fix permissioning limited use consumptions and blacklist bypass scenario [(#553)](https://github.com/andromedaprotocol/andromeda-core/pull/553)
- Crowdfund: fixed error related to `QueryMsg::Tiers` message handler [(#563)](https://github.com/andromedaprotocol/andromeda-core/pull/563)
- Vesting: Recipient validation for VFS paths [(#641)](https://github.com/andromedaprotocol/andromeda-core/pull/641)

### Removed

- Schemas are no longer tracked [(#430)](https://github.com/andromedaprotocol/andromeda-core/pull/430)<|MERGE_RESOLUTION|>--- conflicted
+++ resolved
@@ -31,10 +31,7 @@
 ### Fixed
 
 - feat: alterations to kernel for IBC [(#726)](https://github.com/andromedaprotocol/andromeda-core/pull/726)
-<<<<<<< HEAD
-=======
 - Fixed handle_local amp message when a amp message is passed with custom config [(#729)](https://github.com/andromedaprotocol/andromeda-core/pull/729)
->>>>>>> 76bfa275
 
 ## Release 3
 
