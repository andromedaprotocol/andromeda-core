--- conflicted
+++ resolved
@@ -81,47 +81,6 @@
           path: ./artifacts/
           if-no-files-found: error
 
-<<<<<<< HEAD
-  ibc-tests:
-    runs-on: ubuntu-latest
-    name: Running E2E Test
-    needs: build
-    steps:
-      - uses: actions/checkout@v4
-      - uses: actions/checkout@v4
-        with:
-          repository: andromedaprotocol/localrelayer
-          ref: develop
-          token: ${{ secrets.LOCALRELAYER_ACCESS_TOKEN }}
-          path: localrelayer
-      - name: Setup docker
-        run: |
-          curl -L "https://github.com/docker/compose/releases/download/1.29.2/docker-compose-$(uname -s)-$(uname -m)" -o /usr/local/bin/docker-compose
-          chmod +x /usr/local/bin/docker-compose
-          docker-compose --version
-      - name: Setup localrelayer
-        run: |
-          cd ./localrelayer
-          make start-chains
-          make start-validators
-      - uses: actions-rs/toolchain@v1
-        with:
-          toolchain: 1.75.0
-          profile: minimal
-      - name: Download Artifacts To ibc-tests
-        uses: actions/download-artifact@v3
-        with:
-          name: contracts
-          path: ./ibc-tests/artifacts
-      - name: Download Artifacts To andromeda testing
-        uses: actions/download-artifact@v3
-        with:
-          name: contracts
-          path: ./packages/andromeda-testing-e2e/artifacts
-      - name: Run IBC Tests
-        run: |
-          cargo test -p ibc-tests -- --test-threads 1
-=======
   # ibc-tests:
   #   runs-on: ubuntu-latest
   #   name: Post Build - IBC Tests
@@ -140,7 +99,6 @@
   #         cd ./ibc-tests
   #         npm i
   #         npm test
->>>>>>> 5aaf1889
 
   build-schemas:
     runs-on: ubuntu-latest
