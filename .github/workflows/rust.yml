--- conflicted
+++ resolved
@@ -43,56 +43,4 @@
       - uses: dtolnay/rust-toolchain@v1
         with:
           toolchain: 1.75.0
-<<<<<<< HEAD
-          profile: minimal
-      - run: make test
-
-  build:
-    runs-on: ubuntu-latest
-    name: Actions - build contracts and upload artifacts
-    needs: [contract-tests]
-    steps:
-      - uses: actions-rs/toolchain@v1
-        with:
-          toolchain: 1.75.0
-      - run: rustup override set 1.75.0
-      - run: rustup target add wasm32-unknown-unknown
-      - uses: actions/checkout@v4
-      - name: Install Binaryen
-        run: |
-          chmod +x "${GITHUB_WORKSPACE}/scripts/install_binaryen.sh"
-          "${GITHUB_WORKSPACE}/scripts/install_binaryen.sh"
-      - name: Build
-        run: |
-          chmod +x "${GITHUB_WORKSPACE}/scripts/build.sh"
-          "${GITHUB_WORKSPACE}/scripts/build.sh" all
-      - name: Check contract sizes
-        run: |
-          chmod +x "${GITHUB_WORKSPACE}/.github/file-size.sh"
-          "${GITHUB_WORKSPACE}/.github/file-size.sh"
-      - name: Upload Artifacts
-        uses: actions/upload-artifact@v4
-        with:
-          name: contracts
-          path: ./artifacts/
-          if-no-files-found: error
-
-  build-schemas:
-    runs-on: ubuntu-latest
-    name: Actions - build schemas
-    needs: contract-tests
-    steps:
-      - uses: actions/checkout@v4
-      - name: Build Schema
-        run: |
-          chmod +x "${GITHUB_WORKSPACE}/scripts/build_schema.sh"
-          "${GITHUB_WORKSPACE}/scripts/build_schema.sh"
-      - name: Upload Artifacts
-        uses: actions/upload-artifact@v4
-        with:
-          name: schema
-          path: ./schemas/
-          if-no-files-found: error
-=======
-      - run: make ${{ matrix.test-type }}
->>>>>>> ad588f57
+      - run: make ${{ matrix.test-type }}