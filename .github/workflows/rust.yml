--- conflicted
+++ resolved
@@ -76,42 +76,16 @@
           chmod +x "${GITHUB_WORKSPACE}/.github/file-size.sh"
           "${GITHUB_WORKSPACE}/.github/file-size.sh"
       - name: Upload Artifacts
-<<<<<<< HEAD
         if: >
           github.base_ref == 'development' || 
           github.base_ref == 'main' || 
           contains(github.event.pull_request.labels.*.name, 'ci: build')
         uses: actions/upload-artifact@v3
-=======
-        uses: actions/upload-artifact@v4
->>>>>>> ec058e35
         with:
           name: contracts
           path: ./artifacts/
           if-no-files-found: error
 
-<<<<<<< HEAD
-=======
-  # ibc-tests:
-  #   runs-on: ubuntu-latest
-  #   name: Post Build - IBC Tests
-  #   needs: build
-  #   steps:
-  #     - uses: actions/checkout@v4
-  #       with:
-  #         fetch-depth: 1
-  #     - name: Download Contracts
-  #       uses: actions/download-artifact@v2
-  #       with:
-  #         name: contracts
-  #         path: "./ibc-tests/contracts"
-  #     - name: Run IBC Tests
-  #       run: |
-  #         cd ./ibc-tests
-  #         npm i
-  #         npm test
-
->>>>>>> ec058e35
   build-schemas:
     runs-on: ubuntu-latest
     name: Actions - build schemas
@@ -124,15 +98,11 @@
           chmod +x "${GITHUB_WORKSPACE}/scripts/build_schema.sh"
           "${GITHUB_WORKSPACE}/scripts/build_schema.sh"
       - name: Upload Artifacts
-<<<<<<< HEAD
         if: >
           github.base_ref == 'development' || 
           github.base_ref == 'main' || 
           contains(github.event.pull_request.labels.*.name, 'ci: build')
-        uses: actions/upload-artifact@v3
-=======
         uses: actions/upload-artifact@v4
->>>>>>> ec058e35
         with:
           name: schema
           path: ./schemas/
