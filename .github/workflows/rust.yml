name: Formatting Check & Test

on:
  push:
    paths: ["**.*"]
  pull_request:
    branches: [main, development]

env:
  CARGO_TERM_COLOR: always

jobs:
  linting:
    name: Linting
    runs-on: ubuntu-latest
    steps:
      - uses: actions/checkout@v2
        with:
          fetch-depth: 1
      - uses: actions-rs/toolchain@v1
        with:
          toolchain: 1.75.0
          components: rustfmt, clippy
          profile: minimal
          override: true
      - run: cargo fetch --verbose
      - run: cargo clippy --all --all-targets -- -D warnings
      - run: cargo fmt -- --check

  contract-tests:
    name: Contract Tests
    needs: linting
    runs-on: ${{ matrix.os }}
    strategy:
      matrix:
        os: [ubuntu-latest]
    steps:
      - uses: actions/checkout@v2
        with:
          fetch-depth: 1
      - uses: actions-rs/toolchain@v1
        with:
          toolchain: 1.75.0
          profile: minimal
      - run: cargo fetch --verbose
      - run: cargo build
      - run: cargo test --verbose --all --lib
        env:
          RUST_BACKTRACE: 1
      - run: cargo test -p tests-integration --verbose
        env:
          RUST_BACKTRACE: 1

  build:
    runs-on: ubuntu-latest
    name: Actions - build contracts and upload artifacts
    needs: [contract-tests]
    steps:
<<<<<<< HEAD
      - run: |
          chmod +x "${GITHUB_WORKSPACE}/ci-scripts/install_binaryen.sh"
          "${GITHUB_WORKSPACE}/ci-scripts/install_binaryen.sh" all
=======
>>>>>>> b6a33921
      - uses: actions-rs/toolchain@v1
        with:
          toolchain: 1.75.0
      - run: rustup override set 1.75.0
      - run: rustup target add wasm32-unknown-unknown
      - uses: actions/checkout@v2
      - name: Install Binaryen
        run: |
          chmod +x "${GITHUB_WORKSPACE}/ci-scripts/install_binaryen.sh"
          "${GITHUB_WORKSPACE}/ci-scripts/install_binaryen.sh" all
      - name: Build
        run: |
          chmod +x "${GITHUB_WORKSPACE}/build.sh"
          "${GITHUB_WORKSPACE}/build.sh" all
      - name: Check contract sizes
        run: |
          chmod +x "${GITHUB_WORKSPACE}/.github/file-size.sh"
          "${GITHUB_WORKSPACE}/.github/file-size.sh"
      - name: Upload Artifacts
        uses: actions/upload-artifact@v3
        with:
          name: contracts
          path: ./artifacts/
          if-no-files-found: error

  # ibc-tests:
  #   runs-on: ubuntu-latest
  #   name: Post Build - IBC Tests
  #   needs: build
  #   steps:
  #     - uses: actions/checkout@v2
  #       with:
  #         fetch-depth: 1
  #     - name: Download Contracts
  #       uses: actions/download-artifact@v2
  #       with:
  #         name: contracts
  #         path: "./ibc-tests/contracts"
  #     - name: Run IBC Tests
  #       run: |
  #         cd ./ibc-tests
  #         npm i
  #         npm test

  build-schemas:
    runs-on: ubuntu-latest
    name: Actions - build schemas
    needs: contract-tests
    steps:
      - uses: actions/checkout@v2
      - name: Build Schema
        run: |
          chmod +x "${GITHUB_WORKSPACE}/build_schema.sh"
          "${GITHUB_WORKSPACE}/build_schema.sh"
      - name: Upload Artifacts
        uses: actions/upload-artifact@v3
        with:
          name: schema
          path: ./artifacts/
          if-no-files-found: error<|MERGE_RESOLUTION|>--- conflicted
+++ resolved
@@ -56,12 +56,6 @@
     name: Actions - build contracts and upload artifacts
     needs: [contract-tests]
     steps:
-<<<<<<< HEAD
-      - run: |
-          chmod +x "${GITHUB_WORKSPACE}/ci-scripts/install_binaryen.sh"
-          "${GITHUB_WORKSPACE}/ci-scripts/install_binaryen.sh" all
-=======
->>>>>>> b6a33921
       - uses: actions-rs/toolchain@v1
         with:
           toolchain: 1.75.0
