--- conflicted
+++ resolved
@@ -27,14 +27,12 @@
 cw20 = { version = "0.9.1" }
 cw2 = "0.9.1"
 terraswap = "2.4.0"
-andromeda-protocol = { version = "0.1.0", path = "../../packages/andromeda_protocol" }
-<<<<<<< HEAD
 moneymarket = "0.3.0"
 cosmwasm-bignumber = "2.2.0"
-=======
+
+andromeda-protocol = { version = "0.1.0", path = "../../packages/andromeda_protocol" }
 common = { version = "0.1.0", path = "../../packages/common" }
 ado-base = { path = "../../packages/ado_base", version = "0.1.0"}
->>>>>>> 6a4cb09f
 
 [dev-dependencies]
 terra-cosmwasm = { version = "2.2.0" }