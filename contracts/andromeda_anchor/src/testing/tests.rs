use crate::contract::{execute, instantiate, query, reply, DEPOSIT_ID, WITHDRAW_ID};
use crate::state::{
    Config, Position, CONFIG, POSITION, PREV_AUST_BALANCE, PREV_UUSD_BALANCE, RECIPIENT_ADDR,
};
use crate::testing::mock_querier::{
    mock_dependencies_custom, MOCK_AUST_TOKEN, MOCK_BLUNA_HUB_CONTRACT, MOCK_BLUNA_TOKEN,
    MOCK_CUSTODY_CONTRACT, MOCK_MARKET_CONTRACT, MOCK_ORACLE_CONTRACT, MOCK_OVERSEER_CONTRACT,
};
<<<<<<< HEAD
use andromeda_protocol::{
    anchor::{
        BLunaHubCw20HookMsg, BLunaHubExecuteMsg, Cw20HookMsg, ExecuteMsg, InstantiateMsg,
        PositionResponse, QueryMsg,
    },
    communication::{ADORecipient, AndromedaMsg, AndromedaQuery, Recipient},
=======
use crate::testing::mock_querier::mock_dependencies_custom;
use andromeda_protocol::anchor::{
    AnchorMarketMsg, ExecuteMsg, InstantiateMsg, PositionResponse, QueryMsg,
};
use common::{
    ado_base::{
        recipient::{ADORecipient, Recipient},
        AndromedaMsg, AndromedaQuery,
    },
>>>>>>> 6a4cb09f
    error::ContractError,
    withdraw::{Withdrawal, WithdrawalType},
};
use cosmwasm_bignumber::{Decimal256, Uint256};
use cosmwasm_std::{
    attr, coin, coins, from_binary,
    testing::{mock_env, mock_info},
    to_binary, Addr, BankMsg, Coin, ContractResult, CosmosMsg, DepsMut, Reply, Response, SubMsg,
    SubMsgExecutionResponse, Uint128, WasmMsg,
};
use cw20::{Cw20ExecuteMsg, Cw20ReceiveMsg};
use moneymarket::{
    custody::{Cw20HookMsg as CustodyCw20HookMsg, ExecuteMsg as CustodyExecuteMsg},
    market::{Cw20HookMsg as MarketCw20HookMsg, ExecuteMsg as MarketExecuteMsg},
    overseer::ExecuteMsg as OverseerExecuteMsg,
};

fn deposit_stable_msg(amount: u128) -> SubMsg {
    SubMsg::reply_on_success(
        CosmosMsg::Wasm(WasmMsg::Execute {
            contract_addr: "anchor_market".to_string(),
            msg: to_binary(&MarketExecuteMsg::DepositStable {}).unwrap(),
            funds: vec![coin(amount, "uusd")],
        }),
        DEPOSIT_ID,
    )
}

fn redeem_stable_msg(amount: u128) -> SubMsg {
    SubMsg::reply_on_success(
        CosmosMsg::Wasm(WasmMsg::Execute {
            contract_addr: "aust_token".to_string(),
            msg: to_binary(&Cw20ExecuteMsg::Send {
                contract: "anchor_market".to_string(),
                amount: Uint128::from(amount),
                msg: to_binary(&MarketCw20HookMsg::RedeemStable {}).unwrap(),
            })
            .unwrap(),
            funds: vec![],
        }),
        WITHDRAW_ID,
    )
}

fn withdraw_aust_msg(amount: u128) -> SubMsg {
    SubMsg::new(WasmMsg::Execute {
        contract_addr: "aust_token".to_string(),
        msg: to_binary(&Cw20ExecuteMsg::Transfer {
            recipient: "owner".to_string(),
            amount: amount.into(),
        })
        .unwrap(),
        funds: vec![],
    })
}

fn init(deps: DepsMut) {
    let env = mock_env();
    let owner = "owner";
    let info = mock_info(owner, &[]);
    let msg = InstantiateMsg {
        anchor_bluna_hub: MOCK_BLUNA_HUB_CONTRACT.to_owned(),
        anchor_bluna_custody: MOCK_CUSTODY_CONTRACT.to_owned(),
        anchor_market: MOCK_MARKET_CONTRACT.to_owned(),
    };
    let res = instantiate(deps, env, info, msg).unwrap();

    assert_eq!(0, res.messages.len());
}

#[test]
fn test_instantiate() {
    let mut deps = mock_dependencies_custom(&[]);
    init(deps.as_mut());
    let config = CONFIG.load(deps.as_ref().storage).unwrap();

    assert_eq!(
        Config {
            anchor_market: Addr::unchecked(MOCK_MARKET_CONTRACT),
            aust_token: Addr::unchecked(MOCK_AUST_TOKEN),
            anchor_bluna_hub: Addr::unchecked(MOCK_BLUNA_HUB_CONTRACT),
            anchor_bluna_custody: Addr::unchecked(MOCK_CUSTODY_CONTRACT),
            anchor_overseer: Addr::unchecked(MOCK_OVERSEER_CONTRACT),
            bluna_token: Addr::unchecked(MOCK_BLUNA_TOKEN),
            anchor_oracle: Addr::unchecked(MOCK_ORACLE_CONTRACT)
        },
        config
    );
}

#[test]
fn test_deposit_and_withdraw_ust() {
    let mut deps = mock_dependencies_custom(&[]);
    init(deps.as_mut());

    let amount = 1000000u128;

    let msg = ExecuteMsg::AndrReceive(AndromedaMsg::Receive(None));
    let info = mock_info(
        "owner",
        &[Coin {
            denom: "uusd".to_string(),
            amount: Uint128::from(amount),
        }],
    );
    let env = mock_env();
    let res = execute(deps.as_mut(), env, info.clone(), msg).unwrap();
    let expected_res = Response::new()
        .add_submessage(deposit_stable_msg(amount))
        .add_attributes(vec![
            attr("action", "deposit"),
            attr("deposit_amount", amount.to_string()),
        ]);
    assert_eq!(res, expected_res);
    assert!(POSITION.has(deps.as_mut().storage, "owner"));
    assert_eq!(
        Uint128::zero(),
        PREV_AUST_BALANCE.load(deps.as_mut().storage).unwrap()
    );
    assert_eq!("owner", RECIPIENT_ADDR.load(deps.as_mut().storage).unwrap());

    // Suppose exchange rate is 1 uusd = 0.5 aUST.
    let aust_amount = amount / 2;
    deps.querier.token_balance = aust_amount.into();

    let my_reply = Reply {
        id: DEPOSIT_ID,
        result: ContractResult::Ok(SubMsgExecutionResponse {
            events: vec![],
            data: None,
        }),
    };

    let res = reply(deps.as_mut(), mock_env(), my_reply).unwrap();
    assert_eq!(
        Response::new().add_attributes(vec![
            attr("action", "reply_update_position"),
            attr("recipient_addr", "owner"),
            attr("aust_amount", aust_amount.to_string()),
        ]),
        res
    );
    assert_eq!(
        aust_amount,
        POSITION
            .load(deps.as_mut().storage, "owner")
            .unwrap()
            .aust_amount
            .u128()
    );

    let query_res: PositionResponse = from_binary(
        &query(
            deps.as_ref(),
            mock_env(),
            QueryMsg::AndrQuery(AndromedaQuery::Get(Some(to_binary(&"owner").unwrap()))),
        )
        .unwrap(),
    )
    .unwrap();

    assert_eq!(
        PositionResponse {
            recipient: Recipient::Addr("owner".to_string()),
            aust_amount: Uint128::from(aust_amount),
        },
        query_res
    );

    let msg = ExecuteMsg::AndrReceive(AndromedaMsg::Withdraw {
        recipient: None,
        tokens_to_withdraw: Some(vec![Withdrawal {
            token: "uusd".to_string(),
            withdrawal_type: None,
        }]),
    });
    let res = execute(deps.as_mut(), mock_env(), info, msg).unwrap();
    let expected_res = Response::new()
        .add_submessage(redeem_stable_msg(aust_amount))
        .add_attributes(vec![
            attr("action", "withdraw_uusd"),
            attr("recipient_addr", "owner"),
        ]);
    assert_eq!(res, expected_res);
    assert_eq!("owner", RECIPIENT_ADDR.load(deps.as_mut().storage).unwrap());
    assert_eq!(
        Uint128::zero(),
        POSITION
            .load(deps.as_mut().storage, "owner")
            .unwrap()
            .aust_amount
    );
    assert_eq!(
        Uint128::zero(),
        PREV_UUSD_BALANCE.load(deps.as_mut().storage).unwrap()
    );

    let my_reply = Reply {
        id: WITHDRAW_ID,
        result: ContractResult::Ok(SubMsgExecutionResponse {
            events: vec![],
            data: None,
        }),
    };

    // aUST has been redeemed back to uusd.
    deps.querier
        .base
        .update_balance(mock_env().contract.address, coins(amount, "uusd"));
    let res = reply(deps.as_mut(), mock_env(), my_reply).unwrap();
    assert_eq!(
        Response::new()
            .add_submessage(SubMsg::new(CosmosMsg::Bank(BankMsg::Send {
                to_address: "owner".to_string(),
                amount: coins(amount, "uusd"),
            })))
            .add_attribute("action", "reply_withdraw_ust")
            .add_attribute("recipient", "owner")
            .add_attribute("amount", amount.to_string()),
        res
    );
}

#[test]
fn test_deposit_and_withdraw_aust() {
    let mut deps = mock_dependencies_custom(&[]);
    init(deps.as_mut());

    let amount = 1000000u128;

    let msg = ExecuteMsg::AndrReceive(AndromedaMsg::Receive(None));
    let info = mock_info(
        "owner",
        &[Coin {
            denom: "uusd".to_string(),
            amount: Uint128::from(amount),
        }],
    );
    let env = mock_env();
    let res = execute(deps.as_mut(), env, info.clone(), msg).unwrap();
    let expected_res = Response::new()
        .add_submessage(deposit_stable_msg(amount))
        .add_attributes(vec![
            attr("action", "deposit"),
            attr("deposit_amount", amount.to_string()),
        ]);
    assert_eq!(res, expected_res);
    assert!(POSITION.has(deps.as_mut().storage, "owner"));
    assert_eq!(
        Uint128::zero(),
        PREV_AUST_BALANCE.load(deps.as_mut().storage).unwrap()
    );
    assert_eq!("owner", RECIPIENT_ADDR.load(deps.as_mut().storage).unwrap());

    // Suppose exchange rate is 1 uusd = 0.5 aUST.
    let aust_amount = amount / 2;
    deps.querier.token_balance = aust_amount.into();

    let my_reply = Reply {
        id: DEPOSIT_ID,
        result: ContractResult::Ok(SubMsgExecutionResponse {
            events: vec![],
            data: None,
        }),
    };

    let res = reply(deps.as_mut(), mock_env(), my_reply).unwrap();
    assert_eq!(
        Response::new().add_attributes(vec![
            attr("action", "reply_update_position"),
            attr("recipient_addr", "owner"),
            attr("aust_amount", aust_amount.to_string()),
        ]),
        res
    );
    assert_eq!(
        aust_amount,
        POSITION
            .load(deps.as_mut().storage, "owner")
            .unwrap()
            .aust_amount
            .u128()
    );

    let msg = ExecuteMsg::AndrReceive(AndromedaMsg::Withdraw {
        recipient: None,
        tokens_to_withdraw: Some(vec![Withdrawal {
            token: "aust".to_string(),
            withdrawal_type: None,
        }]),
    });
    let res = execute(deps.as_mut(), mock_env(), info, msg).unwrap();
    let expected_res = Response::new()
        .add_submessage(withdraw_aust_msg(aust_amount))
        .add_attributes(vec![
            attr("action", "withdraw_aust"),
            attr("recipient_addr", "owner"),
        ]);
    assert_eq!(res, expected_res);
    assert_eq!(
        Uint128::zero(),
        POSITION
            .load(deps.as_mut().storage, "owner")
            .unwrap()
            .aust_amount
    );
}

#[test]
fn test_deposit_existing_position() {
    let mut deps = mock_dependencies_custom(&[]);
    init(deps.as_mut());

    let amount = 1000000u128;

    let msg = ExecuteMsg::AndrReceive(AndromedaMsg::Receive(None));
    let info = mock_info(
        "owner",
        &[Coin {
            denom: "uusd".to_string(),
            amount: Uint128::from(amount),
        }],
    );
    let _res = execute(deps.as_mut(), mock_env(), info.clone(), msg.clone()).unwrap();

    // Suppose exchange rate is 1 uusd = 0.5 aUST.
    let aust_amount = amount / 2;
    deps.querier.token_balance = aust_amount.into();

    let my_reply = Reply {
        id: DEPOSIT_ID,
        result: ContractResult::Ok(SubMsgExecutionResponse {
            events: vec![],
            data: None,
        }),
    };

    let _res = reply(deps.as_mut(), mock_env(), my_reply.clone()).unwrap();

    assert_eq!(
        aust_amount,
        POSITION
            .load(deps.as_mut().storage, "owner")
            .unwrap()
            .aust_amount
            .u128()
    );

    // Deposit again.
    let _res = execute(deps.as_mut(), mock_env(), info, msg).unwrap();

    // The amount of aUST has now doubled.
    deps.querier.token_balance = (aust_amount * 2).into();

    let _res = reply(deps.as_mut(), mock_env(), my_reply).unwrap();

    assert_eq!(
        2 * aust_amount,
        POSITION
            .load(deps.as_mut().storage, "owner")
            .unwrap()
            .aust_amount
            .u128()
    );
}

#[test]
fn test_deposit_other_recipient() {
    let mut deps = mock_dependencies_custom(&[]);
    init(deps.as_mut());

    let amount = 1000000u128;

    let msg = ExecuteMsg::AndrReceive(AndromedaMsg::Receive(Some(
        to_binary(&Recipient::Addr("recipient".into())).unwrap(),
    )));
    let info = mock_info(
        "owner",
        &[Coin {
            denom: "uusd".to_string(),
            amount: Uint128::from(amount),
        }],
    );
    let _res = execute(deps.as_mut(), mock_env(), info, msg).unwrap();

    // Suppose exchange rate is 1 uusd = 0.5 aUST.
    let aust_amount = amount / 2;
    deps.querier.token_balance = aust_amount.into();

    let my_reply = Reply {
        id: DEPOSIT_ID,
        result: ContractResult::Ok(SubMsgExecutionResponse {
            events: vec![],
            data: None,
        }),
    };

    let res = reply(deps.as_mut(), mock_env(), my_reply).unwrap();

    assert_eq!(
        Response::new().add_attributes(vec![
            attr("action", "reply_update_position"),
            attr("recipient_addr", "recipient"),
            attr("aust_amount", aust_amount.to_string()),
        ]),
        res
    );

    assert_eq!(
        aust_amount,
        POSITION
            .load(deps.as_mut().storage, "recipient")
            .unwrap()
            .aust_amount
            .u128()
    );
}

#[test]
fn test_withdraw_percent() {
    let mut deps = mock_dependencies_custom(&[]);
    init(deps.as_mut());

    let amount = 1000000u128;
    let info = mock_info("owner", &[]);

    let recipient = "recipient";

    let position = Position {
        recipient: Recipient::Addr(recipient.to_owned()),
        aust_amount: Uint128::from(amount),
    };
    POSITION
        .save(deps.as_mut().storage, recipient, &position)
        .unwrap();

    let msg = ExecuteMsg::AndrReceive(AndromedaMsg::Withdraw {
        recipient: Some(Recipient::Addr(recipient.to_owned())),
        tokens_to_withdraw: Some(vec![Withdrawal {
            withdrawal_type: Some(WithdrawalType::Percentage(50u128.into())),
            token: "uusd".to_string(),
        }]),
    });
    let res = execute(deps.as_mut(), mock_env(), info, msg).unwrap();

    let expected_res = Response::new()
        .add_submessage(redeem_stable_msg(amount / 2))
        .add_attributes(vec![
            attr("action", "withdraw_uusd"),
            attr("recipient_addr", recipient),
        ]);
    assert_eq!(res, expected_res);
    assert_eq!(
        amount / 2,
        POSITION
            .load(deps.as_mut().storage, recipient)
            .unwrap()
            .aust_amount
            .u128()
    );
}

#[test]
fn test_withdraw_invalid_percent() {
    let mut deps = mock_dependencies_custom(&[]);
    init(deps.as_mut());

    let amount = 1000000u128;
    let info = mock_info("owner", &[]);

    let recipient = "recipient";

    let position = Position {
        recipient: Recipient::Addr(recipient.to_owned()),
        aust_amount: Uint128::from(amount),
    };
    POSITION
        .save(deps.as_mut().storage, recipient, &position)
        .unwrap();

    let msg = ExecuteMsg::AndrReceive(AndromedaMsg::Withdraw {
        recipient: Some(Recipient::Addr(recipient.to_owned())),
        tokens_to_withdraw: Some(vec![Withdrawal {
            withdrawal_type: Some(WithdrawalType::Percentage(101u128.into())),
            token: "uusd".to_string(),
        }]),
    });
    let res = execute(deps.as_mut(), mock_env(), info, msg);
    assert_eq!(ContractError::InvalidRate {}, res.unwrap_err());
}

#[test]
fn test_withdraw_amount() {
    let mut deps = mock_dependencies_custom(&[]);
    init(deps.as_mut());

    let amount = 1000000u128;
    let info = mock_info("owner", &[]);

    let recipient = "recipient";

    let position = Position {
        recipient: Recipient::Addr(recipient.to_owned()),
        aust_amount: Uint128::from(amount),
    };
    POSITION
        .save(deps.as_mut().storage, recipient, &position)
        .unwrap();

    let msg = ExecuteMsg::AndrReceive(AndromedaMsg::Withdraw {
        recipient: Some(Recipient::Addr(recipient.to_owned())),
        tokens_to_withdraw: Some(vec![Withdrawal {
            withdrawal_type: Some(WithdrawalType::Amount(50u128.into())),
            token: "uusd".to_string(),
        }]),
    });
    let res = execute(deps.as_mut(), mock_env(), info, msg).unwrap();

    let expected_res = Response::new()
        .add_submessage(redeem_stable_msg(50u128))
        .add_attributes(vec![
            attr("action", "withdraw_uusd"),
            attr("recipient_addr", recipient),
        ]);
    assert_eq!(res, expected_res);
    assert_eq!(
        amount - 50u128,
        POSITION
            .load(deps.as_mut().storage, recipient)
            .unwrap()
            .aust_amount
            .u128()
    );
}

#[test]
fn test_withdraw_invalid_amount() {
    let mut deps = mock_dependencies_custom(&[]);
    init(deps.as_mut());

    let amount = 1000000u128;
    let info = mock_info("owner", &[]);

    let recipient = "recipient";

    let position = Position {
        recipient: Recipient::Addr(recipient.to_owned()),
        aust_amount: Uint128::from(amount),
    };
    POSITION
        .save(deps.as_mut().storage, recipient, &position)
        .unwrap();

    let msg = ExecuteMsg::AndrReceive(AndromedaMsg::Withdraw {
        recipient: Some(Recipient::Addr(recipient.to_owned())),
        tokens_to_withdraw: Some(vec![Withdrawal {
            withdrawal_type: Some(WithdrawalType::Amount((amount + 1).into())),
            token: "uusd".to_string(),
        }]),
    });
    let res = execute(deps.as_mut(), mock_env(), info, msg);
    assert_eq!(
        ContractError::InvalidFunds {
            msg: "Requested withdrawal amount exceeds token balance".to_string(),
        },
        res.unwrap_err()
    );
}

#[test]
fn test_withdraw_invalid_recipient() {
    let mut deps = mock_dependencies_custom(&[]);
    init(deps.as_mut());

    let info = mock_info("owner", &[]);

    let recipient = "recipient";

    let msg = ExecuteMsg::AndrReceive(AndromedaMsg::Withdraw {
        recipient: Some(Recipient::ADO(ADORecipient {
            addr: recipient.to_owned(),
            msg: None,
        })),
        tokens_to_withdraw: Some(vec![Withdrawal {
            withdrawal_type: None,
            token: "uusd".to_string(),
        }]),
    });
    let res = execute(deps.as_mut(), mock_env(), info, msg);
    assert_eq!(
        ContractError::InvalidRecipientType {
            msg: "Only recipients of type Addr are allowed as it only specifies the owner of the position to withdraw from".to_string()
        },
        res.unwrap_err()
    );
}

#[test]
fn test_withdraw_tokens_none() {
    let mut deps = mock_dependencies_custom(&[]);
    init(deps.as_mut());
    let info = mock_info("owner", &[]);

    let recipient = "recipient";

    let msg = ExecuteMsg::AndrReceive(AndromedaMsg::Withdraw {
        recipient: Some(Recipient::Addr(recipient.to_owned())),
        tokens_to_withdraw: None,
    });
    let res = execute(deps.as_mut(), mock_env(), info, msg);
    assert_eq!(
        ContractError::InvalidTokensToWithdraw {
            msg: "Must specify tokens to withdraw".to_string(),
        },
        res.unwrap_err()
    );
}

#[test]
fn test_withdraw_tokens_empty() {
    let mut deps = mock_dependencies_custom(&[]);
    init(deps.as_mut());
    let info = mock_info("owner", &[]);

    let recipient = "recipient";

    let msg = ExecuteMsg::AndrReceive(AndromedaMsg::Withdraw {
        recipient: Some(Recipient::Addr(recipient.to_owned())),
        tokens_to_withdraw: Some(vec![]),
    });
    let res = execute(deps.as_mut(), mock_env(), info, msg);
    assert_eq!(
        ContractError::InvalidTokensToWithdraw {
            msg: "Must specify exactly one of uusd or aust to withdraw".to_string(),
        },
        res.unwrap_err()
    );
}

#[test]
fn test_withdraw_tokens_uusd_and_aust_specified() {
    let mut deps = mock_dependencies_custom(&[]);
    init(deps.as_mut());
    let info = mock_info("owner", &[]);

    let recipient = "recipient";

    let msg = ExecuteMsg::AndrReceive(AndromedaMsg::Withdraw {
        recipient: Some(Recipient::Addr(recipient.to_owned())),
        tokens_to_withdraw: Some(vec![
            Withdrawal {
                withdrawal_type: None,
                token: "uusd".to_string(),
            },
            Withdrawal {
                withdrawal_type: None,
                token: "aust".to_string(),
            },
        ]),
    });
    let res = execute(deps.as_mut(), mock_env(), info, msg);
    assert_eq!(
        ContractError::InvalidTokensToWithdraw {
            msg: "Must specify exactly one of uusd or aust to withdraw".to_string(),
        },
        res.unwrap_err()
    );
}

#[test]
fn test_withdraw_aust_with_address() {
    let mut deps = mock_dependencies_custom(&[]);
    init(deps.as_mut());
    let amount = 1000000u128;
    let info = mock_info("owner", &[]);

    let position = Position {
        recipient: Recipient::Addr("owner".to_string()),
        aust_amount: Uint128::from(amount),
    };
    POSITION
        .save(deps.as_mut().storage, "owner", &position)
        .unwrap();

    let msg = ExecuteMsg::AndrReceive(AndromedaMsg::Withdraw {
        recipient: Some(Recipient::Addr("owner".to_string())),
        tokens_to_withdraw: Some(vec![Withdrawal {
            withdrawal_type: None,
            // Specifying the contract address of aust is also valid.
            token: "aust_token".to_string(),
        }]),
    });
    let res = execute(deps.as_mut(), mock_env(), info, msg).unwrap();

    let expected_res = Response::new()
        .add_submessage(withdraw_aust_msg(amount))
        .add_attributes(vec![
            attr("action", "withdraw_aust"),
            attr("recipient_addr", "owner"),
        ]);
    assert_eq!(res, expected_res)
}

#[test]
fn test_withdraw_recipient_sender() {
    let mut deps = mock_dependencies_custom(&[]);
    init(deps.as_mut());

    let amount = 1000000u128;

    let recipient = "recipient";

    let position = Position {
        recipient: Recipient::Addr(recipient.to_owned()),
        aust_amount: Uint128::from(amount),
    };
    POSITION
        .save(deps.as_mut().storage, recipient, &position)
        .unwrap();

    let msg = ExecuteMsg::AndrReceive(AndromedaMsg::Withdraw {
        recipient: Some(Recipient::Addr(recipient.to_owned())),
        tokens_to_withdraw: Some(vec![Withdrawal {
            withdrawal_type: None,
            token: "uusd".to_string(),
        }]),
    });
    // Sender is the recipient, NOT the owner of the contract.
    let info = mock_info(recipient, &[]);
    let res = execute(deps.as_mut(), mock_env(), info, msg).unwrap();

    let expected_res = Response::new()
        .add_submessage(redeem_stable_msg(amount))
        .add_attributes(vec![
            attr("action", "withdraw_uusd"),
            attr("recipient_addr", recipient),
        ]);
    assert_eq!(res, expected_res)
}

#[test]
fn test_deposit_collateral() {
    let mut deps = mock_dependencies_custom(&[]);
    init(deps.as_mut());

    let msg = ExecuteMsg::DepositCollateral {};

    let info = mock_info("owner", &coins(100, "uluna"));
    let res = execute(deps.as_mut(), mock_env(), info.clone(), msg).unwrap();

    assert_eq!(
        Response::new()
            .add_attribute("action", "deposit_collateral")
            // Convert luna -> bluna
            .add_message(CosmosMsg::Wasm(WasmMsg::Execute {
                contract_addr: MOCK_BLUNA_HUB_CONTRACT.to_owned(),
                funds: info.funds,
                msg: to_binary(&BLunaHubExecuteMsg::Bond {}).unwrap(),
            }))
            .add_message(CosmosMsg::Wasm(WasmMsg::Execute {
                contract_addr: mock_env().contract.address.to_string(),
                msg: to_binary(&ExecuteMsg::DepositCollateralToAnchor {
                    collateral_addr: MOCK_BLUNA_TOKEN.to_owned()
                })
                .unwrap(),
                funds: vec![],
            })),
        res
    );
}

#[test]
fn test_deposit_collateral_unauthorized() {
    let mut deps = mock_dependencies_custom(&[]);
    init(deps.as_mut());

    let msg = ExecuteMsg::DepositCollateral {};

    let info = mock_info("anyone", &coins(100, "uluna"));
    let res = execute(deps.as_mut(), mock_env(), info, msg);

    assert_eq!(ContractError::Unauthorized {}, res.unwrap_err());
}

#[test]
fn test_deposit_collateral_to_anchor() {
    let mut deps = mock_dependencies_custom(&[]);
    init(deps.as_mut());

    let msg = ExecuteMsg::DepositCollateralToAnchor {
        collateral_addr: MOCK_BLUNA_TOKEN.to_owned(),
    };

    let info = mock_info(&mock_env().contract.address.to_string(), &[]);
    let res = execute(deps.as_mut(), mock_env(), info, msg).unwrap();
    assert_eq!(
        Response::new()
            .add_attribute("action", "deposit_collateral_to_anchor")
            // Provide collateral
            .add_message(CosmosMsg::Wasm(WasmMsg::Execute {
                contract_addr: MOCK_BLUNA_TOKEN.to_owned(),
                funds: vec![],
                msg: to_binary(&Cw20ExecuteMsg::Send {
                    contract: MOCK_CUSTODY_CONTRACT.to_owned(),
                    msg: to_binary(&CustodyCw20HookMsg::DepositCollateral {}).unwrap(),
                    amount: Uint128::from(100u128),
                })
                .unwrap(),
            }))
            // Lock collateral
            .add_message(CosmosMsg::Wasm(WasmMsg::Execute {
                contract_addr: MOCK_OVERSEER_CONTRACT.to_owned(),
                msg: to_binary(&OverseerExecuteMsg::LockCollateral {
                    collaterals: vec![(MOCK_BLUNA_TOKEN.to_owned(), Uint128::from(100u128).into())],
                })
                .unwrap(),
                funds: vec![],
            })),
        res
    );
}

#[test]
fn test_deposit_collateral_to_anchor_unauthorized() {
    let mut deps = mock_dependencies_custom(&[]);
    init(deps.as_mut());

    let msg = ExecuteMsg::DepositCollateralToAnchor {
        collateral_addr: MOCK_BLUNA_TOKEN.to_owned(),
    };

    let info = mock_info("anyone", &[]);
    let res = execute(deps.as_mut(), mock_env(), info, msg);
    assert_eq!(ContractError::Unauthorized {}, res.unwrap_err());
}

#[test]
fn test_deposit_collateral_cw20() {
    let mut deps = mock_dependencies_custom(&[]);
    init(deps.as_mut());

    let msg = ExecuteMsg::Receive(Cw20ReceiveMsg {
        sender: "owner".to_string(),
        amount: 100u128.into(),
        msg: to_binary(&Cw20HookMsg::DepositCollateral {}).unwrap(),
    });

    let info = mock_info(MOCK_BLUNA_TOKEN, &[]);
    let res = execute(deps.as_mut(), mock_env(), info, msg).unwrap();

    assert_eq!(
        Response::new()
            .add_attribute("action", "deposit_collateral_to_anchor")
            // Provide collateral
            .add_message(CosmosMsg::Wasm(WasmMsg::Execute {
                contract_addr: MOCK_BLUNA_TOKEN.to_owned(),
                funds: vec![],
                msg: to_binary(&Cw20ExecuteMsg::Send {
                    contract: MOCK_CUSTODY_CONTRACT.to_owned(),
                    msg: to_binary(&CustodyCw20HookMsg::DepositCollateral {}).unwrap(),
                    amount: Uint128::from(100u128),
                })
                .unwrap(),
            }))
            // Lock collateral
            .add_message(CosmosMsg::Wasm(WasmMsg::Execute {
                contract_addr: MOCK_OVERSEER_CONTRACT.to_owned(),
                msg: to_binary(&OverseerExecuteMsg::LockCollateral {
                    collaterals: vec![(MOCK_BLUNA_TOKEN.to_owned(), Uint256::from(100u128))],
                })
                .unwrap(),
                funds: vec![],
            })),
        res
    );
}

#[test]
fn test_deposit_collateral_cw20_invalid_collateral() {
    let mut deps = mock_dependencies_custom(&[]);
    init(deps.as_mut());

    let msg = ExecuteMsg::Receive(Cw20ReceiveMsg {
        sender: "owner".to_string(),
        amount: 100u128.into(),
        msg: to_binary(&Cw20HookMsg::DepositCollateral {}).unwrap(),
    });

    let info = mock_info("invalid_collateral", &[]);
    let res = execute(deps.as_mut(), mock_env(), info, msg);

    assert_eq!(
        ContractError::InvalidFunds {
            msg: "Only bLuna collateral supported".to_string(),
        },
        res.unwrap_err()
    );
}

#[test]
fn test_deposit_collateral_cw20_unauthorized() {
    let mut deps = mock_dependencies_custom(&[]);
    init(deps.as_mut());

    let msg = ExecuteMsg::Receive(Cw20ReceiveMsg {
        sender: "anyone".to_string(),
        amount: 100u128.into(),
        msg: to_binary(&Cw20HookMsg::DepositCollateral {}).unwrap(),
    });

    let info = mock_info(MOCK_BLUNA_TOKEN, &[]);
    let res = execute(deps.as_mut(), mock_env(), info, msg);

    assert_eq!(ContractError::Unauthorized {}, res.unwrap_err());
}

#[test]
fn test_borrow_new_loan() {
    let mut deps = mock_dependencies_custom(&[]);
    init(deps.as_mut());

    let msg = ExecuteMsg::Borrow {
        desired_ltv_ratio: Decimal256::percent(50),
        recipient: None,
    };

    let info = mock_info("owner", &[]);
    let res = execute(deps.as_mut(), mock_env(), info, msg).unwrap();

    assert_eq!(
        Response::new()
            .add_attribute("action", "borrow")
            .add_attribute("desired_ltv_ratio", "0.5")
            .add_message(CosmosMsg::Wasm(WasmMsg::Execute {
                contract_addr: MOCK_MARKET_CONTRACT.to_owned(),
                msg: to_binary(&MarketExecuteMsg::BorrowStable {
                    // The current collateral is worth 100
                    borrow_amount: Uint256::from(50u128),
                    to: Some(mock_env().contract.address.to_string()),
                })
                .unwrap(),
                funds: vec![],
            }))
            .add_message(CosmosMsg::Bank(BankMsg::Send {
                to_address: "owner".to_string(),
                amount: coins(50, "uusd")
            })),
        res
    );
}

#[test]
fn test_borrow_existing_loan() {
    let mut deps = mock_dependencies_custom(&[]);
    deps.querier.loan_amount = Uint256::from(50u128);

    init(deps.as_mut());

    let msg = ExecuteMsg::Borrow {
        desired_ltv_ratio: Decimal256::percent(75),
        recipient: None,
    };

    let info = mock_info("owner", &[]);
    let res = execute(deps.as_mut(), mock_env(), info, msg).unwrap();

    assert_eq!(
        Response::new()
            .add_attribute("action", "borrow")
            .add_attribute("desired_ltv_ratio", "0.75")
            .add_message(CosmosMsg::Wasm(WasmMsg::Execute {
                contract_addr: MOCK_MARKET_CONTRACT.to_owned(),
                msg: to_binary(&MarketExecuteMsg::BorrowStable {
                    // The current ltv ratio is 0.5, so need to borrow another 25 to get to 0.75
                    // ltv ratio.
                    borrow_amount: Uint256::from(25u128),
                    to: Some(mock_env().contract.address.to_string()),
                })
                .unwrap(),
                funds: vec![],
            }))
            .add_message(CosmosMsg::Bank(BankMsg::Send {
                to_address: "owner".to_string(),
                amount: coins(25, "uusd")
            })),
        res
    );
}

#[test]
fn test_borrow_existing_loan_lower_ltv() {
    let mut deps = mock_dependencies_custom(&[]);
    deps.querier.loan_amount = Uint256::from(50u128);

    init(deps.as_mut());

    let msg = ExecuteMsg::Borrow {
        desired_ltv_ratio: Decimal256::percent(20),
        recipient: None,
    };

    let info = mock_info("owner", &[]);
    let res = execute(deps.as_mut(), mock_env(), info, msg);

    assert_eq!(
        ContractError::InvalidLtvRatio {
            msg: "Desired LTV ratio lower than current".to_string(),
        },
        res.unwrap_err()
    );
}

#[test]
fn test_borrow_ltv_too_high() {
    let mut deps = mock_dependencies_custom(&[]);
    init(deps.as_mut());

    let msg = ExecuteMsg::Borrow {
        desired_ltv_ratio: Decimal256::one(),
        recipient: None,
    };

    let info = mock_info("owner", &[]);
    let res = execute(deps.as_mut(), mock_env(), info, msg);

    assert_eq!(
        ContractError::InvalidLtvRatio {
            msg: "Desired LTV ratio must be less than 1".to_string(),
        },
        res.unwrap_err()
    );
}

#[test]
fn test_borrow_unauthorized() {
    let mut deps = mock_dependencies_custom(&[]);
    init(deps.as_mut());

    let msg = ExecuteMsg::Borrow {
        desired_ltv_ratio: Decimal256::percent(50),
        recipient: None,
    };

    let info = mock_info("anyone", &[]);
    let res = execute(deps.as_mut(), mock_env(), info, msg);

    assert_eq!(ContractError::Unauthorized {}, res.unwrap_err());
}

#[test]
fn test_repay_loan() {
    let mut deps = mock_dependencies_custom(&[]);
    init(deps.as_mut());

    let msg = ExecuteMsg::RepayLoan {};

    let info = mock_info("owner", &coins(100, "uusd"));
    let res = execute(deps.as_mut(), mock_env(), info.clone(), msg).unwrap();

    assert_eq!(
        Response::new()
            .add_attribute("action", "repay_loan")
            .add_message(CosmosMsg::Wasm(WasmMsg::Execute {
                contract_addr: MOCK_MARKET_CONTRACT.to_owned(),
                msg: to_binary(&MarketExecuteMsg::RepayStable {}).unwrap(),
                funds: info.funds,
            })),
        res
    );
}

#[test]
fn test_repay_loan_unauthorized() {
    let mut deps = mock_dependencies_custom(&[]);
    init(deps.as_mut());

    let msg = ExecuteMsg::RepayLoan {};

    let info = mock_info("anyone", &coins(100, "uusd"));
    let res = execute(deps.as_mut(), mock_env(), info, msg);

    assert_eq!(ContractError::Unauthorized {}, res.unwrap_err());
}

#[test]
fn test_withdraw_collateral() {
    let mut deps = mock_dependencies_custom(&[]);
    init(deps.as_mut());

    let msg = ExecuteMsg::WithdrawCollateral {
        collateral_addr: MOCK_BLUNA_TOKEN.to_owned(),
        amount: None,
        unbond: None,
        recipient: None,
    };

    let info = mock_info("owner", &[]);
    let res = execute(deps.as_mut(), mock_env(), info, msg).unwrap();

    assert_eq!(
        Response::new()
            .add_attribute("action", "withdraw_collateral")
            // Unlock collateral
            .add_message(CosmosMsg::Wasm(WasmMsg::Execute {
                contract_addr: MOCK_OVERSEER_CONTRACT.to_owned(),
                msg: to_binary(&OverseerExecuteMsg::UnlockCollateral {
                    collaterals: vec![(MOCK_BLUNA_TOKEN.to_owned(), 100u128.into())],
                })
                .unwrap(),
                funds: vec![],
            }))
            // Withdraw collateral
            .add_message(CosmosMsg::Wasm(WasmMsg::Execute {
                contract_addr: MOCK_CUSTODY_CONTRACT.to_owned(),
                funds: vec![],
                msg: to_binary(&CustodyExecuteMsg::WithdrawCollateral {
                    amount: Some(100u128.into()),
                })
                .unwrap(),
            }))
            .add_message(CosmosMsg::Wasm(WasmMsg::Execute {
                contract_addr: MOCK_BLUNA_TOKEN.to_owned(),
                msg: to_binary(&Cw20ExecuteMsg::Transfer {
                    recipient: "owner".to_string(),
                    amount: 100u128.into(),
                })
                .unwrap(),
                funds: vec![],
            })),
        res
    );
}

#[test]
fn test_withdraw_collateral_unbond() {
    let mut deps = mock_dependencies_custom(&[]);
    init(deps.as_mut());

    let msg = ExecuteMsg::WithdrawCollateral {
        collateral_addr: MOCK_BLUNA_TOKEN.to_owned(),
        amount: None,
        unbond: Some(true),
        recipient: None,
    };

    let info = mock_info("owner", &[]);
    let res = execute(deps.as_mut(), mock_env(), info, msg).unwrap();

    assert_eq!(
        Response::new()
            .add_attribute("action", "withdraw_collateral")
            // Unlock collateral
            .add_message(CosmosMsg::Wasm(WasmMsg::Execute {
                contract_addr: MOCK_OVERSEER_CONTRACT.to_owned(),
                msg: to_binary(&OverseerExecuteMsg::UnlockCollateral {
                    collaterals: vec![(MOCK_BLUNA_TOKEN.to_owned(), 100u128.into())],
                })
                .unwrap(),
                funds: vec![],
            }))
            // Withdraw collateral
            .add_message(CosmosMsg::Wasm(WasmMsg::Execute {
                contract_addr: MOCK_CUSTODY_CONTRACT.to_owned(),
                funds: vec![],
                msg: to_binary(&CustodyExecuteMsg::WithdrawCollateral {
                    amount: Some(100u128.into()),
                })
                .unwrap(),
            }))
            .add_message(CosmosMsg::Wasm(WasmMsg::Execute {
                contract_addr: MOCK_BLUNA_TOKEN.to_owned(),
                funds: vec![],
                msg: to_binary(&Cw20ExecuteMsg::Send {
                    contract: MOCK_BLUNA_HUB_CONTRACT.to_owned(),
                    amount: 100u128.into(),
                    msg: to_binary(&BLunaHubCw20HookMsg::Unbond {}).unwrap(),
                })
                .unwrap(),
            })),
        res
    );
}

#[test]
fn test_withdraw_collateral_unauthorized() {
    let mut deps = mock_dependencies_custom(&[]);
    init(deps.as_mut());

    let msg = ExecuteMsg::WithdrawCollateral {
        collateral_addr: MOCK_BLUNA_TOKEN.to_owned(),
        amount: None,
        unbond: None,
        recipient: None,
    };

    let info = mock_info("anyone", &[]);
    let res = execute(deps.as_mut(), mock_env(), info, msg);
    assert_eq!(ContractError::Unauthorized {}, res.unwrap_err());
}<|MERGE_RESOLUTION|>--- conflicted
+++ resolved
@@ -6,24 +6,15 @@
     mock_dependencies_custom, MOCK_AUST_TOKEN, MOCK_BLUNA_HUB_CONTRACT, MOCK_BLUNA_TOKEN,
     MOCK_CUSTODY_CONTRACT, MOCK_MARKET_CONTRACT, MOCK_ORACLE_CONTRACT, MOCK_OVERSEER_CONTRACT,
 };
-<<<<<<< HEAD
-use andromeda_protocol::{
-    anchor::{
-        BLunaHubCw20HookMsg, BLunaHubExecuteMsg, Cw20HookMsg, ExecuteMsg, InstantiateMsg,
-        PositionResponse, QueryMsg,
-    },
-    communication::{ADORecipient, AndromedaMsg, AndromedaQuery, Recipient},
-=======
-use crate::testing::mock_querier::mock_dependencies_custom;
 use andromeda_protocol::anchor::{
-    AnchorMarketMsg, ExecuteMsg, InstantiateMsg, PositionResponse, QueryMsg,
+    BLunaHubCw20HookMsg, BLunaHubExecuteMsg, Cw20HookMsg, ExecuteMsg, InstantiateMsg,
+    PositionResponse, QueryMsg,
 };
 use common::{
     ado_base::{
         recipient::{ADORecipient, Recipient},
         AndromedaMsg, AndromedaQuery,
     },
->>>>>>> 6a4cb09f
     error::ContractError,
     withdraw::{Withdrawal, WithdrawalType},
 };
