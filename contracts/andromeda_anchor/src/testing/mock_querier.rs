--- conflicted
+++ resolved
@@ -223,7 +223,7 @@
                         value: Primitive::String(MOCK_ORACLE_CONTRACT.to_owned()),
                     },
                     ANCHOR_GOV => GetValueResponse {
-                        name,
+                        key,
                         value: Primitive::String(MOCK_GOV_CONTRACT.to_owned()),
                     },
                     ANCHOR_AUST => GetValueResponse {
@@ -234,15 +234,11 @@
                         key,
                         value: Primitive::String(MOCK_BLUNA_TOKEN.to_owned()),
                     },
-<<<<<<< HEAD
                     ANCHOR_ANC => GetValueResponse {
-                        name,
+                        key,
                         value: Primitive::String(MOCK_ANC_TOKEN.to_owned()),
                     },
-                    _ => panic!("Unsupported primitive name"),
-=======
                     _ => panic!("Unsupported primitive key"),
->>>>>>> 8ff20b6a
                 };
                 SystemResult::Ok(ContractResult::Ok(to_binary(&msg_response).unwrap()))
             }
