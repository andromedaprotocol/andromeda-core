use crate::{
    primitive_keys::{
        ADDRESSES_TO_CACHE, ANCHOR_AUST, ANCHOR_BLUNA, ANCHOR_BLUNA_CUSTODY, ANCHOR_BLUNA_HUB,
        ANCHOR_MARKET, ANCHOR_ORACLE, ANCHOR_OVERSEER,
    },
    querier::{query_borrower_info, query_collaterals},
    state::{Position, POSITION, PREV_AUST_BALANCE, PREV_UUSD_BALANCE, RECIPIENT_ADDR},
};
use ado_base::ADOContract;
use andromeda_protocol::anchor::{
    BLunaHubCw20HookMsg, BLunaHubExecuteMsg, Cw20HookMsg, ExecuteMsg, InstantiateMsg, MigrateMsg,
    PositionResponse, QueryMsg,
};
use common::{
    ado_base::{
        recipient::Recipient, AndromedaMsg, AndromedaQuery, InstantiateMsg as BaseInstantiateMsg,
    },
    encode_binary,
    error::ContractError,
    parse_message, require,
    withdraw::Withdrawal,
};
use cosmwasm_bignumber::{Decimal256, Uint256};
#[cfg(not(feature = "library"))]
use cosmwasm_std::entry_point;
use cosmwasm_std::{
    attr, coins, from_binary, to_binary, Binary, CosmosMsg, Deps, DepsMut, Env, MessageInfo, Reply,
    Response, SubMsg, Uint128, WasmMsg,
};
use cw2::{get_contract_version, set_contract_version};
use cw20::Cw20ReceiveMsg;
use cw20::{Cw20Coin, Cw20ExecuteMsg};
use moneymarket::{
    custody::{Cw20HookMsg as CustodyCw20HookMsg, ExecuteMsg as CustodyExecuteMsg},
    market::{Cw20HookMsg as MarketCw20HookMsg, ExecuteMsg as MarketExecuteMsg},
    overseer::ExecuteMsg as OverseerExecuteMsg,
    querier::query_price,
};
use terraswap::querier::{query_balance, query_token_balance};

const UUSD_DENOM: &str = "uusd";
pub const DEPOSIT_ID: u64 = 1;
pub const WITHDRAW_ID: u64 = 2;

// version info for migration info
const CONTRACT_NAME: &str = "crates.io:andromeda-anchor";
const CONTRACT_VERSION: &str = env!("CARGO_PKG_VERSION");

#[entry_point]
pub fn instantiate(
    deps: DepsMut,
    _env: Env,
    info: MessageInfo,
    msg: InstantiateMsg,
) -> Result<Response, ContractError> {
    set_contract_version(deps.storage, CONTRACT_NAME, CONTRACT_VERSION)?;
    PREV_AUST_BALANCE.save(deps.storage, &Uint128::zero())?;
    PREV_UUSD_BALANCE.save(deps.storage, &Uint128::zero())?;

    let contract = ADOContract::default();

    let resp = contract.instantiate(
        deps.storage,
        deps.api,
        info,
        BaseInstantiateMsg {
            ado_type: "anchor".to_string(),
            operators: None,
            modules: None,
            primitive_contract: Some(msg.primitive_contract),
        },
    )?;

    for address in ADDRESSES_TO_CACHE {
        contract.cache_address(deps.storage, &deps.querier, address)?;
    }

    Ok(resp)
}

#[entry_point]
pub fn execute(
    deps: DepsMut,
    env: Env,
    info: MessageInfo,
    msg: ExecuteMsg,
) -> Result<Response, ContractError> {
    match msg {
        ExecuteMsg::Receive(msg) => receive_cw20(deps, env, info, msg),
        ExecuteMsg::AndrReceive(msg) => execute_andr_receive(deps, env, info, msg),
        ExecuteMsg::DepositCollateral {} => execute_deposit_collateral(deps, env, info),
        ExecuteMsg::DepositCollateralToAnchor { collateral_addr } => {
            require(
                info.sender == env.contract.address,
                ContractError::Unauthorized {},
            )?;
            let amount = query_token_balance(
                &deps.querier,
                deps.api.addr_validate(&collateral_addr)?,
                env.contract.address.clone(),
            )?;
            execute_deposit_collateral_to_anchor(
                deps,
                env,
                info.sender.to_string(),
                collateral_addr,
                amount,
            )
        }
        ExecuteMsg::Borrow {
            desired_ltv_ratio,
            recipient,
        } => execute_borrow(deps, env, info, desired_ltv_ratio, recipient),
        ExecuteMsg::RepayLoan {} => execute_repay_loan(deps, info),
        ExecuteMsg::WithdrawCollateral {
            collateral_addr,
            amount,
            unbond,
            recipient,
        } => {
            execute_withdraw_collateral(deps, env, info, collateral_addr, amount, unbond, recipient)
        }
    }
}

pub fn receive_cw20(
    deps: DepsMut,
    env: Env,
    info: MessageInfo,
    cw20_msg: Cw20ReceiveMsg,
) -> Result<Response, ContractError> {
    match from_binary(&cw20_msg.msg)? {
        Cw20HookMsg::DepositCollateral {} => execute_deposit_collateral_to_anchor(
            deps,
            env,
            cw20_msg.sender,
            info.sender.to_string(),
            cw20_msg.amount,
        ),
    }
}

fn execute_andr_receive(
    deps: DepsMut,
    env: Env,
    info: MessageInfo,
    msg: AndromedaMsg,
) -> Result<Response, ContractError> {
    match msg {
        AndromedaMsg::Receive(data) => match data {
            None => execute_deposit(deps, env, info, None),
            Some(_) => {
                let recipient: Recipient = parse_message(&data)?;
                execute_deposit(deps, env, info, Some(recipient))
            }
        },
        AndromedaMsg::Withdraw {
            recipient,
            tokens_to_withdraw,
        } => handle_withdraw(deps, env, info, recipient, tokens_to_withdraw),
        _ => ADOContract::default().execute(deps, env, info, msg, execute),
    }
}

pub fn handle_withdraw(
    deps: DepsMut,
    env: Env,
    info: MessageInfo,
    recipient: Option<Recipient>,
    tokens_to_withdraw: Option<Vec<Withdrawal>>,
) -> Result<Response, ContractError> {
    let contract = ADOContract::default();
    let recipient = recipient.unwrap_or_else(|| Recipient::Addr(info.sender.to_string()));
<<<<<<< HEAD
    let authorized = recipient.get_addr() == info.sender
        || contract.is_owner_or_operator(deps.storage, info.sender.as_str())?;
=======
    let recipient_addr = recipient.get_addr(
        deps.api,
        &deps.querier,
        ADOContract::default().get_mission_contract(deps.storage)?,
    )?;
    let authorized = recipient_addr == info.sender
        || ADOContract::default().is_owner_or_operator(deps.storage, info.sender.as_str())?;
>>>>>>> 769aa914
    require(authorized, ContractError::Unauthorized {})?;
    require(
        matches!(recipient, Recipient::Addr(_)),
        ContractError::InvalidRecipientType {
            msg: "Only recipients of type Addr are allowed as it only specifies the owner of the position to withdraw from".to_string()
        },
    )?;
    require(
        tokens_to_withdraw.is_some(),
        ContractError::InvalidTokensToWithdraw {
            msg: "Must specify tokens to withdraw".to_string(),
        },
    )?;
    let tokens_to_withdraw = tokens_to_withdraw.unwrap();

    let aust_address = contract.get_cached_address(deps.storage, ANCHOR_AUST)?;

    let uusd_withdrawal: Option<&Withdrawal> = tokens_to_withdraw
        .iter()
        .find(|w| w.token.to_lowercase() == UUSD_DENOM);

    let aust_withdrawal: Option<&Withdrawal> = tokens_to_withdraw
        .iter()
        .find(|w| w.token.to_lowercase() == "aust" || w.token.to_lowercase() == aust_address);

    require(
        uusd_withdrawal.is_some() != aust_withdrawal.is_some(),
        ContractError::InvalidTokensToWithdraw {
            msg: "Must specify exactly one of uusd or aust to withdraw".to_string(),
        },
    )?;

    if let Some(uusd_withdrawal) = uusd_withdrawal {
        withdraw_uusd(deps, env, info, uusd_withdrawal, Some(recipient_addr))
    } else if let Some(aust_withdrawal) = aust_withdrawal {
        withdraw_aust(deps, info, aust_withdrawal, Some(recipient_addr))
    } else {
        Ok(Response::default())
    }
}

fn execute_deposit_collateral_to_anchor(
    deps: DepsMut,
    env: Env,
    sender: String,
    token_address: String,
    amount: Uint128,
) -> Result<Response, ContractError> {
    let contract = ADOContract::default();
    let anchor_bluna_token = contract.get_cached_address(deps.storage, ANCHOR_BLUNA)?;
    let anchor_bluna_custody = contract.get_cached_address(deps.storage, ANCHOR_BLUNA_CUSTODY)?;
    let anchor_overseer = contract.get_cached_address(deps.storage, ANCHOR_OVERSEER)?;

    require(
        contract.is_owner_or_operator(deps.storage, &sender)? || sender == env.contract.address,
        ContractError::Unauthorized {},
    )?;
    require(
        token_address == anchor_bluna_token,
        ContractError::InvalidFunds {
            msg: "Only bLuna collateral supported".to_string(),
        },
    )?;

    Ok(Response::new()
        .add_attribute("action", "deposit_collateral_to_anchor")
        // Provide collateral
        .add_message(CosmosMsg::Wasm(WasmMsg::Execute {
            contract_addr: token_address,
            funds: vec![],
            msg: encode_binary(&Cw20ExecuteMsg::Send {
                contract: anchor_bluna_custody,
                msg: encode_binary(&CustodyCw20HookMsg::DepositCollateral {})?,
                amount,
            })?,
        }))
        // Lock collateral
        .add_message(CosmosMsg::Wasm(WasmMsg::Execute {
            contract_addr: anchor_overseer,
            msg: encode_binary(&OverseerExecuteMsg::LockCollateral {
                collaterals: vec![(anchor_bluna_token, amount.into())],
            })?,
            funds: vec![],
        })))
}

fn execute_deposit_collateral(
    deps: DepsMut,
    env: Env,
    info: MessageInfo,
) -> Result<Response, ContractError> {
    let contract = ADOContract::default();
    let anchor_bluna_token = contract.get_cached_address(deps.storage, ANCHOR_BLUNA)?;
    let anchor_bluna_hub = contract.get_cached_address(deps.storage, ANCHOR_BLUNA_HUB)?;

    require(
        contract.is_owner_or_operator(deps.storage, info.sender.as_str())?,
        ContractError::Unauthorized {},
    )?;
    require(
        info.funds.len() == 1,
        ContractError::InvalidFunds {
            msg: "Must deposit exactly 1 type of native coin.".to_string(),
        },
    )?;
    let collateral = &info.funds[0];
    require(
        collateral.denom == "uluna",
        ContractError::InvalidFunds {
            msg: "Only accept uluna as collateral".to_string(),
        },
    )?;

    Ok(Response::new()
        .add_attribute("action", "deposit_collateral")
        // Convert luna -> bluna
        .add_message(CosmosMsg::Wasm(WasmMsg::Execute {
            contract_addr: anchor_bluna_hub,
            funds: info.funds,
            msg: encode_binary(&BLunaHubExecuteMsg::Bond {})?,
        }))
        // Send collateral to Anchor
        .add_message(CosmosMsg::Wasm(WasmMsg::Execute {
            contract_addr: env.contract.address.to_string(),
            funds: vec![],
            msg: encode_binary(&ExecuteMsg::DepositCollateralToAnchor {
                collateral_addr: anchor_bluna_token,
            })?,
        })))
}

fn execute_withdraw_collateral(
    deps: DepsMut,
    env: Env,
    info: MessageInfo,
    collateral_addr: String,
    amount: Option<Uint256>,
    unbond: Option<bool>,
    recipient: Option<Recipient>,
) -> Result<Response, ContractError> {
<<<<<<< HEAD
    let contract = ADOContract::default();
    let anchor_bluna_token = contract.get_cached_address(deps.storage, ANCHOR_BLUNA)?;
    let anchor_bluna_custody = contract.get_cached_address(deps.storage, ANCHOR_BLUNA_CUSTODY)?;
    let anchor_bluna_hub = contract.get_cached_address(deps.storage, ANCHOR_BLUNA_HUB)?;
    let anchor_overseer = contract.get_cached_address(deps.storage, ANCHOR_OVERSEER)?;

=======
    let config = CONFIG.load(deps.storage)?;
    let contract = ADOContract::default();
>>>>>>> 769aa914
    require(
        contract.is_owner_or_operator(deps.storage, info.sender.as_str())?,
        ContractError::Unauthorized {},
    )?;
    require(
        collateral_addr == anchor_bluna_token,
        ContractError::InvalidFunds {
            msg: "Only bluna collateral supported".to_string(),
        },
    )?;

    let amount = match amount {
        Some(amount) => amount,
        None => {
            let collaterals = query_collaterals(
                &deps.querier,
                anchor_overseer.clone(),
                env.contract.address.to_string(),
            )?
            .collaterals;

            let collateral_info = collaterals.iter().find(|c| c.0 == collateral_addr);

            require(collateral_info.is_some(), ContractError::InvalidAddress {})?;
            collateral_info.unwrap().1
        }
    };

    let final_message = if unbond.unwrap_or(false) {
        // do unbond message
        SubMsg::new(CosmosMsg::Wasm(WasmMsg::Execute {
            contract_addr: collateral_addr.clone(),
            funds: vec![],
            msg: encode_binary(&Cw20ExecuteMsg::Send {
                contract: anchor_bluna_hub,
                amount: amount.into(),
                msg: encode_binary(&BLunaHubCw20HookMsg::Unbond {})?,
            })?,
        }))
    } else {
        // do withdraw message
        let recipient = recipient.unwrap_or_else(|| Recipient::Addr(info.sender.to_string()));
        recipient.generate_msg_cw20(
            deps.api,
            &deps.querier,
            contract.get_mission_contract(deps.storage)?,
            Cw20Coin {
                address: collateral_addr.clone(),
                amount: amount.into(),
            },
        )?
    };

    Ok(Response::new()
        .add_attribute("action", "withdraw_collateral")
        // Unlock collateral
        .add_message(CosmosMsg::Wasm(WasmMsg::Execute {
            contract_addr: anchor_overseer,
            msg: encode_binary(&OverseerExecuteMsg::UnlockCollateral {
                collaterals: vec![(collateral_addr, amount)],
            })?,
            funds: vec![],
        }))
        // Withdraw collateral
        .add_message(CosmosMsg::Wasm(WasmMsg::Execute {
            contract_addr: anchor_bluna_custody,
            funds: vec![],
            msg: encode_binary(&CustodyExecuteMsg::WithdrawCollateral {
                amount: Some(amount),
            })?,
        }))
        .add_submessage(final_message))
}

fn execute_borrow(
    deps: DepsMut,
    env: Env,
    info: MessageInfo,
    desired_ltv_ratio: Decimal256,
    recipient: Option<Recipient>,
) -> Result<Response, ContractError> {
    let contract = ADOContract::default();
    let recipient = recipient.unwrap_or_else(|| Recipient::Addr(info.sender.to_string()));
<<<<<<< HEAD

    let anchor_overseer = contract.get_cached_address(deps.storage, ANCHOR_OVERSEER)?;
    let anchor_market = contract.get_cached_address(deps.storage, ANCHOR_MARKET)?;
    let anchor_oracle = contract.get_cached_address(deps.storage, ANCHOR_ORACLE)?;

=======
    let contract = ADOContract::default();
>>>>>>> 769aa914
    require(
        contract.is_owner_or_operator(deps.storage, info.sender.as_str())?,
        ContractError::Unauthorized {},
    )?;
    require(
        desired_ltv_ratio < Decimal256::one(),
        ContractError::InvalidLtvRatio {
            msg: "Desired LTV ratio must be less than 1".to_string(),
        },
    )?;
    let collaterals = query_collaterals(
        &deps.querier,
        anchor_overseer,
        env.contract.address.to_string(),
    )?
    .collaterals;

    let mut total_value = Uint256::zero();
    for collateral in collaterals.iter() {
        let price_res = query_price(
            deps.as_ref(),
            deps.api.addr_validate(&anchor_oracle)?,
            collateral.0.clone(),
            "uusd".to_string(),
            None,
        )?;
        total_value += price_res.rate * collateral.1;
    }

    let loan_amount = query_borrower_info(
        &deps.querier,
        anchor_market.clone(),
        env.contract.address.to_string(),
    )?
    .loan_amount;

    let current_ltv_ratio =
        Decimal256::from_uint256(loan_amount) / Decimal256::from_uint256(total_value);
    require(
        desired_ltv_ratio > current_ltv_ratio,
        ContractError::InvalidLtvRatio {
            msg: "Desired LTV ratio lower than current".to_string(),
        },
    )?;

    let borrow_amount = total_value * (desired_ltv_ratio - current_ltv_ratio);

    Ok(Response::new()
        .add_attribute("action", "borrow")
        .add_attribute("desired_ltv_ratio", desired_ltv_ratio.to_string())
        .add_message(CosmosMsg::Wasm(WasmMsg::Execute {
            contract_addr: anchor_market,
            msg: encode_binary(&MarketExecuteMsg::BorrowStable {
                borrow_amount,
                to: Some(env.contract.address.to_string()),
            })?,
            funds: vec![],
        }))
        .add_submessage(recipient.generate_msg_native(
            deps.api,
            &deps.querier,
            contract.get_mission_contract(deps.storage)?,
            coins(borrow_amount.into(), "uusd"),
        )?))
}

fn execute_repay_loan(deps: DepsMut, info: MessageInfo) -> Result<Response, ContractError> {
    let contract = ADOContract::default();
    let anchor_market = contract.get_cached_address(deps.storage, ANCHOR_MARKET)?;

    require(
        contract.is_contract_owner(deps.storage, info.sender.as_str())?,
        ContractError::Unauthorized {},
    )?;
    Ok(Response::new()
        .add_attribute("action", "repay_loan")
        .add_message(CosmosMsg::Wasm(WasmMsg::Execute {
            contract_addr: anchor_market,
            msg: encode_binary(&MarketExecuteMsg::RepayStable {})?,
            funds: info.funds,
        })))
}

pub fn execute_deposit(
    deps: DepsMut,
    env: Env,
    info: MessageInfo,
    recipient: Option<Recipient>,
) -> Result<Response, ContractError> {
    let contract = ADOContract::default();
    let anchor_market = contract.get_cached_address(deps.storage, ANCHOR_MARKET)?;
    let anchor_aust_token = contract.get_cached_address(deps.storage, ANCHOR_AUST)?;

    require(
        info.funds.len() == 1,
        ContractError::InvalidFunds {
            msg: "Must deposit exactly 1 type of native coin.".to_string(),
        },
    )?;

    let recipient = match recipient {
        Some(recipient) => recipient,
        None => Recipient::Addr(info.sender.to_string()),
    };

    let payment = &info.funds[0];
    require(
        payment.denom == UUSD_DENOM && payment.amount > Uint128::zero(),
        ContractError::InvalidFunds {
            msg: "Must deposit a non-zero quantity of uusd".to_string(),
        },
    )?;

<<<<<<< HEAD
    let aust_balance = query_token_balance(
        &deps.querier,
        deps.api.addr_validate(&anchor_aust_token)?,
        env.contract.address,
    )?;
    let recipient_addr = recipient.get_addr();
=======
    let aust_balance = query_token_balance(&deps.querier, config.aust_token, env.contract.address)?;
    let recipient_addr = recipient.get_addr(
        deps.api,
        &deps.querier,
        ADOContract::default().get_mission_contract(deps.storage)?,
    )?;
>>>>>>> 769aa914
    PREV_AUST_BALANCE.save(deps.storage, &aust_balance)?;
    RECIPIENT_ADDR.save(deps.storage, &recipient_addr)?;
    let payment_amount = payment.amount;

    if !POSITION.has(deps.storage, &recipient_addr) {
        POSITION.save(
            deps.storage,
            &recipient_addr,
            &Position {
                recipient,
                aust_amount: Uint128::zero(),
            },
        )?;
    }

    //deposit Anchor Mint
    Ok(Response::new()
        .add_submessage(SubMsg::reply_on_success(
            CosmosMsg::Wasm(WasmMsg::Execute {
                contract_addr: anchor_market,
                msg: to_binary(&MarketExecuteMsg::DepositStable {})?,
                funds: vec![payment.clone()],
            }),
            DEPOSIT_ID,
        ))
        .add_attributes(vec![
            attr("action", "deposit"),
            attr("deposit_amount", payment_amount),
        ]))
}

// The amount to withdraw specified in `withdrawal` is denominated in aUST. So if the
// amount is say 50, that would signify exchanging 50 aUST for however much UST that produces.
fn withdraw_uusd(
    deps: DepsMut,
    env: Env,
    info: MessageInfo,
    withdrawal: &Withdrawal,
    recipient_addr: Option<String>,
) -> Result<Response, ContractError> {
    let contract = ADOContract::default();
    let anchor_aust_token = contract.get_cached_address(deps.storage, ANCHOR_AUST)?;
    let anchor_market = contract.get_cached_address(deps.storage, ANCHOR_MARKET)?;

    let recipient_addr = recipient_addr.unwrap_or_else(|| info.sender.to_string());
    let mut position = POSITION.load(deps.storage, &recipient_addr)?;

    let authorized = recipient_addr == info.sender
        || contract.is_owner_or_operator(deps.storage, info.sender.as_str())?;

    require(authorized, ContractError::Unauthorized {})?;

    let contract_balance =
        query_balance(&deps.querier, env.contract.address, UUSD_DENOM.to_owned())?;
    PREV_UUSD_BALANCE.save(deps.storage, &contract_balance)?;
    RECIPIENT_ADDR.save(deps.storage, &recipient_addr)?;

    let amount_to_redeem = withdrawal.get_amount(position.aust_amount)?;

    position.aust_amount = position.aust_amount.checked_sub(amount_to_redeem)?;
    POSITION.save(deps.storage, &recipient_addr, &position)?;

    Ok(Response::new()
        .add_submessage(SubMsg::reply_on_success(
            CosmosMsg::Wasm(WasmMsg::Execute {
                contract_addr: anchor_aust_token,
                msg: to_binary(&Cw20ExecuteMsg::Send {
                    contract: anchor_market,
                    amount: amount_to_redeem,
                    msg: to_binary(&MarketCw20HookMsg::RedeemStable {})?,
                })?,
                funds: vec![],
            }),
            WITHDRAW_ID,
        ))
        .add_attributes(vec![
            attr("action", "withdraw_uusd"),
            attr("recipient_addr", recipient_addr),
        ]))
}

fn withdraw_aust(
    deps: DepsMut,
    info: MessageInfo,
    withdrawal: &Withdrawal,
    recipient_addr: Option<String>,
) -> Result<Response, ContractError> {
    let contract = ADOContract::default();
    let anchor_aust_token = contract.get_cached_address(deps.storage, ANCHOR_AUST)?;

    let recipient_addr = recipient_addr.unwrap_or_else(|| info.sender.to_string());
    let mut position = POSITION.load(deps.storage, &recipient_addr)?;

    let authorized = recipient_addr == info.sender
        || contract.is_owner_or_operator(deps.storage, info.sender.as_str())?;

    require(authorized, ContractError::Unauthorized {})?;

    let amount = withdrawal.get_amount(position.aust_amount)?;

    position.aust_amount = position.aust_amount.checked_sub(amount)?;
    POSITION.save(deps.storage, &recipient_addr, &position)?;

    let msg = position.recipient.generate_msg_cw20(
        deps.api,
        &deps.querier,
        ADOContract::default().get_mission_contract(deps.storage)?,
        Cw20Coin {
            address: anchor_aust_token,
            amount,
        },
    )?;

    Ok(Response::new().add_submessage(msg).add_attributes(vec![
        attr("action", "withdraw_aust"),
        attr("recipient_addr", recipient_addr),
    ]))
}

#[cfg_attr(not(feature = "library"), entry_point)]
pub fn reply(deps: DepsMut, env: Env, msg: Reply) -> Result<Response, ContractError> {
    match msg.id {
        DEPOSIT_ID => reply_update_position(deps, env),
        WITHDRAW_ID => reply_withdraw_ust(deps, env),
        _ => Err(ContractError::InvalidReplyId {}),
    }
}

fn reply_update_position(deps: DepsMut, env: Env) -> Result<Response, ContractError> {
    // stores aUST amount to position
    let contract = ADOContract::default();
    let anchor_aust_token = contract.get_cached_address(deps.storage, ANCHOR_AUST)?;

    let aust_balance = query_token_balance(
        &deps.querier,
        deps.api.addr_validate(&anchor_aust_token)?,
        env.contract.address,
    )?;

    let prev_aust_balance = PREV_AUST_BALANCE.load(deps.storage)?;
    let new_aust_balance = aust_balance.checked_sub(prev_aust_balance)?;
    require(
        new_aust_balance > Uint128::zero(),
        ContractError::InvalidFunds {
            msg: "No aUST tokens minted".to_string(),
        },
    )?;

    let recipient_addr = RECIPIENT_ADDR.load(deps.storage)?;
    let mut position = POSITION.load(deps.storage, &recipient_addr)?;
    position.aust_amount += new_aust_balance;
    POSITION.save(deps.storage, &recipient_addr, &position)?;
    Ok(Response::new().add_attributes(vec![
        attr("action", "reply_update_position"),
        attr("recipient_addr", recipient_addr.clone()),
        attr("aust_amount", new_aust_balance.to_string()),
    ]))
}

fn reply_withdraw_ust(deps: DepsMut, env: Env) -> Result<Response, ContractError> {
    let current_balance =
        query_balance(&deps.querier, env.contract.address, UUSD_DENOM.to_owned())?;
    let prev_balance = PREV_UUSD_BALANCE.load(deps.storage)?;
    let transfer_amount = current_balance - prev_balance;

    let recipient_addr = RECIPIENT_ADDR.load(deps.storage)?;
    let recipient = POSITION.load(deps.storage, &recipient_addr)?.recipient;
    let mut msgs = vec![];
    if transfer_amount > Uint128::zero() {
        msgs.push(recipient.generate_msg_native(
            deps.api,
            &deps.querier,
            ADOContract::default().get_mission_contract(deps.storage)?,
            coins(transfer_amount.u128(), UUSD_DENOM),
        )?);
    }
    Ok(Response::new()
        .add_submessages(msgs)
        .add_attribute("action", "reply_withdraw_ust")
        .add_attribute("recipient", recipient_addr)
        .add_attribute("amount", transfer_amount))
}

#[cfg_attr(not(feature = "library"), entry_point)]
pub fn query(deps: Deps, env: Env, msg: QueryMsg) -> Result<Binary, ContractError> {
    match msg {
        QueryMsg::AndrQuery(msg) => handle_andromeda_query(deps, env, msg),
    }
}

fn handle_andromeda_query(
    deps: Deps,
    env: Env,
    msg: AndromedaQuery,
) -> Result<Binary, ContractError> {
    match msg {
        AndromedaQuery::Get(data) => {
            let recipient: String = parse_message(&data)?;
            encode_binary(&query_position(deps, recipient)?)
        }
        _ => ADOContract::default().query(deps, env, msg, query),
    }
}

fn query_position(deps: Deps, recipient: String) -> Result<PositionResponse, ContractError> {
    let position = POSITION.load(deps.storage, &recipient)?;
    Ok(PositionResponse {
        recipient: position.recipient,
        aust_amount: position.aust_amount,
    })
}

#[cfg_attr(not(feature = "library"), entry_point)]
pub fn migrate(deps: DepsMut, _env: Env, _msg: MigrateMsg) -> Result<Response, ContractError> {
    let version = get_contract_version(deps.storage)?;
    if version.contract != CONTRACT_NAME {
        return Err(ContractError::CannotMigrate {
            previous_contract: version.contract,
        });
    }
    Ok(Response::default())
}<|MERGE_RESOLUTION|>--- conflicted
+++ resolved
@@ -171,10 +171,6 @@
 ) -> Result<Response, ContractError> {
     let contract = ADOContract::default();
     let recipient = recipient.unwrap_or_else(|| Recipient::Addr(info.sender.to_string()));
-<<<<<<< HEAD
-    let authorized = recipient.get_addr() == info.sender
-        || contract.is_owner_or_operator(deps.storage, info.sender.as_str())?;
-=======
     let recipient_addr = recipient.get_addr(
         deps.api,
         &deps.querier,
@@ -182,7 +178,6 @@
     )?;
     let authorized = recipient_addr == info.sender
         || ADOContract::default().is_owner_or_operator(deps.storage, info.sender.as_str())?;
->>>>>>> 769aa914
     require(authorized, ContractError::Unauthorized {})?;
     require(
         matches!(recipient, Recipient::Addr(_)),
@@ -323,17 +318,12 @@
     unbond: Option<bool>,
     recipient: Option<Recipient>,
 ) -> Result<Response, ContractError> {
-<<<<<<< HEAD
     let contract = ADOContract::default();
     let anchor_bluna_token = contract.get_cached_address(deps.storage, ANCHOR_BLUNA)?;
     let anchor_bluna_custody = contract.get_cached_address(deps.storage, ANCHOR_BLUNA_CUSTODY)?;
     let anchor_bluna_hub = contract.get_cached_address(deps.storage, ANCHOR_BLUNA_HUB)?;
     let anchor_overseer = contract.get_cached_address(deps.storage, ANCHOR_OVERSEER)?;
 
-=======
-    let config = CONFIG.load(deps.storage)?;
-    let contract = ADOContract::default();
->>>>>>> 769aa914
     require(
         contract.is_owner_or_operator(deps.storage, info.sender.as_str())?,
         ContractError::Unauthorized {},
@@ -417,15 +407,11 @@
 ) -> Result<Response, ContractError> {
     let contract = ADOContract::default();
     let recipient = recipient.unwrap_or_else(|| Recipient::Addr(info.sender.to_string()));
-<<<<<<< HEAD
 
     let anchor_overseer = contract.get_cached_address(deps.storage, ANCHOR_OVERSEER)?;
     let anchor_market = contract.get_cached_address(deps.storage, ANCHOR_MARKET)?;
     let anchor_oracle = contract.get_cached_address(deps.storage, ANCHOR_ORACLE)?;
 
-=======
-    let contract = ADOContract::default();
->>>>>>> 769aa914
     require(
         contract.is_owner_or_operator(deps.storage, info.sender.as_str())?,
         ContractError::Unauthorized {},
@@ -539,21 +525,16 @@
         },
     )?;
 
-<<<<<<< HEAD
     let aust_balance = query_token_balance(
         &deps.querier,
         deps.api.addr_validate(&anchor_aust_token)?,
         env.contract.address,
     )?;
-    let recipient_addr = recipient.get_addr();
-=======
-    let aust_balance = query_token_balance(&deps.querier, config.aust_token, env.contract.address)?;
     let recipient_addr = recipient.get_addr(
         deps.api,
         &deps.querier,
         ADOContract::default().get_mission_contract(deps.storage)?,
     )?;
->>>>>>> 769aa914
     PREV_AUST_BALANCE.save(deps.storage, &aust_balance)?;
     RECIPIENT_ADDR.save(deps.storage, &recipient_addr)?;
     let payment_amount = payment.amount;
