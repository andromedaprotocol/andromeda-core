use crate::state::{
    Config, Position, CONFIG, KEY_POSITION_IDX, POSITION, PREV_AUST_BALANCE, TEMP_BALANCE,
};
use andromeda_protocol::{
    anchor::{ExecuteMsg, InstantiateMsg, QueryMsg},
    communication::{encode_binary, parse_message, AndromedaMsg, AndromedaQuery, Recipient},
    error::ContractError,
    operators::{execute_update_operators, is_operator, query_is_operator, query_operators},
    ownership::{execute_update_owner, is_contract_owner, query_contract_owner, CONTRACT_OWNER},
    require,
};
use cosmwasm_std::{
    attr, coins, entry_point, to_binary, Binary, CosmosMsg, Deps, DepsMut, Env, MessageInfo, Reply,
    Response, StdError, StdResult, SubMsg, Uint128, WasmMsg,
};
use cw20::Cw20ExecuteMsg;

use terraswap::querier::{query_balance, query_token_balance};

use andromeda_protocol::anchor::{AnchorMarketMsg, ConfigResponse, YourselfMsg};

#[entry_point]
pub fn instantiate(
    deps: DepsMut,
    _env: Env,
    info: MessageInfo,
    msg: InstantiateMsg,
) -> Result<Response, ContractError> {
    let config = Config {
        anchor_mint: deps.api.addr_canonicalize(&msg.anchor_mint)?,
        anchor_token: deps.api.addr_canonicalize(&msg.anchor_token)?,
        stable_denom: msg.stable_denom,
    };
    CONFIG.save(deps.storage, &config)?;
    KEY_POSITION_IDX.save(deps.storage, &Uint128::from(1u128))?;
    PREV_AUST_BALANCE.save(deps.storage, &Uint128::zero())?;
    TEMP_BALANCE.save(deps.storage, &Uint128::zero())?;
    CONTRACT_OWNER.save(deps.storage, &info.sender)?;
    Ok(Response::new().add_attributes(vec![attr("action", "instantiate"), attr("type", "anchor")]))
}

#[entry_point]
pub fn execute(
    deps: DepsMut,
    env: Env,
    info: MessageInfo,
    msg: ExecuteMsg,
) -> Result<Response, ContractError> {
    match msg {
        ExecuteMsg::AndrReceive(msg) => execute_andr_receive(deps, env, info, msg),
        ExecuteMsg::Deposit { recipient } => execute_deposit(deps, env, info, recipient),
        ExecuteMsg::Withdraw { position_idx } => withdraw(deps, env, info, position_idx),
        ExecuteMsg::Yourself { yourself_msg } => {
            require(
                info.sender == env.contract.address,
                ContractError::Unauthorized {},
            )?;
            match yourself_msg {
                YourselfMsg::TransferUst { receiver } => transfer_ust(deps, env, receiver),
            }
        }
    }
}

fn execute_andr_receive(
    deps: DepsMut,
    env: Env,
    info: MessageInfo,
    msg: AndromedaMsg,
) -> Result<Response, ContractError> {
    match msg {
        AndromedaMsg::Receive(data) => match data {
            None => execute_deposit(deps, env, info, None),
            Some(_) => {
                let position_idx: Uint128 = parse_message(data)?;
                withdraw(deps, env, info, position_idx)
            }
        },
        AndromedaMsg::UpdateOwner { address } => execute_update_owner(deps, info, address),
        AndromedaMsg::UpdateOperators { operators } => {
            execute_update_operators(deps, info, operators)
        }
    }
}

pub fn execute_deposit(
    deps: DepsMut,
    env: Env,
    info: MessageInfo,
    recipient: Option<Recipient>,
) -> Result<Response, ContractError> {
    let config = CONFIG.load(deps.storage)?;
    let coin_denom = config.stable_denom.clone();
    let depositor = match recipient {
        Some(recipient) => recipient,
        None => Recipient::Addr(info.sender.to_string()),
    };

    require(
        info.funds.len() <= 1usize,
        ContractError::MoreThanOneCoin {},
    )?;

    let payment = info
        .funds
        .iter()
        .find(|x| x.denom == coin_denom && x.amount > Uint128::zero())
        .ok_or_else(|| {
            StdError::generic_err(format!("No {} assets are provided to deposit", coin_denom))
        })?;
    //create position
    let position_idx = KEY_POSITION_IDX.load(deps.storage)?;
    let aust_balance = query_token_balance(
        &deps.querier,
        deps.api.addr_humanize(&config.anchor_token)?,
        env.contract.address,
    )?;
    PREV_AUST_BALANCE.save(deps.storage, &aust_balance)?;
    let payment_amount = payment.amount;

    POSITION.save(
        deps.storage,
        &position_idx.u128().to_be_bytes(),
        &Position {
            idx: Default::default(),
<<<<<<< HEAD
            owner: depositor,
            deposit_amount: payment_amount.clone(),
=======
            owner: deps.api.addr_canonicalize(depositor.as_str())?,
            deposit_amount: payment_amount,
>>>>>>> 16e37184
            aust_amount: Uint128::zero(),
        },
    )?;

    //deposit Anchor Mint
    Ok(Response::new()
        .add_submessage(SubMsg::reply_on_success(
            CosmosMsg::Wasm(WasmMsg::Execute {
                contract_addr: deps.api.addr_humanize(&config.anchor_mint)?.to_string(),
                msg: to_binary(&AnchorMarketMsg::DepositStable {})?,
                funds: vec![payment.clone()],
            }),
            1u64,
        ))
        .add_attributes(vec![
            attr("action", "deposit"),
            attr("deposit_amount", payment_amount),
        ]))
}

pub fn withdraw(
    deps: DepsMut,
    env: Env,
    info: MessageInfo,
    position_idx: Uint128,
) -> Result<Response, ContractError> {
    let config = CONFIG.load(deps.storage)?;
    let position = POSITION.load(deps.storage, &position_idx.u128().to_be_bytes())?;

    require(
        is_operator(deps.storage, info.sender.as_str())?
            || is_contract_owner(deps.storage, info.sender.as_str())?,
        ContractError::Unauthorized {},
    )?;

    let contract_balance = query_balance(
        &deps.querier,
        env.contract.address.clone(),
        config.stable_denom.clone(),
    )?;
    TEMP_BALANCE.save(deps.storage, &contract_balance)?;

    POSITION.remove(deps.storage, &position_idx.u128().to_be_bytes());

    Ok(Response::new()
        .add_messages(vec![
            CosmosMsg::Wasm(WasmMsg::Execute {
                contract_addr: deps.api.addr_humanize(&config.anchor_token)?.to_string(),
                msg: to_binary(&Cw20ExecuteMsg::Send {
                    contract: deps.api.addr_humanize(&config.anchor_mint)?.to_string(),
                    amount: position.aust_amount,
                    msg: to_binary(&AnchorMarketMsg::RedeemStable {})?,
                })?,
                funds: vec![],
            }),
            //send UST
            CosmosMsg::Wasm(WasmMsg::Execute {
                contract_addr: env.contract.address.to_string(),
                msg: to_binary(&ExecuteMsg::Yourself {
                    yourself_msg: YourselfMsg::TransferUst {
                        receiver: position.owner,
                    },
                })?,
                funds: vec![],
            }),
        ])
        .add_attributes(vec![
            attr("action", "withdraw"),
            attr("position_idx", position_idx.to_string()),
        ]))
}

pub fn transfer_ust(
    deps: DepsMut,
    env: Env,
    receiver: Recipient,
) -> Result<Response, ContractError> {
    let config = CONFIG.load(deps.storage)?;
    let current_balance = query_balance(
        &deps.querier,
        env.contract.address,
        config.stable_denom.clone(),
    )?;
    let prev_balance = TEMP_BALANCE.load(deps.storage)?;
    let transfer_amount = current_balance - prev_balance;
    let mut msgs = vec![];
    if transfer_amount > Uint128::zero() {
<<<<<<< HEAD
        msgs.push(
            receiver.generate_msg(&deps, coins(transfer_amount.u128(), config.stable_denom))?,
        );
=======
        msg.push(CosmosMsg::Bank(BankMsg::Send {
            to_address: receiver.to_string(),
            amount: vec![coin(transfer_amount.u128(), config.stable_denom)],
        }));
>>>>>>> 16e37184
    }
    Ok(Response::new().add_submessages(msgs).add_attributes(vec![
        attr("action", "withdraw"),
<<<<<<< HEAD
        attr("receiver", receiver.get_addr()),
=======
        attr("receiver", receiver),
>>>>>>> 16e37184
        attr("amount", transfer_amount.to_string()),
    ]))
}

#[cfg_attr(not(feature = "library"), entry_point)]
pub fn reply(deps: DepsMut, env: Env, msg: Reply) -> StdResult<Response> {
    match msg.id {
        1u64 => {
            // stores aUST amount to position
            let config = CONFIG.load(deps.storage)?;
            let aust_balance = query_token_balance(
                &deps.querier,
                deps.api.addr_humanize(&config.anchor_token)?,
                env.contract.address,
            )?;

            let prev_aust_balance = PREV_AUST_BALANCE.load(deps.storage)?;
            let new_aust_balance = aust_balance.checked_sub(prev_aust_balance)?;
            if new_aust_balance <= Uint128::from(1u128) {
                return Err(StdError::generic_err("no minted aUST token"));
            }
            let position_idx = KEY_POSITION_IDX.load(deps.storage)?;
            let mut position = POSITION.load(deps.storage, &position_idx.u128().to_be_bytes())?;
            position.aust_amount = new_aust_balance;
            POSITION.save(deps.storage, &position_idx.u128().to_be_bytes(), &position)?;
            KEY_POSITION_IDX.save(deps.storage, &(position_idx + Uint128::from(1u128)))?;
            Ok(Response::new().add_attributes(vec![
                attr("action", "reply"),
                attr("position_idx", position_idx.clone().to_string()),
                attr("aust_amount", new_aust_balance.to_string()),
            ]))
        }
        _ => Err(StdError::generic_err("invalid reply id")),
    }
}

#[entry_point]
pub fn query(deps: Deps, env: Env, msg: QueryMsg) -> Result<Binary, ContractError> {
    match msg {
        QueryMsg::AndrQuery(msg) => handle_andromeda_query(deps, env, msg),
        QueryMsg::Config {} => encode_binary(&query_config(deps)?),
    }
}

fn handle_andromeda_query(
    deps: Deps,
    env: Env,
    msg: AndromedaQuery,
) -> Result<Binary, ContractError> {
    match msg {
        AndromedaQuery::Get(data) => {
            let received: QueryMsg = parse_message(data)?;
            match received {
                QueryMsg::AndrQuery(..) => Err(ContractError::NestedAndromedaMsg {}),
                _ => query(deps, env, received),
            }
        }
        AndromedaQuery::Owner {} => encode_binary(&query_contract_owner(deps)?),
        AndromedaQuery::Operators {} => encode_binary(&query_operators(deps)?),
        AndromedaQuery::IsOperator { address } => {
            encode_binary(&query_is_operator(deps, &address)?)
        }
    }
}

fn query_config(deps: Deps) -> Result<ConfigResponse, ContractError> {
    let config = CONFIG.load(deps.storage)?;

    Ok(ConfigResponse {
        anchor_mint: deps.api.addr_humanize(&config.anchor_mint)?.to_string(),
        anchor_token: deps.api.addr_humanize(&config.anchor_token)?.to_string(),
        stable_denom: config.stable_denom,
    })
}<|MERGE_RESOLUTION|>--- conflicted
+++ resolved
@@ -123,13 +123,8 @@
         &position_idx.u128().to_be_bytes(),
         &Position {
             idx: Default::default(),
-<<<<<<< HEAD
             owner: depositor,
-            deposit_amount: payment_amount.clone(),
-=======
-            owner: deps.api.addr_canonicalize(depositor.as_str())?,
             deposit_amount: payment_amount,
->>>>>>> 16e37184
             aust_amount: Uint128::zero(),
         },
     )?;
@@ -217,24 +212,13 @@
     let transfer_amount = current_balance - prev_balance;
     let mut msgs = vec![];
     if transfer_amount > Uint128::zero() {
-<<<<<<< HEAD
         msgs.push(
             receiver.generate_msg(&deps, coins(transfer_amount.u128(), config.stable_denom))?,
         );
-=======
-        msg.push(CosmosMsg::Bank(BankMsg::Send {
-            to_address: receiver.to_string(),
-            amount: vec![coin(transfer_amount.u128(), config.stable_denom)],
-        }));
->>>>>>> 16e37184
     }
     Ok(Response::new().add_submessages(msgs).add_attributes(vec![
         attr("action", "withdraw"),
-<<<<<<< HEAD
         attr("receiver", receiver.get_addr()),
-=======
-        attr("receiver", receiver),
->>>>>>> 16e37184
         attr("amount", transfer_amount.to_string()),
     ]))
 }
