use cosmwasm_bignumber::{Decimal256, Uint256};
#[cfg(not(feature = "library"))]
use cosmwasm_std::entry_point;
use cosmwasm_std::{
    attr, coins, from_binary, to_binary, BankMsg, Binary, CosmosMsg, Deps, DepsMut, Env,
    MessageInfo, Reply, Response, SubMsg, Uint128, WasmMsg,
};

use crate::{
    primitive_keys::{
<<<<<<< HEAD
        ADDRESSES_TO_CACHE, ANCHOR_ANC, ANCHOR_AUST, ANCHOR_BLUNA, ANCHOR_BLUNA_CUSTODY,
        ANCHOR_BLUNA_HUB, ANCHOR_GOV, ANCHOR_MARKET, ANCHOR_ORACLE, ANCHOR_OVERSEER,
=======
        ADDRESSES_TO_CACHE, ANCHOR_AUST, ANCHOR_BLUNA, ANCHOR_BLUNA_CUSTODY, ANCHOR_BLUNA_HUB,
        ANCHOR_MARKET, ANCHOR_ORACLE, ANCHOR_OVERSEER,
>>>>>>> 7ef3a735
    },
    querier::{query_borrower_info, query_collaterals},
    state::{Position, POSITION, PREV_AUST_BALANCE, PREV_UUSD_BALANCE, RECIPIENT_ADDR},
};
use ado_base::ADOContract;
use anchor_token::gov::{
    Cw20HookMsg as GovCw20HookMsg, ExecuteMsg as GovExecuteMsg, QueryMsg as GovQueryMsg,
    StakerResponse,
};
use andromeda_protocol::anchor::{
<<<<<<< HEAD
    BLunaHubCw20HookMsg, BLunaHubExecuteMsg, BLunaHubQueryMsg, Cw20HookMsg, ExecuteMsg,
    InstantiateMsg, MigrateMsg, PositionResponse, QueryMsg, WithdrawableUnbondedResponse,
=======
    BLunaHubCw20HookMsg, BLunaHubExecuteMsg, Cw20HookMsg, ExecuteMsg, InstantiateMsg, MigrateMsg,
    PositionResponse, QueryMsg,
>>>>>>> 7ef3a735
};
use common::{
    ado_base::{
        recipient::Recipient, AndromedaMsg, AndromedaQuery, InstantiateMsg as BaseInstantiateMsg,
    },
    encode_binary,
    error::ContractError,
    parse_message, require,
    withdraw::Withdrawal,
};
use cw2::{get_contract_version, set_contract_version};
use cw20::Cw20ReceiveMsg;
use cw20::{Cw20Coin, Cw20ExecuteMsg};
use cw_asset::AssetInfo;
use moneymarket::{
    custody::{Cw20HookMsg as CustodyCw20HookMsg, ExecuteMsg as CustodyExecuteMsg},
    market::{Cw20HookMsg as MarketCw20HookMsg, ExecuteMsg as MarketExecuteMsg},
    overseer::ExecuteMsg as OverseerExecuteMsg,
    querier::query_price,
};
use std::cmp;

const UUSD_DENOM: &str = "uusd";
pub const DEPOSIT_ID: u64 = 1;
pub const WITHDRAW_ID: u64 = 2;

// version info for migration info
const CONTRACT_NAME: &str = "crates.io:andromeda-anchor";
const CONTRACT_VERSION: &str = env!("CARGO_PKG_VERSION");

#[entry_point]
pub fn instantiate(
    deps: DepsMut,
    _env: Env,
    info: MessageInfo,
    msg: InstantiateMsg,
) -> Result<Response, ContractError> {
    set_contract_version(deps.storage, CONTRACT_NAME, CONTRACT_VERSION)?;
    PREV_AUST_BALANCE.save(deps.storage, &Uint128::zero())?;
    PREV_UUSD_BALANCE.save(deps.storage, &Uint128::zero())?;

    let contract = ADOContract::default();

    let resp = contract.instantiate(
        deps.storage,
        deps.api,
        info,
        BaseInstantiateMsg {
            ado_type: "anchor".to_string(),
            operators: None,
            modules: None,
            primitive_contract: Some(msg.primitive_contract),
        },
    )?;

    for address in ADDRESSES_TO_CACHE {
        contract.cache_address(deps.storage, &deps.querier, address)?;
    }
<<<<<<< HEAD
    let anchor_anc = contract.get_cached_address(deps.storage, ANCHOR_ANC)?;
    contract.add_withdrawable_token(
        deps.storage,
        &anchor_anc,
        &AssetInfo::Cw20(deps.api.addr_validate(&anchor_anc)?),
    )?;
=======
>>>>>>> 7ef3a735

    Ok(resp)
}

#[entry_point]
pub fn execute(
    deps: DepsMut,
    env: Env,
    info: MessageInfo,
    msg: ExecuteMsg,
) -> Result<Response, ContractError> {
    match msg {
        ExecuteMsg::Receive(msg) => receive_cw20(deps, env, info, msg),
        ExecuteMsg::AndrReceive(msg) => execute_andr_receive(deps, env, info, msg),
        ExecuteMsg::DepositCollateral {} => execute_deposit_collateral(deps, env, info),
        ExecuteMsg::DepositCollateralToAnchor { collateral_addr } => {
            require(
                info.sender == env.contract.address,
                ContractError::Unauthorized {},
            )?;
            let collateral = AssetInfo::cw20(deps.api.addr_validate(&collateral_addr)?);
            let amount = collateral.query_balance(&deps.querier, env.contract.address.clone())?;
            execute_deposit_collateral_to_anchor(
                deps,
                env,
                info.sender.to_string(),
                collateral_addr,
                amount,
            )
        }
        ExecuteMsg::Borrow {
            desired_ltv_ratio,
            recipient,
        } => execute_borrow(deps, env, info, desired_ltv_ratio, recipient),
        ExecuteMsg::ClaimAncRewards { auto_stake } => {
            execute_claim_anc(deps, env, info, auto_stake)
        }
        ExecuteMsg::StakeAnc { amount } => {
            // All of this is done here and not within the function because it would otherwise
            // break the `auto_stake` feature for ClaimAncRewards.
            let anchor_anc = ADOContract::default().get_cached_address(deps.storage, ANCHOR_ANC)?;
            let anc = AssetInfo::cw20(deps.api.addr_validate(&anchor_anc)?);
            let total_amount = anc.query_balance(&deps.querier, env.contract.address)?;
            let amount = cmp::min(total_amount, amount.unwrap_or(total_amount));

            execute_stake_anc(deps, info, amount)
        }
        ExecuteMsg::UnstakeAnc { amount } => execute_unstake_anc(deps, env, info, amount),
        ExecuteMsg::RepayLoan {} => execute_repay_loan(deps, env, info),
        ExecuteMsg::WithdrawCollateral {
            collateral_addr,
            amount,
            unbond,
            recipient,
        } => {
            execute_withdraw_collateral(deps, env, info, collateral_addr, amount, unbond, recipient)
        }
        ExecuteMsg::WithdrawUnbonded { recipient } => {
            execute_withdraw_unbonded(deps, env, info, recipient)
        }
    }
}

pub fn receive_cw20(
    deps: DepsMut,
    env: Env,
    info: MessageInfo,
    cw20_msg: Cw20ReceiveMsg,
) -> Result<Response, ContractError> {
    match from_binary(&cw20_msg.msg)? {
        Cw20HookMsg::DepositCollateral {} => execute_deposit_collateral_to_anchor(
            deps,
            env,
            cw20_msg.sender,
            info.sender.to_string(),
            cw20_msg.amount,
        ),
    }
}

fn execute_andr_receive(
    deps: DepsMut,
    env: Env,
    info: MessageInfo,
    msg: AndromedaMsg,
) -> Result<Response, ContractError> {
    match msg {
        AndromedaMsg::Receive(data) => match data {
            None => execute_deposit(deps, env, info, None),
            Some(_) => {
                let recipient: Recipient = parse_message(&data)?;
                execute_deposit(deps, env, info, Some(recipient))
            }
        },
        AndromedaMsg::Withdraw {
            recipient,
            tokens_to_withdraw,
        } => execute_withdraw(deps, env, info, recipient, tokens_to_withdraw),
        _ => ADOContract::default().execute(deps, env, info, msg, execute),
    }
}

pub fn execute_withdraw(
    deps: DepsMut,
    env: Env,
    info: MessageInfo,
    recipient: Option<Recipient>,
    tokens_to_withdraw: Option<Vec<Withdrawal>>,
) -> Result<Response, ContractError> {
    let contract = ADOContract::default();
<<<<<<< HEAD

    let aust_address = contract.get_cached_address(deps.storage, ANCHOR_AUST)?;
    match tokens_to_withdraw {
        None => return contract.execute_withdraw(deps, env, info, recipient, tokens_to_withdraw),
        Some(ref tokens) => {
            if tokens.len() != 1 {
                return contract.execute_withdraw(deps, env, info, recipient, tokens_to_withdraw);
            } else {
                let token = tokens[0].token.to_lowercase();
                if token != "aust" && token != aust_address && token != UUSD_DENOM {
                    return contract.execute_withdraw(
                        deps,
                        env,
                        info,
                        recipient,
                        tokens_to_withdraw,
                    );
                }
            }
        }
    }

=======
>>>>>>> 7ef3a735
    let recipient = recipient.unwrap_or_else(|| Recipient::Addr(info.sender.to_string()));

    let recipient_addr = recipient.get_addr(
        deps.api,
        &deps.querier,
        ADOContract::default().get_mission_contract(deps.storage)?,
    )?;

    let authorized = recipient_addr == info.sender
        || ADOContract::default().is_owner_or_operator(deps.storage, info.sender.as_str())?;
    require(authorized, ContractError::Unauthorized {})?;

    require(
        matches!(recipient, Recipient::Addr(_)),
        ContractError::InvalidRecipientType {
            msg: "Only recipients of type Addr are allowed as it only specifies the owner of the position to withdraw from".to_string()
        },
    )?;
<<<<<<< HEAD
=======
    require(
        tokens_to_withdraw.is_some(),
        ContractError::InvalidTokensToWithdraw {
            msg: "Must specify tokens to withdraw".to_string(),
        },
    )?;
    let tokens_to_withdraw = tokens_to_withdraw.unwrap();

    let aust_address = contract.get_cached_address(deps.storage, ANCHOR_AUST)?;

    let uusd_withdrawal: Option<&Withdrawal> = tokens_to_withdraw
        .iter()
        .find(|w| w.token.to_lowercase() == UUSD_DENOM);
>>>>>>> 7ef3a735

    // If we are here then there is always exactly a single token to withdraw.
    let token_to_withdraw = &tokens_to_withdraw.unwrap()[0];

    let token = token_to_withdraw.token.to_lowercase();
    if token == UUSD_DENOM {
        withdraw_uusd(deps, env, info, token_to_withdraw, recipient_addr)
    } else if token == "aust" || token == aust_address {
        withdraw_aust(deps, info, token_to_withdraw, recipient_addr)
    } else {
        Err(ContractError::InvalidTokensToWithdraw {
            msg: "Can only withdraw uusd or aUST".to_string(),
        })
    }
}

fn execute_deposit_collateral_to_anchor(
    deps: DepsMut,
    env: Env,
    sender: String,
    token_address: String,
    amount: Uint128,
) -> Result<Response, ContractError> {
    let contract = ADOContract::default();
    let anchor_bluna_token = contract.get_cached_address(deps.storage, ANCHOR_BLUNA)?;
    let anchor_bluna_custody = contract.get_cached_address(deps.storage, ANCHOR_BLUNA_CUSTODY)?;
    let anchor_overseer = contract.get_cached_address(deps.storage, ANCHOR_OVERSEER)?;

    require(
        contract.is_owner_or_operator(deps.storage, &sender)? || sender == env.contract.address,
        ContractError::Unauthorized {},
    )?;
    require(
        token_address == anchor_bluna_token,
        ContractError::InvalidFunds {
            msg: "Only bLuna collateral supported".to_string(),
        },
    )?;

    Ok(Response::new()
        .add_attribute("action", "deposit_collateral_to_anchor")
        // Provide collateral
        .add_message(CosmosMsg::Wasm(WasmMsg::Execute {
            contract_addr: token_address,
            funds: vec![],
            msg: encode_binary(&Cw20ExecuteMsg::Send {
                contract: anchor_bluna_custody,
                msg: encode_binary(&CustodyCw20HookMsg::DepositCollateral {})?,
                amount,
            })?,
        }))
        // Lock collateral
        .add_message(CosmosMsg::Wasm(WasmMsg::Execute {
            contract_addr: anchor_overseer,
            msg: encode_binary(&OverseerExecuteMsg::LockCollateral {
                collaterals: vec![(anchor_bluna_token, amount.into())],
            })?,
            funds: vec![],
        })))
}

fn execute_deposit_collateral(
    deps: DepsMut,
    env: Env,
    info: MessageInfo,
) -> Result<Response, ContractError> {
    let contract = ADOContract::default();
    let anchor_bluna_token = contract.get_cached_address(deps.storage, ANCHOR_BLUNA)?;
    let anchor_bluna_hub = contract.get_cached_address(deps.storage, ANCHOR_BLUNA_HUB)?;

    require(
        contract.is_owner_or_operator(deps.storage, info.sender.as_str())?,
        ContractError::Unauthorized {},
    )?;
    require(
        info.funds.len() == 1,
        ContractError::InvalidFunds {
            msg: "Must deposit exactly 1 type of native coin.".to_string(),
        },
    )?;
    let collateral = &info.funds[0];
    require(
        collateral.denom == "uluna",
        ContractError::InvalidFunds {
            msg: "Only accept uluna as collateral".to_string(),
        },
    )?;

    Ok(Response::new()
        .add_attribute("action", "deposit_collateral")
        // Convert luna -> bluna
        .add_message(CosmosMsg::Wasm(WasmMsg::Execute {
            contract_addr: anchor_bluna_hub,
            funds: info.funds,
            msg: encode_binary(&BLunaHubExecuteMsg::Bond {})?,
        }))
        // Send collateral to Anchor
        .add_message(CosmosMsg::Wasm(WasmMsg::Execute {
            contract_addr: env.contract.address.to_string(),
            funds: vec![],
            msg: encode_binary(&ExecuteMsg::DepositCollateralToAnchor {
                collateral_addr: anchor_bluna_token,
            })?,
        })))
}

fn execute_withdraw_collateral(
    deps: DepsMut,
    env: Env,
    info: MessageInfo,
    collateral_addr: String,
    amount: Option<Uint256>,
    unbond: Option<bool>,
    recipient: Option<Recipient>,
) -> Result<Response, ContractError> {
    let contract = ADOContract::default();
    let anchor_bluna_token = contract.get_cached_address(deps.storage, ANCHOR_BLUNA)?;
    let anchor_bluna_custody = contract.get_cached_address(deps.storage, ANCHOR_BLUNA_CUSTODY)?;
    let anchor_bluna_hub = contract.get_cached_address(deps.storage, ANCHOR_BLUNA_HUB)?;
    let anchor_overseer = contract.get_cached_address(deps.storage, ANCHOR_OVERSEER)?;

    require(
        contract.is_owner_or_operator(deps.storage, info.sender.as_str())?,
        ContractError::Unauthorized {},
    )?;
    require(
        collateral_addr == anchor_bluna_token,
        ContractError::InvalidFunds {
            msg: "Only bluna collateral supported".to_string(),
        },
    )?;

    let amount = match amount {
        Some(amount) => amount,
        None => {
            let collaterals = query_collaterals(
                &deps.querier,
                anchor_overseer.clone(),
                env.contract.address.to_string(),
            )?
            .collaterals;

            let collateral_info = collaterals.iter().find(|c| c.0 == collateral_addr);

            require(collateral_info.is_some(), ContractError::InvalidAddress {})?;
            collateral_info.unwrap().1
        }
    };

    let final_message = if unbond.unwrap_or(false) {
        // do unbond message
        SubMsg::new(CosmosMsg::Wasm(WasmMsg::Execute {
            contract_addr: collateral_addr.clone(),
            funds: vec![],
            msg: encode_binary(&Cw20ExecuteMsg::Send {
                contract: anchor_bluna_hub,
                amount: amount.into(),
                msg: encode_binary(&BLunaHubCw20HookMsg::Unbond {})?,
            })?,
        }))
    } else {
        // do withdraw message
        let recipient = recipient.unwrap_or_else(|| Recipient::Addr(info.sender.to_string()));
        recipient.generate_msg_cw20(
            deps.api,
            &deps.querier,
            contract.get_mission_contract(deps.storage)?,
            Cw20Coin {
                address: collateral_addr.clone(),
                amount: amount.into(),
            },
        )?
    };

    Ok(Response::new()
        .add_attribute("action", "withdraw_collateral")
        // Unlock collateral
        .add_message(CosmosMsg::Wasm(WasmMsg::Execute {
            contract_addr: anchor_overseer,
            msg: encode_binary(&OverseerExecuteMsg::UnlockCollateral {
                collaterals: vec![(collateral_addr, amount)],
            })?,
            funds: vec![],
        }))
        // Withdraw collateral
        .add_message(CosmosMsg::Wasm(WasmMsg::Execute {
            contract_addr: anchor_bluna_custody,
            funds: vec![],
            msg: encode_binary(&CustodyExecuteMsg::WithdrawCollateral {
                amount: Some(amount),
            })?,
        }))
        .add_submessage(final_message))
}

fn execute_borrow(
    deps: DepsMut,
    env: Env,
    info: MessageInfo,
    desired_ltv_ratio: Decimal256,
    recipient: Option<Recipient>,
) -> Result<Response, ContractError> {
    let contract = ADOContract::default();
    let recipient = recipient.unwrap_or_else(|| Recipient::Addr(info.sender.to_string()));

    let anchor_overseer = contract.get_cached_address(deps.storage, ANCHOR_OVERSEER)?;
    let anchor_market = contract.get_cached_address(deps.storage, ANCHOR_MARKET)?;
    let anchor_oracle = contract.get_cached_address(deps.storage, ANCHOR_ORACLE)?;

    require(
        contract.is_owner_or_operator(deps.storage, info.sender.as_str())?,
        ContractError::Unauthorized {},
    )?;
    require(
        desired_ltv_ratio < Decimal256::one(),
        ContractError::InvalidLtvRatio {
            msg: "Desired LTV ratio must be less than 1".to_string(),
        },
    )?;
    let collaterals = query_collaterals(
        &deps.querier,
        anchor_overseer,
        env.contract.address.to_string(),
    )?
    .collaterals;

    let mut total_value = Uint256::zero();
    for collateral in collaterals.iter() {
        let price_res = query_price(
            deps.as_ref(),
            deps.api.addr_validate(&anchor_oracle)?,
            collateral.0.clone(),
            "uusd".to_string(),
            None,
        )?;
        total_value += price_res.rate * collateral.1;
    }

    let loan_amount = query_borrower_info(
        &deps.querier,
        anchor_market.clone(),
        env.contract.address.to_string(),
    )?
    .loan_amount;

    let current_ltv_ratio =
        Decimal256::from_uint256(loan_amount) / Decimal256::from_uint256(total_value);
    require(
        desired_ltv_ratio > current_ltv_ratio,
        ContractError::InvalidLtvRatio {
            msg: "Desired LTV ratio lower than current".to_string(),
        },
    )?;

    let borrow_amount = total_value * (desired_ltv_ratio - current_ltv_ratio);

    Ok(Response::new()
        .add_attribute("action", "borrow")
        .add_attribute("desired_ltv_ratio", desired_ltv_ratio.to_string())
        .add_message(CosmosMsg::Wasm(WasmMsg::Execute {
            contract_addr: anchor_market,
            msg: encode_binary(&MarketExecuteMsg::BorrowStable {
                borrow_amount,
                to: Some(env.contract.address.to_string()),
            })?,
            funds: vec![],
        }))
        .add_submessage(recipient.generate_msg_native(
            deps.api,
            &deps.querier,
            contract.get_mission_contract(deps.storage)?,
            coins(borrow_amount.into(), "uusd"),
        )?))
}

<<<<<<< HEAD
fn execute_repay_loan(
    deps: DepsMut,
    env: Env,
    info: MessageInfo,
) -> Result<Response, ContractError> {
=======
fn execute_repay_loan(deps: DepsMut, info: MessageInfo) -> Result<Response, ContractError> {
>>>>>>> 7ef3a735
    let contract = ADOContract::default();
    let anchor_market = contract.get_cached_address(deps.storage, ANCHOR_MARKET)?;

    require(
        contract.is_contract_owner(deps.storage, info.sender.as_str())?,
        ContractError::Unauthorized {},
    )?;
<<<<<<< HEAD
    let borrower_info = query_borrower_info(
        &deps.querier,
        anchor_market.clone(),
        env.contract.address.to_string(),
    )?;
    let coin = info.funds.iter().find(|c| c.denom == "uusd");
    require(
        coin.is_some(),
        ContractError::InvalidFunds {
            msg: "Must send uusd".to_string(),
        },
    )?;
    let coin = coin.unwrap();
    let mut msgs: Vec<CosmosMsg> = vec![];
    let loan_amount = Uint128::from(borrower_info.loan_amount);
    if coin.amount > loan_amount {
        msgs.push(CosmosMsg::Bank(BankMsg::Send {
            to_address: info.sender.to_string(),
            amount: coins(coin.amount.u128() - loan_amount.u128(), coin.denom.clone()),
        }))
    }
    Ok(Response::new()
        .add_attribute("action", "repay_loan")
        .add_message(WasmMsg::Execute {
=======
    Ok(Response::new()
        .add_attribute("action", "repay_loan")
        .add_message(CosmosMsg::Wasm(WasmMsg::Execute {
>>>>>>> 7ef3a735
            contract_addr: anchor_market,
            msg: encode_binary(&MarketExecuteMsg::RepayStable {})?,
            funds: info.funds,
        })
        .add_messages(msgs))
}

fn execute_withdraw_unbonded(
    deps: DepsMut,
    env: Env,
    info: MessageInfo,
    recipient: Option<Recipient>,
) -> Result<Response, ContractError> {
    let contract = ADOContract::default();
    require(
        contract.is_owner_or_operator(deps.storage, info.sender.as_str())?,
        ContractError::Unauthorized {},
    )?;
    let recipient = recipient.unwrap_or_else(|| Recipient::Addr(info.sender.to_string()));
    let anchor_bluna_hub = contract.get_cached_address(deps.storage, ANCHOR_BLUNA_HUB)?;

    let withdrawable_response: WithdrawableUnbondedResponse = deps.querier.query_wasm_smart(
        anchor_bluna_hub.clone(),
        &BLunaHubQueryMsg::WithdrawableUnbonded {
            address: env.contract.address.to_string(),
        },
    )?;
    let mission_contract = contract.get_mission_contract(deps.storage)?;
    Ok(Response::new()
        .add_message(WasmMsg::Execute {
            contract_addr: anchor_bluna_hub,
            msg: encode_binary(&BLunaHubExecuteMsg::WithdrawUnbonded {})?,
            funds: vec![],
        })
        .add_submessage(recipient.generate_msg_native(
            deps.api,
            &deps.querier,
            mission_contract,
            coins(withdrawable_response.withdrawable.u128(), "uluna"),
        )?))
}

fn execute_claim_anc(
    deps: DepsMut,
    env: Env,
    info: MessageInfo,
    auto_stake: Option<bool>,
) -> Result<Response, ContractError> {
    let contract = ADOContract::default();
    require(
        contract.is_owner_or_operator(deps.storage, info.sender.as_str())?,
        ContractError::Unauthorized {},
    )?;
    let anchor_market = contract.get_cached_address(deps.storage, ANCHOR_MARKET)?;
    let res = Response::new()
        .add_attribute("action", "claim_anc_rewards")
        .add_message(WasmMsg::Execute {
            contract_addr: anchor_market.clone(),
            msg: encode_binary(&MarketExecuteMsg::ClaimRewards { to: None })?,
            funds: vec![],
        });
    if auto_stake.unwrap_or(false) {
        let borrower_info = query_borrower_info(
            &deps.querier,
            anchor_market,
            env.contract.address.to_string(),
        )?;
        let amount = borrower_info.pending_rewards * Uint256::one();
        let stake_resp = execute_stake_anc(deps, info, amount.into())?;
        Ok(res
            .add_attributes(stake_resp.attributes)
            .add_submessages(stake_resp.messages))
    } else {
        Ok(res)
    }
}

fn execute_stake_anc(
    deps: DepsMut,
    info: MessageInfo,
    amount: Uint128,
) -> Result<Response, ContractError> {
    let contract = ADOContract::default();
    require(
        contract.is_owner_or_operator(deps.storage, info.sender.as_str())?,
        ContractError::Unauthorized {},
    )?;
    let anchor_gov = contract.get_cached_address(deps.storage, ANCHOR_GOV)?;
    let anchor_anc = contract.get_cached_address(deps.storage, ANCHOR_ANC)?;

    Ok(Response::new()
        .add_attribute("action", "stake_anc")
        .add_attribute("amount", amount)
        .add_message(WasmMsg::Execute {
            contract_addr: anchor_anc,
            msg: encode_binary(&Cw20ExecuteMsg::Send {
                contract: anchor_gov,
                msg: encode_binary(&GovCw20HookMsg::StakeVotingTokens {})?,
                amount,
            })?,
            funds: vec![],
        }))
}

fn execute_unstake_anc(
    deps: DepsMut,
    env: Env,
    info: MessageInfo,
    amount: Option<Uint128>,
) -> Result<Response, ContractError> {
    let contract = ADOContract::default();
    require(
        contract.is_owner_or_operator(deps.storage, info.sender.as_str())?,
        ContractError::Unauthorized {},
    )?;
    let anchor_gov = contract.get_cached_address(deps.storage, ANCHOR_GOV)?;
    let staker_response: StakerResponse = deps.querier.query_wasm_smart(
        anchor_gov.clone(),
        &GovQueryMsg::Staker {
            address: env.contract.address.to_string(),
        },
    )?;

    // If we ever support voting in polls, need to take into account
    // staker_response.locked_balance (if balance has deductions made to it).
    let amount = cmp::min(
        staker_response.balance,
        amount.unwrap_or(staker_response.balance),
    );

    Ok(Response::new()
        .add_attribute("action", "unstake_anc")
        .add_attribute("amount", amount)
        .add_message(WasmMsg::Execute {
            contract_addr: anchor_gov,
            msg: encode_binary(&GovExecuteMsg::WithdrawVotingTokens {
                amount: Some(amount),
            })?,
            funds: vec![],
        }))
}

pub fn execute_deposit(
    deps: DepsMut,
    env: Env,
    info: MessageInfo,
    recipient: Option<Recipient>,
) -> Result<Response, ContractError> {
    let contract = ADOContract::default();
    let anchor_market = contract.get_cached_address(deps.storage, ANCHOR_MARKET)?;
    let anchor_aust_token = contract.get_cached_address(deps.storage, ANCHOR_AUST)?;

    require(
        info.funds.len() == 1,
        ContractError::InvalidFunds {
            msg: "Must deposit exactly 1 type of native coin.".to_string(),
        },
    )?;

    let recipient = match recipient {
        Some(recipient) => recipient,
        None => Recipient::Addr(info.sender.to_string()),
    };

    let payment = &info.funds[0];
    require(
        payment.denom == UUSD_DENOM && payment.amount > Uint128::zero(),
        ContractError::InvalidFunds {
            msg: "Must deposit a non-zero quantity of uusd".to_string(),
        },
    )?;
<<<<<<< HEAD
    let aust = AssetInfo::cw20(deps.api.addr_validate(&anchor_aust_token)?);
    let aust_balance = aust.query_balance(&deps.querier, env.contract.address)?;
=======

    let aust_balance = query_token_balance(
        &deps.querier,
        deps.api.addr_validate(&anchor_aust_token)?,
        env.contract.address,
    )?;
>>>>>>> 7ef3a735
    let recipient_addr = recipient.get_addr(
        deps.api,
        &deps.querier,
        ADOContract::default().get_mission_contract(deps.storage)?,
    )?;
    PREV_AUST_BALANCE.save(deps.storage, &aust_balance)?;
    RECIPIENT_ADDR.save(deps.storage, &recipient_addr)?;
    let payment_amount = payment.amount;

    if !POSITION.has(deps.storage, &recipient_addr) {
        POSITION.save(
            deps.storage,
            &recipient_addr,
            &Position {
                recipient,
                aust_amount: Uint128::zero(),
            },
        )?;
    }

    //deposit Anchor Mint
    Ok(Response::new()
        .add_submessage(SubMsg::reply_on_success(
            CosmosMsg::Wasm(WasmMsg::Execute {
                contract_addr: anchor_market,
                msg: to_binary(&MarketExecuteMsg::DepositStable {})?,
                funds: vec![payment.clone()],
            }),
            DEPOSIT_ID,
        ))
        .add_attributes(vec![
            attr("action", "deposit"),
            attr("deposit_amount", payment_amount),
        ]))
}

// The amount to withdraw specified in `withdrawal` is denominated in aUST. So if the
// amount is say 50, that would signify exchanging 50 aUST for however much UST that produces.
fn withdraw_uusd(
    deps: DepsMut,
    env: Env,
    info: MessageInfo,
    withdrawal: &Withdrawal,
    recipient_addr: String,
) -> Result<Response, ContractError> {
    let contract = ADOContract::default();
    let anchor_aust_token = contract.get_cached_address(deps.storage, ANCHOR_AUST)?;
    let anchor_market = contract.get_cached_address(deps.storage, ANCHOR_MARKET)?;

<<<<<<< HEAD
=======
    let recipient_addr = recipient_addr.unwrap_or_else(|| info.sender.to_string());
>>>>>>> 7ef3a735
    let mut position = POSITION.load(deps.storage, &recipient_addr)?;

    let authorized = recipient_addr == info.sender
        || contract.is_owner_or_operator(deps.storage, info.sender.as_str())?;

    require(authorized, ContractError::Unauthorized {})?;

    let uusd = AssetInfo::native(UUSD_DENOM);
    let contract_balance = uusd.query_balance(&deps.querier, env.contract.address)?;

    PREV_UUSD_BALANCE.save(deps.storage, &contract_balance)?;
    RECIPIENT_ADDR.save(deps.storage, &recipient_addr)?;

    let amount_to_redeem = withdrawal.get_amount(position.aust_amount)?;

    position.aust_amount = position.aust_amount.checked_sub(amount_to_redeem)?;
    POSITION.save(deps.storage, &recipient_addr, &position)?;

    Ok(Response::new()
        .add_submessage(SubMsg::reply_on_success(
            CosmosMsg::Wasm(WasmMsg::Execute {
                contract_addr: anchor_aust_token,
                msg: to_binary(&Cw20ExecuteMsg::Send {
                    contract: anchor_market,
                    amount: amount_to_redeem,
                    msg: to_binary(&MarketCw20HookMsg::RedeemStable {})?,
                })?,
                funds: vec![],
            }),
            WITHDRAW_ID,
        ))
        .add_attributes(vec![
            attr("action", "withdraw_uusd"),
            attr("recipient_addr", recipient_addr),
        ]))
}

fn withdraw_aust(
    deps: DepsMut,
    info: MessageInfo,
    withdrawal: &Withdrawal,
    recipient_addr: String,
) -> Result<Response, ContractError> {
    let contract = ADOContract::default();
    let anchor_aust_token = contract.get_cached_address(deps.storage, ANCHOR_AUST)?;

<<<<<<< HEAD
=======
    let recipient_addr = recipient_addr.unwrap_or_else(|| info.sender.to_string());
>>>>>>> 7ef3a735
    let mut position = POSITION.load(deps.storage, &recipient_addr)?;

    let authorized = recipient_addr == info.sender
        || contract.is_owner_or_operator(deps.storage, info.sender.as_str())?;

    require(authorized, ContractError::Unauthorized {})?;

    let amount = withdrawal.get_amount(position.aust_amount)?;

    position.aust_amount = position.aust_amount.checked_sub(amount)?;
    POSITION.save(deps.storage, &recipient_addr, &position)?;

    let msg = position.recipient.generate_msg_cw20(
        deps.api,
        &deps.querier,
        ADOContract::default().get_mission_contract(deps.storage)?,
        Cw20Coin {
            address: anchor_aust_token,
            amount,
        },
    )?;

    Ok(Response::new().add_submessage(msg).add_attributes(vec![
        attr("action", "withdraw_aust"),
        attr("recipient_addr", recipient_addr),
    ]))
}

#[cfg_attr(not(feature = "library"), entry_point)]
pub fn reply(deps: DepsMut, env: Env, msg: Reply) -> Result<Response, ContractError> {
    match msg.id {
        DEPOSIT_ID => reply_update_position(deps, env),
        WITHDRAW_ID => reply_withdraw_ust(deps, env),
        _ => Err(ContractError::InvalidReplyId {}),
    }
}

fn reply_update_position(deps: DepsMut, env: Env) -> Result<Response, ContractError> {
    // stores aUST amount to position
    let contract = ADOContract::default();
    let anchor_aust_token = contract.get_cached_address(deps.storage, ANCHOR_AUST)?;

<<<<<<< HEAD
    let aust = AssetInfo::cw20(deps.api.addr_validate(&anchor_aust_token)?);
    let aust_balance = aust.query_balance(&deps.querier, env.contract.address)?;
=======
    let aust_balance = query_token_balance(
        &deps.querier,
        deps.api.addr_validate(&anchor_aust_token)?,
        env.contract.address,
    )?;
>>>>>>> 7ef3a735

    let prev_aust_balance = PREV_AUST_BALANCE.load(deps.storage)?;
    let new_aust_balance = aust_balance.checked_sub(prev_aust_balance)?;
    require(
        new_aust_balance > Uint128::zero(),
        ContractError::InvalidFunds {
            msg: "No aUST tokens minted".to_string(),
        },
    )?;

    let recipient_addr = RECIPIENT_ADDR.load(deps.storage)?;
    let mut position = POSITION.load(deps.storage, &recipient_addr)?;
    position.aust_amount += new_aust_balance;
    POSITION.save(deps.storage, &recipient_addr, &position)?;
    Ok(Response::new().add_attributes(vec![
        attr("action", "reply_update_position"),
        attr("recipient_addr", recipient_addr.clone()),
        attr("aust_amount", new_aust_balance.to_string()),
    ]))
}

fn reply_withdraw_ust(deps: DepsMut, env: Env) -> Result<Response, ContractError> {
    let uusd = AssetInfo::native(UUSD_DENOM);
    let current_balance = uusd.query_balance(&deps.querier, env.contract.address)?;

    let prev_balance = PREV_UUSD_BALANCE.load(deps.storage)?;
    let transfer_amount = current_balance - prev_balance;

    let recipient_addr = RECIPIENT_ADDR.load(deps.storage)?;
    let recipient = POSITION.load(deps.storage, &recipient_addr)?.recipient;
    let mut msgs = vec![];
    if transfer_amount > Uint128::zero() {
        msgs.push(recipient.generate_msg_native(
            deps.api,
            &deps.querier,
            ADOContract::default().get_mission_contract(deps.storage)?,
            coins(transfer_amount.u128(), UUSD_DENOM),
        )?);
    }
    Ok(Response::new()
        .add_submessages(msgs)
        .add_attribute("action", "reply_withdraw_ust")
        .add_attribute("recipient", recipient_addr)
        .add_attribute("amount", transfer_amount))
}

#[cfg_attr(not(feature = "library"), entry_point)]
pub fn query(deps: Deps, env: Env, msg: QueryMsg) -> Result<Binary, ContractError> {
    match msg {
        QueryMsg::AndrQuery(msg) => handle_andromeda_query(deps, env, msg),
    }
}

fn handle_andromeda_query(
    deps: Deps,
    env: Env,
    msg: AndromedaQuery,
) -> Result<Binary, ContractError> {
    match msg {
        AndromedaQuery::Get(data) => {
            let recipient: String = parse_message(&data)?;
            encode_binary(&query_position(deps, recipient)?)
        }
        _ => ADOContract::default().query(deps, env, msg, query),
    }
}

fn query_position(deps: Deps, recipient: String) -> Result<PositionResponse, ContractError> {
    let position = POSITION.load(deps.storage, &recipient)?;
    Ok(PositionResponse {
        recipient: position.recipient,
        aust_amount: position.aust_amount,
    })
}

#[cfg_attr(not(feature = "library"), entry_point)]
pub fn migrate(deps: DepsMut, _env: Env, _msg: MigrateMsg) -> Result<Response, ContractError> {
    let version = get_contract_version(deps.storage)?;
    if version.contract != CONTRACT_NAME {
        return Err(ContractError::CannotMigrate {
            previous_contract: version.contract,
        });
    }
    Ok(Response::default())
}<|MERGE_RESOLUTION|>--- conflicted
+++ resolved
@@ -8,13 +8,8 @@
 
 use crate::{
     primitive_keys::{
-<<<<<<< HEAD
         ADDRESSES_TO_CACHE, ANCHOR_ANC, ANCHOR_AUST, ANCHOR_BLUNA, ANCHOR_BLUNA_CUSTODY,
         ANCHOR_BLUNA_HUB, ANCHOR_GOV, ANCHOR_MARKET, ANCHOR_ORACLE, ANCHOR_OVERSEER,
-=======
-        ADDRESSES_TO_CACHE, ANCHOR_AUST, ANCHOR_BLUNA, ANCHOR_BLUNA_CUSTODY, ANCHOR_BLUNA_HUB,
-        ANCHOR_MARKET, ANCHOR_ORACLE, ANCHOR_OVERSEER,
->>>>>>> 7ef3a735
     },
     querier::{query_borrower_info, query_collaterals},
     state::{Position, POSITION, PREV_AUST_BALANCE, PREV_UUSD_BALANCE, RECIPIENT_ADDR},
@@ -25,13 +20,8 @@
     StakerResponse,
 };
 use andromeda_protocol::anchor::{
-<<<<<<< HEAD
     BLunaHubCw20HookMsg, BLunaHubExecuteMsg, BLunaHubQueryMsg, Cw20HookMsg, ExecuteMsg,
     InstantiateMsg, MigrateMsg, PositionResponse, QueryMsg, WithdrawableUnbondedResponse,
-=======
-    BLunaHubCw20HookMsg, BLunaHubExecuteMsg, Cw20HookMsg, ExecuteMsg, InstantiateMsg, MigrateMsg,
-    PositionResponse, QueryMsg,
->>>>>>> 7ef3a735
 };
 use common::{
     ado_base::{
@@ -90,15 +80,13 @@
     for address in ADDRESSES_TO_CACHE {
         contract.cache_address(deps.storage, &deps.querier, address)?;
     }
-<<<<<<< HEAD
+
     let anchor_anc = contract.get_cached_address(deps.storage, ANCHOR_ANC)?;
     contract.add_withdrawable_token(
         deps.storage,
         &anchor_anc,
         &AssetInfo::Cw20(deps.api.addr_validate(&anchor_anc)?),
     )?;
-=======
->>>>>>> 7ef3a735
 
     Ok(resp)
 }
@@ -209,7 +197,6 @@
     tokens_to_withdraw: Option<Vec<Withdrawal>>,
 ) -> Result<Response, ContractError> {
     let contract = ADOContract::default();
-<<<<<<< HEAD
 
     let aust_address = contract.get_cached_address(deps.storage, ANCHOR_AUST)?;
     match tokens_to_withdraw {
@@ -232,8 +219,6 @@
         }
     }
 
-=======
->>>>>>> 7ef3a735
     let recipient = recipient.unwrap_or_else(|| Recipient::Addr(info.sender.to_string()));
 
     let recipient_addr = recipient.get_addr(
@@ -252,22 +237,6 @@
             msg: "Only recipients of type Addr are allowed as it only specifies the owner of the position to withdraw from".to_string()
         },
     )?;
-<<<<<<< HEAD
-=======
-    require(
-        tokens_to_withdraw.is_some(),
-        ContractError::InvalidTokensToWithdraw {
-            msg: "Must specify tokens to withdraw".to_string(),
-        },
-    )?;
-    let tokens_to_withdraw = tokens_to_withdraw.unwrap();
-
-    let aust_address = contract.get_cached_address(deps.storage, ANCHOR_AUST)?;
-
-    let uusd_withdrawal: Option<&Withdrawal> = tokens_to_withdraw
-        .iter()
-        .find(|w| w.token.to_lowercase() == UUSD_DENOM);
->>>>>>> 7ef3a735
 
     // If we are here then there is always exactly a single token to withdraw.
     let token_to_withdraw = &tokens_to_withdraw.unwrap()[0];
@@ -543,15 +512,11 @@
         )?))
 }
 
-<<<<<<< HEAD
 fn execute_repay_loan(
     deps: DepsMut,
     env: Env,
     info: MessageInfo,
 ) -> Result<Response, ContractError> {
-=======
-fn execute_repay_loan(deps: DepsMut, info: MessageInfo) -> Result<Response, ContractError> {
->>>>>>> 7ef3a735
     let contract = ADOContract::default();
     let anchor_market = contract.get_cached_address(deps.storage, ANCHOR_MARKET)?;
 
@@ -559,7 +524,6 @@
         contract.is_contract_owner(deps.storage, info.sender.as_str())?,
         ContractError::Unauthorized {},
     )?;
-<<<<<<< HEAD
     let borrower_info = query_borrower_info(
         &deps.querier,
         anchor_market.clone(),
@@ -584,11 +548,6 @@
     Ok(Response::new()
         .add_attribute("action", "repay_loan")
         .add_message(WasmMsg::Execute {
-=======
-    Ok(Response::new()
-        .add_attribute("action", "repay_loan")
-        .add_message(CosmosMsg::Wasm(WasmMsg::Execute {
->>>>>>> 7ef3a735
             contract_addr: anchor_market,
             msg: encode_binary(&MarketExecuteMsg::RepayStable {})?,
             funds: info.funds,
@@ -760,17 +719,8 @@
             msg: "Must deposit a non-zero quantity of uusd".to_string(),
         },
     )?;
-<<<<<<< HEAD
     let aust = AssetInfo::cw20(deps.api.addr_validate(&anchor_aust_token)?);
     let aust_balance = aust.query_balance(&deps.querier, env.contract.address)?;
-=======
-
-    let aust_balance = query_token_balance(
-        &deps.querier,
-        deps.api.addr_validate(&anchor_aust_token)?,
-        env.contract.address,
-    )?;
->>>>>>> 7ef3a735
     let recipient_addr = recipient.get_addr(
         deps.api,
         &deps.querier,
@@ -820,10 +770,6 @@
     let anchor_aust_token = contract.get_cached_address(deps.storage, ANCHOR_AUST)?;
     let anchor_market = contract.get_cached_address(deps.storage, ANCHOR_MARKET)?;
 
-<<<<<<< HEAD
-=======
-    let recipient_addr = recipient_addr.unwrap_or_else(|| info.sender.to_string());
->>>>>>> 7ef3a735
     let mut position = POSITION.load(deps.storage, &recipient_addr)?;
 
     let authorized = recipient_addr == info.sender
@@ -870,10 +816,6 @@
     let contract = ADOContract::default();
     let anchor_aust_token = contract.get_cached_address(deps.storage, ANCHOR_AUST)?;
 
-<<<<<<< HEAD
-=======
-    let recipient_addr = recipient_addr.unwrap_or_else(|| info.sender.to_string());
->>>>>>> 7ef3a735
     let mut position = POSITION.load(deps.storage, &recipient_addr)?;
 
     let authorized = recipient_addr == info.sender
@@ -916,16 +858,8 @@
     let contract = ADOContract::default();
     let anchor_aust_token = contract.get_cached_address(deps.storage, ANCHOR_AUST)?;
 
-<<<<<<< HEAD
     let aust = AssetInfo::cw20(deps.api.addr_validate(&anchor_aust_token)?);
     let aust_balance = aust.query_balance(&deps.querier, env.contract.address)?;
-=======
-    let aust_balance = query_token_balance(
-        &deps.querier,
-        deps.api.addr_validate(&anchor_aust_token)?,
-        env.contract.address,
-    )?;
->>>>>>> 7ef3a735
 
     let prev_aust_balance = PREV_AUST_BALANCE.load(deps.storage)?;
     let new_aust_balance = aust_balance.checked_sub(prev_aust_balance)?;
