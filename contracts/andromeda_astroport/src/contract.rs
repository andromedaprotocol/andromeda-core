<<<<<<< HEAD
use crate::{
    auth::require_is_authorized,
    staking::{
        execute_claim_lp_staking_rewards, execute_stake_astro, execute_stake_lp,
        execute_unstake_astro, execute_unstake_lp,
    },
    state::{Config, CONFIG},
};
use andromeda_protocol::{
    astroport::{ConfigResponse, Cw20HookMsg, ExecuteMsg, InstantiateMsg, MigrateMsg, QueryMsg},
    communication::{encode_binary, parse_message, AndromedaMsg, AndromedaQuery, Recipient},
    error::ContractError,
    operators::{execute_update_operators, query_is_operator, query_operators},
    ownership::{execute_update_owner, is_contract_owner, query_contract_owner, CONTRACT_OWNER},
    require,
    swapper::{query_token_balance, AssetInfo, SwapperCw20HookMsg, SwapperMsg},
    withdraw::{add_withdrawable_token, execute_withdraw},
=======
use crate::state::{Config, CONFIG};
use ado_base::state::ADOContract;
use andromeda_protocol::{
    astroport::{ConfigResponse, Cw20HookMsg, ExecuteMsg, InstantiateMsg, MigrateMsg, QueryMsg},
    swapper::{query_token_balance, SwapperCw20HookMsg, SwapperMsg},
>>>>>>> 74a3d866
};
use astroport::{
    asset::{Asset as AstroportAsset, AssetInfo as AstroportAssetInfo, PairInfo},
    pair::{
        Cw20HookMsg as PairCw20HookMsg, ExecuteMsg as AstroportPairExecuteMsg,
        QueryMsg as PairQueryMsg,
    },
    querier::query_pair_info,
    router::{
        Cw20HookMsg as AstroportRouterCw20HookMsg, ExecuteMsg as AstroportRouterExecuteMsg,
        SwapOperation,
    },
};
use common::{
    ado_base::{recipient::Recipient, InstantiateMsg as BaseInstantiateMsg},
    encode_binary,
    error::ContractError,
    require,
};
use cosmwasm_std::{
    entry_point, from_binary, Addr, Api, Binary, Coin, CosmosMsg, Decimal, Deps, DepsMut, Env,
    MessageInfo, QuerierWrapper, QueryRequest, Response, StdResult, SubMsg, Uint128, WasmMsg,
    WasmQuery,
};
use cw2::{get_contract_version, set_contract_version};
use cw20::{Cw20ExecuteMsg, Cw20ReceiveMsg};
use cw_asset::{Asset, AssetInfo};
use std::cmp;

// version info for migration info
const CONTRACT_NAME: &str = "crates.io:andromeda_astroport";
const CONTRACT_VERSION: &str = env!("CARGO_PKG_VERSION");

#[entry_point]
pub fn instantiate(
    deps: DepsMut,
    _env: Env,
    info: MessageInfo,
    msg: InstantiateMsg,
) -> Result<Response, ContractError> {
    set_contract_version(deps.storage, CONTRACT_NAME, CONTRACT_VERSION)?;
    let config = Config {
        astroport_factory_contract: deps.api.addr_validate(&msg.astroport_factory_contract)?,
        astroport_router_contract: deps.api.addr_validate(&msg.astroport_router_contract)?,
        astroport_staking_contract: deps.api.addr_validate(&msg.astroport_staking_contract)?,
        astro_token_contract: deps.api.addr_validate(&msg.astro_token_contract)?,
        xastro_token_contract: deps.api.addr_validate(&msg.xastro_token_contract)?,
    };
<<<<<<< HEAD
    CONFIG.save(deps.storage, &config)?;
=======
    let contract = ADOContract::default();
>>>>>>> 74a3d866
    // Astro token is obtained from staking LP tokens.
    contract.add_withdrawable_token(
        deps.storage,
<<<<<<< HEAD
        &msg.astro_token_contract,
        &AssetInfo::Token {
            contract_addr: config.astro_token_contract,
        },
    )?;
    // xAstro is obtained from staking Astro.
    add_withdrawable_token(
        deps.storage,
        &msg.xastro_token_contract,
        &AssetInfo::Token {
            contract_addr: config.xastro_token_contract,
        },
    )?;
    CONTRACT_OWNER.save(deps.storage, &info.sender)?;
    Ok(Response::new().add_attributes(vec![
        attr("action", "instantiate"),
        attr("type", "astroport"),
    ]))
=======
        &msg.astroport_token_contract,
        &AssetInfo::Cw20(deps.api.addr_validate(&msg.astroport_token_contract)?),
    )?;
    CONFIG.save(deps.storage, &config)?;
    contract.instantiate(
        deps.storage,
        deps.api,
        info,
        BaseInstantiateMsg {
            ado_type: "astroport".to_string(),
            operators: None,
            modules: None,
            primitive_contract: None,
        },
    )
>>>>>>> 74a3d866
}

#[cfg_attr(not(feature = "library"), entry_point)]
pub fn execute(
    deps: DepsMut,
    env: Env,
    info: MessageInfo,
    msg: ExecuteMsg,
) -> Result<Response, ContractError> {
    let config = CONFIG.load(deps.storage)?;
    match msg {
        ExecuteMsg::AndrReceive(msg) => {
            ADOContract::default().execute(deps, env, info, msg, execute)
        }
        ExecuteMsg::Swapper(msg) => handle_swapper_msg(deps, info, msg),
        ExecuteMsg::Receive(msg) => receive_cw20(deps, info, msg),
        ExecuteMsg::ProvideLiquidity {
            assets,
            slippage_tolerance,
            auto_stake,
        } => execute_provide_liquidity(deps, env, info, assets, slippage_tolerance, auto_stake),
        ExecuteMsg::WithdrawLiquidity {
            pair_address,
            amount,
            recipient,
        } => execute_withdraw_liquidity(deps, env, info, pair_address, amount, recipient),
<<<<<<< HEAD
        ExecuteMsg::StakeLp {
            lp_token_contract,
            amount,
        } => execute_stake_lp(deps, env, info, lp_token_contract, amount),
        ExecuteMsg::UnstakeLp {
            lp_token_contract,
            amount,
        } => execute_unstake_lp(deps, env, info, lp_token_contract, amount),
        ExecuteMsg::ClaimLpStakingRewards {
            lp_token_contract,
            auto_stake,
        } => execute_claim_lp_staking_rewards(deps, env, info, lp_token_contract, auto_stake),
        ExecuteMsg::StakeAstro { amount } => execute_stake_astro(deps, env, info, amount),
        ExecuteMsg::UnstakeAstro { amount } => execute_unstake_astro(deps, env, info, amount),
        ExecuteMsg::AndrReceive(msg) => execute_andr_receive(deps, env, info, msg),
        ExecuteMsg::Swapper(msg) => handle_swapper_msg(deps, info, msg),
        ExecuteMsg::Receive(msg) => receive_cw20(deps, info, msg),
=======
>>>>>>> 74a3d866
        ExecuteMsg::AstroportFactoryExecuteMsg(msg) => execute_astroport_msg(
            info.funds,
            config.astroport_factory_contract.to_string(),
            encode_binary(&msg)?,
        ),
        ExecuteMsg::UpdateConfig {
            astroport_factory_contract,
            astroport_router_contract,
            astroport_staking_contract,
            astro_token_contract,
            xastro_token_contract,
        } => execute_update_config(
            deps,
            info,
            astroport_factory_contract,
            astroport_router_contract,
            astroport_staking_contract,
            astro_token_contract,
            xastro_token_contract,
        ),
    }
}

fn execute_provide_liquidity(
    deps: DepsMut,
    env: Env,
    info: MessageInfo,
    assets: [Asset; 2],
    slippage_tolerance: Option<Decimal>,
    auto_stake: Option<bool>,
) -> Result<Response, ContractError> {
<<<<<<< HEAD
    require_is_authorized(deps.storage, info.sender.as_str())?;
=======
    let sender = info.sender.as_str();
    let contract = ADOContract::default();
    require(
        contract.is_owner_or_operator(deps.storage, sender)?,
        ContractError::Unauthorized {},
    )?;
>>>>>>> 74a3d866
    let config = CONFIG.load(deps.storage)?;
    let pair = query_pair_info(
        &deps.querier,
        config.astroport_factory_contract,
        &[assets[0].info.clone().into(), assets[1].info.clone().into()],
    )?;

    let pooled_assets = pair.query_pools(&deps.querier, pair.contract_addr.clone())?;
    let mission_contract = contract.get_mission_contract(deps.storage)?;
    let (assets, overflow_messages) = verify_asset_ratio(
        deps.api,
        &deps.querier,
        mission_contract,
        pooled_assets.map(|a| a.into()),
        assets,
        Recipient::Addr(info.sender.to_string()),
    )?;

    // In the case where we want to witdraw the LP token.
    contract.add_withdrawable_token(
        deps.storage,
        &pair.liquidity_token.to_string(),
        &AssetInfo::Cw20(pair.liquidity_token),
    )?;
    let mut initial_transfer_messages: Vec<SubMsg> = vec![];
    for asset in assets.iter() {
        if let AssetInfo::Cw20(contract_addr) = &asset.info {
            initial_transfer_messages.push(SubMsg::new(WasmMsg::Execute {
                contract_addr: contract_addr.to_string(),
                // User needs to allow this contract to transfer tokens.
                msg: encode_binary(&Cw20ExecuteMsg::TransferFrom {
                    owner: info.sender.to_string(),
                    recipient: env.contract.address.to_string(),
                    // The excess is already deducted from this amount.
                    amount: asset.amount,
                })?,
                funds: vec![],
            }));
            initial_transfer_messages.push(SubMsg::new(WasmMsg::Execute {
                contract_addr: contract_addr.to_string(),
                // Allow the pair address to transfer from here.
                msg: encode_binary(&Cw20ExecuteMsg::IncreaseAllowance {
                    spender: pair.contract_addr.to_string(),
                    // The excess is already deducted from this amount.
                    amount: asset.amount,
                    expires: None,
                })?,
                funds: vec![],
            }));
        }
    }

    let native_funds = get_native_funds_from_assets(&assets);
    Ok(Response::new()
        .add_submessages(initial_transfer_messages)
        .add_submessages(overflow_messages)
        .add_message(CosmosMsg::Wasm(WasmMsg::Execute {
            contract_addr: pair.contract_addr.to_string(),
            msg: encode_binary(&AstroportPairExecuteMsg::ProvideLiquidity {
                assets: assets.map(|a| a.into()),
                slippage_tolerance,
                auto_stake,
                // Not strictly neccessary but to be explicit.
                receiver: Some(env.contract.address.to_string()),
            })?,
            funds: native_funds,
        }))
        .add_attribute("action", "provide_liquidity"))
}

fn execute_withdraw_liquidity(
    deps: DepsMut,
    env: Env,
    info: MessageInfo,
    pair_address: String,
    amount: Option<Uint128>,
    recipient: Option<Recipient>,
) -> Result<Response, ContractError> {
    let sender = info.sender.as_str();
<<<<<<< HEAD
    require_is_authorized(deps.storage, sender)?;
=======
    let contract = ADOContract::default();
    require(
        contract.is_owner_or_operator(deps.storage, sender)?,
        ContractError::Unauthorized {},
    )?;
>>>>>>> 74a3d866
    let recipient = recipient.unwrap_or_else(|| Recipient::Addr(sender.to_owned()));
    let pair_info = query_pair_given_address(&deps.querier, pair_address)?;
    let total_amount = query_token_balance(
        &deps.querier,
        pair_info.liquidity_token.clone(),
        env.contract.address,
    )?;
    let withdraw_amount = match amount {
        None => total_amount,
        Some(amount) => cmp::min(amount, total_amount),
    };

    // This represents how many underlying tokens will be withdrawn.
    let share = query_pair_share(
        &deps.querier,
        pair_info.contract_addr.to_string(),
        withdraw_amount,
    )?;
    let mut withdraw_messages: Vec<SubMsg> = vec![];
    let mission_contract = contract.get_mission_contract(deps.storage)?;
    for asset in share.into_iter() {
        withdraw_messages.push(recipient.generate_msg_from_asset(
            deps.api,
            &deps.querier,
            mission_contract.clone(),
            asset,
        )?);
    }

    Ok(Response::new()
        .add_submessage(SubMsg::new(CosmosMsg::Wasm(WasmMsg::Execute {
            contract_addr: pair_info.liquidity_token.to_string(),
            msg: encode_binary(&Cw20ExecuteMsg::Send {
                contract: pair_info.contract_addr.to_string(),
                amount: withdraw_amount,
                msg: encode_binary(&PairCw20HookMsg::WithdrawLiquidity {})?,
            })?,
            funds: info.funds,
        })))
        .add_submessages(withdraw_messages)
        .add_attribute("action", "withdraw_liquidity"))
}

fn query_pair_given_address(
    querier: &QuerierWrapper,
    pair_address: String,
) -> Result<PairInfo, ContractError> {
    query_pair_contract(querier, pair_address, PairQueryMsg::Pair {})
}

fn query_pair_share(
    querier: &QuerierWrapper,
    pair_address: String,
    amount: Uint128,
) -> Result<Vec<Asset>, ContractError> {
    Ok(query_pair_contract::<Vec<AstroportAsset>>(
        querier,
        pair_address,
        PairQueryMsg::Share { amount },
    )?
    .iter()
    .map(|a| a.into())
    .collect())
}

fn query_pair_contract<T: serde::de::DeserializeOwned>(
    querier: &QuerierWrapper,
    pair_address: String,
    msg: PairQueryMsg,
) -> Result<T, ContractError> {
    Ok(querier.query(&QueryRequest::Wasm(WasmQuery::Smart {
        contract_addr: pair_address,
        msg: encode_binary(&msg)?,
    }))?)
}

pub fn receive_cw20(
    deps: DepsMut,
    info: MessageInfo,
    cw20_msg: Cw20ReceiveMsg,
) -> Result<Response, ContractError> {
    let token_address = info.sender;
    match from_binary(&cw20_msg.msg)? {
        Cw20HookMsg::Swapper(msg) => {
            handle_swapper_msg_cw20(deps, cw20_msg.sender, msg, token_address, cw20_msg.amount)
        }
    }
}

fn handle_swapper_msg(
    deps: DepsMut,
    info: MessageInfo,
    msg: SwapperMsg,
) -> Result<Response, ContractError> {
    match msg {
        SwapperMsg::Swap {
            offer_asset_info,
            ask_asset_info,
        } => execute_swap(deps, info, offer_asset_info, ask_asset_info),
    }
}

fn handle_swapper_msg_cw20(
    deps: DepsMut,
    sender: String,
    msg: SwapperCw20HookMsg,
    token_addr: Addr,
    amount: Uint128,
) -> Result<Response, ContractError> {
    match msg {
        SwapperCw20HookMsg::Swap { ask_asset_info } => execute_swap_cw20(
            deps,
            sender,
            token_addr.to_string(),
            amount,
            AssetInfo::Cw20(token_addr),
            ask_asset_info,
        ),
    }
}

fn execute_swap(
    deps: DepsMut,
    info: MessageInfo,
    offer_asset_info: AssetInfo,
    ask_asset_info: AssetInfo,
) -> Result<Response, ContractError> {
    let config = CONFIG.load(deps.storage)?;

    let operations: Vec<SwapOperation> = get_swap_operations(
        &deps.querier,
        offer_asset_info,
        ask_asset_info,
        config.astroport_factory_contract,
    )?;
    let swap_msg = AstroportRouterExecuteMsg::ExecuteSwapOperations {
        operations,
        minimum_receive: None,
        to: Some(info.sender.clone()),
    };

    execute_astroport_msg(
        info.funds,
        config.astroport_router_contract.to_string(),
        encode_binary(&swap_msg)?,
    )
}

fn execute_swap_cw20(
    deps: DepsMut,
    sender: String,
    token_addr: String,
    amount: Uint128,
    offer_asset_info: AssetInfo,
    ask_asset_info: AssetInfo,
) -> Result<Response, ContractError> {
    let config = CONFIG.load(deps.storage)?;

    let operations: Vec<SwapOperation> = get_swap_operations(
        &deps.querier,
        offer_asset_info,
        ask_asset_info,
        config.astroport_factory_contract,
    )?;
    let swap_msg = AstroportRouterCw20HookMsg::ExecuteSwapOperations {
        operations,
        minimum_receive: None,
        to: Some(sender),
    };

    execute_astroport_cw20_msg(
        token_addr,
        amount,
        config.astroport_router_contract.to_string(),
        encode_binary(&swap_msg)?,
    )
}

fn get_swap_operations(
    querier: &QuerierWrapper,
    offer_asset_info: AssetInfo,
    ask_asset_info: AssetInfo,
    factory_address: Addr,
) -> Result<Vec<SwapOperation>, ContractError> {
    let existing_pair = query_pair_info(
        querier,
        factory_address,
        &[
            offer_asset_info.clone().into(),
            ask_asset_info.clone().into(),
        ],
    );
    Ok(if existing_pair.is_ok() {
        vec![SwapOperation::AstroSwap {
            offer_asset_info: offer_asset_info.into(),
            ask_asset_info: ask_asset_info.into(),
        }]
    } else if let [AssetInfo::Native(offer_denom), AssetInfo::Native(ask_denom)] =
        [offer_asset_info.clone(), ask_asset_info.clone()]
    {
        vec![SwapOperation::NativeSwap {
            offer_denom,
            ask_denom,
        }]
    } else {
        let first_swap = if let AssetInfo::Native(denom) = offer_asset_info {
            SwapOperation::NativeSwap {
                offer_denom: denom,
                ask_denom: "uusd".to_string(),
            }
        } else {
            SwapOperation::AstroSwap {
                offer_asset_info: offer_asset_info.into(),
                ask_asset_info: AstroportAssetInfo::NativeToken {
                    denom: "uusd".to_string(),
                },
            }
        };
        vec![
            first_swap,
            SwapOperation::AstroSwap {
                offer_asset_info: AstroportAssetInfo::NativeToken {
                    denom: "uusd".to_string(),
                },
                ask_asset_info: ask_asset_info.into(),
            },
        ]
    })
}

pub fn execute_astroport_cw20_msg(
    token_addr: String,
    amount: Uint128,
    contract_addr: String,
    msg_binary: Binary,
) -> Result<Response, ContractError> {
    let msg = Cw20ExecuteMsg::Send {
        contract: contract_addr,
        amount,
        msg: msg_binary,
    };
    execute_astroport_msg(vec![], token_addr, encode_binary(&msg)?)
}

pub fn execute_astroport_msg(
    funds: Vec<Coin>,
    contract_addr: String,
    msg_binary: Binary,
) -> Result<Response, ContractError> {
    require(
        funds.is_empty() || funds.len() == 1,
        ContractError::InvalidFunds {
            msg: "Astroport expects no funds or a single type of fund to be deposited.".to_string(),
        },
    )?;

    let execute_msg = WasmMsg::Execute {
        contract_addr,
        funds,
        msg: msg_binary,
    };

    Ok(Response::new().add_message(CosmosMsg::Wasm(execute_msg)))
}

pub fn execute_update_config(
    deps: DepsMut,
    info: MessageInfo,
    astroport_factory_contract: Option<String>,
    astroport_router_contract: Option<String>,
    astroport_staking_contract: Option<String>,
    astro_token_contract: Option<String>,
    xastro_token_contract: Option<String>,
) -> Result<Response, ContractError> {
    require(
        ADOContract::default().is_contract_owner(deps.storage, info.sender.as_str())?,
        ContractError::Unauthorized {},
    )?;
    let mut config = CONFIG.load(deps.storage)?;
    if let Some(astroport_factory_contract) = astroport_factory_contract {
        config.astroport_factory_contract = deps.api.addr_validate(&astroport_factory_contract)?;
    }
    if let Some(astroport_router_contract) = astroport_router_contract {
        config.astroport_router_contract = deps.api.addr_validate(&astroport_router_contract)?;
    }
    if let Some(astroport_staking_contract) = astroport_staking_contract {
        config.astroport_staking_contract = deps.api.addr_validate(&astroport_staking_contract)?;
    }
    if let Some(astro_token_contract) = astro_token_contract {
        config.astro_token_contract = deps.api.addr_validate(&astro_token_contract)?;
    }
    if let Some(xastro_token_contract) = xastro_token_contract {
        config.xastro_token_contract = deps.api.addr_validate(&xastro_token_contract)?;
    }
    CONFIG.save(deps.storage, &config)?;
    Ok(Response::new().add_attribute("action", "update_config"))
}

#[cfg_attr(not(feature = "library"), entry_point)]
pub fn migrate(deps: DepsMut, _env: Env, _msg: MigrateMsg) -> Result<Response, ContractError> {
    let version = get_contract_version(deps.storage)?;
    if version.contract != CONTRACT_NAME {
        return Err(ContractError::CannotMigrate {
            previous_contract: version.contract,
        });
    }
    Ok(Response::default())
}

#[cfg_attr(not(feature = "library"), entry_point)]
pub fn query(deps: Deps, env: Env, msg: QueryMsg) -> Result<Binary, ContractError> {
    match msg {
        QueryMsg::AndrQuery(msg) => ADOContract::default().query(deps, env, msg, query),
        QueryMsg::Config {} => encode_binary(&query_config(deps)?),
    }
}

pub fn query_config(deps: Deps) -> StdResult<ConfigResponse> {
    let config = CONFIG.load(deps.storage)?;
    Ok(ConfigResponse {
        astroport_factory_contract: config.astroport_factory_contract.to_string(),
        astroport_router_contract: config.astroport_router_contract.to_string(),
        astroport_staking_contract: config.astroport_staking_contract.to_string(),
        astro_token_contract: config.astro_token_contract.to_string(),
        xastro_token_contract: config.xastro_token_contract.to_string(),
    })
}

/// Removes excess assets to avoid over/under contributing to the LP. This can't be done perfectly
/// due to precision.
///
/// ## Arguments
/// * `api` - The api
/// * `pooled_assets` - The assets the make up the pool
/// * `sent_assets` - The two assets sent to the pool
/// * `overflow_recipient` - The recipient of any excess tokens
///
/// Returns the deducted assets and vector of sub messages for sending back excess, or
/// ContractError.
fn verify_asset_ratio(
    api: &dyn Api,
    querier: &QuerierWrapper,
    mission_contract: Option<Addr>,
    pooled_assets: [Asset; 2],
    sent_assets: [Asset; 2],
    overflow_recipient: Recipient,
) -> Result<([Asset; 2], Vec<SubMsg>), ContractError> {
    if pooled_assets[0].amount.is_zero() && pooled_assets[1].amount.is_zero() {
        return Ok((sent_assets, vec![]));
    }

    // Ensure that the indices of the deposited assets and pooled assets line up.
    let pooled_amounts: [Uint128; 2] = [
        pooled_assets
            .iter()
            .find(|a| a.info == sent_assets[0].info)
            .map(|a| a.amount)
            .expect("Wrong asset info is given"),
        pooled_assets
            .iter()
            .find(|a| a.info == sent_assets[1].info)
            .map(|a| a.amount)
            .expect("Wrong asset info is given"),
    ];

    // This is done twice to improve precision as often when one of the token balances gets changed
    // we get a better approximation for the second. Tests have shown that further iterations do
    // not make a difference due to precision limitiations.
    let modified_assets = modify_ratio(
        &pooled_amounts,
        &modify_ratio(&pooled_amounts, &sent_assets)?,
    )?;
    let mut messages: Vec<SubMsg> = vec![];
    for i in 0..2 {
        let delta_asset = Asset {
            amount: sent_assets[i].amount - modified_assets[i].amount,
            info: modified_assets[i].info.clone(),
        };
        // Messages for cw20 tokens not needed since the deducted amounts will be transfered in.
        // Alternatively we could have pulled in the original amount and sent back the excess, but
        // that requires an extra message to be sent for no reason.
        if delta_asset.amount > Uint128::zero() && matches!(delta_asset.info, AssetInfo::Native(_))
        {
            messages.push(overflow_recipient.generate_msg_from_asset(
                api,
                querier,
                mission_contract.clone(),
                delta_asset,
            )?);
        }
    }

    Ok((modified_assets, messages))
}

fn modify_ratio(
    pooled_amounts: &[Uint128; 2],
    assets: &[Asset; 2],
) -> Result<[Asset; 2], ContractError> {
    let required_second_amount = assets[0]
        .amount
        .multiply_ratio(pooled_amounts[1], pooled_amounts[0]);

    let required_first_amount = assets[1]
        .amount
        .multiply_ratio(pooled_amounts[0], pooled_amounts[1]);

    Ok([
        Asset {
            info: assets[0].info.clone(),
            amount: cmp::min(assets[0].amount, required_first_amount),
        },
        Asset {
            info: assets[1].info.clone(),
            amount: cmp::min(assets[1].amount, required_second_amount),
        },
    ])
}

fn get_native_funds_from_assets(assets: &[Asset; 2]) -> Vec<Coin> {
    let mut coins: Vec<Coin> = vec![];
    for asset in assets.iter() {
        if let AssetInfo::Native(denom) = &asset.info {
            coins.push(Coin {
                denom: denom.clone(),
                amount: asset.amount,
            });
        }
    }
    coins
}

#[cfg(test)]
mod tests {
    use super::*;
    use cosmwasm_std::{coins, testing::mock_dependencies, BankMsg};

    fn get_assets_second_native(asset1_amount: u128, asset2_amount: u128) -> [Asset; 2] {
        [
            Asset {
                info: AssetInfo::Cw20(Addr::unchecked("token1".to_owned())),
                amount: asset1_amount.into(),
            },
            Asset {
                info: AssetInfo::native("uusd"),
                amount: asset2_amount.into(),
            },
        ]
    }

    fn get_assets(asset1_amount: u128, asset2_amount: u128) -> [Asset; 2] {
        [
            Asset {
                info: AssetInfo::Cw20(Addr::unchecked("token1")),
                amount: asset1_amount.into(),
            },
            Asset {
                info: AssetInfo::Cw20(Addr::unchecked("token2")),
                amount: asset2_amount.into(),
            },
        ]
    }

    #[test]
    fn test_verify_asset_ratio_exact_ratio() {
        let pooled_assets = get_assets(100, 200);
        let deposited_assets = get_assets(10, 20);
        let deps = mock_dependencies(&[]);

        let (assets, msgs) = verify_asset_ratio(
            deps.as_ref().api,
            &deps.as_ref().querier,
            None,
            pooled_assets,
            deposited_assets.clone(),
            Recipient::Addr("sender".to_string()),
        )
        .unwrap();

        assert_eq!(deposited_assets, assets);
        assert!(msgs.is_empty());
    }

    #[test]
    fn test_verify_asset_ratio_too_asset1() {
        let pooled_assets = get_assets(100, 200);
        let deposited_assets = get_assets(18, 20);
        let deps = mock_dependencies(&[]);

        let (assets, msgs) = verify_asset_ratio(
            deps.as_ref().api,
            &deps.as_ref().querier,
            None,
            pooled_assets,
            deposited_assets,
            Recipient::Addr("sender".to_string()),
        )
        .unwrap();

        assert_eq!(get_assets(10, 20), assets);
        assert!(msgs.is_empty());
    }

    #[test]
    fn test_verify_asset_ratio_order_agnostic() {
        // Here token2 is first and token1 is second.
        let pooled_assets = [
            Asset {
                info: AssetInfo::Cw20(Addr::unchecked("token2")),
                amount: 200u128.into(),
            },
            Asset {
                info: AssetInfo::Cw20(Addr::unchecked("token1")),
                amount: 100u128.into(),
            },
        ];
        // Here token1 is first and token2 is second.
        let deposited_assets = get_assets(18, 20);
        let deps = mock_dependencies(&[]);

        let (assets, msgs) = verify_asset_ratio(
            deps.as_ref().api,
            &deps.as_ref().querier,
            None,
            pooled_assets,
            deposited_assets,
            Recipient::Addr("sender".to_string()),
        )
        .unwrap();

        assert_eq!(get_assets(10, 20), assets);
        assert!(msgs.is_empty());
    }

    #[test]
    fn test_verify_asset_ratio_too_much_asset2() {
        let pooled_assets = get_assets(100, 200);
        let deposited_assets = get_assets(10, 40);
        let deps = mock_dependencies(&[]);

        let (assets, msgs) = verify_asset_ratio(
            deps.as_ref().api,
            &deps.as_ref().querier,
            None,
            pooled_assets,
            deposited_assets,
            Recipient::Addr("sender".to_string()),
        )
        .unwrap();

        assert_eq!(get_assets(10, 20), assets);
        assert!(msgs.is_empty());
    }

    #[test]
    fn test_verify_asset_ratio_too_much_both() {
        let pooled_assets = get_assets(100, 200);
        let deposited_assets = get_assets(18, 21);
        let deps = mock_dependencies(&[]);

        let (assets, msgs) = verify_asset_ratio(
            deps.as_ref().api,
            &deps.as_ref().querier,
            None,
            pooled_assets,
            deposited_assets,
            Recipient::Addr("sender".to_string()),
        )
        .unwrap();

        assert_eq!(get_assets(10, 20), assets);
        assert!(msgs.is_empty());
    }

    #[test]
    fn test_verify_asset_ratio_rounding() {
        let pooled_assets = get_assets(30, 80);
        let deposited_assets = get_assets(56, 93);
        let deps = mock_dependencies(&[]);

        let (assets, msgs) = verify_asset_ratio(
            deps.as_ref().api,
            &deps.as_ref().querier,
            None,
            pooled_assets,
            deposited_assets,
            Recipient::Addr("sender".to_string()),
        )
        .unwrap();

        assert_eq!(get_assets(34, 90), assets);
        assert!(msgs.is_empty());
    }

    #[test]
    fn test_verify_asset_second_native() {
        let pooled_assets = get_assets_second_native(10, 20);
        let deposited_assets = get_assets_second_native(18, 33);
        let deps = mock_dependencies(&[]);

        let (assets, msgs) = verify_asset_ratio(
            deps.as_ref().api,
            &deps.as_ref().querier,
            None,
            pooled_assets,
            deposited_assets,
            Recipient::Addr("sender".to_string()),
        )
        .unwrap();

        assert_eq!(get_assets_second_native(16, 32), assets);
        assert_eq!(
            vec![SubMsg::new(CosmosMsg::Bank(BankMsg::Send {
                to_address: "sender".to_string(),
                amount: coins(1, "uusd")
            }))],
            msgs
        );
    }
}<|MERGE_RESOLUTION|>--- conflicted
+++ resolved
@@ -1,28 +1,14 @@
-<<<<<<< HEAD
 use crate::{
-    auth::require_is_authorized,
     staking::{
         execute_claim_lp_staking_rewards, execute_stake_astro, execute_stake_lp,
         execute_unstake_astro, execute_unstake_lp,
     },
     state::{Config, CONFIG},
 };
-use andromeda_protocol::{
-    astroport::{ConfigResponse, Cw20HookMsg, ExecuteMsg, InstantiateMsg, MigrateMsg, QueryMsg},
-    communication::{encode_binary, parse_message, AndromedaMsg, AndromedaQuery, Recipient},
-    error::ContractError,
-    operators::{execute_update_operators, query_is_operator, query_operators},
-    ownership::{execute_update_owner, is_contract_owner, query_contract_owner, CONTRACT_OWNER},
-    require,
-    swapper::{query_token_balance, AssetInfo, SwapperCw20HookMsg, SwapperMsg},
-    withdraw::{add_withdrawable_token, execute_withdraw},
-=======
-use crate::state::{Config, CONFIG};
 use ado_base::state::ADOContract;
 use andromeda_protocol::{
     astroport::{ConfigResponse, Cw20HookMsg, ExecuteMsg, InstantiateMsg, MigrateMsg, QueryMsg},
     swapper::{query_token_balance, SwapperCw20HookMsg, SwapperMsg},
->>>>>>> 74a3d866
 };
 use astroport::{
     asset::{Asset as AstroportAsset, AssetInfo as AstroportAssetInfo, PairInfo},
@@ -71,36 +57,19 @@
         astro_token_contract: deps.api.addr_validate(&msg.astro_token_contract)?,
         xastro_token_contract: deps.api.addr_validate(&msg.xastro_token_contract)?,
     };
-<<<<<<< HEAD
     CONFIG.save(deps.storage, &config)?;
-=======
     let contract = ADOContract::default();
->>>>>>> 74a3d866
     // Astro token is obtained from staking LP tokens.
     contract.add_withdrawable_token(
         deps.storage,
-<<<<<<< HEAD
         &msg.astro_token_contract,
-        &AssetInfo::Token {
-            contract_addr: config.astro_token_contract,
-        },
+        &AssetInfo::Cw20(deps.api.addr_validate(&msg.astro_token_contract)?),
     )?;
     // xAstro is obtained from staking Astro.
-    add_withdrawable_token(
+    contract.add_withdrawable_token(
         deps.storage,
         &msg.xastro_token_contract,
-        &AssetInfo::Token {
-            contract_addr: config.xastro_token_contract,
-        },
-    )?;
-    CONTRACT_OWNER.save(deps.storage, &info.sender)?;
-    Ok(Response::new().add_attributes(vec![
-        attr("action", "instantiate"),
-        attr("type", "astroport"),
-    ]))
-=======
-        &msg.astroport_token_contract,
-        &AssetInfo::Cw20(deps.api.addr_validate(&msg.astroport_token_contract)?),
+        &AssetInfo::Cw20(deps.api.addr_validate(&msg.xastro_token_contract)?),
     )?;
     CONFIG.save(deps.storage, &config)?;
     contract.instantiate(
@@ -114,7 +83,6 @@
             primitive_contract: None,
         },
     )
->>>>>>> 74a3d866
 }
 
 #[cfg_attr(not(feature = "library"), entry_point)]
@@ -141,7 +109,6 @@
             amount,
             recipient,
         } => execute_withdraw_liquidity(deps, env, info, pair_address, amount, recipient),
-<<<<<<< HEAD
         ExecuteMsg::StakeLp {
             lp_token_contract,
             amount,
@@ -156,11 +123,6 @@
         } => execute_claim_lp_staking_rewards(deps, env, info, lp_token_contract, auto_stake),
         ExecuteMsg::StakeAstro { amount } => execute_stake_astro(deps, env, info, amount),
         ExecuteMsg::UnstakeAstro { amount } => execute_unstake_astro(deps, env, info, amount),
-        ExecuteMsg::AndrReceive(msg) => execute_andr_receive(deps, env, info, msg),
-        ExecuteMsg::Swapper(msg) => handle_swapper_msg(deps, info, msg),
-        ExecuteMsg::Receive(msg) => receive_cw20(deps, info, msg),
-=======
->>>>>>> 74a3d866
         ExecuteMsg::AstroportFactoryExecuteMsg(msg) => execute_astroport_msg(
             info.funds,
             config.astroport_factory_contract.to_string(),
@@ -192,16 +154,12 @@
     slippage_tolerance: Option<Decimal>,
     auto_stake: Option<bool>,
 ) -> Result<Response, ContractError> {
-<<<<<<< HEAD
-    require_is_authorized(deps.storage, info.sender.as_str())?;
-=======
     let sender = info.sender.as_str();
     let contract = ADOContract::default();
     require(
         contract.is_owner_or_operator(deps.storage, sender)?,
         ContractError::Unauthorized {},
     )?;
->>>>>>> 74a3d866
     let config = CONFIG.load(deps.storage)?;
     let pair = query_pair_info(
         &deps.querier,
@@ -281,15 +239,11 @@
     recipient: Option<Recipient>,
 ) -> Result<Response, ContractError> {
     let sender = info.sender.as_str();
-<<<<<<< HEAD
-    require_is_authorized(deps.storage, sender)?;
-=======
     let contract = ADOContract::default();
     require(
         contract.is_owner_or_operator(deps.storage, sender)?,
         ContractError::Unauthorized {},
     )?;
->>>>>>> 74a3d866
     let recipient = recipient.unwrap_or_else(|| Recipient::Addr(sender.to_owned()));
     let pair_info = query_pair_given_address(&deps.querier, pair_address)?;
     let total_amount = query_token_balance(
