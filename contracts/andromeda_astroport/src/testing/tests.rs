use crate::{
    contract::{execute, instantiate},
    testing::mock_querier::{
        mock_dependencies_custom, MOCK_ASTROPORT_FACTORY_CONTRACT,
        MOCK_ASTROPORT_GENERATOR_CONTRACT, MOCK_ASTROPORT_PAIR_CONTRACT,
        MOCK_ASTROPORT_ROUTER_CONTRACT, MOCK_ASTRO_TOKEN, MOCK_LP_ASSET1, MOCK_LP_ASSET2,
        MOCK_LP_TOKEN_CONTRACT, MOCK_XASTRO_TOKEN,
    },
};
use ado_base::ADOContract;
use andromeda_protocol::{
    astroport::{Cw20HookMsg, ExecuteMsg, InstantiateMsg},
    swapper::{SwapperCw20HookMsg, SwapperMsg},
};
use astroport::{
<<<<<<< HEAD
    asset::{Asset, AssetInfo as AstroportAssetInfo},
    generator::{Cw20HookMsg as GeneratorCw20HookMsg, ExecuteMsg as GeneratorExecuteMsg},
=======
>>>>>>> 74a3d866
    pair::{Cw20HookMsg as PairCw20HookMsg, ExecuteMsg as AstroportPairExecuteMsg},
    router::{
        Cw20HookMsg as AstroportRouterCw20HookMsg, ExecuteMsg as AstroportRouterExecuteMsg,
        SwapOperation,
    },
    staking::Cw20HookMsg as StakingCw20HookMsg,
};
use common::error::ContractError;
use cosmwasm_std::{
    coins,
    testing::{mock_env, mock_info},
    to_binary, Addr, BankMsg, CosmosMsg, DepsMut, Response, SubMsg, Uint128, WasmMsg,
};
use cw20::{Cw20ExecuteMsg, Cw20ReceiveMsg};
use cw_asset::{Asset, AssetInfo};

fn init(deps: DepsMut) {
    let msg = InstantiateMsg {
        astroport_factory_contract: MOCK_ASTROPORT_FACTORY_CONTRACT.to_owned(),
        astroport_staking_contract: "staking".to_string(),
        astroport_router_contract: MOCK_ASTROPORT_ROUTER_CONTRACT.to_owned(),
        astro_token_contract: MOCK_ASTRO_TOKEN.to_owned(),
        xastro_token_contract: MOCK_XASTRO_TOKEN.to_owned(),
    };
    let _res = instantiate(deps, mock_env(), mock_info("sender", &[]), msg).unwrap();
}

#[test]
fn test_native_swap() {
    let mut deps = mock_dependencies_custom(&[]);
    init(deps.as_mut());

    let msg = ExecuteMsg::Swapper(SwapperMsg::Swap {
        offer_asset_info: AssetInfo::native("uusd"),
        ask_asset_info: AssetInfo::native("uluna"),
    });

    let info = mock_info("sender", &coins(100, "uusd"));
    let res = execute(deps.as_mut(), mock_env(), info.clone(), msg).unwrap();

    let swap_msg = AstroportRouterExecuteMsg::ExecuteSwapOperations {
        operations: vec![SwapOperation::NativeSwap {
            offer_denom: "uusd".to_string(),
            ask_denom: "uluna".to_string(),
        }],
        minimum_receive: None,
        to: Some(info.sender.clone()),
    };
    assert_eq!(
        Response::new().add_message(CosmosMsg::Wasm(WasmMsg::Execute {
            contract_addr: MOCK_ASTROPORT_ROUTER_CONTRACT.to_owned(),
            funds: info.funds,
            msg: to_binary(&swap_msg).unwrap()
        })),
        res
    );
}

#[test]
fn test_native_to_token() {
    let mut deps = mock_dependencies_custom(&[]);
    init(deps.as_mut());

    let msg = ExecuteMsg::Swapper(SwapperMsg::Swap {
        offer_asset_info: AssetInfo::native("uusd"),
        ask_asset_info: AssetInfo::Cw20(Addr::unchecked("token")),
    });

    let info = mock_info("sender", &coins(100, "uusd"));
    let res = execute(deps.as_mut(), mock_env(), info.clone(), msg).unwrap();

    let swap_msg = AstroportRouterExecuteMsg::ExecuteSwapOperations {
        operations: vec![SwapOperation::AstroSwap {
            offer_asset_info: AssetInfo::native("uusd").into(),
            ask_asset_info: AssetInfo::Cw20(Addr::unchecked("token")).into(),
        }],
        minimum_receive: None,
        to: Some(info.sender.clone()),
    };
    assert_eq!(
        Response::new().add_message(CosmosMsg::Wasm(WasmMsg::Execute {
            contract_addr: MOCK_ASTROPORT_ROUTER_CONTRACT.to_owned(),
            funds: info.funds,
            msg: to_binary(&swap_msg).unwrap()
        })),
        res
    );
}

#[test]
fn test_native_to_native_to_token() {
    let mut deps = mock_dependencies_custom(&[]);
    init(deps.as_mut());

    let msg = ExecuteMsg::Swapper(SwapperMsg::Swap {
        offer_asset_info: AssetInfo::native("uluna"),
        ask_asset_info: AssetInfo::Cw20(Addr::unchecked("token")),
    });

    let info = mock_info("sender", &coins(100, "uluna"));
    let res = execute(deps.as_mut(), mock_env(), info.clone(), msg).unwrap();

    let swap_msg = AstroportRouterExecuteMsg::ExecuteSwapOperations {
        operations: vec![
            SwapOperation::NativeSwap {
                offer_denom: "uluna".to_string(),
                ask_denom: "uusd".to_string(),
            },
            SwapOperation::AstroSwap {
                offer_asset_info: AssetInfo::native("uusd").into(),
                ask_asset_info: AssetInfo::Cw20(Addr::unchecked("token")).into(),
            },
        ],
        minimum_receive: None,
        to: Some(info.sender.clone()),
    };
    assert_eq!(
        Response::new().add_message(CosmosMsg::Wasm(WasmMsg::Execute {
            contract_addr: MOCK_ASTROPORT_ROUTER_CONTRACT.to_owned(),
            funds: info.funds,
            msg: to_binary(&swap_msg).unwrap()
        })),
        res
    );
}

#[test]
fn test_token_to_native() {
    let mut deps = mock_dependencies_custom(&[]);
    init(deps.as_mut());

    let hook_msg = Cw20HookMsg::Swapper(SwapperCw20HookMsg::Swap {
        ask_asset_info: AssetInfo::native("uusd"),
    });

    let msg = ExecuteMsg::Receive(Cw20ReceiveMsg {
        sender: "sender".to_string(),
        amount: 100u128.into(),
        msg: to_binary(&hook_msg).unwrap(),
    });
    let token_addr = "token_addr";

    let info = mock_info(token_addr, &[]);
    let res = execute(deps.as_mut(), mock_env(), info, msg).unwrap();

    let swap_msg = AstroportRouterCw20HookMsg::ExecuteSwapOperations {
        operations: vec![SwapOperation::AstroSwap {
            offer_asset_info: AssetInfo::Cw20(Addr::unchecked("token_addr")).into(),
            ask_asset_info: AssetInfo::native("uusd").into(),
        }],
        minimum_receive: None,
        to: Some("sender".to_string()),
    };
    let msg = Cw20ExecuteMsg::Send {
        contract: MOCK_ASTROPORT_ROUTER_CONTRACT.to_owned(),
        amount: 100u128.into(),
        msg: to_binary(&swap_msg).unwrap(),
    };
    assert_eq!(
        Response::new().add_message(CosmosMsg::Wasm(WasmMsg::Execute {
            contract_addr: token_addr.to_string(),
            funds: vec![],
            msg: to_binary(&msg).unwrap()
        })),
        res
    );
}

#[test]
fn test_token_to_native_to_token() {
    let mut deps = mock_dependencies_custom(&[]);
    init(deps.as_mut());

    let offer_token = "offer_token";
    let ask_token = "ask_token";
    let hook_msg = Cw20HookMsg::Swapper(SwapperCw20HookMsg::Swap {
        ask_asset_info: AssetInfo::Cw20(Addr::unchecked(ask_token)),
    });

    let msg = ExecuteMsg::Receive(Cw20ReceiveMsg {
        sender: "sender".to_string(),
        amount: 100u128.into(),
        msg: to_binary(&hook_msg).unwrap(),
    });

    let info = mock_info(offer_token, &[]);
    let res = execute(deps.as_mut(), mock_env(), info, msg).unwrap();

    let swap_msg = AstroportRouterCw20HookMsg::ExecuteSwapOperations {
        operations: vec![
            SwapOperation::AstroSwap {
                offer_asset_info: AssetInfo::Cw20(Addr::unchecked(offer_token)).into(),
                ask_asset_info: AssetInfo::native("uusd").into(),
            },
            SwapOperation::AstroSwap {
                offer_asset_info: AssetInfo::native("uusd").into(),
                ask_asset_info: AssetInfo::Cw20(Addr::unchecked(ask_token)).into(),
            },
        ],
        minimum_receive: None,
        to: Some("sender".to_string()),
    };
    let msg = Cw20ExecuteMsg::Send {
        contract: MOCK_ASTROPORT_ROUTER_CONTRACT.to_owned(),
        amount: 100u128.into(),
        msg: to_binary(&swap_msg).unwrap(),
    };
    assert_eq!(
        Response::new().add_message(CosmosMsg::Wasm(WasmMsg::Execute {
            contract_addr: offer_token.to_string(),
            funds: vec![],
            msg: to_binary(&msg).unwrap()
        })),
        res
    );
}

#[test]
fn test_provide_liquidity_unauthorized() {
    let mut deps = mock_dependencies_custom(&[]);
    let contract = ADOContract::default();
    init(deps.as_mut());
<<<<<<< HEAD
    assert!(WITHDRAWABLE_TOKENS.has(deps.as_mut().storage, MOCK_ASTRO_TOKEN));
=======
    assert!(contract
        .withdrawable_tokens
        .has(deps.as_mut().storage, "astroport_token"));
>>>>>>> 74a3d866

    let assets = [
        Asset {
            info: AssetInfo::Cw20(Addr::unchecked(MOCK_LP_ASSET1)),
            amount: 100u128.into(),
        },
        Asset {
            info: AssetInfo::Cw20(Addr::unchecked(MOCK_LP_ASSET2)),
            amount: 200u128.into(),
        },
    ];

    let msg = ExecuteMsg::ProvideLiquidity {
        assets: assets.map(|a| a),
        slippage_tolerance: None,
        auto_stake: None,
    };

    let info = mock_info("anyone", &[]);
    let res = execute(deps.as_mut(), mock_env(), info, msg);
    assert_eq!(ContractError::Unauthorized {}, res.unwrap_err());
}

#[test]
fn test_provide_liquidity_cw20_cw20() {
    let mut deps = mock_dependencies_custom(&[]);
    let info = mock_info("sender", &[]);

    init(deps.as_mut());
<<<<<<< HEAD
    assert!(WITHDRAWABLE_TOKENS.has(deps.as_mut().storage, MOCK_ASTRO_TOKEN));
=======
    assert!(ADOContract::default()
        .withdrawable_tokens
        .has(deps.as_mut().storage, "astroport_token"));
>>>>>>> 74a3d866

    let assets = [
        Asset {
            info: AssetInfo::Cw20(Addr::unchecked(MOCK_LP_ASSET1)),
            amount: 100u128.into(),
        },
        Asset {
            info: AssetInfo::Cw20(Addr::unchecked(MOCK_LP_ASSET2)),
            amount: 200u128.into(),
        },
    ];

    let msg = ExecuteMsg::ProvideLiquidity {
        assets,
        slippage_tolerance: None,
        auto_stake: None,
    };

    let res = execute(deps.as_mut(), mock_env(), info.clone(), msg).unwrap();

    assert!(ADOContract::default()
        .withdrawable_tokens
        .has(deps.as_ref().storage, MOCK_LP_TOKEN_CONTRACT));

    assert_eq!(
        Response::new()
            .add_submessage(SubMsg::new(WasmMsg::Execute {
                contract_addr: MOCK_LP_ASSET1.to_owned(),
                msg: to_binary(&Cw20ExecuteMsg::TransferFrom {
                    owner: info.sender.to_string(),
                    recipient: mock_env().contract.address.to_string(),
                    // Reduced amount being transfered.
                    amount: 50u128.into(),
                })
                .unwrap(),
                funds: vec![],
            }))
            .add_submessage(SubMsg::new(WasmMsg::Execute {
                contract_addr: MOCK_LP_ASSET1.to_owned(),
                msg: to_binary(&Cw20ExecuteMsg::IncreaseAllowance {
                    spender: MOCK_ASTROPORT_PAIR_CONTRACT.to_owned(),
                    amount: 50u128.into(),
                    expires: None,
                })
                .unwrap(),
                funds: vec![],
            }))
            .add_submessage(SubMsg::new(WasmMsg::Execute {
                contract_addr: MOCK_LP_ASSET2.to_owned(),
                msg: to_binary(&Cw20ExecuteMsg::TransferFrom {
                    owner: info.sender.to_string(),
                    recipient: mock_env().contract.address.to_string(),
                    amount: 200u128.into(),
                })
                .unwrap(),
                funds: vec![],
            }))
            .add_submessage(SubMsg::new(WasmMsg::Execute {
                contract_addr: MOCK_LP_ASSET2.to_owned(),
                msg: to_binary(&Cw20ExecuteMsg::IncreaseAllowance {
                    spender: MOCK_ASTROPORT_PAIR_CONTRACT.to_owned(),
                    amount: 200u128.into(),
                    expires: None,
                })
                .unwrap(),
                funds: vec![],
            }))
            .add_message(CosmosMsg::Wasm(WasmMsg::Execute {
                contract_addr: MOCK_ASTROPORT_PAIR_CONTRACT.to_owned(),
                msg: to_binary(&AstroportPairExecuteMsg::ProvideLiquidity {
                    assets: [
                        Asset {
                            info: AssetInfo::Cw20(Addr::unchecked(MOCK_LP_ASSET1)),
                            // Reduced amount being sent.
                            amount: 50u128.into(),
                        }
                        .into(),
                        Asset {
                            info: AssetInfo::Cw20(Addr::unchecked(MOCK_LP_ASSET2)),
                            amount: 200u128.into(),
                        }
                        .into()
                    ],
                    slippage_tolerance: None,
                    auto_stake: None,
                    receiver: Some(mock_env().contract.address.to_string()),
                })
                .unwrap(),
                funds: vec![],
            }))
            .add_attribute("action", "provide_liquidity"),
        res
    );
}

#[test]
fn test_provide_liquidity_native_cw20() {
    let mut deps = mock_dependencies_custom(&[]);
    let info = mock_info("sender", &coins(100, "uusd"));

    init(deps.as_mut());
<<<<<<< HEAD
    assert!(WITHDRAWABLE_TOKENS.has(deps.as_mut().storage, MOCK_ASTRO_TOKEN));
=======
    assert!(ADOContract::default()
        .withdrawable_tokens
        .has(deps.as_mut().storage, "astroport_token"));
>>>>>>> 74a3d866

    let assets = [
        Asset {
            info: AssetInfo::native("uusd"),
            amount: 100u128.into(),
        },
        Asset {
            info: AssetInfo::Cw20(Addr::unchecked(MOCK_LP_ASSET2)),
            amount: 200u128.into(),
        },
    ];

    let msg = ExecuteMsg::ProvideLiquidity {
        assets,
        slippage_tolerance: None,
        auto_stake: None,
    };

    let res = execute(deps.as_mut(), mock_env(), info.clone(), msg).unwrap();

    assert!(ADOContract::default()
        .withdrawable_tokens
        .has(deps.as_ref().storage, MOCK_LP_TOKEN_CONTRACT));

    assert_eq!(
        Response::new()
            .add_submessage(SubMsg::new(WasmMsg::Execute {
                contract_addr: MOCK_LP_ASSET2.to_owned(),
                msg: to_binary(&Cw20ExecuteMsg::TransferFrom {
                    owner: info.sender.to_string(),
                    recipient: mock_env().contract.address.to_string(),
                    amount: 200u128.into(),
                })
                .unwrap(),
                funds: vec![],
            }))
            .add_submessage(SubMsg::new(WasmMsg::Execute {
                contract_addr: MOCK_LP_ASSET2.to_owned(),
                msg: to_binary(&Cw20ExecuteMsg::IncreaseAllowance {
                    spender: MOCK_ASTROPORT_PAIR_CONTRACT.to_owned(),
                    amount: 200u128.into(),
                    expires: None,
                })
                .unwrap(),
                funds: vec![],
            }))
            .add_submessage(SubMsg::new(CosmosMsg::Bank(BankMsg::Send {
                to_address: "sender".to_string(),
                amount: coins(50, "uusd"),
            })))
            .add_message(CosmosMsg::Wasm(WasmMsg::Execute {
                contract_addr: MOCK_ASTROPORT_PAIR_CONTRACT.to_owned(),
                msg: to_binary(&AstroportPairExecuteMsg::ProvideLiquidity {
                    assets: [
                        Asset {
                            info: AssetInfo::native("uusd"),
                            amount: 50u128.into(),
                        }
                        .into(),
                        Asset {
                            info: AssetInfo::Cw20(Addr::unchecked(MOCK_LP_ASSET2)),
                            amount: 200u128.into(),
                        }
                        .into()
                    ],
                    slippage_tolerance: None,
                    auto_stake: None,
                    receiver: Some(mock_env().contract.address.to_string()),
                })
                .unwrap(),
                funds: coins(50, "uusd"),
            }))
            .add_attribute("action", "provide_liquidity"),
        res
    );
}

#[test]
fn test_withdraw_liquidity() {
    let mut deps = mock_dependencies_custom(&[]);
    let info = mock_info("sender", &[]);

    init(deps.as_mut());

    let msg = ExecuteMsg::WithdrawLiquidity {
        pair_address: MOCK_ASTROPORT_PAIR_CONTRACT.to_owned(),
        amount: None,
        recipient: None,
    };

    let res = execute(deps.as_mut(), mock_env(), info, msg).unwrap();

    assert_eq!(
        Response::new()
            .add_submessage(SubMsg::new(CosmosMsg::Wasm(WasmMsg::Execute {
                contract_addr: MOCK_LP_TOKEN_CONTRACT.to_owned(),
                msg: to_binary(&Cw20ExecuteMsg::Send {
                    contract: MOCK_ASTROPORT_PAIR_CONTRACT.to_owned(),
                    amount: 10u128.into(),
                    msg: to_binary(&PairCw20HookMsg::WithdrawLiquidity {}).unwrap(),
                })
                .unwrap(),
                funds: vec![],
            })))
            .add_submessage(SubMsg::new(WasmMsg::Execute {
                contract_addr: MOCK_LP_ASSET1.to_owned(),
                msg: to_binary(&Cw20ExecuteMsg::Transfer {
                    recipient: "sender".to_string(),
                    amount: 10u128.into(),
                })
                .unwrap(),
                funds: vec![],
            }))
            .add_submessage(SubMsg::new(WasmMsg::Execute {
                contract_addr: MOCK_LP_ASSET2.to_owned(),
                msg: to_binary(&Cw20ExecuteMsg::Transfer {
                    recipient: "sender".to_string(),
                    amount: 20u128.into(),
                })
                .unwrap(),
                funds: vec![],
            }))
            .add_attribute("action", "withdraw_liquidity"),
        res
    );
}

#[test]
fn test_withdraw_liquidity_unauthorized() {
    let mut deps = mock_dependencies_custom(&[]);

    init(deps.as_mut());

    let msg = ExecuteMsg::WithdrawLiquidity {
        pair_address: MOCK_ASTROPORT_PAIR_CONTRACT.to_owned(),
        amount: None,
        recipient: None,
    };

    let info = mock_info("anyone", &[]);
    let res = execute(deps.as_mut(), mock_env(), info, msg);
    assert_eq!(ContractError::Unauthorized {}, res.unwrap_err());
}

#[test]
fn test_stake_lp() {
    let mut deps = mock_dependencies_custom(&[]);
    let info = mock_info("sender", &[]);

    init(deps.as_mut());

    let msg = ExecuteMsg::StakeLp {
        lp_token_contract: MOCK_LP_TOKEN_CONTRACT.to_owned(),
        amount: None,
    };

    let res = execute(deps.as_mut(), mock_env(), info, msg).unwrap();
    assert_eq!(
        Response::new()
            .add_message(CosmosMsg::Wasm(WasmMsg::Execute {
                contract_addr: MOCK_LP_TOKEN_CONTRACT.to_owned(),
                msg: to_binary(&Cw20ExecuteMsg::Send {
                    contract: MOCK_ASTROPORT_GENERATOR_CONTRACT.to_owned(),
                    amount: 10u128.into(),
                    msg: to_binary(&GeneratorCw20HookMsg::Deposit {}).unwrap(),
                })
                .unwrap(),
                funds: vec![],
            }))
            .add_attribute("action", "stake_lp")
            .add_attribute("amount", "10")
            .add_attribute("lp_token", MOCK_LP_TOKEN_CONTRACT),
        res
    );
}

#[test]
fn test_stake_lp_unauthorized() {
    let mut deps = mock_dependencies_custom(&[]);

    init(deps.as_mut());

    let msg = ExecuteMsg::StakeLp {
        lp_token_contract: MOCK_LP_TOKEN_CONTRACT.to_owned(),
        amount: None,
    };

    let info = mock_info("anyone", &[]);
    let res = execute(deps.as_mut(), mock_env(), info, msg);
    assert_eq!(ContractError::Unauthorized {}, res.unwrap_err());
}

#[test]
fn test_unstake_lp() {
    let mut deps = mock_dependencies_custom(&[]);
    let info = mock_info("sender", &[]);

    init(deps.as_mut());

    let msg = ExecuteMsg::UnstakeLp {
        lp_token_contract: MOCK_LP_TOKEN_CONTRACT.to_owned(),
        amount: None,
    };

    let res = execute(deps.as_mut(), mock_env(), info, msg).unwrap();
    assert_eq!(
        Response::new()
            .add_message(CosmosMsg::Wasm(WasmMsg::Execute {
                contract_addr: MOCK_ASTROPORT_GENERATOR_CONTRACT.to_owned(),
                funds: vec![],
                msg: to_binary(&GeneratorExecuteMsg::Withdraw {
                    amount: 10u128.into(),
                    lp_token: Addr::unchecked(MOCK_LP_TOKEN_CONTRACT)
                })
                .unwrap(),
            }))
            .add_attribute("action", "unstake_lp")
            .add_attribute("amount", "10")
            .add_attribute("lp_token", MOCK_LP_TOKEN_CONTRACT),
        res
    );
}

#[test]
fn test_unstake_unauthorized() {
    let mut deps = mock_dependencies_custom(&[]);

    init(deps.as_mut());

    let msg = ExecuteMsg::UnstakeLp {
        lp_token_contract: MOCK_LP_TOKEN_CONTRACT.to_owned(),
        amount: None,
    };

    let info = mock_info("anyone", &[]);
    let res = execute(deps.as_mut(), mock_env(), info, msg);
    assert_eq!(ContractError::Unauthorized {}, res.unwrap_err());
}

#[test]
fn test_claim_lp_staking_rewards() {
    let mut deps = mock_dependencies_custom(&[]);

    init(deps.as_mut());

    let msg = ExecuteMsg::ClaimLpStakingRewards {
        lp_token_contract: MOCK_LP_TOKEN_CONTRACT.to_owned(),
        auto_stake: None,
    };

    let info = mock_info("sender", &[]);
    let res = execute(deps.as_mut(), mock_env(), info, msg).unwrap();

    assert_eq!(
        Response::new()
            .add_attribute("action", "claim_lp_staking_rewards")
            .add_message(CosmosMsg::Wasm(WasmMsg::Execute {
                contract_addr: MOCK_ASTROPORT_GENERATOR_CONTRACT.to_owned(),
                funds: vec![],
                msg: to_binary(&GeneratorExecuteMsg::Withdraw {
                    amount: Uint128::zero(),
                    lp_token: Addr::unchecked(MOCK_LP_TOKEN_CONTRACT),
                })
                .unwrap(),
            })),
        res
    );
}

#[test]
fn test_claim_lp_staking_rewards_auto_stake() {
    let mut deps = mock_dependencies_custom(&[]);

    init(deps.as_mut());

    let msg = ExecuteMsg::ClaimLpStakingRewards {
        lp_token_contract: MOCK_LP_TOKEN_CONTRACT.to_owned(),
        auto_stake: Some(true),
    };

    let info = mock_info("sender", &[]);
    let res = execute(deps.as_mut(), mock_env(), info, msg).unwrap();

    assert_eq!(
        Response::new()
            .add_attribute("action", "claim_lp_staking_rewards")
            .add_attribute("action", "stake_astro")
            .add_attribute("amount", "10")
            .add_message(CosmosMsg::Wasm(WasmMsg::Execute {
                contract_addr: MOCK_ASTROPORT_GENERATOR_CONTRACT.to_owned(),
                funds: vec![],
                msg: to_binary(&GeneratorExecuteMsg::Withdraw {
                    amount: Uint128::zero(),
                    lp_token: Addr::unchecked(MOCK_LP_TOKEN_CONTRACT),
                })
                .unwrap(),
            }))
            .add_message(CosmosMsg::Wasm(WasmMsg::Execute {
                contract_addr: MOCK_ASTRO_TOKEN.to_owned(),
                msg: to_binary(&Cw20ExecuteMsg::Send {
                    contract: "staking".to_string(),
                    amount: 10u128.into(),
                    msg: to_binary(&StakingCw20HookMsg::Enter {}).unwrap(),
                })
                .unwrap(),
                funds: vec![],
            })),
        res
    );
}

#[test]
fn test_claim_lp_staking_rewards_unauthorized() {
    let mut deps = mock_dependencies_custom(&[]);

    init(deps.as_mut());

    let msg = ExecuteMsg::ClaimLpStakingRewards {
        lp_token_contract: MOCK_LP_TOKEN_CONTRACT.to_owned(),
        auto_stake: None,
    };

    let info = mock_info("anyone", &[]);
    let res = execute(deps.as_mut(), mock_env(), info, msg);
    assert_eq!(ContractError::Unauthorized {}, res.unwrap_err());
}

#[test]
fn test_stake_astro() {
    let mut deps = mock_dependencies_custom(&[]);

    init(deps.as_mut());

    let msg = ExecuteMsg::StakeAstro { amount: None };

    let info = mock_info("sender", &[]);
    let res = execute(deps.as_mut(), mock_env(), info, msg).unwrap();

    assert_eq!(
        Response::new()
            .add_attribute("action", "stake_astro")
            .add_attribute("amount", "10")
            .add_message(CosmosMsg::Wasm(WasmMsg::Execute {
                contract_addr: MOCK_ASTRO_TOKEN.to_owned(),
                msg: to_binary(&Cw20ExecuteMsg::Send {
                    contract: "staking".to_string(),
                    amount: 10u128.into(),
                    msg: to_binary(&StakingCw20HookMsg::Enter {}).unwrap(),
                })
                .unwrap(),
                funds: vec![],
            })),
        res
    );
}

#[test]
fn test_stake_astro_unauthorized() {
    let mut deps = mock_dependencies_custom(&[]);

    init(deps.as_mut());

    let msg = ExecuteMsg::StakeAstro { amount: None };

    let info = mock_info("anyone", &[]);
    let res = execute(deps.as_mut(), mock_env(), info, msg);

    assert_eq!(ContractError::Unauthorized {}, res.unwrap_err());
}

#[test]
fn test_unstake_astro() {
    let mut deps = mock_dependencies_custom(&[]);

    init(deps.as_mut());

    let msg = ExecuteMsg::UnstakeAstro { amount: None };

    let info = mock_info("sender", &[]);
    let res = execute(deps.as_mut(), mock_env(), info, msg).unwrap();

    assert_eq!(
        Response::new()
            .add_attribute("action", "unstake_astro")
            .add_attribute("amount", "10")
            .add_message(CosmosMsg::Wasm(WasmMsg::Execute {
                contract_addr: MOCK_XASTRO_TOKEN.to_owned(),
                msg: to_binary(&Cw20ExecuteMsg::Send {
                    contract: "staking".to_string(),
                    amount: 10u128.into(),
                    msg: to_binary(&StakingCw20HookMsg::Leave {}).unwrap(),
                })
                .unwrap(),
                funds: vec![],
            })),
        res
    );
}

#[test]
fn test_unstake_astro_unauthorized() {
    let mut deps = mock_dependencies_custom(&[]);

    init(deps.as_mut());

    let msg = ExecuteMsg::UnstakeAstro { amount: None };

    let info = mock_info("anyone", &[]);
    let res = execute(deps.as_mut(), mock_env(), info, msg);

    assert_eq!(ContractError::Unauthorized {}, res.unwrap_err());
}<|MERGE_RESOLUTION|>--- conflicted
+++ resolved
@@ -13,11 +13,7 @@
     swapper::{SwapperCw20HookMsg, SwapperMsg},
 };
 use astroport::{
-<<<<<<< HEAD
-    asset::{Asset, AssetInfo as AstroportAssetInfo},
     generator::{Cw20HookMsg as GeneratorCw20HookMsg, ExecuteMsg as GeneratorExecuteMsg},
-=======
->>>>>>> 74a3d866
     pair::{Cw20HookMsg as PairCw20HookMsg, ExecuteMsg as AstroportPairExecuteMsg},
     router::{
         Cw20HookMsg as AstroportRouterCw20HookMsg, ExecuteMsg as AstroportRouterExecuteMsg,
@@ -240,13 +236,9 @@
     let mut deps = mock_dependencies_custom(&[]);
     let contract = ADOContract::default();
     init(deps.as_mut());
-<<<<<<< HEAD
-    assert!(WITHDRAWABLE_TOKENS.has(deps.as_mut().storage, MOCK_ASTRO_TOKEN));
-=======
     assert!(contract
         .withdrawable_tokens
-        .has(deps.as_mut().storage, "astroport_token"));
->>>>>>> 74a3d866
+        .has(deps.as_mut().storage, MOCK_ASTRO_TOKEN));
 
     let assets = [
         Asset {
@@ -276,13 +268,9 @@
     let info = mock_info("sender", &[]);
 
     init(deps.as_mut());
-<<<<<<< HEAD
-    assert!(WITHDRAWABLE_TOKENS.has(deps.as_mut().storage, MOCK_ASTRO_TOKEN));
-=======
     assert!(ADOContract::default()
         .withdrawable_tokens
-        .has(deps.as_mut().storage, "astroport_token"));
->>>>>>> 74a3d866
+        .has(deps.as_mut().storage, MOCK_ASTRO_TOKEN));
 
     let assets = [
         Asset {
@@ -384,13 +372,9 @@
     let info = mock_info("sender", &coins(100, "uusd"));
 
     init(deps.as_mut());
-<<<<<<< HEAD
-    assert!(WITHDRAWABLE_TOKENS.has(deps.as_mut().storage, MOCK_ASTRO_TOKEN));
-=======
     assert!(ADOContract::default()
         .withdrawable_tokens
-        .has(deps.as_mut().storage, "astroport_token"));
->>>>>>> 74a3d866
+        .has(deps.as_mut().storage, MOCK_ASTRO_TOKEN));
 
     let assets = [
         Asset {
