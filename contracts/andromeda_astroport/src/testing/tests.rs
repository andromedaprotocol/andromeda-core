--- conflicted
+++ resolved
@@ -33,14 +33,6 @@
     staking::Cw20HookMsg as StakingCw20HookMsg,
 };
 use common::error::ContractError;
-<<<<<<< HEAD
-=======
-use cosmwasm_std::{
-    coins,
-    testing::{mock_env, mock_info},
-    to_binary, Addr, BankMsg, CosmosMsg, DepsMut, Response, SubMsg, Uint128, WasmMsg,
-};
->>>>>>> 1ea89201
 use cw20::{Cw20ExecuteMsg, Cw20ReceiveMsg};
 use cw_asset::{Asset, AssetInfo, AssetInfoUnchecked, AssetUnchecked};
 
@@ -574,7 +566,6 @@
 }
 
 #[test]
-<<<<<<< HEAD
 fn test_stake_lp() {
     let mut deps = mock_dependencies_custom(&[]);
     let info = mock_info("sender", &[]);
@@ -841,7 +832,9 @@
     let res = execute(deps.as_mut(), mock_env(), info, msg);
 
     assert_eq!(ContractError::Unauthorized {}, res.unwrap_err());
-=======
+}
+
+#[test]
 fn test_receive_cw20_zero_amount() {
     let mut deps = mock_dependencies_custom(&[]);
     init(deps.as_mut());
@@ -861,5 +854,4 @@
         },
         res.unwrap_err()
     );
->>>>>>> 1ea89201
 }