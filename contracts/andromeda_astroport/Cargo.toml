--- conflicted
+++ resolved
@@ -28,14 +28,11 @@
 cw2 = "0.9.1"
 terraswap = "2.4.0"
 astroport = "1.0.1"
+cw-asset = { version = "1.0.2", features = ["legacy"] }
+
 andromeda-protocol = { version = "0.1.0", path = "../../packages/andromeda_protocol" }
 common = { version = "0.1.0", path = "../../packages/common" }
-<<<<<<< HEAD
 ado-base = { path = "../../packages/ado_base", version = "0.1.0", features = ["withdraw", "primitive"] }
-=======
-ado-base = { path = "../../packages/ado_base", version = "0.1.0", features = ["withdraw"] }
->>>>>>> 8ff20b6a
-cw-asset = { version = "1.0.2", features = ["legacy"] }
 
 [dev-dependencies]
 terra-cosmwasm = { version = "2.2.0" }