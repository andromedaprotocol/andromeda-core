--- conflicted
+++ resolved
@@ -72,22 +72,13 @@
 
 pub const SWAP_ROUTER: Item<AndrAddr> = Item::new("swap_router");
 
-<<<<<<< HEAD
-pub const FACTORY: Item<AndrAddr> = Item::new("factory");
-=======
 pub const FACTORY: Item<String> = Item::new("factory");
->>>>>>> 02b67632
 
 pub const PREV_BALANCE: Item<Uint128> = Item::new("prev_balance");
 
 // Store the created pair address
 pub const PAIR_ADDRESS: Item<AndrAddr> = Item::new("pair_address");
 
-<<<<<<< HEAD
-// Store liquidity provision parameters during pair creation
-pub const LIQUIDITY_PROVISION_STATE: Item<LiquidityProvisionState> =
-    Item::new("liquidity_provision_state");
-=======
 pub const LP_PAIR_ADDRESS: Item<AndrAddr> = Item::new("lp_pair_address");
 
 // Store liquidity provision parameters during pair creation
@@ -95,5 +86,4 @@
     Item::new("liquidity_provision_state");
 
 // Store withdrawal information during liquidity withdrawal
-pub const WITHDRAWAL_STATE: Item<String> = Item::new("withdrawal_receiver");
->>>>>>> 02b67632
+pub const WITHDRAWAL_STATE: Item<String> = Item::new("withdrawal_receiver");