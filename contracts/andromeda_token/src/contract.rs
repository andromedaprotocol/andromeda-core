use andromeda_protocol::{
    modules::{
        address_list::{on_address_list_reply, REPLY_ADDRESS_LIST},
        common::require,
        read_modules,
        receipt::{on_receipt_reply, REPLY_RECEIPT},
        store_modules, Modules,
    },
    token::{
        Approval, ExecuteMsg, InstantiateMsg, MigrateMsg, MintMsg, ModuleContract,
        ModuleContractsResponse, ModuleInfoResponse, NftArchivedResponse, NftMetadataResponse,
        NftTransferAgreementResponse, QueryMsg, Token, TokenId, TransferAgreement,
    },
};

#[cfg(not(feature = "library"))]
use cosmwasm_std::entry_point;
use cosmwasm_std::{
    attr, coin, from_binary, to_binary, Addr, Api, Binary, Deps, DepsMut, Env, MessageInfo, Order,
    Pair, Reply, Response, StdError, StdResult,
};
use cw721::{
    AllNftInfoResponse, ApprovedForAllResponse, ContractInfoResponse, Cw721ReceiveMsg, Expiration,
    NftInfoResponse, NumTokensResponse, OwnerOfResponse,
};
use cw_storage_plus::Bound;

use crate::state::{
    decrement_num_tokens, has_transfer_rights, increment_num_tokens, TokenConfig, CONFIG,
    NUM_TOKENS, OPERATOR, TOKENS,
};

#[cfg_attr(not(feature = "library"), entry_point)]
pub fn instantiate(
    deps: DepsMut,
    env: Env,
    info: MessageInfo,
    msg: InstantiateMsg,
) -> StdResult<Response> {
    msg.validate()?;

    let config = TokenConfig {
        name: msg.name,
        symbol: msg.symbol,
        minter: msg.minter.to_string(),
        metadata_limit: msg.metadata_limit,
    };

    CONFIG.save(deps.storage, &config)?;
    let modules = Modules::new(msg.modules);
    store_modules(deps.storage, modules.clone())?;

    let mut resp = Response::new();

    let mod_res = modules.on_instantiate(&deps, info.clone(), env)?;
    resp = resp.add_submessages(mod_res.msgs);
    resp = resp.add_events(mod_res.events);

    Ok(resp)
}

#[cfg_attr(not(feature = "library"), entry_point)]
pub fn reply(deps: DepsMut, _env: Env, msg: Reply) -> StdResult<Response> {
    if msg.result.is_err() {
        return Err(StdError::generic_err(msg.result.unwrap_err()));
    }

    match msg.id {
        REPLY_RECEIPT => on_receipt_reply(deps, msg),
        REPLY_ADDRESS_LIST => on_address_list_reply(deps, msg),
        _ => Err(StdError::generic_err("reply id is invalid")),
    }
}

#[cfg_attr(not(feature = "library"), entry_point)]
pub fn execute(deps: DepsMut, env: Env, info: MessageInfo, msg: ExecuteMsg) -> StdResult<Response> {
    let modules = read_modules(deps.storage)?;
    modules.on_execute(&deps, info.clone(), env.clone())?;

    match msg {
        ExecuteMsg::Mint(msg) => execute_mint(deps, env, info, msg),
        ExecuteMsg::TransferNft {
            recipient,
            token_id,
        } => execute_transfer(deps, env, info, recipient, token_id),
        ExecuteMsg::SendNft {
            contract,
            token_id,
            msg,
        } => execute_send_nft(deps, env, info, contract, token_id, msg),
        ExecuteMsg::Approve {
            spender,
            expires,
            token_id,
        } => execute_approve(deps, env, info, token_id, spender, expires),
        ExecuteMsg::Revoke { spender, token_id } => {
            execute_revoke(deps, env, info, token_id, spender)
        }
        ExecuteMsg::ApproveAll { operator, expires } => {
            execute_approve_all(deps, env, info, operator, expires)
        }
        ExecuteMsg::RevokeAll { operator } => execute_revoke_all(deps, env, info, operator),
        ExecuteMsg::TransferAgreement {
            token_id,
            denom,
            amount,
            purchaser,
        } => execute_transfer_agreement(deps, env, info, token_id, purchaser, amount.u128(), denom),
        ExecuteMsg::Burn { token_id } => execute_burn(deps, env, info, token_id),
        ExecuteMsg::Archive { token_id } => execute_archive(deps, env, info, token_id),
    }
}

pub fn execute_mint(
    deps: DepsMut,
    env: Env,
    info: MessageInfo,
    msg: MintMsg,
) -> StdResult<Response> {
    let config = CONFIG.may_load(deps.storage)?;

    let metadata = match msg.metadata {
        Some(data) => {
            if config.is_some() {
                config.unwrap().validate_metadata_size(data.clone())?;
            }
            Some(to_binary(&data)?)
        }
        None => None,
    };

    let token = Token {
        token_id: msg.token_id.clone(),
        owner: info.sender.to_string(),
        description: msg.description,
        name: msg.name,
        approvals: vec![],
        transfer_agreement: None,
        metadata,
        archived: false,
    };

    TOKENS.save(deps.storage, msg.token_id.to_string(), &token)?;
    increment_num_tokens(deps.storage)?;

    let modules = read_modules(deps.storage)?;
    modules.on_mint(&deps, info.clone(), env.clone(), msg.token_id.clone())?;

    Ok(Response::default())
}

pub fn execute_transfer(
    deps: DepsMut,
    env: Env,
    info: MessageInfo,
    recipient: String,
    token_id: String,
) -> StdResult<Response> {
    let modules = read_modules(deps.storage)?;
    modules.on_transfer(
        &deps,
        info.clone(),
        env.clone(),
        recipient.clone(),
        token_id.clone(),
    )?;

    let res = transfer_nft(deps, &env, &info, &recipient, &token_id)?;

    Ok(res)
}

pub fn execute_send_nft(
    deps: DepsMut,
    env: Env,
    info: MessageInfo,
    contract: String,
    token_id: String,
    msg: Binary,
) -> StdResult<Response> {
    let modules = read_modules(deps.storage)?;
    modules.on_send(
        &deps,
        info.clone(),
        env.clone(),
        contract.clone(),
        token_id.clone(),
    )?;

    // Transfer token
    transfer_nft(deps, &env, &info, &contract, &token_id)?;

    let send = Cw721ReceiveMsg {
        sender: info.sender.to_string(),
        token_id: token_id.to_string(),
        msg,
    };

    // Send message
    Ok(Response::new()
        .add_message(send.into_cosmos_msg(contract.clone())?)
        .add_attribute("action", "send_nft")
        .add_attribute("sender", info.sender)
        .add_attribute("recipient", contract)
        .add_attribute("token_id", token_id.to_string()))
}

pub fn execute_approve(
    deps: DepsMut,
    env: Env,
    info: MessageInfo,
    token_id: String,
    spender: String,
    expires: Option<Expiration>,
) -> StdResult<Response> {
    let modules = read_modules(deps.storage)?;
    modules.on_approve(
        &deps,
        info.clone(),
        env.clone(),
        spender.clone(),
        token_id.clone(),
        expires.clone(),
    )?;

    let spender_addr = deps.api.addr_validate(&spender)?;
    let approval = Approval {
        spender: spender_addr,
        expires: expires.unwrap_or_default(),
    };

    add_approval(deps, &info, token_id, approval)?;

    Ok(Response::default())
}

pub fn execute_revoke(
    deps: DepsMut,
    env: Env,
    info: MessageInfo,
    token_id: String,
    spender: String,
) -> StdResult<Response> {
    let modules = read_modules(deps.storage)?;
    modules.on_revoke(
        &deps,
        info.clone(),
        env.clone(),
        spender.clone(),
        token_id.clone(),
    )?;

    let spender_addr = deps.api.addr_validate(&spender)?;

    remove_approval(deps, &info, token_id, &spender_addr)?;

    Ok(Response::default())
}

fn execute_approve_all(
    deps: DepsMut,
    env: Env,
    info: MessageInfo,
    operator: String,
    expires: Option<Expiration>,
) -> StdResult<Response> {
    let modules = read_modules(deps.storage)?;
    modules.on_approve_all(
        &deps,
        info.clone(),
        env.clone(),
        operator.clone(),
        expires.clone(),
    )?;

    OPERATOR.save(
        deps.storage,
        (info.sender.to_string(), operator.clone()),
        &expires.unwrap_or_default(),
    )?;

    Ok(Response::default())
}

fn execute_revoke_all(
    deps: DepsMut,
    env: Env,
    info: MessageInfo,
    operator: String,
) -> StdResult<Response> {
    let modules = read_modules(deps.storage)?;
    modules.on_revoke_all(&deps, info.clone(), env.clone(), operator.clone())?;

    OPERATOR.remove(deps.storage, (info.sender.to_string(), operator.clone()));

    Ok(Response::default())
}

fn execute_transfer_agreement(
    deps: DepsMut,
    env: Env,
    info: MessageInfo,
    token_id: String,
    purchaser: String,
    amount: u128,
    denom: String,
) -> StdResult<Response> {
    let modules = read_modules(deps.storage)?;
    modules.on_transfer_agreement(
        &deps,
        info.clone(),
        env.clone(),
        token_id.clone(),
        purchaser.clone(),
        amount.clone(),
        denom.clone(),
    )?;
    let mut token = TOKENS.load(deps.storage, token_id.clone())?;

    require(
        info.sender.to_string().eq(&token.owner.clone()),
        StdError::generic_err("Only the token owner can create a transfer agreement"),
    )?;
    require(
        !token.archived,
        StdError::generic_err("This token is archived and cannot be changed in any way."),
    )?;

    let agreement = TransferAgreement {
        purchaser: purchaser.clone(),
        amount: coin(amount, denom),
    };
    token.transfer_agreement = Some(agreement);

    TOKENS.save(deps.storage, token_id.clone(), &token)?;

    Ok(Response::default())
}

fn execute_burn(
    deps: DepsMut,
    env: Env,
    info: MessageInfo,
    token_id: String,
) -> StdResult<Response> {
    let token = TOKENS.load(deps.storage, token_id.clone())?;
    require(
        token.owner.eq(&info.sender.to_string()),
        StdError::generic_err("Cannot burn a token you do not own"),
    )?;
    require(
        !token.archived,
        StdError::generic_err("This token is archived and cannot be changed in any way."),
    )?;

    let modules = read_modules(deps.storage)?;
    modules.on_burn(&deps, info.clone(), env.clone(), token_id.clone())?;

    TOKENS.remove(deps.storage, token_id.clone());
    decrement_num_tokens(deps.storage)?;

    Ok(Response::default())
}

fn execute_archive(
    deps: DepsMut,
    env: Env,
    info: MessageInfo,
    token_id: String,
) -> StdResult<Response> {
    let mut token = TOKENS.load(deps.storage, token_id.clone())?;
    require(
        token.owner.eq(&info.sender.to_string()),
        StdError::generic_err("Cannot archive a token you do not own"),
    )?;
    require(
        !token.archived,
        StdError::generic_err("This token is archived and cannot be changed in any way."),
    )?;

    let modules = read_modules(deps.storage)?;
    modules.on_archive(&deps, info.clone(), env.clone(), token_id.clone())?;

    token.archived = true;
    TOKENS.save(deps.storage, token_id.clone(), &token)?;
    decrement_num_tokens(deps.storage)?;

    Ok(Response::default())
}

fn transfer_nft(
    deps: DepsMut,
    env: &Env,
    info: &MessageInfo,
    recipient: &String,
    token_id: &String,
) -> StdResult<Response> {
    let mut token = TOKENS.load(deps.storage, token_id.to_string())?;
    require(
        has_transfer_rights(deps.storage, env, info.sender.to_string(), &token)?,
        StdError::generic_err("Address does not have transfer rights for this token"),
    )?;
    require(
        !token.archived,
        StdError::generic_err("This token is archived and cannot be changed in any way."),
    )?;
    let owner = token.owner;

    token.owner = recipient.to_string();
    token.approvals = vec![];

    let mut res = Response::new().add_attributes(vec![
        attr("action", "transfer"),
        attr("owner", owner.clone()),
        attr("recipient", recipient.clone()),
    ]);

    if token.transfer_agreement.is_some() {
        //Attach any transfer agreement messages/events
        res = token
            .transfer_agreement
            .clone()
            .unwrap()
            .on_transfer(&deps, info, env, owner, res)?;
    }

    TOKENS.save(deps.storage, token_id.to_string(), &token)?;
    Ok(res)
}

fn add_approval(
    deps: DepsMut,
    info: &MessageInfo,
    token_id: TokenId,
    approval: Approval,
) -> StdResult<()> {
    let mut token = TOKENS.load(deps.storage, token_id.to_string())?;
    require(
        token.owner.eq(&info.sender.to_string()),
        StdError::generic_err("Only the token owner can add approvals"),
    )?;
    require(
        !token.archived,
        StdError::generic_err("This token is archived and cannot be changed in any way."),
    )?;

    token.filter_approval(&approval.spender.clone());

    token.approvals.push(approval);
    TOKENS.save(deps.storage, token_id.to_string(), &token)?;
    Ok(())
}

fn remove_approval(
    deps: DepsMut,
    info: &MessageInfo,
    token_id: TokenId,
    spender: &Addr,
) -> StdResult<()> {
    let mut token = TOKENS.load(deps.storage, token_id.to_string())?;
    require(
        token.owner.eq(&info.sender.to_string()),
        StdError::generic_err("Only the token owner can add approvals"),
    )?;
    require(
        !token.archived,
        StdError::generic_err("This token is archived and cannot be changed in any way."),
    )?;

    token.filter_approval(spender);

    TOKENS.save(deps.storage, token_id.to_string(), &token)?;
    Ok(())
}

#[cfg_attr(not(feature = "library"), entry_point)]
pub fn query(deps: Deps, env: Env, msg: QueryMsg) -> StdResult<Binary> {
    match msg {
        QueryMsg::OwnerOf { token_id } => to_binary(&query_owner(deps, env, token_id)?),
        QueryMsg::ApprovedForAll {
            start_after,
            owner,
            include_expired,
            limit,
        } => to_binary(&query_all_approvals(
            deps,
            env,
            owner,
            include_expired.unwrap_or_default(),
            start_after,
            limit,
        )?),
        QueryMsg::NumTokens {} => to_binary(&query_num_tokens(deps, env)?),
        QueryMsg::NftInfo { token_id } => to_binary(&query_nft_info(deps, token_id)?),
        QueryMsg::AllNftInfo { token_id } => to_binary(&query_all_nft_info(deps, env, token_id)?),
        QueryMsg::ContractInfo {} => to_binary(&query_contract_info(deps)?),
        QueryMsg::NftTransferAgreementInfo { token_id } => {
            to_binary(&query_transfer_agreement(deps, token_id)?)
        }
        QueryMsg::NftMetadata { token_id } => to_binary(&query_token_metadata(deps, token_id)?),
        QueryMsg::NftArchiveStatus { token_id } => {
            to_binary(&query_token_archive_status(deps, token_id)?)
        }
        QueryMsg::ModuleInfo {} => to_binary(&query_module_info(deps)?),
        QueryMsg::ModuleContracts {} => to_binary(&query_module_contracts(deps)?),
    }
}

fn query_owner(deps: Deps, _env: Env, token_id: TokenId) -> StdResult<OwnerOfResponse> {
    let token = TOKENS.load(deps.storage, token_id.to_string())?;
    Ok(OwnerOfResponse {
        owner: token.clone().owner,
        approvals: humanize_approvals(&token.clone()),
    })
}

const DEFAULT_LIMIT: u32 = 10;
const MAX_LIMIT: u32 = 30;

fn query_all_approvals(
    deps: Deps,
    env: Env,
    owner: String,
    include_expired: bool,
    start_after: Option<String>,
    limit: Option<u32>,
) -> StdResult<ApprovedForAllResponse> {
    let limit = limit.unwrap_or(DEFAULT_LIMIT).min(MAX_LIMIT) as usize;
    let start_addr = maybe_addr(deps.api, start_after)?;
    let start = start_addr.map(|addr| Bound::exclusive(addr.as_ref()));

    let res: StdResult<Vec<_>> = OPERATOR
        .prefix(owner.clone())
        .range(deps.storage, start, None, Order::Ascending)
        .filter(|r| include_expired || r.is_err() || !r.as_ref().unwrap().1.is_expired(&env.block))
        .take(limit)
        .map(parse_approval)
        .collect();
    Ok(ApprovedForAllResponse { operators: res? })
}

fn query_num_tokens(deps: Deps, _env: Env) -> StdResult<NumTokensResponse> {
    let num_tokens = NUM_TOKENS.load(deps.storage).unwrap_or_default();
    Ok(NumTokensResponse { count: num_tokens })
}

fn query_nft_info(deps: Deps, token_id: String) -> StdResult<NftInfoResponse> {
    let token = TOKENS.load(deps.storage, token_id.clone())?;

    Ok(NftInfoResponse {
        name: token.name,
        description: token.description.unwrap_or_default(),
        image: None,
    })
}

fn query_all_nft_info(deps: Deps, env: Env, token_id: String) -> StdResult<AllNftInfoResponse> {
    let access = query_owner(deps, env, token_id.clone())?;
    let info = query_nft_info(deps, token_id.clone())?;

    Ok(AllNftInfoResponse { access, info })
}

fn query_contract_info(deps: Deps) -> StdResult<ContractInfoResponse> {
    let config = CONFIG.load(deps.storage)?;
    Ok(ContractInfoResponse {
        name: config.name,
        symbol: config.symbol,
    })
}

fn query_transfer_agreement(
    deps: Deps,
    token_id: String,
) -> StdResult<NftTransferAgreementResponse> {
    let token = TOKENS.load(deps.storage, token_id)?;

    Ok(NftTransferAgreementResponse {
        agreement: token.transfer_agreement,
    })
}

fn query_token_metadata(deps: Deps, token_id: String) -> StdResult<NftMetadataResponse> {
    let token = TOKENS.load(deps.storage, token_id)?;
    let metadata: Option<String> = match token.metadata {
        Some(data) => Some(from_binary(&data)?),
        None => None,
    };

    Ok(NftMetadataResponse { metadata })
}

fn query_token_archive_status(deps: Deps, token_id: String) -> StdResult<NftArchivedResponse> {
    let token = TOKENS.load(deps.storage, token_id)?;

    Ok(NftArchivedResponse {
        archived: token.archived,
    })
}

fn query_module_info(deps: Deps) -> StdResult<ModuleInfoResponse> {
    let modules = read_modules(deps.storage)?;

    Ok(ModuleInfoResponse {
        modules: modules.module_defs,
    })
}

fn query_module_contracts(deps: Deps) -> StdResult<ModuleContractsResponse> {
    let modules = read_modules(deps.storage)?;
    let contracts: Vec<ModuleContract> = modules
        .module_defs
        .iter()
        .map(|def| {
            let name = def.name();
            let addr = def.as_module().get_contract_address(deps.storage);

            ModuleContract {
                module: name,
                contract: addr,
            }
        })
        .collect();

    Ok(ModuleContractsResponse { contracts })
}

/**
The next few functions are taken from the CW721-base contract:
https://github.com/CosmWasm/cw-plus/tree/main/contracts/cw721-base
*/
fn parse_approval(item: StdResult<Pair<Expiration>>) -> StdResult<cw721::Approval> {
    item.and_then(|(k, expires)| {
        let spender = String::from_utf8(k)?;
        Ok(cw721::Approval { spender, expires })
    })
}

pub fn maybe_addr(api: &dyn Api, human: Option<String>) -> StdResult<Option<Addr>> {
    human.map(|x| api.addr_validate(&x)).transpose()
}

fn humanize_approvals(info: &Token) -> Vec<cw721::Approval> {
    info.approvals.iter().map(humanize_approval).collect()
}

fn humanize_approval(approval: &Approval) -> cw721::Approval {
    cw721::Approval {
        spender: approval.spender.to_string(),
        expires: approval.expires,
    }
}

#[cfg_attr(not(feature = "library"), entry_point)]
pub fn migrate(_deps: DepsMut, _env: Env, _msg: MigrateMsg) -> StdResult<Response> {
    Ok(Response::default())
}


#[cfg(test)]
mod tests {
    use super::*;
<<<<<<< HEAD
    use andromeda_protocol::modules::blacklist::BLACKLIST;
    use andromeda_protocol::modules::whitelist::WHITELIST;
    use andromeda_protocol::modules::ModuleDefinition;
    use andromeda_protocol::modules::Modules;
    use andromeda_protocol::modules::MODULES;
    use andromeda_protocol::token::ExecuteMsg;
    use andromeda_protocol::token::Approval;
    use cosmwasm_std::testing::{mock_dependencies, mock_env, mock_info};
    use cosmwasm_std::BankMsg;
    use cosmwasm_std::{from_binary, Api, Uint128};
=======
    use andromeda_protocol::token::Approval;
    use andromeda_protocol::token::ExecuteMsg;
    use andromeda_protocol::token::NftArchivedResponse;
    use cosmwasm_std::{
        from_binary,
        testing::{mock_dependencies, mock_env, mock_info},
        Api, BankMsg, Uint128,
    };
>>>>>>> 813eb96b

    const ADDRESS_LIST_CODE_ID: u64 = 2;
    const TOKEN_NAME: &str = "test";
    const TOKEN_SYMBOL: &str = "T";
    static RECEIPT_CODE_ID: u64 = 1;
    #[test]
    fn test_instantiate() {
        let mut deps = mock_dependencies(&[]);
        let info = mock_info("creator", &[]);

        let msg = InstantiateMsg {
            name: TOKEN_NAME.to_string(),
            symbol: TOKEN_SYMBOL.to_string(),
            modules: vec![],
            receipt_code_id: RECEIPT_CODE_ID,
            minter: String::from("creator"),
            metadata_limit: None,
            address_list_code_id: Some(ADDRESS_LIST_CODE_ID),
        };

        let env = mock_env();

        let res = instantiate(deps.as_mut(), env, info.clone(), msg).unwrap();
        assert_eq!(0, res.messages.len());
    }

    #[test]
    fn test_mint() {
        let mut deps = mock_dependencies(&[]);
        let env = mock_env();
        let info = mock_info("creator", &[]);
        let token_id = String::default();
        let creator = "creator".to_string();

        let mint_msg = MintMsg {
            token_id: token_id.clone(),
            owner: creator.clone(),
            description: Some("Test Token".to_string()),
            name: "TestToken".to_string(),
            metadata: None,
        };

        let msg = ExecuteMsg::Mint(mint_msg);

        execute(deps.as_mut(), env.clone(), info, msg).unwrap();

        let query_msg = QueryMsg::OwnerOf { token_id };

        let query_res = query(deps.as_ref(), env.clone(), query_msg).unwrap();
        let query_val: OwnerOfResponse = from_binary(&query_res).unwrap();

        assert_eq!(query_val.owner, creator)
    }

    #[test]
    fn test_transfer() {
        let mut deps = mock_dependencies(&[]);
        let env = mock_env();
        let minter = "minter";
        let recipient = "recipient";
        let info = mock_info(minter.clone(), &[]);
        let token_id = String::default();
        let msg = ExecuteMsg::TransferNft {
            recipient: recipient.to_string(),
            token_id: token_id.clone(),
        };
        let attrs = vec![
            attr("action", "transfer"),
            attr("owner", minter.to_string()),
            attr("recipient", recipient.to_string()),
        ];

        //store config
        CONFIG
            .save(
                deps.as_mut().storage,
                &TokenConfig {
                    name: TOKEN_NAME.to_string(),
                    symbol: TOKEN_SYMBOL.to_string(),
                    minter: String::from("creator"),
                    metadata_limit: None,
                },
            )
            .unwrap();

        let token = Token {
            token_id: token_id.clone(),
            owner: minter.to_string(),
            description: None,
            name: String::default(),
            approvals: vec![],
            transfer_agreement: None,
            metadata: None,
            archived: false,
        };

        TOKENS
            .save(deps.as_mut().storage, token_id.to_string(), &token)
            .unwrap();

        let unauth_info = mock_info("anyone", &[]);

        let unauth_res =
            execute(deps.as_mut(), env.clone(), unauth_info.clone(), msg.clone()).unwrap_err();
        assert_eq!(
            unauth_res,
            StdError::generic_err("Address does not have transfer rights for this token")
        );

        let notfound_msg = ExecuteMsg::TransferNft {
            recipient: recipient.to_string(),
            token_id: String::from("2"),
        };
        let notfound_res = execute(
            deps.as_mut(),
            env.clone(),
            info.clone(),
            notfound_msg.clone(),
        )
        .unwrap_err();

        assert_eq!(
            notfound_res,
            StdError::not_found("andromeda_protocol::token::Token")
        );

        let res = execute(deps.as_mut(), env.clone(), info.clone(), msg.clone()).unwrap();
        assert_eq!(Response::default().add_attributes(attrs.clone()), res);
        let owner = TOKENS
            .load(deps.as_ref().storage, token_id.to_string())
            .unwrap()
            .owner;
        assert_eq!(recipient.to_string(), owner);

        let approval_info = mock_info("spender", &[]);
        let approval = Approval {
            spender: approval_info.sender.clone(),
            expires: cw721::Expiration::Never {},
        };
        let approval_token_id = String::from("2");
        let approval_token = Token {
            token_id: approval_token_id.clone(),
            owner: minter.to_string(),
            description: None,
            name: String::default(),
            approvals: vec![approval],
            transfer_agreement: None,
            metadata: None,
            archived: false,
        };
        let msg = ExecuteMsg::TransferNft {
            recipient: recipient.to_string(),
            token_id: approval_token_id.clone(),
        };

        TOKENS
            .save(
                deps.as_mut().storage,
                approval_token_id.to_string(),
                &approval_token,
            )
            .unwrap();

        let res = execute(
            deps.as_mut(),
            env.clone(),
            approval_info.clone(),
            msg.clone(),
        )
        .unwrap();
        assert_eq!(Response::default().add_attributes(attrs.clone()), res);
        let owner = TOKENS
            .load(deps.as_ref().storage, approval_token_id.to_string())
            .unwrap()
            .owner;
        assert_eq!(recipient.to_string(), owner);

        let approval_info = mock_info("spender", &[]);
        let approval = Approval {
            spender: approval_info.sender.clone(),
            expires: cw721::Expiration::Never {},
        };
        let approval_token_id = String::from("2");
        let approval_token = Token {
            token_id: approval_token_id.clone(),
            owner: minter.to_string(),
            description: None,
            name: String::default(),
            approvals: vec![approval],
            transfer_agreement: None,
            metadata: None,
            archived: false,
        };
        let msg = ExecuteMsg::TransferNft {
            recipient: recipient.to_string(),
            token_id: approval_token_id.clone(),
        };

        TOKENS
            .save(
                deps.as_mut().storage,
                approval_token_id.to_string(),
                &approval_token,
            )
            .unwrap();

        let res = execute(
            deps.as_mut(),
            env.clone(),
            approval_info.clone(),
            msg.clone(),
        )
        .unwrap();
        assert_eq!(Response::default().add_attributes(attrs.clone()), res);

        let owner = TOKENS
            .load(deps.as_ref().storage, approval_token_id.to_string())
            .unwrap()
            .owner;
        assert_eq!(recipient.to_string(), owner);
    }

    #[test]
    fn test_agreed_transfer() {
        let mut deps = mock_dependencies(&[]);
        let env = mock_env();
        let minter = "minter";
        let recipient = "recipient";
        let info = mock_info(minter.clone(), &[]);
        let token_id = String::default();
        //store config
        CONFIG
            .save(
                deps.as_mut().storage,
                &TokenConfig {
                    name: TOKEN_NAME.to_string(),
                    symbol: TOKEN_SYMBOL.to_string(),
                    minter: String::from("creator"),
                    metadata_limit: None,
                },
            )
            .unwrap();

        let msg = ExecuteMsg::TransferNft {
            recipient: recipient.to_string(),
            token_id: token_id.clone(),
        };
        let amount = coin(100, "uluna");

        let token = Token {
            token_id: token_id.clone(),
            owner: minter.to_string(),
            description: None,
            name: String::default(),
            approvals: vec![],
            transfer_agreement: Some(TransferAgreement {
                purchaser: recipient.to_string(),
                amount: amount.clone(),
            }),
            metadata: None,
            archived: false,
        };

        TOKENS
            .save(deps.as_mut().storage, token_id.to_string(), &token)
            .unwrap();

        let res = execute(deps.as_mut(), env.clone(), info.clone(), msg.clone()).unwrap();
        assert_eq!(
            Response::new()
                .add_message(BankMsg::Send {
                    to_address: minter.to_string(),
                    amount: vec![amount.clone()]
                })
                .add_event(token.transfer_agreement.unwrap().generate_event())
                .add_attributes(vec![
                    attr("action", "transfer"),
                    attr("owner", minter.to_string()),
                    attr("recipient", recipient.to_string()),
                ]),
            res
        );
    }

    #[test]
    fn test_approve() {
        let mut deps = mock_dependencies(&[]);
        let env = mock_env();
        let sender = "sender";
        let info = mock_info(sender.clone(), &[]);
        let token_id = String::default();
        let approvee = "aprovee";

        let msg = ExecuteMsg::Approve {
            spender: approvee.to_string(),
            expires: None,
            token_id: String::default(),
        };

        let token = Token {
            token_id: token_id.clone(),
            description: None,
            name: String::default(),
            approvals: vec![],
            owner: sender.to_string(),
            transfer_agreement: None,
            metadata: None,
            archived: false,
        };

        TOKENS
            .save(deps.as_mut().storage, token_id.to_string(), &token)
            .unwrap();

        execute(deps.as_mut(), env.clone(), info.clone(), msg).unwrap();
        let token = TOKENS
            .load(deps.as_mut().storage, token_id.to_string())
            .unwrap();

        assert_eq!(1, token.approvals.len());
        assert_eq!(approvee.clone(), token.approvals[0].spender.to_string());
    }

    #[test]
    fn test_revoke() {
        let mut deps = mock_dependencies(&[]);
        let env = mock_env();
        let sender = "sender";
        let info = mock_info(sender.clone(), &[]);
        let token_id = String::default();
        let approvee = "aprovee";
        let approval = Approval {
            expires: Expiration::Never {},
            spender: deps.api.addr_validate(approvee.clone()).unwrap(),
        };

        let msg = ExecuteMsg::Revoke {
            spender: approvee.to_string(),
            token_id: String::default(),
        };

        let token = Token {
            token_id: token_id.clone(),
            description: None,
            name: String::default(),
            approvals: vec![approval],
            owner: sender.to_string(),
            transfer_agreement: None,
            metadata: None,
            archived: false,
        };

        TOKENS
            .save(deps.as_mut().storage, token_id.to_string(), &token)
            .unwrap();

        execute(deps.as_mut(), env.clone(), info.clone(), msg).unwrap();
        let token = TOKENS
            .load(deps.as_mut().storage, token_id.to_string())
            .unwrap();

        assert_eq!(0, token.approvals.len());
    }

    #[test]
    fn test_approve_all() {
        let mut deps = mock_dependencies(&[]);
        let env = mock_env();
        let minter = "minter";
        let info = mock_info(minter.clone(), &[]);
        let token_id = String::default();
        let operator = "operator";
        let operator_info = mock_info(operator.clone(), &[]);
        //store config
        CONFIG
            .save(
                deps.as_mut().storage,
                &TokenConfig {
                    name: TOKEN_NAME.to_string(),
                    symbol: TOKEN_SYMBOL.to_string(),
                    minter: String::from("creator"),
                    metadata_limit: None,
                },
            )
            .unwrap();

        let mint_msg = ExecuteMsg::Mint(MintMsg {
            token_id: token_id.clone(),
            owner: minter.to_string(),
            description: None,
            name: "Some Token".to_string(),
            metadata: None,
        });
        execute(deps.as_mut(), env.clone(), info.clone(), mint_msg).unwrap();

        let transfer_msg = ExecuteMsg::TransferNft {
            recipient: operator.to_string(),
            token_id: token_id.clone(),
        };
        let err = execute(
            deps.as_mut(),
            env.clone(),
            operator_info.clone(),
            transfer_msg,
        )
        .unwrap_err();

        assert_eq!(
            err,
            StdError::generic_err("Address does not have transfer rights for this token"),
        );

        let approve_all_msg = ExecuteMsg::ApproveAll {
            operator: operator.to_string(),
            expires: None,
        };
        execute(deps.as_mut(), env.clone(), info.clone(), approve_all_msg).unwrap();

        let transfer_msg = ExecuteMsg::TransferNft {
            recipient: operator.to_string(),
            token_id: token_id.clone(),
        };
        execute(
            deps.as_mut(),
            env.clone(),
            operator_info.clone(),
            transfer_msg,
        )
        .unwrap();

        let token = TOKENS
            .load(deps.as_ref().storage, token_id.to_string())
            .unwrap();

        assert_eq!(token.owner, operator.to_string());
    }

    #[test]
    fn test_revoke_all() {
        let mut deps = mock_dependencies(&[]);
        let env = mock_env();
        let minter = "minter";
        let info = mock_info(minter.clone(), &[]);
        let token_id = String::default();
        let operator = "operator";
        let operator_info = mock_info(operator.clone(), &[]);

        //store config
        CONFIG
            .save(
                deps.as_mut().storage,
                &TokenConfig {
                    name: TOKEN_NAME.to_string(),
                    symbol: TOKEN_SYMBOL.to_string(),
                    minter: String::from("creator"),
                    metadata_limit: None,
                },
            )
            .unwrap();

        let mint_msg = ExecuteMsg::Mint(MintMsg {
            token_id: token_id.clone(),
            owner: minter.to_string(),
            description: None,
            name: "Some Token".to_string(),
            metadata: None,
        });
        execute(deps.as_mut(), env.clone(), info.clone(), mint_msg).unwrap();

        let approve_all_msg = ExecuteMsg::ApproveAll {
            operator: operator.to_string(),
            expires: None,
        };
        execute(deps.as_mut(), env.clone(), info.clone(), approve_all_msg).unwrap();

        let transfer_msg = ExecuteMsg::TransferNft {
            recipient: minter.to_string(),
            token_id: token_id.clone(),
        };
        execute(
            deps.as_mut(),
            env.clone(),
            operator_info.clone(),
            transfer_msg,
        )
        .unwrap();

        let revoke_msg = ExecuteMsg::RevokeAll {
            operator: operator.to_string(),
        };
        execute(deps.as_mut(), env.clone(), info.clone(), revoke_msg).unwrap();

        let transfer_msg = ExecuteMsg::TransferNft {
            recipient: minter.to_string(),
            token_id: token_id.clone(),
        };
        let err = execute(
            deps.as_mut(),
            env.clone(),
            operator_info.clone(),
            transfer_msg,
        )
        .unwrap_err();

        assert_eq!(
            err,
            StdError::generic_err("Address does not have transfer rights for this token"),
        );
    }

    #[test]
    fn test_transfer_agreement() {
        let mut deps = mock_dependencies(&[]);
        let env = mock_env();
        let minter = "minter";
        let purchaser = "purchaser";
        let info = mock_info(minter.clone(), &[]);
        let token_id = String::default();
        let denom = "uluna";
<<<<<<< HEAD
        let amount = 100 as u128;
        let metadata = "really long metadata message, too long for the storage".to_string();
=======
        let amount = Uint128::from(100 as u64);

        let instantiate_msg = InstantiateMsg {
            name: "Token Name".to_string(),
            symbol: "TS".to_string(),
            minter: minter.to_string(),
            metadata_limit: None,
            modules: vec![],
            receipt_code_id: 1,
            address_list_code_id: Some(2),
        };
        instantiate(deps.as_mut(), env.clone(), info.clone(), instantiate_msg).unwrap();

>>>>>>> 813eb96b
        let mint_msg = ExecuteMsg::Mint(MintMsg {
            token_id: token_id.clone(),
            owner: minter.to_string(),
            description: None,
            name: "Some Token".to_string(),
            metadata: Some(metadata.clone()),
        });
        execute(deps.as_mut(), env.clone(), info.clone(), mint_msg).unwrap();

        let transfer_agreement_msg = ExecuteMsg::TransferAgreement {
            token_id: token_id.clone(),
            denom: denom.to_string(),
            amount: Uint128::from(amount),
            purchaser: purchaser.to_string(),
        };
        execute(
            deps.as_mut(),
            env.clone(),
            info.clone(),
            transfer_agreement_msg,
        )
        .unwrap();

        let agreement_query = QueryMsg::NftTransferAgreementInfo {
            token_id: token_id.clone(),
        };
        let res = query(deps.as_ref(), env.clone(), agreement_query).unwrap();
        let agreement_res: NftTransferAgreementResponse = from_binary(&res).unwrap();
        let agreement = agreement_res.agreement.unwrap();

        assert_eq!(agreement.purchaser, purchaser.clone());
        assert_eq!(agreement.amount, coin(amount, denom))
    }

    #[test]
<<<<<<< HEAD
    fn test_whitelist() {
        let mut deps = mock_dependencies(&[]);
        let env = mock_env();
        let moderator = "minter";
        let whitelistee = "whitelistee";
        let info = mock_info(moderator.clone(), &[]);

        let module_defs = vec![ModuleDefinition::Whitelist {
            moderators: vec![moderator.to_string()],
        }];
        let modules = Modules { module_defs };

        MODULES.save(deps.as_mut().storage, &modules).unwrap();

        let msg = ExecuteMsg::Whitelist {
            address: whitelistee.to_string(),
            whitelisted: true,
        };

        let res = execute(deps.as_mut(), env.clone(), info.clone(), msg.clone()).unwrap();
        assert_eq!(Response::default(), res);

        let whitelisted = WHITELIST
            .load(deps.as_ref().storage, whitelistee.to_string())
            .unwrap();

        assert_eq!(true, whitelisted);

        let unauth_info = mock_info("anyone", &[]);
        let res =
            execute(deps.as_mut(), env.clone(), unauth_info.clone(), msg.clone()).unwrap_err();
        assert_eq!(StdError::generic_err("Address is not whitelisted"), res);

        let whitelisted_info = mock_info(whitelistee.clone(), &[]);
        let res = execute(
            deps.as_mut(),
            env.clone(),
            whitelisted_info.clone(),
            msg.clone(),
        )
        .unwrap_err();
        assert_eq!(
            StdError::generic_err("Must be a moderator to whitelist an address"),
            res
        );

        let dewhitelist_msg = ExecuteMsg::Whitelist {
            address: whitelistee.to_string(),
            whitelisted: false,
        };

        let res = execute(
            deps.as_mut(),
            env.clone(),
            info.clone(),
            dewhitelist_msg.clone(),
        )
        .unwrap();
        assert_eq!(Response::default(), res);

        let whitelisted = WHITELIST
            .load(deps.as_ref().storage, whitelistee.to_string())
            .unwrap();

        assert_eq!(false, whitelisted);
    }

    #[test]
    fn test_blacklist() {
        let mut deps = mock_dependencies(&[]);
        let env = mock_env();
        let moderator = "minter";
        let blacklistee = "blacklistee";
        let info = mock_info(moderator.clone(), &[]);

        let module_defs = vec![ModuleDefinition::Blacklist {
            moderators: vec![moderator.to_string()],
        }];
        let modules = Modules { module_defs };

        MODULES.save(deps.as_mut().storage, &modules).unwrap();

        let msg = ExecuteMsg::Blacklist {
            address: blacklistee.to_string(),
            blacklisted: true,
        };

        let res = execute(deps.as_mut(), env.clone(), info.clone(), msg.clone()).unwrap();
        assert_eq!(Response::default(), res);

        let whitelisted = BLACKLIST
            .load(deps.as_ref().storage, blacklistee.to_string())
            .unwrap();

        assert_eq!(true, whitelisted);

        let unauth_info = mock_info(blacklistee.clone(), &[]);
        let res =
            execute(deps.as_mut(), env.clone(), unauth_info.clone(), msg.clone()).unwrap_err();
        assert_eq!(StdError::generic_err("Address is blacklisted"), res);

        let whitelisted_info = mock_info("anyone", &[]);
        let res = execute(
            deps.as_mut(),
            env.clone(),
            whitelisted_info.clone(),
            msg.clone(),
        )
        .unwrap_err();
        assert_eq!(
            StdError::generic_err("Must be a moderator to blacklist an address"),
            res
        );

        let deblacklist_msg = ExecuteMsg::Blacklist {
            address: blacklistee.to_string(),
            blacklisted: false,
        };

        let res = execute(
            deps.as_mut(),
            env.clone(),
            info.clone(),
            deblacklist_msg.clone(),
        )
        .unwrap();
        assert_eq!(Response::default(), res);

        let blacklisted = BLACKLIST
            .load(deps.as_ref().storage, blacklistee.to_string())
            .unwrap();

        assert_eq!(false, blacklisted);
=======
    fn test_metadata() {
        let mut deps = mock_dependencies(&[]);
        let env = mock_env();
        let minter = "minter";
        let info = mock_info(minter.clone(), &[]);
        let token_id = "1";

        let instantiate_message = InstantiateMsg {
            name: "Token".to_string(),
            symbol: "T".to_string(),
            minter: minter.to_string(),
            modules: vec![],
            receipt_code_id: RECEIPT_CODE_ID,
            metadata_limit: Some(4),
            address_list_code_id: Some(ADDRESS_LIST_CODE_ID),
        };

        instantiate(
            deps.as_mut(),
            env.clone(),
            info.clone(),
            instantiate_message,
        )
        .unwrap();

        let metadata = "really long metadata message, too long for the storage".to_string();

        let mint_msg = ExecuteMsg::Mint(MintMsg {
            token_id: token_id.to_string(),
            owner: minter.to_string(),
            name: "test token".to_string(),
            description: None,
            metadata: Some(metadata.clone()),
        });

        let res = execute(deps.as_mut(), env.clone(), info.clone(), mint_msg).unwrap_err();

        assert_eq!(
            res,
            StdError::generic_err("Metadata length must be less than or equal to 4")
        );

        let metadata = "s".to_string();

        let mint_msg = ExecuteMsg::Mint(MintMsg {
            token_id: token_id.to_string(),
            owner: minter.to_string(),
            name: "test token".to_string(),
            description: None,
            metadata: Some(metadata.clone()),
        });

        let res = execute(deps.as_mut(), env.clone(), info.clone(), mint_msg).unwrap();

        assert_eq!(res, Response::default());

        let query_msg = QueryMsg::NftMetadata {
            token_id: token_id.to_string(),
        };

        let query_res = query(deps.as_ref(), env.clone(), query_msg).unwrap();
        let query_val: NftMetadataResponse = from_binary(&query_res).unwrap();

        assert_eq!(query_val.metadata, Some(metadata.clone()))
    }

    #[test]
    fn test_execute_burn() {
        let mut deps = mock_dependencies(&[]);
        let env = mock_env();
        let minter = "minter";
        let info = mock_info(minter.clone(), &[]);
        let token_id = "1";

        let mint_msg = MintMsg {
            token_id: token_id.to_string(),
            owner: minter.to_string(),
            description: Some("Test Token".to_string()),
            name: "TestToken".to_string(),
            metadata: None,
        };

        let msg = ExecuteMsg::Mint(mint_msg);

        execute(deps.as_mut(), env.clone(), info.clone(), msg).unwrap();

        let unauth_info = mock_info("anyone", &[]);
        let burn_msg = ExecuteMsg::Burn {
            token_id: token_id.to_string(),
        };

        let resp = execute(deps.as_mut(), env.clone(), unauth_info, burn_msg.clone()).unwrap_err();

        assert_eq!(
            resp,
            StdError::generic_err("Cannot burn a token you do not own")
        );

        execute(deps.as_mut(), env.clone(), info.clone(), burn_msg.clone()).unwrap();

        let query_msg = QueryMsg::OwnerOf {
            token_id: token_id.to_string(),
        };

        let query_res = query(deps.as_ref(), env.clone(), query_msg).unwrap_err();

        assert_eq!(
            query_res,
            StdError::not_found("andromeda_protocol::token::Token")
        )
    }

    #[test]
    fn test_execute_archive() {
        let mut deps = mock_dependencies(&[]);
        let env = mock_env();
        let minter = "minter";
        let info = mock_info(minter.clone(), &[]);
        let token_id = "1";

        let mint_msg = MintMsg {
            token_id: token_id.to_string(),
            owner: minter.to_string(),
            description: Some("Test Token".to_string()),
            name: "TestToken".to_string(),
            metadata: None,
        };

        let msg = ExecuteMsg::Mint(mint_msg);

        execute(deps.as_mut(), env.clone(), info.clone(), msg).unwrap();

        let unauth_info = mock_info("anyone", &[]);
        let archive_msg = ExecuteMsg::Archive {
            token_id: token_id.to_string(),
        };

        let resp =
            execute(deps.as_mut(), env.clone(), unauth_info, archive_msg.clone()).unwrap_err();

        assert_eq!(
            resp,
            StdError::generic_err("Cannot archive a token you do not own")
        );

        execute(
            deps.as_mut(),
            env.clone(),
            info.clone(),
            archive_msg.clone(),
        )
        .unwrap();

        let archived_resp = execute(
            deps.as_mut(),
            env.clone(),
            info.clone(),
            archive_msg.clone(),
        )
        .unwrap_err();
        assert_eq!(
            archived_resp,
            StdError::generic_err("This token is archived and cannot be changed in any way.")
        );

        let query_msg = QueryMsg::NftArchiveStatus {
            token_id: token_id.to_string(),
        };

        let query_res = query(deps.as_ref(), env.clone(), query_msg).unwrap();
        let query_val: NftArchivedResponse = from_binary(&query_res).unwrap();
        assert!(query_val.archived)
>>>>>>> 813eb96b
    }
}<|MERGE_RESOLUTION|>--- conflicted
+++ resolved
@@ -656,22 +656,9 @@
     Ok(Response::default())
 }
 
-
 #[cfg(test)]
 mod tests {
     use super::*;
-<<<<<<< HEAD
-    use andromeda_protocol::modules::blacklist::BLACKLIST;
-    use andromeda_protocol::modules::whitelist::WHITELIST;
-    use andromeda_protocol::modules::ModuleDefinition;
-    use andromeda_protocol::modules::Modules;
-    use andromeda_protocol::modules::MODULES;
-    use andromeda_protocol::token::ExecuteMsg;
-    use andromeda_protocol::token::Approval;
-    use cosmwasm_std::testing::{mock_dependencies, mock_env, mock_info};
-    use cosmwasm_std::BankMsg;
-    use cosmwasm_std::{from_binary, Api, Uint128};
-=======
     use andromeda_protocol::token::Approval;
     use andromeda_protocol::token::ExecuteMsg;
     use andromeda_protocol::token::NftArchivedResponse;
@@ -680,7 +667,6 @@
         testing::{mock_dependencies, mock_env, mock_info},
         Api, BankMsg, Uint128,
     };
->>>>>>> 813eb96b
 
     const ADDRESS_LIST_CODE_ID: u64 = 2;
     const TOKEN_NAME: &str = "test";
@@ -1200,11 +1186,8 @@
         let info = mock_info(minter.clone(), &[]);
         let token_id = String::default();
         let denom = "uluna";
-<<<<<<< HEAD
-        let amount = 100 as u128;
-        let metadata = "really long metadata message, too long for the storage".to_string();
-=======
         let amount = Uint128::from(100 as u64);
+        let metadata = String::from("str");
 
         let instantiate_msg = InstantiateMsg {
             name: "Token Name".to_string(),
@@ -1217,7 +1200,6 @@
         };
         instantiate(deps.as_mut(), env.clone(), info.clone(), instantiate_msg).unwrap();
 
->>>>>>> 813eb96b
         let mint_msg = ExecuteMsg::Mint(MintMsg {
             token_id: token_id.clone(),
             owner: minter.to_string(),
@@ -1249,145 +1231,10 @@
         let agreement = agreement_res.agreement.unwrap();
 
         assert_eq!(agreement.purchaser, purchaser.clone());
-        assert_eq!(agreement.amount, coin(amount, denom))
+        assert_eq!(agreement.amount, coin(amount.u128(), denom))
     }
 
     #[test]
-<<<<<<< HEAD
-    fn test_whitelist() {
-        let mut deps = mock_dependencies(&[]);
-        let env = mock_env();
-        let moderator = "minter";
-        let whitelistee = "whitelistee";
-        let info = mock_info(moderator.clone(), &[]);
-
-        let module_defs = vec![ModuleDefinition::Whitelist {
-            moderators: vec![moderator.to_string()],
-        }];
-        let modules = Modules { module_defs };
-
-        MODULES.save(deps.as_mut().storage, &modules).unwrap();
-
-        let msg = ExecuteMsg::Whitelist {
-            address: whitelistee.to_string(),
-            whitelisted: true,
-        };
-
-        let res = execute(deps.as_mut(), env.clone(), info.clone(), msg.clone()).unwrap();
-        assert_eq!(Response::default(), res);
-
-        let whitelisted = WHITELIST
-            .load(deps.as_ref().storage, whitelistee.to_string())
-            .unwrap();
-
-        assert_eq!(true, whitelisted);
-
-        let unauth_info = mock_info("anyone", &[]);
-        let res =
-            execute(deps.as_mut(), env.clone(), unauth_info.clone(), msg.clone()).unwrap_err();
-        assert_eq!(StdError::generic_err("Address is not whitelisted"), res);
-
-        let whitelisted_info = mock_info(whitelistee.clone(), &[]);
-        let res = execute(
-            deps.as_mut(),
-            env.clone(),
-            whitelisted_info.clone(),
-            msg.clone(),
-        )
-        .unwrap_err();
-        assert_eq!(
-            StdError::generic_err("Must be a moderator to whitelist an address"),
-            res
-        );
-
-        let dewhitelist_msg = ExecuteMsg::Whitelist {
-            address: whitelistee.to_string(),
-            whitelisted: false,
-        };
-
-        let res = execute(
-            deps.as_mut(),
-            env.clone(),
-            info.clone(),
-            dewhitelist_msg.clone(),
-        )
-        .unwrap();
-        assert_eq!(Response::default(), res);
-
-        let whitelisted = WHITELIST
-            .load(deps.as_ref().storage, whitelistee.to_string())
-            .unwrap();
-
-        assert_eq!(false, whitelisted);
-    }
-
-    #[test]
-    fn test_blacklist() {
-        let mut deps = mock_dependencies(&[]);
-        let env = mock_env();
-        let moderator = "minter";
-        let blacklistee = "blacklistee";
-        let info = mock_info(moderator.clone(), &[]);
-
-        let module_defs = vec![ModuleDefinition::Blacklist {
-            moderators: vec![moderator.to_string()],
-        }];
-        let modules = Modules { module_defs };
-
-        MODULES.save(deps.as_mut().storage, &modules).unwrap();
-
-        let msg = ExecuteMsg::Blacklist {
-            address: blacklistee.to_string(),
-            blacklisted: true,
-        };
-
-        let res = execute(deps.as_mut(), env.clone(), info.clone(), msg.clone()).unwrap();
-        assert_eq!(Response::default(), res);
-
-        let whitelisted = BLACKLIST
-            .load(deps.as_ref().storage, blacklistee.to_string())
-            .unwrap();
-
-        assert_eq!(true, whitelisted);
-
-        let unauth_info = mock_info(blacklistee.clone(), &[]);
-        let res =
-            execute(deps.as_mut(), env.clone(), unauth_info.clone(), msg.clone()).unwrap_err();
-        assert_eq!(StdError::generic_err("Address is blacklisted"), res);
-
-        let whitelisted_info = mock_info("anyone", &[]);
-        let res = execute(
-            deps.as_mut(),
-            env.clone(),
-            whitelisted_info.clone(),
-            msg.clone(),
-        )
-        .unwrap_err();
-        assert_eq!(
-            StdError::generic_err("Must be a moderator to blacklist an address"),
-            res
-        );
-
-        let deblacklist_msg = ExecuteMsg::Blacklist {
-            address: blacklistee.to_string(),
-            blacklisted: false,
-        };
-
-        let res = execute(
-            deps.as_mut(),
-            env.clone(),
-            info.clone(),
-            deblacklist_msg.clone(),
-        )
-        .unwrap();
-        assert_eq!(Response::default(), res);
-
-        let blacklisted = BLACKLIST
-            .load(deps.as_ref().storage, blacklistee.to_string())
-            .unwrap();
-
-        assert_eq!(false, blacklisted);
-=======
     fn test_metadata() {
         let mut deps = mock_dependencies(&[]);
         let env = mock_env();
@@ -1560,6 +1407,5 @@
         let query_res = query(deps.as_ref(), env.clone(), query_msg).unwrap();
         let query_val: NftArchivedResponse = from_binary(&query_res).unwrap();
         assert!(query_val.archived)
->>>>>>> 813eb96b
     }
 }