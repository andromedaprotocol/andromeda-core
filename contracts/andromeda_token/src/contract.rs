<<<<<<< HEAD
use andromeda_protocol::modules::blacklist::execute_blacklist;
use andromeda_protocol::modules::hooks::{ATTR_DESC, ATTR_PAYMENT};
use andromeda_protocol::modules::taxable::TAX_EVENT_ID;
use andromeda_protocol::modules::whitelist::execute_whitelist;
use andromeda_protocol::modules::{common::require, read_modules, store_modules};
=======
use andromeda_protocol::modules::address_list::REPLY_ADDRESS_LIST;
use andromeda_protocol::modules::{
    address_list::on_address_list_reply, common::require, read_modules, store_modules, Modules,
};
>>>>>>> fce29cc2
use andromeda_protocol::token::{
    Approval, ExecuteMsg, InstantiateMsg, MigrateMsg, MintMsg, NftArchivedResponse,
    NftMetadataResponse, NftTransferAgreementResponse, QueryMsg, Token, TokenId, TransferAgreement,
};

<<<<<<< HEAD
use andromeda_protocol::receipt::{
    ExecuteMsg as ReceiptExecuteMsg, InstantiateMsg as ReceiptInstantiateMsg,
    QueryMsg as ReceiptQueryMsg, Receipt, ReceiptResponse,
};

=======
>>>>>>> fce29cc2
#[cfg(not(feature = "library"))]
use cosmwasm_std::entry_point;

use cosmwasm_std::{
<<<<<<< HEAD
    coin, from_binary, to_binary, Addr, Api, Binary, CosmosMsg, Deps, DepsMut, Env, MessageInfo,
    Order, Pair, QueryRequest, Reply, ReplyOn, Response, StdError, StdResult, SubMsg, Uint128,
    WasmMsg, WasmQuery,
=======
    coin, from_binary, to_binary, Addr, Api, Binary, Deps, DepsMut, Env, MessageInfo, Order, Pair,
    Reply, Response, StdError, StdResult,
>>>>>>> fce29cc2
};
use cw721::{
    AllNftInfoResponse, ApprovedForAllResponse, ContractInfoResponse, Cw721ReceiveMsg, Expiration,
    NftInfoResponse, NumTokensResponse, OwnerOfResponse,
};
use cw_storage_plus::Bound;
use protobuf::Message;

use crate::response::MsgInstantiateContractResponse;
use crate::state::{
    decrement_num_tokens, has_transfer_rights, increment_num_tokens, read_config, store_config,
    TokenConfig, CONFIG, NUM_TOKENS, OPERATOR, TOKENS,
};

#[cfg_attr(not(feature = "library"), entry_point)]
pub fn instantiate(
    deps: DepsMut,
    env: Env,
    info: MessageInfo,
    msg: InstantiateMsg,
) -> StdResult<Response> {
    msg.validate()?;

    let config = TokenConfig {
        name: msg.name,
        symbol: msg.symbol,
        minter: msg.minter.to_string(),
        receipt_addr: String::default(),
        metadata_limit: msg.metadata_limit,
    };
<<<<<<< HEAD
    store_config(deps.storage, &config)?;
    store_modules(deps.storage, msg.modules)?;

    let mut resp = Response::new();

    match msg.init_hook {
        Some(hook) => {
            resp = resp.add_message(hook.into_cosmos_msg(info.sender.to_string())?);
        }
        None => {}
=======

    CONFIG.save(deps.storage, &config)?;
    let modules = Modules::new(msg.modules);
    store_modules(deps.storage, modules.clone())?;

    let mut resp = Response::new();

    let mod_res = modules.on_instantiate(&deps, info.clone(), env)?;
    resp = resp.add_submessages(mod_res.msgs);

    if msg.init_hook.is_some() {
        let hook = msg.init_hook.unwrap();
        resp = resp.add_message(hook.into_cosmos_msg(info.sender.to_string())?);
    }

    Ok(resp)
}

#[cfg_attr(not(feature = "library"), entry_point)]
pub fn reply(deps: DepsMut, _env: Env, msg: Reply) -> StdResult<Response> {
    match msg.id {
        REPLY_ADDRESS_LIST => on_address_list_reply(deps, msg),
        _ => Err(StdError::generic_err("reply id is invalid")),
>>>>>>> fce29cc2
    }
    // create receipt contract
    resp = resp.add_submessage(SubMsg {
        msg: WasmMsg::Instantiate {
            admin: None,
            code_id: msg.receipt_code_id,
            funds: vec![],
            label: "".to_string(),
            msg: to_binary(&ReceiptInstantiateMsg {
                minter: msg.minter.to_string(),
            })?,
        }
        .into(),
        gas_limit: None,
        id: 1,
        reply_on: ReplyOn::Success,
    });
    Ok(resp)
}

#[cfg_attr(not(feature = "library"), entry_point)]
pub fn reply(deps: DepsMut, _env: Env, msg: Reply) -> StdResult<Response> {
    match msg.id {
        1 => {
            // callback after creating receipt contract.
            let data = msg.result.unwrap().data.unwrap();
            let res: MsgInstantiateContractResponse = Message::parse_from_bytes(data.as_slice())
                .map_err(|_| {
                    StdError::parse_err("MsgInstantiateContractResponse", "failed to parse data")
                })?;
            let receipt_addr = res.get_contract_address();

            let mut config: TokenConfig = read_config(deps.storage)?;
            config.receipt_addr = receipt_addr.to_string();
            store_config(deps.storage, &config)?;
            Ok(Response::new())
        }
        _ => Err(StdError::generic_err("reply id is invalid")),
    }
}
#[cfg_attr(not(feature = "library"), entry_point)]
pub fn execute(deps: DepsMut, env: Env, info: MessageInfo, msg: ExecuteMsg) -> StdResult<Response> {
    let modules = read_modules(deps.storage)?;
    modules.on_execute(&deps, info.clone(), env.clone())?;

    match msg {
        ExecuteMsg::Mint(msg) => execute_mint(deps, env, info, msg),
        ExecuteMsg::TransferNft {
            recipient,
            token_id,
        } => execute_transfer(deps, env, info, recipient, token_id),
        ExecuteMsg::SendNft {
            contract,
            token_id,
            msg,
        } => execute_send_nft(deps, env, info, contract, token_id, msg),
        ExecuteMsg::Approve {
            spender,
            expires,
            token_id,
        } => execute_approve(deps, env, info, token_id, spender, expires),
        ExecuteMsg::Revoke { spender, token_id } => {
            execute_revoke(deps, env, info, token_id, spender)
        }
        ExecuteMsg::ApproveAll { operator, expires } => {
            execute_approve_all(deps, env, info, operator, expires)
        }
        ExecuteMsg::RevokeAll { operator } => execute_revoke_all(deps, env, info, operator),
        ExecuteMsg::TransferAgreement {
            token_id,
            denom,
            amount,
            purchaser,
        } => execute_transfer_agreement(deps, env, info, token_id, purchaser, amount.u128(), denom),
        ExecuteMsg::Burn { token_id } => execute_burn(deps, env, info, token_id),
        ExecuteMsg::Archive { token_id } => execute_archive(deps, env, info, token_id),
    }
}

pub fn execute_mint(
    deps: DepsMut,
    env: Env,
    info: MessageInfo,
    msg: MintMsg,
) -> StdResult<Response> {
    let config = CONFIG.may_load(deps.storage)?;

    let metadata = match msg.metadata {
        Some(data) => {
            if config.is_some() {
                config.unwrap().validate_metadata_size(data.clone())?;
            }
            Some(to_binary(&data)?)
        }
        None => None,
    };

    let token = Token {
        token_id: msg.token_id.clone(),
        owner: info.sender.to_string(),
        description: msg.description,
        name: msg.name,
        approvals: vec![],
        transfer_agreement: None,
        metadata,
        archived: false,
    };

    TOKENS.save(deps.storage, msg.token_id.to_string(), &token)?;
    increment_num_tokens(deps.storage)?;

    let modules = read_modules(deps.storage)?;
    modules.on_mint(&deps, info.clone(), env.clone(), msg.token_id.clone())?;

    Ok(Response::default())
}

pub fn execute_transfer(
    deps: DepsMut,
    env: Env,
    info: MessageInfo,
    recipient: String,
    token_id: String,
) -> StdResult<Response> {
    let modules = read_modules(deps.storage)?;
    modules.on_transfer(
        &deps,
        info.clone(),
        env.clone(),
        recipient.clone(),
        token_id.clone(),
    )?;

    let res = transfer_nft(deps, &env, &info, &recipient, &token_id)?;

    Ok(res)
}

pub fn execute_send_nft(
    deps: DepsMut,
    env: Env,
    info: MessageInfo,
    contract: String,
    token_id: String,
    msg: Binary,
) -> StdResult<Response> {
    let modules = read_modules(deps.storage)?;
    modules.on_send(
        &deps,
        info.clone(),
        env.clone(),
        contract.clone(),
        token_id.clone(),
    )?;

    // Transfer token
    transfer_nft(deps, &env, &info, &contract, &token_id)?;

    let send = Cw721ReceiveMsg {
        sender: info.sender.to_string(),
        token_id: token_id.to_string(),
        msg,
    };

    // Send message
    Ok(Response::new()
        .add_message(send.into_cosmos_msg(contract.clone())?)
        .add_attribute("action", "send_nft")
        .add_attribute("sender", info.sender)
        .add_attribute("recipient", contract)
        .add_attribute("token_id", token_id.to_string()))
}

pub fn execute_approve(
    deps: DepsMut,
    env: Env,
    info: MessageInfo,
    token_id: String,
    spender: String,
    expires: Option<Expiration>,
) -> StdResult<Response> {
    let modules = read_modules(deps.storage)?;
    modules.on_approve(
        &deps,
        info.clone(),
        env.clone(),
        spender.clone(),
        token_id.clone(),
        expires.clone(),
    )?;

    let spender_addr = deps.api.addr_validate(&spender)?;
    let approval = Approval {
        spender: spender_addr,
        expires: expires.unwrap_or_default(),
    };

    add_approval(deps, &info, token_id, approval)?;

    Ok(Response::default())
}

pub fn execute_revoke(
    deps: DepsMut,
    env: Env,
    info: MessageInfo,
    token_id: String,
    spender: String,
) -> StdResult<Response> {
    let modules = read_modules(deps.storage)?;
    modules.on_revoke(
        &deps,
        info.clone(),
        env.clone(),
        spender.clone(),
        token_id.clone(),
    )?;

    let spender_addr = deps.api.addr_validate(&spender)?;

    remove_approval(deps, &info, token_id, &spender_addr)?;

    Ok(Response::default())
}

fn execute_approve_all(
    deps: DepsMut,
    env: Env,
    info: MessageInfo,
    operator: String,
    expires: Option<Expiration>,
) -> StdResult<Response> {
    let modules = read_modules(deps.storage)?;
    modules.on_approve_all(
        &deps,
        info.clone(),
        env.clone(),
        operator.clone(),
        expires.clone(),
    )?;

    OPERATOR.save(
        deps.storage,
        (info.sender.to_string(), operator.clone()),
        &expires.unwrap_or_default(),
    )?;

    Ok(Response::default())
}

fn execute_revoke_all(
    deps: DepsMut,
    env: Env,
    info: MessageInfo,
    operator: String,
) -> StdResult<Response> {
    let modules = read_modules(deps.storage)?;
    modules.on_revoke_all(&deps, info.clone(), env.clone(), operator.clone())?;

    OPERATOR.remove(deps.storage, (info.sender.to_string(), operator.clone()));

    Ok(Response::default())
}

fn execute_transfer_agreement(
    deps: DepsMut,
    env: Env,
    info: MessageInfo,
    token_id: String,
    purchaser: String,
    amount: u128,
    denom: String,
) -> StdResult<Response> {
    let modules = read_modules(deps.storage)?;
    modules.on_transfer_agreement(
        &deps,
        info.clone(),
        env.clone(),
        token_id.clone(),
        purchaser.clone(),
        amount.clone(),
        denom.clone(),
    )?;
    let mut token = TOKENS.load(deps.storage, token_id.clone())?;

    require(
        info.sender.to_string().eq(&token.owner.clone()),
        StdError::generic_err("Only the token owner can create a transfer agreement"),
    )?;
    require(
        !token.archived,
        StdError::generic_err("This token is archived and cannot be changed in any way."),
    )?;

    let agreement = TransferAgreement {
        purchaser: purchaser.clone(),
        amount: coin(amount, denom),
    };
    token.transfer_agreement = Some(agreement);

    TOKENS.save(deps.storage, token_id.clone(), &token)?;

    Ok(Response::default())
}

fn execute_burn(
    deps: DepsMut,
    env: Env,
    info: MessageInfo,
    token_id: String,
) -> StdResult<Response> {
    let token = TOKENS.load(deps.storage, token_id.clone())?;
    require(
        token.owner.eq(&info.sender.to_string()),
        StdError::generic_err("Cannot burn a token you do not own"),
    )?;
    require(
        !token.archived,
        StdError::generic_err("This token is archived and cannot be changed in any way."),
    )?;

    let modules = read_modules(deps.storage)?;
    modules.on_burn(&deps, info.clone(), env.clone(), token_id.clone())?;

    TOKENS.remove(deps.storage, token_id.clone());
    decrement_num_tokens(deps.storage)?;

    Ok(Response::default())
}

fn execute_archive(
    deps: DepsMut,
    env: Env,
    info: MessageInfo,
    token_id: String,
) -> StdResult<Response> {
    let mut token = TOKENS.load(deps.storage, token_id.clone())?;
    require(
        token.owner.eq(&info.sender.to_string()),
        StdError::generic_err("Cannot archive a token you do not own"),
    )?;
    require(
        !token.archived,
        StdError::generic_err("This token is archived and cannot be changed in any way."),
    )?;

    let modules = read_modules(deps.storage)?;
    modules.on_archive(&deps, info.clone(), env.clone(), token_id.clone())?;

    token.archived = true;
    TOKENS.save(deps.storage, token_id.clone(), &token)?;
    decrement_num_tokens(deps.storage)?;

    Ok(Response::default())
}

fn transfer_nft(
    deps: DepsMut,
    env: &Env,
    info: &MessageInfo,
    recipient: &String,
    token_id: &String,
) -> StdResult<Response> {
    let modules = read_modules(deps.storage)?;
    let config = read_config(deps.storage)?;
    let mut token = TOKENS.load(deps.storage, token_id.to_string())?;
    require(
        has_transfer_rights(deps.storage, env, info.sender.to_string(), &token)?,
        StdError::generic_err("Address does not have transfer rights for this token"),
    )?;
    require(
        !token.archived,
        StdError::generic_err("This token is archived and cannot be changed in any way."),
    )?;
    let owner = token.owner;

    token.owner = recipient.to_string();
    token.approvals = vec![];

    let res = match token.transfer_agreement.clone() {
        Some(agreement) => {
            let mut res = Response::new();
            let agreement_amount = agreement.amount.clone();
            let payment_message = agreement.generate_payment(owner.clone());
            let mut payments = vec![payment_message];
            let mod_resp = modules.on_agreed_transfer(
                &deps,
                info.clone(),
                env.clone(),
                &mut payments,
                owner.clone(),
                agreement.purchaser.clone(),
                agreement.amount.clone(),
            )?;

            for payment in payments {
                res = res.add_message(payment);
            }

            for event in &mod_resp.events {
                res = res.add_event(event.clone())
            }

            res = res.add_event(agreement.generate_event());

            // send tax event to receipt contract
            let mut payments_info = vec![];
            let mut payment_desc = vec![];

            for event in mod_resp.events {
                if event.ty == TAX_EVENT_ID {
                    for event_attr in event.attributes {
                        if event_attr.key == ATTR_PAYMENT {
                            payments_info.push(event_attr.value.clone())
                        }
                        if event_attr.key == ATTR_DESC {
                            payment_desc.push(event_attr.value.clone());
                        }
                    }
                }
            }

            let receipt: Receipt = Receipt {
                token_id: token_id.clone(),
                seller: owner.clone(),
                purchaser: recipient.clone(),
                amount: agreement_amount.amount,
                payments_info,
                payment_desc,
            };

            res = res.add_message(CosmosMsg::Wasm(WasmMsg::Execute {
                contract_addr: config.receipt_addr,
                msg: to_binary(&ReceiptExecuteMsg::StoreReceipt { receipt })?,
                funds: vec![],
            }));

            res
        }
        None => Response::default(),
    };

    TOKENS.save(deps.storage, token_id.to_string(), &token)?;
    Ok(res)
}

fn add_approval(
    deps: DepsMut,
    info: &MessageInfo,
    token_id: TokenId,
    approval: Approval,
) -> StdResult<()> {
    let mut token = TOKENS.load(deps.storage, token_id.to_string())?;
    require(
        token.owner.eq(&info.sender.to_string()),
        StdError::generic_err("Only the token owner can add approvals"),
    )?;
    require(
        !token.archived,
        StdError::generic_err("This token is archived and cannot be changed in any way."),
    )?;

    token.filter_approval(&approval.spender.clone());

    token.approvals.push(approval);
    TOKENS.save(deps.storage, token_id.to_string(), &token)?;
    Ok(())
}

fn remove_approval(
    deps: DepsMut,
    info: &MessageInfo,
    token_id: TokenId,
    spender: &Addr,
) -> StdResult<()> {
    let mut token = TOKENS.load(deps.storage, token_id.to_string())?;
    require(
        token.owner.eq(&info.sender.to_string()),
        StdError::generic_err("Only the token owner can add approvals"),
    )?;
    require(
        !token.archived,
        StdError::generic_err("This token is archived and cannot be changed in any way."),
    )?;

    token.filter_approval(spender);

    TOKENS.save(deps.storage, token_id.to_string(), &token)?;
    Ok(())
}

#[cfg_attr(not(feature = "library"), entry_point)]
pub fn query(deps: Deps, env: Env, msg: QueryMsg) -> StdResult<Binary> {
    match msg {
        QueryMsg::OwnerOf { token_id } => to_binary(&query_owner(deps, env, token_id)?),
        QueryMsg::ApprovedForAll {
            start_after,
            owner,
            include_expired,
            limit,
        } => to_binary(&query_all_approvals(
            deps,
            env,
            owner,
            include_expired.unwrap_or_default(),
            start_after,
            limit,
        )?),
        QueryMsg::NumTokens {} => to_binary(&query_num_tokens(deps, env)?),
        QueryMsg::NftInfo { token_id } => to_binary(&query_nft_info(deps, token_id)?),
        QueryMsg::AllNftInfo { token_id } => to_binary(&query_all_nft_info(deps, env, token_id)?),
        QueryMsg::ContractInfo {} => to_binary(&query_contract_info(deps)?),
        QueryMsg::NftTransferAgreementInfo { token_id } => {
            to_binary(&query_transfer_agreement(deps, token_id)?)
        }
        QueryMsg::NftMetadata { token_id } => to_binary(&query_token_metadata(deps, token_id)?),
        QueryMsg::ReceiptInfo { receipt_id } => to_binary(&query_receipt_info(deps, receipt_id)?),
        QueryMsg::NftArchiveStatus { token_id } => {
            to_binary(&query_token_archive_status(deps, token_id)?)
        }
    }
}

fn query_owner(deps: Deps, _env: Env, token_id: TokenId) -> StdResult<OwnerOfResponse> {
    let token = TOKENS.load(deps.storage, token_id.to_string())?;
    Ok(OwnerOfResponse {
        owner: token.clone().owner,
        approvals: humanize_approvals(&token.clone()),
    })
}

const DEFAULT_LIMIT: u32 = 10;
const MAX_LIMIT: u32 = 30;

fn query_all_approvals(
    deps: Deps,
    env: Env,
    owner: String,
    include_expired: bool,
    start_after: Option<String>,
    limit: Option<u32>,
) -> StdResult<ApprovedForAllResponse> {
    let limit = limit.unwrap_or(DEFAULT_LIMIT).min(MAX_LIMIT) as usize;
    let start_addr = maybe_addr(deps.api, start_after)?;
    let start = start_addr.map(|addr| Bound::exclusive(addr.as_ref()));

    let res: StdResult<Vec<_>> = OPERATOR
        .prefix(owner.clone())
        .range(deps.storage, start, None, Order::Ascending)
        .filter(|r| include_expired || r.is_err() || !r.as_ref().unwrap().1.is_expired(&env.block))
        .take(limit)
        .map(parse_approval)
        .collect();
    Ok(ApprovedForAllResponse { operators: res? })
}

fn query_num_tokens(deps: Deps, _env: Env) -> StdResult<NumTokensResponse> {
    let num_tokens = NUM_TOKENS.load(deps.storage).unwrap_or_default();
    Ok(NumTokensResponse { count: num_tokens })
}

fn query_nft_info(deps: Deps, token_id: String) -> StdResult<NftInfoResponse> {
    let token = TOKENS.load(deps.storage, token_id.clone())?;

    Ok(NftInfoResponse {
        name: token.name,
        description: token.description.unwrap_or_default(),
        image: None,
    })
}

fn query_all_nft_info(deps: Deps, env: Env, token_id: String) -> StdResult<AllNftInfoResponse> {
    let access = query_owner(deps, env, token_id.clone())?;
    let info = query_nft_info(deps, token_id.clone())?;

    Ok(AllNftInfoResponse { access, info })
}

fn query_contract_info(deps: Deps) -> StdResult<ContractInfoResponse> {
    let config = CONFIG.load(deps.storage)?;
    Ok(ContractInfoResponse {
        name: config.name,
        symbol: config.symbol,
    })
}

fn query_transfer_agreement(
    deps: Deps,
    token_id: String,
) -> StdResult<NftTransferAgreementResponse> {
    let token = TOKENS.load(deps.storage, token_id)?;

    Ok(NftTransferAgreementResponse {
        agreement: token.transfer_agreement,
    })
}

fn query_token_metadata(deps: Deps, token_id: String) -> StdResult<NftMetadataResponse> {
    let token = TOKENS.load(deps.storage, token_id)?;
    let metadata: Option<String> = match token.metadata {
        Some(data) => Some(from_binary(&data)?),
        None => None,
    };

    Ok(NftMetadataResponse { metadata })
}
fn query_receipt_info(deps: Deps, receipt_id: Uint128) -> StdResult<ReceiptResponse> {
    let config = read_config(deps.storage)?;
    let receipt_response = deps.querier.query(&QueryRequest::Wasm(WasmQuery::Smart {
        contract_addr: config.receipt_addr,
        msg: to_binary(&ReceiptQueryMsg::Receipt { receipt_id })?,
    }))?;
    Ok(receipt_response)
}

fn query_token_archive_status(deps: Deps, token_id: String) -> StdResult<NftArchivedResponse> {
    let token = TOKENS.load(deps.storage, token_id)?;

    Ok(NftArchivedResponse {
        archived: token.archived,
    })
}

/**
The next few functions are taken from the CW721-base contract:
https://github.com/CosmWasm/cw-plus/tree/main/contracts/cw721-base
*/
fn parse_approval(item: StdResult<Pair<Expiration>>) -> StdResult<cw721::Approval> {
    item.and_then(|(k, expires)| {
        let spender = String::from_utf8(k)?;
        Ok(cw721::Approval { spender, expires })
    })
}

pub fn maybe_addr(api: &dyn Api, human: Option<String>) -> StdResult<Option<Addr>> {
    human.map(|x| api.addr_validate(&x)).transpose()
}

fn humanize_approvals(info: &Token) -> Vec<cw721::Approval> {
    info.approvals.iter().map(humanize_approval).collect()
}

fn humanize_approval(approval: &Approval) -> cw721::Approval {
    cw721::Approval {
        spender: approval.spender.to_string(),
        expires: approval.expires,
    }
}

#[cfg_attr(not(feature = "library"), entry_point)]
pub fn migrate(_deps: DepsMut, _env: Env, _msg: MigrateMsg) -> StdResult<Response> {
    Ok(Response::default())
}

#[cfg(test)]
mod tests {
    use super::*;
    use andromeda_protocol::token::Approval;
    use andromeda_protocol::token::ExecuteMsg;
    use andromeda_protocol::token::NftArchivedResponse;
    use cosmwasm_std::testing::{mock_dependencies, mock_env, mock_info};
    use cosmwasm_std::BankMsg;
    use cosmwasm_std::{from_binary, Api, Uint128};

    const ADDRESS_LIST_CODE_ID: u64 = 2;
    const TOKEN_NAME: &str = "test";
    const TOKEN_SYMBOL: &str = "T";
    static RECEIPT_CODE_ID: u64 = 1;
    #[test]
    fn test_instantiate() {
        let mut deps = mock_dependencies(&[]);
        let info = mock_info("creator", &[]);

        let msg = InstantiateMsg {
            name: TOKEN_NAME.to_string(),
            symbol: TOKEN_SYMBOL.to_string(),
            modules: vec![],
            receipt_code_id: RECEIPT_CODE_ID,
            minter: String::from("creator"),
            init_hook: None,
            metadata_limit: None,
            address_list_code_id: Some(ADDRESS_LIST_CODE_ID),
        };

        let env = mock_env();

        let res = instantiate(deps.as_mut(), env, info.clone(), msg).unwrap();
        assert_eq!(1, res.messages.len());
    }

    #[test]
    fn test_mint() {
        let mut deps = mock_dependencies(&[]);
        let env = mock_env();
        let info = mock_info("creator", &[]);
        let token_id = String::default();
        let creator = "creator".to_string();

        let mint_msg = MintMsg {
            token_id: token_id.clone(),
            owner: creator.clone(),
            description: Some("Test Token".to_string()),
            name: "TestToken".to_string(),
            metadata: None,
        };

        let msg = ExecuteMsg::Mint(mint_msg);

        execute(deps.as_mut(), env.clone(), info, msg).unwrap();

        let query_msg = QueryMsg::OwnerOf { token_id };

        let query_res = query(deps.as_ref(), env.clone(), query_msg).unwrap();
        let query_val: OwnerOfResponse = from_binary(&query_res).unwrap();

        assert_eq!(query_val.owner, creator)
    }

    #[test]
    fn test_transfer() {
        let mut deps = mock_dependencies(&[]);
        let env = mock_env();
        let minter = "minter";
        let recipient = "recipient";
        let receipt_addr = String::from("receipt_addr");
        let info = mock_info(minter.clone(), &[]);
        let token_id = String::default();
        let msg = ExecuteMsg::TransferNft {
            recipient: recipient.to_string(),
            token_id: token_id.clone(),
        };

        //store config
        store_config(
            deps.as_mut().storage,
            &TokenConfig {
                name: TOKEN_NAME.to_string(),
                symbol: TOKEN_SYMBOL.to_string(),
                minter: String::from("creator"),
                receipt_addr: receipt_addr.clone(),
                metadata_limit: None,
            },
        )
        .unwrap();

        let token = Token {
            token_id: token_id.clone(),
            owner: minter.to_string(),
            description: None,
            name: String::default(),
            approvals: vec![],
            transfer_agreement: None,
            metadata: None,
            archived: false,
        };

        TOKENS
            .save(deps.as_mut().storage, token_id.to_string(), &token)
            .unwrap();

        let unauth_info = mock_info("anyone", &[]);

        let unauth_res =
            execute(deps.as_mut(), env.clone(), unauth_info.clone(), msg.clone()).unwrap_err();
        assert_eq!(
            unauth_res,
            StdError::generic_err("Address does not have transfer rights for this token")
        );

        let notfound_msg = ExecuteMsg::TransferNft {
            recipient: recipient.to_string(),
            token_id: String::from("2"),
        };
        let notfound_res = execute(
            deps.as_mut(),
            env.clone(),
            info.clone(),
            notfound_msg.clone(),
        )
        .unwrap_err();

        assert_eq!(
            notfound_res,
            StdError::not_found("andromeda_protocol::token::Token")
        );

        let res = execute(deps.as_mut(), env.clone(), info.clone(), msg.clone()).unwrap();
        assert_eq!(Response::default(), res);
        let owner = TOKENS
            .load(deps.as_ref().storage, token_id.to_string())
            .unwrap()
            .owner;
        assert_eq!(recipient.to_string(), owner);

        let approval_info = mock_info("spender", &[]);
        let approval = Approval {
            spender: approval_info.sender.clone(),
            expires: cw721::Expiration::Never {},
        };
        let approval_token_id = String::from("2");
        let approval_token = Token {
            token_id: approval_token_id.clone(),
            owner: minter.to_string(),
            description: None,
            name: String::default(),
            approvals: vec![approval],
            transfer_agreement: None,
            metadata: None,
            archived: false,
        };
        let msg = ExecuteMsg::TransferNft {
            recipient: recipient.to_string(),
            token_id: approval_token_id.clone(),
        };

        TOKENS
            .save(
                deps.as_mut().storage,
                approval_token_id.to_string(),
                &approval_token,
            )
            .unwrap();

        let res = execute(
            deps.as_mut(),
            env.clone(),
            approval_info.clone(),
            msg.clone(),
        )
        .unwrap();
        assert_eq!(Response::default(), res);
        let owner = TOKENS
            .load(deps.as_ref().storage, approval_token_id.to_string())
            .unwrap()
            .owner;
        assert_eq!(recipient.to_string(), owner);

        let approval_info = mock_info("spender", &[]);
        let approval = Approval {
            spender: approval_info.sender.clone(),
            expires: cw721::Expiration::Never {},
        };
        let approval_token_id = String::from("2");
        let approval_token = Token {
            token_id: approval_token_id.clone(),
            owner: minter.to_string(),
            description: None,
            name: String::default(),
            approvals: vec![approval],
            transfer_agreement: None,
            metadata: None,
            archived: false,
        };
        let msg = ExecuteMsg::TransferNft {
            recipient: recipient.to_string(),
            token_id: approval_token_id.clone(),
        };

        TOKENS
            .save(
                deps.as_mut().storage,
                approval_token_id.to_string(),
                &approval_token,
            )
            .unwrap();

        let res = execute(
            deps.as_mut(),
            env.clone(),
            approval_info.clone(),
            msg.clone(),
        )
        .unwrap();
        assert_eq!(Response::default(), res);
        let owner = TOKENS
            .load(deps.as_ref().storage, approval_token_id.to_string())
            .unwrap()
            .owner;
        assert_eq!(recipient.to_string(), owner);
    }

    #[test]
    fn test_agreed_transfer() {
        let mut deps = mock_dependencies(&[]);
        let env = mock_env();
        let minter = "minter";
        let recipient = "recipient";
        let receipt_addr = String::from("receipt_addr");
        let info = mock_info(minter.clone(), &[]);
        let token_id = String::default();
        //store config
        store_config(
            deps.as_mut().storage,
            &TokenConfig {
                name: TOKEN_NAME.to_string(),
                symbol: TOKEN_SYMBOL.to_string(),
                minter: String::from("creator"),
                receipt_addr: receipt_addr.clone(),
                metadata_limit: None,
            },
        )
        .unwrap();

        let msg = ExecuteMsg::TransferNft {
            recipient: recipient.to_string(),
            token_id: token_id.clone(),
        };
        let amount = coin(100, "uluna");

        let token = Token {
            token_id: token_id.clone(),
            owner: minter.to_string(),
            description: None,
            name: String::default(),
            approvals: vec![],
            transfer_agreement: Some(TransferAgreement {
                purchaser: recipient.to_string(),
                amount: amount.clone(),
            }),
            metadata: None,
            archived: false,
        };

        TOKENS
            .save(deps.as_mut().storage, token_id.to_string(), &token)
            .unwrap();

        let res = execute(deps.as_mut(), env.clone(), info.clone(), msg.clone()).unwrap();
        assert_eq!(
            Response::new()
                .add_message(BankMsg::Send {
                    to_address: minter.to_string(),
                    amount: vec![amount.clone()]
                })
                .add_message(CosmosMsg::Wasm(WasmMsg::Execute {
                    contract_addr: receipt_addr.clone(),
                    msg: to_binary(&ReceiptExecuteMsg::StoreReceipt {
                        receipt: Receipt {
                            token_id: token_id.clone(),
                            seller: minter.to_string(),
                            purchaser: recipient.to_string(),
                            amount: amount.amount,
                            payments_info: vec![],
                            payment_desc: vec![],
                        }
                    })
                    .unwrap(),
                    funds: vec![],
                }))
                .add_event(token.transfer_agreement.unwrap().generate_event()),
            res
        );
    }

    #[test]
    fn test_approve() {
        let mut deps = mock_dependencies(&[]);
        let env = mock_env();
        let sender = "sender";
        let info = mock_info(sender.clone(), &[]);
        let token_id = String::default();
        let approvee = "aprovee";

        let msg = ExecuteMsg::Approve {
            spender: approvee.to_string(),
            expires: None,
            token_id: String::default(),
        };

        let token = Token {
            token_id: token_id.clone(),
            description: None,
            name: String::default(),
            approvals: vec![],
            owner: sender.to_string(),
            transfer_agreement: None,
            metadata: None,
            archived: false,
        };

        TOKENS
            .save(deps.as_mut().storage, token_id.to_string(), &token)
            .unwrap();

        execute(deps.as_mut(), env.clone(), info.clone(), msg).unwrap();
        let token = TOKENS
            .load(deps.as_mut().storage, token_id.to_string())
            .unwrap();

        assert_eq!(1, token.approvals.len());
        assert_eq!(approvee.clone(), token.approvals[0].spender.to_string());
    }

    #[test]
    fn test_revoke() {
        let mut deps = mock_dependencies(&[]);
        let env = mock_env();
        let sender = "sender";
        let info = mock_info(sender.clone(), &[]);
        let token_id = String::default();
        let approvee = "aprovee";
        let approval = Approval {
            expires: Expiration::Never {},
            spender: deps.api.addr_validate(approvee.clone()).unwrap(),
        };

        let msg = ExecuteMsg::Revoke {
            spender: approvee.to_string(),
            token_id: String::default(),
        };

        let token = Token {
            token_id: token_id.clone(),
            description: None,
            name: String::default(),
            approvals: vec![approval],
            owner: sender.to_string(),
            transfer_agreement: None,
            metadata: None,
            archived: false,
        };

        TOKENS
            .save(deps.as_mut().storage, token_id.to_string(), &token)
            .unwrap();

        execute(deps.as_mut(), env.clone(), info.clone(), msg).unwrap();
        let token = TOKENS
            .load(deps.as_mut().storage, token_id.to_string())
            .unwrap();

        assert_eq!(0, token.approvals.len());
    }

    #[test]
    fn test_approve_all() {
        let mut deps = mock_dependencies(&[]);
        let env = mock_env();
        let minter = "minter";
        let info = mock_info(minter.clone(), &[]);
        let token_id = String::default();
        let operator = "operator";
        let operator_info = mock_info(operator.clone(), &[]);
        //store config
        store_config(
            deps.as_mut().storage,
            &TokenConfig {
                name: TOKEN_NAME.to_string(),
                symbol: TOKEN_SYMBOL.to_string(),
                minter: String::from("creator"),
                receipt_addr: String::from("receipt_addr"),
                metadata_limit: None,
            },
        )
        .unwrap();

        let mint_msg = ExecuteMsg::Mint(MintMsg {
            token_id: token_id.clone(),
            owner: minter.to_string(),
            description: None,
            name: "Some Token".to_string(),
            metadata: None,
        });
        execute(deps.as_mut(), env.clone(), info.clone(), mint_msg).unwrap();

        let transfer_msg = ExecuteMsg::TransferNft {
            recipient: operator.to_string(),
            token_id: token_id.clone(),
        };
        let err = execute(
            deps.as_mut(),
            env.clone(),
            operator_info.clone(),
            transfer_msg,
        )
        .unwrap_err();

        assert_eq!(
            err,
            StdError::generic_err("Address does not have transfer rights for this token"),
        );

        let approve_all_msg = ExecuteMsg::ApproveAll {
            operator: operator.to_string(),
            expires: None,
        };
        execute(deps.as_mut(), env.clone(), info.clone(), approve_all_msg).unwrap();

        let transfer_msg = ExecuteMsg::TransferNft {
            recipient: operator.to_string(),
            token_id: token_id.clone(),
        };
        execute(
            deps.as_mut(),
            env.clone(),
            operator_info.clone(),
            transfer_msg,
        )
        .unwrap();

        let token = TOKENS
            .load(deps.as_ref().storage, token_id.to_string())
            .unwrap();

        assert_eq!(token.owner, operator.to_string());
    }

    #[test]
    fn test_revoke_all() {
        let mut deps = mock_dependencies(&[]);
        let env = mock_env();
        let minter = "minter";
        let info = mock_info(minter.clone(), &[]);
        let token_id = String::default();
        let operator = "operator";
        let operator_info = mock_info(operator.clone(), &[]);

        //store config
        store_config(
            deps.as_mut().storage,
            &TokenConfig {
                name: TOKEN_NAME.to_string(),
                symbol: TOKEN_SYMBOL.to_string(),
                minter: String::from("creator"),
                receipt_addr: String::from("receipt_addr"),
                metadata_limit: None,
            },
        )
        .unwrap();

        let mint_msg = ExecuteMsg::Mint(MintMsg {
            token_id: token_id.clone(),
            owner: minter.to_string(),
            description: None,
            name: "Some Token".to_string(),
            metadata: None,
        });
        execute(deps.as_mut(), env.clone(), info.clone(), mint_msg).unwrap();

        let approve_all_msg = ExecuteMsg::ApproveAll {
            operator: operator.to_string(),
            expires: None,
        };
        execute(deps.as_mut(), env.clone(), info.clone(), approve_all_msg).unwrap();

        let transfer_msg = ExecuteMsg::TransferNft {
            recipient: minter.to_string(),
            token_id: token_id.clone(),
        };
        execute(
            deps.as_mut(),
            env.clone(),
            operator_info.clone(),
            transfer_msg,
        )
        .unwrap();

        let revoke_msg = ExecuteMsg::RevokeAll {
            operator: operator.to_string(),
        };
        execute(deps.as_mut(), env.clone(), info.clone(), revoke_msg).unwrap();

        let transfer_msg = ExecuteMsg::TransferNft {
            recipient: minter.to_string(),
            token_id: token_id.clone(),
        };
        let err = execute(
            deps.as_mut(),
            env.clone(),
            operator_info.clone(),
            transfer_msg,
        )
        .unwrap_err();

        assert_eq!(
            err,
            StdError::generic_err("Address does not have transfer rights for this token"),
        );
    }

    #[test]
    fn test_transfer_agreement() {
        let mut deps = mock_dependencies(&[]);
        let env = mock_env();
        let minter = "minter";
        let purchaser = "purchaser";
        let info = mock_info(minter.clone(), &[]);
        let token_id = String::default();
        let denom = "uluna";
        let amount = Uint128::from(100 as u64);

        let instantiate_msg = InstantiateMsg {
            name: "Token Name".to_string(),
            symbol: "TS".to_string(),
            minter: minter.to_string(),
            init_hook: None,
            metadata_limit: None,
            modules: vec![],
            receipt_code_id: 1,
        };
        instantiate(deps.as_mut(), env.clone(), info.clone(), instantiate_msg).unwrap();

        let mint_msg = ExecuteMsg::Mint(MintMsg {
            token_id: token_id.clone(),
            owner: minter.to_string(),
            description: None,
            name: "Some Token".to_string(),
            metadata: None,
        });
        execute(deps.as_mut(), env.clone(), info.clone(), mint_msg).unwrap();

        let transfer_agreement_msg = ExecuteMsg::TransferAgreement {
            token_id: token_id.clone(),
            denom: denom.to_string(),
            amount: amount.clone(),
            purchaser: purchaser.to_string(),
        };
        execute(
            deps.as_mut(),
            env.clone(),
            info.clone(),
            transfer_agreement_msg,
        )
        .unwrap();

        let agreement_query = QueryMsg::NftTransferAgreementInfo {
            token_id: token_id.clone(),
        };
        let res = query(deps.as_ref(), env.clone(), agreement_query).unwrap();
        let agreement_res: NftTransferAgreementResponse = from_binary(&res).unwrap();
        let agreement = agreement_res.agreement.unwrap();

        assert_eq!(agreement.purchaser, purchaser.clone());
        assert_eq!(agreement.amount, coin(amount.u128(), denom));

        let purchaser_info = mock_info(purchaser.clone(), &[]);
        let transfer_msg = ExecuteMsg::TransferNft {
            token_id: token_id.clone(),
            recipient: purchaser.to_string(),
        };
        execute(
            deps.as_mut(),
            env.clone(),
            purchaser_info.clone(),
            transfer_msg,
        )
        .unwrap();
    }

    #[test]
    fn test_metadata() {
        let mut deps = mock_dependencies(&[]);
        let env = mock_env();
        let minter = "minter";
        let info = mock_info(minter.clone(), &[]);
        let token_id = "1";

        let instantiate_message = InstantiateMsg {
            name: "Token".to_string(),
            symbol: "T".to_string(),
            minter: minter.to_string(),
            modules: vec![],
            receipt_code_id: RECEIPT_CODE_ID,
            init_hook: None,
            metadata_limit: Some(4),
            address_list_code_id: Some(ADDRESS_LIST_CODE_ID),
        };

        instantiate(
            deps.as_mut(),
            env.clone(),
            info.clone(),
            instantiate_message,
        )
        .unwrap();

        let metadata = "really long metadata message, too long for the storage".to_string();

        let mint_msg = ExecuteMsg::Mint(MintMsg {
            token_id: token_id.to_string(),
            owner: minter.to_string(),
            name: "test token".to_string(),
            description: None,
            metadata: Some(metadata.clone()),
        });

        let res = execute(deps.as_mut(), env.clone(), info.clone(), mint_msg).unwrap_err();

        assert_eq!(
            res,
            StdError::generic_err("Metadata length must be less than or equal to 4")
        );

        let metadata = "s".to_string();

        let mint_msg = ExecuteMsg::Mint(MintMsg {
            token_id: token_id.to_string(),
            owner: minter.to_string(),
            name: "test token".to_string(),
            description: None,
            metadata: Some(metadata.clone()),
        });

        let res = execute(deps.as_mut(), env.clone(), info.clone(), mint_msg).unwrap();

        assert_eq!(res, Response::default());

        let query_msg = QueryMsg::NftMetadata {
            token_id: token_id.to_string(),
        };

        let query_res = query(deps.as_ref(), env.clone(), query_msg).unwrap();
        let query_val: NftMetadataResponse = from_binary(&query_res).unwrap();

        assert_eq!(query_val.metadata, Some(metadata.clone()))
    }

    #[test]
    fn test_execute_burn() {
        let mut deps = mock_dependencies(&[]);
        let env = mock_env();
        let minter = "minter";
        let info = mock_info(minter.clone(), &[]);
        let token_id = "1";

        let mint_msg = MintMsg {
            token_id: token_id.to_string(),
            owner: minter.to_string(),
            description: Some("Test Token".to_string()),
            name: "TestToken".to_string(),
            metadata: None,
        };

        let msg = ExecuteMsg::Mint(mint_msg);

        execute(deps.as_mut(), env.clone(), info.clone(), msg).unwrap();

        let unauth_info = mock_info("anyone", &[]);
        let burn_msg = ExecuteMsg::Burn {
            token_id: token_id.to_string(),
        };

        let resp = execute(deps.as_mut(), env.clone(), unauth_info, burn_msg.clone()).unwrap_err();

        assert_eq!(
            resp,
            StdError::generic_err("Cannot burn a token you do not own")
        );

        execute(deps.as_mut(), env.clone(), info.clone(), burn_msg.clone()).unwrap();

        let query_msg = QueryMsg::OwnerOf {
            token_id: token_id.to_string(),
        };

        let query_res = query(deps.as_ref(), env.clone(), query_msg).unwrap_err();

        assert_eq!(
            query_res,
            StdError::not_found("andromeda_protocol::token::Token")
        )
    }

    #[test]
    fn test_execute_archive() {
        let mut deps = mock_dependencies(&[]);
        let env = mock_env();
        let minter = "minter";
        let info = mock_info(minter.clone(), &[]);
        let token_id = "1";

        let mint_msg = MintMsg {
            token_id: token_id.to_string(),
            owner: minter.to_string(),
            description: Some("Test Token".to_string()),
            name: "TestToken".to_string(),
            metadata: None,
        };

        let msg = ExecuteMsg::Mint(mint_msg);

        execute(deps.as_mut(), env.clone(), info.clone(), msg).unwrap();

        let unauth_info = mock_info("anyone", &[]);
        let archive_msg = ExecuteMsg::Archive {
            token_id: token_id.to_string(),
        };

        let resp =
            execute(deps.as_mut(), env.clone(), unauth_info, archive_msg.clone()).unwrap_err();

        assert_eq!(
            resp,
            StdError::generic_err("Cannot archive a token you do not own")
        );

        execute(
            deps.as_mut(),
            env.clone(),
            info.clone(),
            archive_msg.clone(),
        )
        .unwrap();

        let archived_resp = execute(
            deps.as_mut(),
            env.clone(),
            info.clone(),
            archive_msg.clone(),
        )
        .unwrap_err();
        assert_eq!(
            archived_resp,
            StdError::generic_err("This token is archived and cannot be changed in any way.")
        );

        let query_msg = QueryMsg::NftArchiveStatus {
            token_id: token_id.to_string(),
        };

        let query_res = query(deps.as_ref(), env.clone(), query_msg).unwrap();
        let query_val: NftArchivedResponse = from_binary(&query_res).unwrap();
        assert!(query_val.archived)
    }
}<|MERGE_RESOLUTION|>--- conflicted
+++ resolved
@@ -1,40 +1,26 @@
-<<<<<<< HEAD
-use andromeda_protocol::modules::blacklist::execute_blacklist;
+use andromeda_protocol::modules::address_list::REPLY_ADDRESS_LIST;
 use andromeda_protocol::modules::hooks::{ATTR_DESC, ATTR_PAYMENT};
 use andromeda_protocol::modules::taxable::TAX_EVENT_ID;
-use andromeda_protocol::modules::whitelist::execute_whitelist;
-use andromeda_protocol::modules::{common::require, read_modules, store_modules};
-=======
-use andromeda_protocol::modules::address_list::REPLY_ADDRESS_LIST;
 use andromeda_protocol::modules::{
     address_list::on_address_list_reply, common::require, read_modules, store_modules, Modules,
 };
->>>>>>> fce29cc2
 use andromeda_protocol::token::{
     Approval, ExecuteMsg, InstantiateMsg, MigrateMsg, MintMsg, NftArchivedResponse,
     NftMetadataResponse, NftTransferAgreementResponse, QueryMsg, Token, TokenId, TransferAgreement,
 };
 
-<<<<<<< HEAD
 use andromeda_protocol::receipt::{
     ExecuteMsg as ReceiptExecuteMsg, InstantiateMsg as ReceiptInstantiateMsg,
     QueryMsg as ReceiptQueryMsg, Receipt, ReceiptResponse,
 };
 
-=======
->>>>>>> fce29cc2
 #[cfg(not(feature = "library"))]
 use cosmwasm_std::entry_point;
 
 use cosmwasm_std::{
-<<<<<<< HEAD
     coin, from_binary, to_binary, Addr, Api, Binary, CosmosMsg, Deps, DepsMut, Env, MessageInfo,
     Order, Pair, QueryRequest, Reply, ReplyOn, Response, StdError, StdResult, SubMsg, Uint128,
     WasmMsg, WasmQuery,
-=======
-    coin, from_binary, to_binary, Addr, Api, Binary, Deps, DepsMut, Env, MessageInfo, Order, Pair,
-    Reply, Response, StdError, StdResult,
->>>>>>> fce29cc2
 };
 use cw721::{
     AllNftInfoResponse, ApprovedForAllResponse, ContractInfoResponse, Cw721ReceiveMsg, Expiration,
@@ -65,18 +51,6 @@
         receipt_addr: String::default(),
         metadata_limit: msg.metadata_limit,
     };
-<<<<<<< HEAD
-    store_config(deps.storage, &config)?;
-    store_modules(deps.storage, msg.modules)?;
-
-    let mut resp = Response::new();
-
-    match msg.init_hook {
-        Some(hook) => {
-            resp = resp.add_message(hook.into_cosmos_msg(info.sender.to_string())?);
-        }
-        None => {}
-=======
 
     CONFIG.save(deps.storage, &config)?;
     let modules = Modules::new(msg.modules);
@@ -92,17 +66,6 @@
         resp = resp.add_message(hook.into_cosmos_msg(info.sender.to_string())?);
     }
 
-    Ok(resp)
-}
-
-#[cfg_attr(not(feature = "library"), entry_point)]
-pub fn reply(deps: DepsMut, _env: Env, msg: Reply) -> StdResult<Response> {
-    match msg.id {
-        REPLY_ADDRESS_LIST => on_address_list_reply(deps, msg),
-        _ => Err(StdError::generic_err("reply id is invalid")),
->>>>>>> fce29cc2
-    }
-    // create receipt contract
     resp = resp.add_submessage(SubMsg {
         msg: WasmMsg::Instantiate {
             admin: None,
@@ -118,6 +81,7 @@
         id: 1,
         reply_on: ReplyOn::Success,
     });
+
     Ok(resp)
 }
 
@@ -138,9 +102,11 @@
             store_config(deps.storage, &config)?;
             Ok(Response::new())
         }
+        REPLY_ADDRESS_LIST => on_address_list_reply(deps, msg),
         _ => Err(StdError::generic_err("reply id is invalid")),
     }
 }
+
 #[cfg_attr(not(feature = "library"), entry_point)]
 pub fn execute(deps: DepsMut, env: Env, info: MessageInfo, msg: ExecuteMsg) -> StdResult<Response> {
     let modules = read_modules(deps.storage)?;
@@ -1300,6 +1266,7 @@
             metadata_limit: None,
             modules: vec![],
             receipt_code_id: 1,
+            address_list_code_id: Some(2),
         };
         instantiate(deps.as_mut(), env.clone(), info.clone(), instantiate_msg).unwrap();
 
