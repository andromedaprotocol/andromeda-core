use crate::state::{Config, CONFIG};
use andromeda_protocol::{
    communication::{
        encode_binary, hooks::AndromedaHook, hooks::OnFundsTransferResponse, parse_message,
        AndromedaMsg, AndromedaQuery,
    },
    error::ContractError,
    modules::common::{calculate_fee, deduct_funds},
    operators::{execute_update_operators, query_is_operator, query_operators},
    ownership::{execute_update_owner, is_contract_owner, query_contract_owner, CONTRACT_OWNER},
    rates::{
<<<<<<< HEAD
        DeductedFundsResponse, ExecuteMsg, Funds, InstantiateMsg, MigrateMsg, PaymentsResponse,
        QueryMsg, RateInfo,
=======
        ExecuteMsg, Funds, InstantiateMsg, PaymentAttribute, PaymentsResponse, QueryMsg, RateInfo,
>>>>>>> c029cc6c
    },
    require,
};
use cosmwasm_std::{
    attr, coin, entry_point, Binary, Coin, Deps, DepsMut, Env, Event, MessageInfo, Response, SubMsg,
};
use cw2::{get_contract_version, set_contract_version};

// version info for migration info
const CONTRACT_NAME: &str = "crates.io:andromeda-rates";
const CONTRACT_VERSION: &str = env!("CARGO_PKG_VERSION");
use cw20::Cw20Coin;

#[entry_point]
pub fn instantiate(
    deps: DepsMut,
    _env: Env,
    info: MessageInfo,
    msg: InstantiateMsg,
) -> Result<Response, ContractError> {
    set_contract_version(deps.storage, CONTRACT_NAME, CONTRACT_VERSION)?;
    let config = Config { rates: msg.rates };
    CONTRACT_OWNER.save(deps.storage, &info.sender)?;
    CONFIG.save(deps.storage, &config)?;
    Ok(Response::new().add_attributes(vec![attr("action", "instantiate"), attr("type", "rates")]))
}

#[entry_point]
pub fn execute(
    deps: DepsMut,
    _env: Env,
    info: MessageInfo,
    msg: ExecuteMsg,
) -> Result<Response, ContractError> {
    match msg {
        ExecuteMsg::AndrReceive(msg) => execute_andr_receive(deps, info, msg),
        ExecuteMsg::UpdateRates { rates } => execute_update_rates(deps, info, rates),
    }
}

fn execute_andr_receive(
    deps: DepsMut,
    info: MessageInfo,
    msg: AndromedaMsg,
) -> Result<Response, ContractError> {
    match msg {
        AndromedaMsg::Receive(data) => {
            let rates: Vec<RateInfo> = parse_message(data)?;
            execute_update_rates(deps, info, rates)
        }
        AndromedaMsg::UpdateOwner { address } => execute_update_owner(deps, info, address),
        AndromedaMsg::UpdateOperators { operators } => {
            execute_update_operators(deps, info, operators)
        }
        AndromedaMsg::Withdraw { .. } => Err(ContractError::UnsupportedOperation {}),
    }
}

fn execute_update_rates(
    deps: DepsMut,
    info: MessageInfo,
    rates: Vec<RateInfo>,
) -> Result<Response, ContractError> {
    require(
        is_contract_owner(deps.storage, info.sender.as_str())?,
        ContractError::Unauthorized {},
    )?;
    let mut config = CONFIG.load(deps.storage)?;
    config.rates = rates;
    CONFIG.save(deps.storage, &config)?;

    Ok(Response::new().add_attributes(vec![attr("action", "update_rates")]))
}

#[cfg_attr(not(feature = "library"), entry_point)]
pub fn migrate(deps: DepsMut, _env: Env, _msg: MigrateMsg) -> Result<Response, ContractError> {
    let version = get_contract_version(deps.storage)?;
    if version.contract != CONTRACT_NAME {
        return Err(ContractError::CannotMigrate {
            previous_contract: version.contract,
        });
    }
    Ok(Response::default())
}

#[entry_point]
pub fn query(deps: Deps, _env: Env, msg: QueryMsg) -> Result<Binary, ContractError> {
    match msg {
        QueryMsg::AndrQuery(msg) => handle_andromeda_query(deps, msg),
        QueryMsg::AndrHook(msg) => handle_andromeda_hook(deps, msg),
        QueryMsg::Payments {} => encode_binary(&query_payments(deps)?),
    }
}

fn handle_andromeda_query(deps: Deps, msg: AndromedaQuery) -> Result<Binary, ContractError> {
    match msg {
        AndromedaQuery::Get(data) => {
            let funds: Funds = parse_message(data)?;
            encode_binary(&query_deducted_funds(deps, funds)?)
        }
        AndromedaQuery::Owner {} => encode_binary(&query_contract_owner(deps)?),
        AndromedaQuery::Operators {} => encode_binary(&query_operators(deps)?),
        AndromedaQuery::IsOperator { address } => {
            encode_binary(&query_is_operator(deps, &address)?)
        }
    }
}

fn handle_andromeda_hook(deps: Deps, msg: AndromedaHook) -> Result<Binary, ContractError> {
    match msg {
        AndromedaHook::OnFundsTransfer { amount, .. } => {
            encode_binary(&query_deducted_funds(deps, amount)?)
        }
        _ => Err(ContractError::UnsupportedOperation {}),
    }
}

fn query_payments(deps: Deps) -> Result<PaymentsResponse, ContractError> {
    let config = CONFIG.load(deps.storage)?;
    let rates = config.rates;

    Ok(PaymentsResponse { payments: rates })
}

fn query_deducted_funds(
    deps: Deps,
    funds: Funds,
) -> Result<OnFundsTransferResponse, ContractError> {
    let config = CONFIG.load(deps.storage)?;
    let mut msgs: Vec<SubMsg> = vec![];
    let mut events: Vec<Event> = vec![];
    let (coin, is_native): (Coin, bool) = match funds {
        Funds::Native(coin) => (coin, true),
        Funds::Cw20(cw20_coin) => (coin(cw20_coin.amount.u128(), cw20_coin.address), false),
    };
    let mut leftover_funds = vec![coin.clone()];
    for rate_info in config.rates.iter() {
        let event_name = if rate_info.is_additive {
            "tax"
        } else {
            "royalty"
        };
        let mut event = Event::new(event_name);
        if let Some(desc) = &rate_info.description {
            event = event.add_attribute("description", desc);
        }
        let rate = rate_info.rate.validate(&deps.querier)?;
        let fee = calculate_fee(rate, &coin)?;
        for reciever in rate_info.receivers.iter() {
            if !rate_info.is_additive {
                deduct_funds(&mut leftover_funds, &fee)?;
                event = event.add_attribute("deducted", fee.to_string());
            }
            event = event.add_attribute(
                "payment",
                PaymentAttribute {
                    receiver: reciever.get_addr(),
                    amount: fee.clone(),
                }
                .to_string(),
            );
            let msg = if is_native {
                reciever.generate_msg_native(&deps, vec![fee.clone()])?
            } else {
                reciever.generate_msg_cw20(
                    &deps,
                    Cw20Coin {
                        amount: fee.amount,
                        address: fee.denom.to_string(),
                    },
                )?
            };
            msgs.push(msg);
        }
        events.push(event);
    }
    Ok(OnFundsTransferResponse {
        msgs,
        leftover_funds: if is_native {
            Funds::Native(leftover_funds[0].clone())
        } else {
            Funds::Cw20(Cw20Coin {
                amount: leftover_funds[0].amount,
                address: coin.denom,
            })
        },
        events,
    })
}

#[cfg(test)]
mod tests {
    use super::*;
    use crate::contract::{execute, instantiate, query};
    use andromeda_protocol::{
        communication::{encode_binary, AndromedaMsg, AndromedaQuery, Recipient},
        modules::{ADORate, Rate},
        rates::{InstantiateMsg, PaymentsResponse, QueryMsg, RateInfo},
        testing::mock_querier::{mock_dependencies_custom, MOCK_PRIMITIVE_CONTRACT},
    };
    use cosmwasm_std::testing::{mock_dependencies, mock_env, mock_info};
    use cosmwasm_std::{coin, coins, from_binary, BankMsg, Coin, CosmosMsg, Uint128, WasmMsg};
    use cw20::Cw20ExecuteMsg;

    #[test]
    fn test_instantiate_query() {
        let mut deps = mock_dependencies(&[]);
        let env = mock_env();
        let owner = "owner";
        let info = mock_info(owner, &[]);
        let rates = vec![
            RateInfo {
                rate: Rate::Percent(10u128.into()),
                is_additive: true,
                description: Some("desc1".to_string()),
                receivers: vec![Recipient::Addr("".into())],
            },
            RateInfo {
                rate: Rate::Flat(Coin {
                    amount: Uint128::from(10u128),
                    denom: "uusd".to_string(),
                }),
                is_additive: false,
                description: Some("desc2".to_string()),
                receivers: vec![Recipient::Addr("".into())],
            },
        ];
        let msg = InstantiateMsg {
            rates: rates.clone(),
        };
        let res = instantiate(deps.as_mut(), env.clone(), info, msg).unwrap();

        assert_eq!(0, res.messages.len());

        let payments = query(deps.as_ref(), env, QueryMsg::Payments {}).unwrap();

        assert_eq!(
            payments,
            encode_binary(&PaymentsResponse { payments: rates }).unwrap()
        );

        //Why does this test error?
        //let payments = query(deps.as_ref(), mock_env(), QueryMsg::Payments {}).is_err();
        //assert_eq!(payments, true);
    }

    #[test]
    fn test_andr_receive() {
        let mut deps = mock_dependencies(&[]);
        let env = mock_env();
        let owner = "owner";
        let info = mock_info(owner, &[]);
        let rates = vec![
            RateInfo {
                rate: Rate::Percent(10u128.into()),
                is_additive: true,
                description: Some("desc1".to_string()),
                receivers: vec![Recipient::Addr("".into())],
            },
            RateInfo {
                rate: Rate::Flat(Coin {
                    amount: Uint128::from(10u128),
                    denom: "uusd".to_string(),
                }),
                is_additive: false,
                description: Some("desc2".to_string()),
                receivers: vec![Recipient::Addr("".into())],
            },
        ];
        let msg = InstantiateMsg { rates: vec![] };
        let _res = instantiate(deps.as_mut(), env.clone(), info.clone(), msg).unwrap();

        let msg =
            ExecuteMsg::AndrReceive(AndromedaMsg::Receive(Some(encode_binary(&rates).unwrap())));

        let res = execute(deps.as_mut(), env, info, msg).unwrap();
        assert_eq!(
            Response::new().add_attributes(vec![attr("action", "update_rates")]),
            res
        );
    }

    #[test]
    fn test_query_deducted_funds_native() {
        let mut deps = mock_dependencies_custom(&[]);
        let env = mock_env();
        let owner = "owner";
        let info = mock_info(owner, &[]);
        let rates = vec![
            RateInfo {
                rate: Rate::Flat(Coin {
                    amount: Uint128::from(20u128),
                    denom: "uusd".to_string(),
                }),
                is_additive: true,
                description: Some("desc2".to_string()),
                receivers: vec![Recipient::Addr("1".into())],
            },
            RateInfo {
                rate: Rate::Percent(10u128.into()),
                is_additive: false,
                description: Some("desc1".to_string()),
                receivers: vec![Recipient::Addr("2".into())],
            },
            RateInfo {
                rate: Rate::External(ADORate {
                    address: MOCK_PRIMITIVE_CONTRACT.into(),
                    key: Some("flat".into()),
                }),
                is_additive: false,
                description: Some("desc3".to_string()),
                receivers: vec![Recipient::Addr("3".into())],
            },
        ];
        let msg = InstantiateMsg { rates };
        let _res = instantiate(deps.as_mut(), env.clone(), info, msg).unwrap();

        let res: OnFundsTransferResponse = from_binary(
            &query(
                deps.as_ref(),
                env,
                QueryMsg::AndrQuery(AndromedaQuery::Get(Some(
                    encode_binary(&Funds::Native(coin(100, "uusd"))).unwrap(),
                ))),
            )
            .unwrap(),
        )
        .unwrap();

        let expected_msgs: Vec<SubMsg> = vec![
            SubMsg::new(CosmosMsg::Bank(BankMsg::Send {
                to_address: "1".into(),
                amount: coins(20, "uusd"),
            })),
            SubMsg::new(CosmosMsg::Bank(BankMsg::Send {
                to_address: "2".into(),
                amount: coins(10, "uusd"),
            })),
            SubMsg::new(CosmosMsg::Bank(BankMsg::Send {
                to_address: "3".into(),
                amount: coins(1, "uusd"),
            })),
        ];

        assert_eq!(
            OnFundsTransferResponse {
                msgs: expected_msgs,
                // Deduct 10% from the percent rate, followed by flat fee of 1 from the external rate.
                leftover_funds: Funds::Native(coin(89, "uusd")),
                events: vec![
                    Event::new("tax")
                        .add_attribute("description", "desc2")
                        .add_attribute("payment", "1<20uusd"),
                    Event::new("royalty")
                        .add_attribute("description", "desc1")
                        .add_attribute("deducted", "10uusd")
                        .add_attribute("payment", "2<10uusd"),
                    Event::new("royalty")
                        .add_attribute("description", "desc3")
                        .add_attribute("deducted", "1uusd")
                        .add_attribute("payment", "3<1uusd"),
                ]
            },
            res
        );
    }

    #[test]
    fn test_query_deducted_funds_cw20() {
        let mut deps = mock_dependencies_custom(&[]);
        let env = mock_env();
        let owner = "owner";
        let info = mock_info(owner, &[]);
        let cw20_address = "address";
        let rates = vec![
            RateInfo {
                rate: Rate::Flat(Coin {
                    amount: Uint128::from(20u128),
                    denom: cw20_address.to_string(),
                }),
                is_additive: true,
                description: Some("desc2".to_string()),
                receivers: vec![Recipient::Addr("1".into())],
            },
            RateInfo {
                rate: Rate::Percent(10u128.into()),
                is_additive: false,
                description: Some("desc1".to_string()),
                receivers: vec![Recipient::Addr("2".into())],
            },
            RateInfo {
                rate: Rate::External(ADORate {
                    address: MOCK_PRIMITIVE_CONTRACT.into(),
                    key: Some("flat_cw20".into()),
                }),
                is_additive: false,
                description: Some("desc3".to_string()),
                receivers: vec![Recipient::Addr("3".into())],
            },
        ];
        let msg = InstantiateMsg { rates };
        let _res = instantiate(deps.as_mut(), env.clone(), info, msg).unwrap();

        let res: OnFundsTransferResponse = from_binary(
            &query(
                deps.as_ref(),
                env,
                QueryMsg::AndrQuery(AndromedaQuery::Get(Some(
                    encode_binary(&Funds::Cw20(Cw20Coin {
                        amount: 100u128.into(),
                        address: "address".into(),
                    }))
                    .unwrap(),
                ))),
            )
            .unwrap(),
        )
        .unwrap();

        let expected_msgs: Vec<SubMsg> = vec![
            SubMsg::new(WasmMsg::Execute {
                contract_addr: cw20_address.to_string(),
                msg: encode_binary(&Cw20ExecuteMsg::Transfer {
                    recipient: "1".to_string(),
                    amount: 20u128.into(),
                })
                .unwrap(),
                funds: vec![],
            }),
            SubMsg::new(WasmMsg::Execute {
                contract_addr: cw20_address.to_string(),
                msg: encode_binary(&Cw20ExecuteMsg::Transfer {
                    recipient: "2".to_string(),
                    amount: 10u128.into(),
                })
                .unwrap(),
                funds: vec![],
            }),
            SubMsg::new(WasmMsg::Execute {
                contract_addr: cw20_address.to_string(),
                msg: encode_binary(&Cw20ExecuteMsg::Transfer {
                    recipient: "3".to_string(),
                    amount: 1u128.into(),
                })
                .unwrap(),
                funds: vec![],
            }),
        ];
        assert_eq!(
            OnFundsTransferResponse {
                msgs: expected_msgs,
                // Deduct 10% from the percent rate, followed by flat fee of 1 from the external rate.
                leftover_funds: Funds::Cw20(Cw20Coin {
                    amount: 89u128.into(),
                    address: cw20_address.to_string()
                }),
                events: vec![
                    Event::new("tax")
                        .add_attribute("description", "desc2")
                        .add_attribute("payment", "1<20address"),
                    Event::new("royalty")
                        .add_attribute("description", "desc1")
                        .add_attribute("deducted", "10address")
                        .add_attribute("payment", "2<10address"),
                    Event::new("royalty")
                        .add_attribute("description", "desc3")
                        .add_attribute("deducted", "1address")
                        .add_attribute("payment", "3<1address"),
                ]
            },
            res
        );
    }
}<|MERGE_RESOLUTION|>--- conflicted
+++ resolved
@@ -1,20 +1,17 @@
 use crate::state::{Config, CONFIG};
 use andromeda_protocol::{
     communication::{
-        encode_binary, hooks::AndromedaHook, hooks::OnFundsTransferResponse, parse_message,
-        AndromedaMsg, AndromedaQuery,
+        encode_binary,
+        hooks::{AndromedaHook, OnFundsTransferResponse},
+        parse_message, AndromedaMsg, AndromedaQuery,
     },
     error::ContractError,
     modules::common::{calculate_fee, deduct_funds},
     operators::{execute_update_operators, query_is_operator, query_operators},
     ownership::{execute_update_owner, is_contract_owner, query_contract_owner, CONTRACT_OWNER},
     rates::{
-<<<<<<< HEAD
-        DeductedFundsResponse, ExecuteMsg, Funds, InstantiateMsg, MigrateMsg, PaymentsResponse,
+        ExecuteMsg, Funds, InstantiateMsg, MigrateMsg, PaymentAttribute, PaymentsResponse,
         QueryMsg, RateInfo,
-=======
-        ExecuteMsg, Funds, InstantiateMsg, PaymentAttribute, PaymentsResponse, QueryMsg, RateInfo,
->>>>>>> c029cc6c
     },
     require,
 };
