use crate::state::{Config, CONFIG};
<<<<<<< HEAD
use ado_base::ADOContract;
=======
use ado_base::state::ADOContract;
>>>>>>> e7a02a49
use andromeda_protocol::{
    modules::common::{calculate_fee, deduct_funds},
    rates::{
        ExecuteMsg, InstantiateMsg, MigrateMsg, PaymentAttribute, PaymentsResponse, QueryMsg,
        RateInfo,
    },
};
use common::{
    ado_base::{
        hooks::{AndromedaHook, OnFundsTransferResponse},
        AndromedaMsg, AndromedaQuery, InstantiateMsg as BaseInstantiateMsg,
    },
    encode_binary,
    error::ContractError,
    parse_message, require, Funds,
};
use cosmwasm_std::{
    attr, coin, entry_point, Binary, Coin, Deps, DepsMut, Env, Event, MessageInfo, Response, SubMsg,
};
use cw2::{get_contract_version, set_contract_version};
use cw20::Cw20Coin;

// version info for migration info
const CONTRACT_NAME: &str = "crates.io:andromeda-rates";
const CONTRACT_VERSION: &str = env!("CARGO_PKG_VERSION");

#[entry_point]
pub fn instantiate(
    deps: DepsMut,
    _env: Env,
    info: MessageInfo,
    msg: InstantiateMsg,
) -> Result<Response, ContractError> {
    set_contract_version(deps.storage, CONTRACT_NAME, CONTRACT_VERSION)?;
    let config = Config { rates: msg.rates };
    CONFIG.save(deps.storage, &config)?;
    ADOContract::default().instantiate(
        deps.storage,
        deps.api,
        &deps.querier,
        info,
        BaseInstantiateMsg {
            ado_type: "rates".to_string(),
            operators: None,
            modules: None,
            primitive_contract: None,
        },
    )
}

#[entry_point]
pub fn execute(
    deps: DepsMut,
    env: Env,
    info: MessageInfo,
    msg: ExecuteMsg,
) -> Result<Response, ContractError> {
    match msg {
        ExecuteMsg::AndrReceive(msg) => execute_andr_receive(deps, env, info, msg),
        ExecuteMsg::UpdateRates { rates } => execute_update_rates(deps, info, rates),
    }
}

fn execute_andr_receive(
    deps: DepsMut,
    env: Env,
    info: MessageInfo,
    msg: AndromedaMsg,
) -> Result<Response, ContractError> {
    match msg {
        AndromedaMsg::Receive(data) => {
            let rates: Vec<RateInfo> = parse_message(&data)?;
            execute_update_rates(deps, info, rates)
        }
        _ => ADOContract::default().execute(deps, env, info, msg, execute),
    }
}

fn execute_update_rates(
    deps: DepsMut,
    info: MessageInfo,
    rates: Vec<RateInfo>,
) -> Result<Response, ContractError> {
    require(
        ADOContract::default().is_contract_owner(deps.storage, info.sender.as_str())?,
        ContractError::Unauthorized {},
    )?;
    let mut config = CONFIG.load(deps.storage)?;
    config.rates = rates;
    CONFIG.save(deps.storage, &config)?;

    Ok(Response::new().add_attributes(vec![attr("action", "update_rates")]))
}

#[cfg_attr(not(feature = "library"), entry_point)]
pub fn migrate(deps: DepsMut, _env: Env, _msg: MigrateMsg) -> Result<Response, ContractError> {
    let version = get_contract_version(deps.storage)?;
    if version.contract != CONTRACT_NAME {
        return Err(ContractError::CannotMigrate {
            previous_contract: version.contract,
        });
    }
    Ok(Response::default())
}

#[entry_point]
pub fn query(deps: Deps, env: Env, msg: QueryMsg) -> Result<Binary, ContractError> {
    match msg {
        QueryMsg::AndrQuery(msg) => handle_andromeda_query(deps, env, msg),
        QueryMsg::AndrHook(msg) => handle_andromeda_hook(deps, msg),
        QueryMsg::Payments {} => encode_binary(&query_payments(deps)?),
    }
}

fn handle_andromeda_query(
    deps: Deps,
    env: Env,
    msg: AndromedaQuery,
) -> Result<Binary, ContractError> {
    match msg {
        AndromedaQuery::Get(data) => {
            let funds: Funds = parse_message(&data)?;
            encode_binary(&query_deducted_funds(deps, funds)?)
        }
        _ => ADOContract::default().query(deps, env, msg, query),
    }
}

fn handle_andromeda_hook(deps: Deps, msg: AndromedaHook) -> Result<Binary, ContractError> {
    match msg {
        AndromedaHook::OnFundsTransfer { amount, .. } => {
            encode_binary(&query_deducted_funds(deps, amount)?)
        }
        _ => Err(ContractError::UnsupportedOperation {}),
    }
}

fn query_payments(deps: Deps) -> Result<PaymentsResponse, ContractError> {
    let config = CONFIG.load(deps.storage)?;
    let rates = config.rates;

    Ok(PaymentsResponse { payments: rates })
}

fn query_deducted_funds(
    deps: Deps,
    funds: Funds,
) -> Result<OnFundsTransferResponse, ContractError> {
    let config = CONFIG.load(deps.storage)?;
    let mut msgs: Vec<SubMsg> = vec![];
    let mut events: Vec<Event> = vec![];
    let (coin, is_native): (Coin, bool) = match funds {
        Funds::Native(coin) => (coin, true),
        Funds::Cw20(cw20_coin) => (coin(cw20_coin.amount.u128(), cw20_coin.address), false),
    };
    let mut leftover_funds = vec![coin.clone()];
    for rate_info in config.rates.iter() {
        let event_name = if rate_info.is_additive {
            "tax"
        } else {
            "royalty"
        };
        let mut event = Event::new(event_name);
        if let Some(desc) = &rate_info.description {
            event = event.add_attribute("description", desc);
        }
        let rate = rate_info.rate.validate(&deps.querier)?;
        let fee = calculate_fee(rate, &coin)?;
        for reciever in rate_info.receivers.iter() {
            if !rate_info.is_additive {
                deduct_funds(&mut leftover_funds, &fee)?;
                event = event.add_attribute("deducted", fee.to_string());
            }
            event = event.add_attribute(
                "payment",
                PaymentAttribute {
                    receiver: reciever.get_addr(
                        deps.api,
                        &deps.querier,
                        ADOContract::default().get_mission_contract(deps.storage)?,
                    )?,
                    amount: fee.clone(),
                }
                .to_string(),
            );
            let msg = if is_native {
                reciever.generate_msg_native(
                    deps.api,
                    &deps.querier,
                    ADOContract::default().get_mission_contract(deps.storage)?,
                    vec![fee.clone()],
                )?
            } else {
                reciever.generate_msg_cw20(
                    deps.api,
                    &deps.querier,
                    ADOContract::default().get_mission_contract(deps.storage)?,
                    Cw20Coin {
                        amount: fee.amount,
                        address: fee.denom.to_string(),
                    },
                )?
            };
            msgs.push(msg);
        }
        events.push(event);
    }
    Ok(OnFundsTransferResponse {
        msgs,
        leftover_funds: if is_native {
            Funds::Native(leftover_funds[0].clone())
        } else {
            Funds::Cw20(Cw20Coin {
                amount: leftover_funds[0].amount,
                address: coin.denom,
            })
        },
        events,
    })
}

#[cfg(test)]
mod tests {
    use super::*;
    use crate::contract::{execute, instantiate, query};
    use andromeda_protocol::{
<<<<<<< HEAD
        modules::{ADORate, Rate},
        rates::{InstantiateMsg, PaymentsResponse, QueryMsg, RateInfo},
=======
        rates::{ADORate, InstantiateMsg, PaymentsResponse, QueryMsg, Rate, RateInfo},
>>>>>>> e7a02a49
        testing::mock_querier::{mock_dependencies_custom, MOCK_PRIMITIVE_CONTRACT},
    };
    use common::{ado_base::recipient::Recipient, encode_binary};
    use cosmwasm_std::testing::{mock_dependencies, mock_env, mock_info};
    use cosmwasm_std::{
        coin, coins, from_binary, BankMsg, Coin, CosmosMsg, Decimal, Uint128, WasmMsg,
    };
    use cw20::Cw20ExecuteMsg;

    #[test]
    fn test_instantiate_query() {
        let mut deps = mock_dependencies(&[]);
        let env = mock_env();
        let owner = "owner";
        let info = mock_info(owner, &[]);
        let rates = vec![
            RateInfo {
                rate: Rate::from(Decimal::percent(10)),
                is_additive: true,
                description: Some("desc1".to_string()),
                receivers: vec![Recipient::Addr("".into())],
            },
            RateInfo {
                rate: Rate::Flat(Coin {
                    amount: Uint128::from(10u128),
                    denom: "uusd".to_string(),
                }),
                is_additive: false,
                description: Some("desc2".to_string()),
                receivers: vec![Recipient::Addr("".into())],
            },
        ];
        let msg = InstantiateMsg {
            rates: rates.clone(),
        };
        let res = instantiate(deps.as_mut(), env.clone(), info, msg).unwrap();

        assert_eq!(0, res.messages.len());

        let payments = query(deps.as_ref(), env, QueryMsg::Payments {}).unwrap();

        assert_eq!(
            payments,
            encode_binary(&PaymentsResponse { payments: rates }).unwrap()
        );

        //Why does this test error?
        //let payments = query(deps.as_ref(), mock_env(), QueryMsg::Payments {}).is_err();
        //assert_eq!(payments, true);
    }

    #[test]
    fn test_andr_receive() {
        let mut deps = mock_dependencies(&[]);
        let env = mock_env();
        let owner = "owner";
        let info = mock_info(owner, &[]);
        let rates = vec![
            RateInfo {
                rate: Rate::from(Decimal::percent(10)),
                is_additive: true,
                description: Some("desc1".to_string()),
                receivers: vec![Recipient::Addr("".into())],
            },
            RateInfo {
                rate: Rate::Flat(Coin {
                    amount: Uint128::from(10u128),
                    denom: "uusd".to_string(),
                }),
                is_additive: false,
                description: Some("desc2".to_string()),
                receivers: vec![Recipient::Addr("".into())],
            },
        ];
        let msg = InstantiateMsg { rates: vec![] };
        let _res = instantiate(deps.as_mut(), env.clone(), info.clone(), msg).unwrap();

        let msg =
            ExecuteMsg::AndrReceive(AndromedaMsg::Receive(Some(encode_binary(&rates).unwrap())));

        let res = execute(deps.as_mut(), env, info, msg).unwrap();
        assert_eq!(
            Response::new().add_attributes(vec![attr("action", "update_rates")]),
            res
        );
    }

    #[test]
    fn test_query_deducted_funds_native() {
        let mut deps = mock_dependencies_custom(&[]);
        let env = mock_env();
        let owner = "owner";
        let info = mock_info(owner, &[]);
        let rates = vec![
            RateInfo {
                rate: Rate::Flat(Coin {
                    amount: Uint128::from(20u128),
                    denom: "uusd".to_string(),
                }),
                is_additive: true,
                description: Some("desc2".to_string()),
                receivers: vec![Recipient::Addr("1".into())],
            },
            RateInfo {
                rate: Rate::from(Decimal::percent(10)),
                is_additive: false,
                description: Some("desc1".to_string()),
                receivers: vec![Recipient::Addr("2".into())],
            },
            RateInfo {
                rate: Rate::External(ADORate {
                    address: MOCK_PRIMITIVE_CONTRACT.into(),
                    key: Some("flat".into()),
                }),
                is_additive: false,
                description: Some("desc3".to_string()),
                receivers: vec![Recipient::Addr("3".into())],
            },
        ];
        let msg = InstantiateMsg { rates };
        let _res = instantiate(deps.as_mut(), env.clone(), info, msg).unwrap();

        let res: OnFundsTransferResponse = from_binary(
            &query(
                deps.as_ref(),
                env,
                QueryMsg::AndrQuery(AndromedaQuery::Get(Some(
                    encode_binary(&Funds::Native(coin(100, "uusd"))).unwrap(),
                ))),
            )
            .unwrap(),
        )
        .unwrap();

        let expected_msgs: Vec<SubMsg> = vec![
            SubMsg::new(CosmosMsg::Bank(BankMsg::Send {
                to_address: "1".into(),
                amount: coins(20, "uusd"),
            })),
            SubMsg::new(CosmosMsg::Bank(BankMsg::Send {
                to_address: "2".into(),
                amount: coins(10, "uusd"),
            })),
            SubMsg::new(CosmosMsg::Bank(BankMsg::Send {
                to_address: "3".into(),
                amount: coins(1, "uusd"),
            })),
        ];

        assert_eq!(
            OnFundsTransferResponse {
                msgs: expected_msgs,
                // Deduct 10% from the percent rate, followed by flat fee of 1 from the external rate.
                leftover_funds: Funds::Native(coin(89, "uusd")),
                events: vec![
                    Event::new("tax")
                        .add_attribute("description", "desc2")
                        .add_attribute("payment", "1<20uusd"),
                    Event::new("royalty")
                        .add_attribute("description", "desc1")
                        .add_attribute("deducted", "10uusd")
                        .add_attribute("payment", "2<10uusd"),
                    Event::new("royalty")
                        .add_attribute("description", "desc3")
                        .add_attribute("deducted", "1uusd")
                        .add_attribute("payment", "3<1uusd"),
                ]
            },
            res
        );
    }

    #[test]
    fn test_query_deducted_funds_cw20() {
        let mut deps = mock_dependencies_custom(&[]);
        let env = mock_env();
        let owner = "owner";
        let info = mock_info(owner, &[]);
        let cw20_address = "address";
        let rates = vec![
            RateInfo {
                rate: Rate::Flat(Coin {
                    amount: Uint128::from(20u128),
                    denom: cw20_address.to_string(),
                }),
                is_additive: true,
                description: Some("desc2".to_string()),
                receivers: vec![Recipient::Addr("1".into())],
            },
            RateInfo {
                rate: Rate::from(Decimal::percent(10)),
                is_additive: false,
                description: Some("desc1".to_string()),
                receivers: vec![Recipient::Addr("2".into())],
            },
            RateInfo {
                rate: Rate::External(ADORate {
                    address: MOCK_PRIMITIVE_CONTRACT.into(),
                    key: Some("flat_cw20".into()),
                }),
                is_additive: false,
                description: Some("desc3".to_string()),
                receivers: vec![Recipient::Addr("3".into())],
            },
        ];
        let msg = InstantiateMsg { rates };
        let _res = instantiate(deps.as_mut(), env.clone(), info, msg).unwrap();

        let res: OnFundsTransferResponse = from_binary(
            &query(
                deps.as_ref(),
                env,
                QueryMsg::AndrQuery(AndromedaQuery::Get(Some(
                    encode_binary(&Funds::Cw20(Cw20Coin {
                        amount: 100u128.into(),
                        address: "address".into(),
                    }))
                    .unwrap(),
                ))),
            )
            .unwrap(),
        )
        .unwrap();

        let expected_msgs: Vec<SubMsg> = vec![
            SubMsg::new(WasmMsg::Execute {
                contract_addr: cw20_address.to_string(),
                msg: encode_binary(&Cw20ExecuteMsg::Transfer {
                    recipient: "1".to_string(),
                    amount: 20u128.into(),
                })
                .unwrap(),
                funds: vec![],
            }),
            SubMsg::new(WasmMsg::Execute {
                contract_addr: cw20_address.to_string(),
                msg: encode_binary(&Cw20ExecuteMsg::Transfer {
                    recipient: "2".to_string(),
                    amount: 10u128.into(),
                })
                .unwrap(),
                funds: vec![],
            }),
            SubMsg::new(WasmMsg::Execute {
                contract_addr: cw20_address.to_string(),
                msg: encode_binary(&Cw20ExecuteMsg::Transfer {
                    recipient: "3".to_string(),
                    amount: 1u128.into(),
                })
                .unwrap(),
                funds: vec![],
            }),
        ];
        assert_eq!(
            OnFundsTransferResponse {
                msgs: expected_msgs,
                // Deduct 10% from the percent rate, followed by flat fee of 1 from the external rate.
                leftover_funds: Funds::Cw20(Cw20Coin {
                    amount: 89u128.into(),
                    address: cw20_address.to_string()
                }),
                events: vec![
                    Event::new("tax")
                        .add_attribute("description", "desc2")
                        .add_attribute("payment", "1<20address"),
                    Event::new("royalty")
                        .add_attribute("description", "desc1")
                        .add_attribute("deducted", "10address")
                        .add_attribute("payment", "2<10address"),
                    Event::new("royalty")
                        .add_attribute("description", "desc3")
                        .add_attribute("deducted", "1address")
                        .add_attribute("payment", "3<1address"),
                ]
            },
            res
        );
    }
}<|MERGE_RESOLUTION|>--- conflicted
+++ resolved
@@ -1,9 +1,5 @@
 use crate::state::{Config, CONFIG};
-<<<<<<< HEAD
 use ado_base::ADOContract;
-=======
-use ado_base::state::ADOContract;
->>>>>>> e7a02a49
 use andromeda_protocol::{
     modules::common::{calculate_fee, deduct_funds},
     rates::{
@@ -230,12 +226,7 @@
     use super::*;
     use crate::contract::{execute, instantiate, query};
     use andromeda_protocol::{
-<<<<<<< HEAD
-        modules::{ADORate, Rate},
-        rates::{InstantiateMsg, PaymentsResponse, QueryMsg, RateInfo},
-=======
         rates::{ADORate, InstantiateMsg, PaymentsResponse, QueryMsg, Rate, RateInfo},
->>>>>>> e7a02a49
         testing::mock_querier::{mock_dependencies_custom, MOCK_PRIMITIVE_CONTRACT},
     };
     use common::{ado_base::recipient::Recipient, encode_binary};
