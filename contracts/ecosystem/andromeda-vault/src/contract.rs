--- conflicted
+++ resolved
@@ -342,17 +342,10 @@
     strategy: StrategyType,
     address: AndrAddress,
 ) -> Result<Response, ContractError> {
-<<<<<<< HEAD
-    require(
-        ADOContract::default().is_contract_owner(deps.storage, info.sender.as_ref())?,
-        ContractError::Unauthorized {},
-    )?;
-=======
     ensure!(
         ADOContract::default().is_contract_owner(deps.storage, info.sender.as_ref())?,
         ContractError::Unauthorized {}
     );
->>>>>>> 45859f32
     let app_contract = ADOContract::default().get_app_contract(deps.storage)?;
     let strategy_addr = address.get_address(deps.api, &deps.querier, app_contract)?;
 
