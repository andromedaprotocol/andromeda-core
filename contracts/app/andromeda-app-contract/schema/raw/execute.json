{
  "$schema": "http://json-schema.org/draft-07/schema#",
  "title": "ExecuteMsg",
  "oneOf": [
    {
      "type": "object",
      "required": [
        "add_app_component"
      ],
      "properties": {
        "add_app_component": {
          "type": "object",
          "required": [
            "component"
          ],
          "properties": {
            "component": {
              "$ref": "#/definitions/AppComponent"
            }
          },
          "additionalProperties": false
        }
      },
      "additionalProperties": false
    },
    {
      "type": "object",
      "required": [
        "claim_ownership"
      ],
      "properties": {
        "claim_ownership": {
          "type": "object",
          "properties": {
            "name": {
              "type": [
                "string",
                "null"
              ]
            },
            "new_owner": {
              "anyOf": [
                {
                  "$ref": "#/definitions/AndrAddr"
                },
                {
                  "type": "null"
                }
              ]
            }
          },
          "additionalProperties": false
        }
      },
      "additionalProperties": false
    },
    {
      "type": "object",
      "required": [
        "proxy_message"
      ],
      "properties": {
        "proxy_message": {
          "type": "object",
          "required": [
            "msg",
            "name"
          ],
          "properties": {
            "msg": {
              "$ref": "#/definitions/Binary"
            },
            "name": {
              "type": "string"
            }
          },
          "additionalProperties": false
        }
      },
      "additionalProperties": false
    },
    {
      "type": "object",
      "required": [
        "update_address"
      ],
      "properties": {
        "update_address": {
          "type": "object",
          "required": [
            "addr",
            "name"
          ],
          "properties": {
            "addr": {
              "type": "string"
            },
            "name": {
              "type": "string"
            }
          },
          "additionalProperties": false
        }
      },
      "additionalProperties": false
    },
    {
      "type": "object",
      "required": [
        "assign_app_to_components"
      ],
      "properties": {
        "assign_app_to_components": {
          "type": "object",
          "additionalProperties": false
        }
      },
      "additionalProperties": false
    },
    {
      "type": "object",
      "required": [
        "amp_receive"
      ],
      "properties": {
        "amp_receive": {
          "$ref": "#/definitions/AMPPkt"
        }
      },
      "additionalProperties": false
    },
    {
      "type": "object",
      "required": [
        "ownership"
      ],
      "properties": {
        "ownership": {
          "$ref": "#/definitions/OwnershipMessage"
        }
      },
      "additionalProperties": false
    },
    {
      "type": "object",
      "required": [
        "update_kernel_address"
      ],
      "properties": {
        "update_kernel_address": {
          "type": "object",
          "required": [
            "address"
          ],
          "properties": {
            "address": {
              "$ref": "#/definitions/Addr"
            }
          },
          "additionalProperties": false
        }
      },
      "additionalProperties": false
    },
    {
      "type": "object",
      "required": [
        "update_app_contract"
      ],
      "properties": {
        "update_app_contract": {
          "type": "object",
          "required": [
            "address"
          ],
          "properties": {
            "address": {
              "type": "string"
            }
          },
          "additionalProperties": false
        }
      },
      "additionalProperties": false
    },
    {
      "type": "object",
      "required": [
        "permissioning"
      ],
      "properties": {
        "permissioning": {
          "$ref": "#/definitions/PermissioningMessage"
        }
      },
      "additionalProperties": false
    },
    {
      "type": "object",
      "required": [
        "register_module"
      ],
      "properties": {
        "register_module": {
          "type": "object",
          "required": [
            "module"
          ],
          "properties": {
            "module": {
              "$ref": "#/definitions/Module"
            }
          },
          "additionalProperties": false
        }
      },
      "additionalProperties": false
    },
    {
      "type": "object",
      "required": [
        "deregister_module"
      ],
      "properties": {
        "deregister_module": {
          "type": "object",
          "required": [
            "module_idx"
          ],
          "properties": {
            "module_idx": {
              "$ref": "#/definitions/Uint64"
            }
          },
          "additionalProperties": false
        }
      },
      "additionalProperties": false
    },
    {
      "type": "object",
      "required": [
        "alter_module"
      ],
      "properties": {
        "alter_module": {
          "type": "object",
          "required": [
            "module",
            "module_idx"
          ],
          "properties": {
            "module": {
              "$ref": "#/definitions/Module"
            },
            "module_idx": {
              "$ref": "#/definitions/Uint64"
            }
          },
          "additionalProperties": false
        }
      },
      "additionalProperties": false
    }
  ],
  "definitions": {
    "AMPCtx": {
      "type": "object",
      "required": [
        "id",
        "origin",
        "previous_sender"
      ],
      "properties": {
        "id": {
          "type": "integer",
          "format": "uint64",
          "minimum": 0.0
        },
        "origin": {
          "type": "string"
        },
        "origin_username": {
          "anyOf": [
            {
              "$ref": "#/definitions/AndrAddr"
            },
            {
              "type": "null"
            }
          ]
        },
        "previous_sender": {
          "type": "string"
        }
      },
      "additionalProperties": false
    },
    "AMPMsg": {
      "description": "This struct defines how the kernel parses and relays messages between ADOs If the desired recipient is via IBC then namespacing must be employed The attached message must be a binary encoded execute message for the receiving ADO Funds can be attached for an individual message and will be attached accordingly",
      "type": "object",
      "required": [
        "config",
        "funds",
        "message",
        "recipient"
      ],
      "properties": {
        "config": {
          "description": "When the message should reply, defaults to Always",
          "allOf": [
            {
              "$ref": "#/definitions/AMPMsgConfig"
            }
          ]
        },
        "funds": {
          "description": "Any funds to be attached to the message, defaults to an empty vector",
          "type": "array",
          "items": {
            "$ref": "#/definitions/Coin"
          }
        },
        "message": {
          "description": "The message to be sent to the recipient",
          "allOf": [
            {
              "$ref": "#/definitions/Binary"
            }
          ]
        },
        "recipient": {
          "description": "The message recipient, can be a contract/wallet address or a namespaced URI",
          "allOf": [
            {
              "$ref": "#/definitions/AndrAddr"
            }
          ]
        }
      },
      "additionalProperties": false
    },
    "AMPMsgConfig": {
      "description": "The configuration of the message to be sent.\n\nUsed when a sub message is generated for the given AMP Msg (only used in the case of Wasm Messages).",
      "type": "object",
      "required": [
        "direct",
        "exit_at_error",
        "reply_on"
      ],
      "properties": {
        "direct": {
          "description": "Whether to send the message directly to the given recipient",
          "type": "boolean"
        },
        "exit_at_error": {
          "description": "Determines whether the operation should terminate or proceed upon a failed message",
          "type": "boolean"
        },
        "gas_limit": {
          "description": "An optional imposed gas limit for the message",
          "type": [
            "integer",
            "null"
          ],
          "format": "uint64",
          "minimum": 0.0
        },
        "ibc_config": {
          "anyOf": [
            {
              "$ref": "#/definitions/IBCConfig"
            },
            {
              "type": "null"
            }
          ]
        },
        "reply_on": {
          "description": "When the message should reply, defaults to Always",
          "allOf": [
            {
              "$ref": "#/definitions/ReplyOn"
            }
          ]
        }
      },
      "additionalProperties": false
    },
    "AMPPkt": {
      "description": "An Andromeda packet contains all message protocol related data, this is what is sent between ADOs when communicating It contains an original sender, if used for authorisation the sender must be authorised The previous sender is the one who sent the message A packet may contain several messages which allows for message batching",
      "type": "object",
      "required": [
        "ctx",
        "messages"
      ],
      "properties": {
        "ctx": {
          "$ref": "#/definitions/AMPCtx"
        },
        "messages": {
          "description": "Any messages associated with the packet",
          "type": "array",
          "items": {
            "$ref": "#/definitions/AMPMsg"
          }
        }
      },
      "additionalProperties": false
    },
    "AndrAddr": {
      "description": "An address that can be used within the Andromeda ecosystem. Inspired by the cosmwasm-std `Addr` type. https://github.com/CosmWasm/cosmwasm/blob/2a1c698520a1aacedfe3f4803b0d7d653892217a/packages/std/src/addresses.rs#L33\n\nThis address can be one of two things: 1. A valid human readable address e.g. `cosmos1...` 2. A valid Andromeda VFS path e.g. `/home/user/app/component`\n\nVFS paths can be local in the case of an app and can be done by referencing `./component` they can also contain protocols for cross chain communication. A VFS path is usually structured as so:\n\n`<protocol>://<chain (required if ibc used)>/<path>` or `ibc://cosmoshub-4/user/app/component`",
      "type": "string",
      "pattern": "(^((([A-Za-z0-9]+://)?([A-Za-z0-9.\\-_]{2,80}/)))?((~[a-z0-9]{2,}|(lib|home))(/[A-Za-z0-9.\\-_]{2,80}?)*(/)?)$)|(^(~[a-z0-9]{2,}|/(lib|home))(/[A-Za-z0-9.\\-_]{2,80}?)*(/)?$)|(^[a-z0-9]{2,}$)|(^\\.(/[A-Za-z0-9.\\-_]{2,40}?)*(/)?$)"
    },
    "AppComponent": {
      "type": "object",
      "required": [
        "ado_type",
        "component_type",
        "name"
      ],
      "properties": {
        "ado_type": {
          "type": "string"
        },
        "component_type": {
          "$ref": "#/definitions/ComponentType"
        },
        "name": {
          "type": "string"
        }
      },
      "additionalProperties": false
    },
    "Binary": {
      "description": "Binary is a wrapper around Vec<u8> to add base64 de/serialization with serde. It also adds some helper methods to help encode inline.\n\nThis is only needed as serde-json-{core,wasm} has a horrible encoding for Vec<u8>. See also <https://github.com/CosmWasm/cosmwasm/blob/main/docs/MESSAGE_TYPES.md>.",
      "type": "string"
    },
    "Coin": {
      "type": "object",
      "required": [
        "amount",
        "denom"
      ],
      "properties": {
        "amount": {
          "$ref": "#/definitions/Uint128"
        },
        "denom": {
          "type": "string"
        }
      }
    },
    "ComponentType": {
      "oneOf": [
        {
          "type": "object",
          "required": [
            "new"
          ],
          "properties": {
            "new": {
              "$ref": "#/definitions/Binary"
            }
          },
          "additionalProperties": false
        },
        {
          "type": "object",
          "required": [
            "symlink"
          ],
          "properties": {
            "symlink": {
              "$ref": "#/definitions/AndrAddr"
            }
          },
          "additionalProperties": false
        }
      ]
    },
    "Expiration": {
      "description": "Expiration represents a point in time when some event happens. It can compare with a BlockInfo and will return is_expired() == true once the condition is hit (and for every block in the future)",
      "oneOf": [
        {
          "description": "AtHeight will expire when `env.block.height` >= height",
          "type": "object",
          "required": [
            "at_height"
          ],
          "properties": {
            "at_height": {
              "type": "integer",
              "format": "uint64",
              "minimum": 0.0
            }
          },
          "additionalProperties": false
        },
        {
          "description": "AtTime will expire when `env.block.time` >= time",
          "type": "object",
          "required": [
            "at_time"
          ],
          "properties": {
            "at_time": {
              "$ref": "#/definitions/Timestamp"
            }
          },
          "additionalProperties": false
        },
        {
          "description": "Never will never expire. Used to express the empty variant",
          "type": "object",
          "required": [
            "never"
          ],
          "properties": {
            "never": {
              "type": "object",
              "additionalProperties": false
            }
          },
          "additionalProperties": false
        }
      ]
    },
    "IBCConfig": {
      "type": "object",
      "properties": {
        "recovery_addr": {
          "anyOf": [
            {
              "$ref": "#/definitions/AndrAddr"
            },
            {
              "type": "null"
            }
          ]
        }
      },
      "additionalProperties": false
    },
<<<<<<< HEAD
    "OwnershipMessage": {
      "oneOf": [
        {
          "type": "string",
          "enum": [
            "revoke_ownership_offer",
            "accept_ownership",
            "disown"
          ]
        },
        {
          "type": "object",
          "required": [
            "update_owner"
          ],
          "properties": {
            "update_owner": {
              "type": "object",
              "required": [
                "new_owner"
              ],
              "properties": {
                "expiration": {
                  "anyOf": [
                    {
                      "$ref": "#/definitions/Expiration"
                    },
                    {
                      "type": "null"
                    }
                  ]
                },
                "new_owner": {
                  "$ref": "#/definitions/Addr"
                }
              },
              "additionalProperties": false
            }
          },
          "additionalProperties": false
        }
      ]
=======
    "Module": {
      "description": "A struct describing a token module, provided with the instantiation message this struct is used to record the info about the module and how/if it should be instantiated",
      "type": "object",
      "required": [
        "address",
        "is_mutable"
      ],
      "properties": {
        "address": {
          "$ref": "#/definitions/AndrAddr"
        },
        "is_mutable": {
          "type": "boolean"
        },
        "name": {
          "type": [
            "string",
            "null"
          ]
        }
      },
      "additionalProperties": false
>>>>>>> 676c9833
    },
    "Permission": {
      "description": "An enum to represent a user's permission for an action\n\n- **Blacklisted** - The user cannot perform the action until after the provided expiration - **Limited** - The user can perform the action while uses are remaining and before the provided expiration **for a permissioned action** - **Whitelisted** - The user can perform the action until the provided expiration **for a permissioned action**\n\nExpiration defaults to `Never` if not provided",
      "oneOf": [
        {
          "type": "object",
          "required": [
            "blacklisted"
          ],
          "properties": {
            "blacklisted": {
              "anyOf": [
                {
                  "$ref": "#/definitions/Expiration"
                },
                {
                  "type": "null"
                }
              ]
            }
          },
          "additionalProperties": false
        },
        {
          "type": "object",
          "required": [
            "limited"
          ],
          "properties": {
            "limited": {
              "type": "object",
              "required": [
                "uses"
              ],
              "properties": {
                "expiration": {
                  "anyOf": [
                    {
                      "$ref": "#/definitions/Expiration"
                    },
                    {
                      "type": "null"
                    }
                  ]
                },
                "uses": {
                  "type": "integer",
                  "format": "uint32",
                  "minimum": 0.0
                }
              },
              "additionalProperties": false
            }
          },
          "additionalProperties": false
        },
        {
          "type": "object",
          "required": [
            "whitelisted"
          ],
          "properties": {
            "whitelisted": {
              "anyOf": [
                {
                  "$ref": "#/definitions/Expiration"
                },
                {
                  "type": "null"
                }
              ]
            }
          },
          "additionalProperties": false
        }
      ]
    },
    "PermissioningMessage": {
      "oneOf": [
        {
          "type": "object",
          "required": [
            "set_permission"
          ],
          "properties": {
            "set_permission": {
              "type": "object",
              "required": [
                "action",
                "actor",
                "permission"
              ],
              "properties": {
                "action": {
                  "type": "string"
                },
                "actor": {
                  "$ref": "#/definitions/AndrAddr"
                },
                "permission": {
                  "$ref": "#/definitions/Permission"
                }
              },
              "additionalProperties": false
            }
          },
          "additionalProperties": false
        },
        {
          "type": "object",
          "required": [
            "remove_permission"
          ],
          "properties": {
            "remove_permission": {
              "type": "object",
              "required": [
                "action",
                "actor"
              ],
              "properties": {
                "action": {
                  "type": "string"
                },
                "actor": {
                  "$ref": "#/definitions/AndrAddr"
                }
              },
              "additionalProperties": false
            }
          },
          "additionalProperties": false
        },
        {
          "type": "object",
          "required": [
            "permission_action"
          ],
          "properties": {
            "permission_action": {
              "type": "object",
              "required": [
                "action"
              ],
              "properties": {
                "action": {
                  "type": "string"
                }
              },
              "additionalProperties": false
            }
          },
          "additionalProperties": false
        },
        {
          "type": "object",
          "required": [
            "disable_action_permissioning"
          ],
          "properties": {
            "disable_action_permissioning": {
              "type": "object",
              "required": [
                "action"
              ],
              "properties": {
                "action": {
                  "type": "string"
                }
              },
              "additionalProperties": false
            }
          },
          "additionalProperties": false
        }
      ]
    },
    "ReplyOn": {
      "description": "Use this to define when the contract gets a response callback. If you only need it for errors or success you can select just those in order to save gas.",
      "oneOf": [
        {
          "description": "Always perform a callback after SubMsg is processed",
          "type": "string",
          "enum": [
            "always"
          ]
        },
        {
          "description": "Only callback if SubMsg returned an error, no callback on success case",
          "type": "string",
          "enum": [
            "error"
          ]
        },
        {
          "description": "Only callback if SubMsg was successful, no callback on error case",
          "type": "string",
          "enum": [
            "success"
          ]
        },
        {
          "description": "Never make a callback - this is like the original CosmosMsg semantics",
          "type": "string",
          "enum": [
            "never"
          ]
        }
      ]
    },
    "Timestamp": {
      "description": "A point in time in nanosecond precision.\n\nThis type can represent times from 1970-01-01T00:00:00Z to 2554-07-21T23:34:33Z.\n\n## Examples\n\n``` # use cosmwasm_std::Timestamp; let ts = Timestamp::from_nanos(1_000_000_202); assert_eq!(ts.nanos(), 1_000_000_202); assert_eq!(ts.seconds(), 1); assert_eq!(ts.subsec_nanos(), 202);\n\nlet ts = ts.plus_seconds(2); assert_eq!(ts.nanos(), 3_000_000_202); assert_eq!(ts.seconds(), 3); assert_eq!(ts.subsec_nanos(), 202); ```",
      "allOf": [
        {
          "$ref": "#/definitions/Uint64"
        }
      ]
    },
    "Uint128": {
      "description": "A thin wrapper around u128 that is using strings for JSON encoding/decoding, such that the full u128 range can be used for clients that convert JSON numbers to floats, like JavaScript and jq.\n\n# Examples\n\nUse `from` to create instances of this and `u128` to get the value out:\n\n``` # use cosmwasm_std::Uint128; let a = Uint128::from(123u128); assert_eq!(a.u128(), 123);\n\nlet b = Uint128::from(42u64); assert_eq!(b.u128(), 42);\n\nlet c = Uint128::from(70u32); assert_eq!(c.u128(), 70); ```",
      "type": "string"
    },
    "Uint64": {
      "description": "A thin wrapper around u64 that is using strings for JSON encoding/decoding, such that the full u64 range can be used for clients that convert JSON numbers to floats, like JavaScript and jq.\n\n# Examples\n\nUse `from` to create instances of this and `u64` to get the value out:\n\n``` # use cosmwasm_std::Uint64; let a = Uint64::from(42u64); assert_eq!(a.u64(), 42);\n\nlet b = Uint64::from(70u32); assert_eq!(b.u64(), 70); ```",
      "type": "string"
    }
  }
}<|MERGE_RESOLUTION|>--- conflicted
+++ resolved
@@ -194,73 +194,6 @@
         }
       },
       "additionalProperties": false
-    },
-    {
-      "type": "object",
-      "required": [
-        "register_module"
-      ],
-      "properties": {
-        "register_module": {
-          "type": "object",
-          "required": [
-            "module"
-          ],
-          "properties": {
-            "module": {
-              "$ref": "#/definitions/Module"
-            }
-          },
-          "additionalProperties": false
-        }
-      },
-      "additionalProperties": false
-    },
-    {
-      "type": "object",
-      "required": [
-        "deregister_module"
-      ],
-      "properties": {
-        "deregister_module": {
-          "type": "object",
-          "required": [
-            "module_idx"
-          ],
-          "properties": {
-            "module_idx": {
-              "$ref": "#/definitions/Uint64"
-            }
-          },
-          "additionalProperties": false
-        }
-      },
-      "additionalProperties": false
-    },
-    {
-      "type": "object",
-      "required": [
-        "alter_module"
-      ],
-      "properties": {
-        "alter_module": {
-          "type": "object",
-          "required": [
-            "module",
-            "module_idx"
-          ],
-          "properties": {
-            "module": {
-              "$ref": "#/definitions/Module"
-            },
-            "module_idx": {
-              "$ref": "#/definitions/Uint64"
-            }
-          },
-          "additionalProperties": false
-        }
-      },
-      "additionalProperties": false
     }
   ],
   "definitions": {
@@ -408,6 +341,10 @@
       },
       "additionalProperties": false
     },
+    "Addr": {
+      "description": "A human readable address.\n\nIn Cosmos, this is typically bech32 encoded. But for multi-chain smart contracts no assumptions should be made other than being UTF-8 encoded and of reasonable length.\n\nThis type represents a validated address. It can be created in the following ways 1. Use `Addr::unchecked(input)` 2. Use `let checked: Addr = deps.api.addr_validate(input)?` 3. Use `let checked: Addr = deps.api.addr_humanize(canonical_addr)?` 4. Deserialize from JSON. This must only be done from JSON that was validated before such as a contract's state. `Addr` must not be used in messages sent by the user because this would result in unvalidated instances.\n\nThis type is immutable. If you really need to mutate it (Really? Are you sure?), create a mutable copy using `let mut mutable = Addr::to_string()` and operate on that `String` instance.",
+      "type": "string"
+    },
     "AndrAddr": {
       "description": "An address that can be used within the Andromeda ecosystem. Inspired by the cosmwasm-std `Addr` type. https://github.com/CosmWasm/cosmwasm/blob/2a1c698520a1aacedfe3f4803b0d7d653892217a/packages/std/src/addresses.rs#L33\n\nThis address can be one of two things: 1. A valid human readable address e.g. `cosmos1...` 2. A valid Andromeda VFS path e.g. `/home/user/app/component`\n\nVFS paths can be local in the case of an app and can be done by referencing `./component` they can also contain protocols for cross chain communication. A VFS path is usually structured as so:\n\n`<protocol>://<chain (required if ibc used)>/<path>` or `ibc://cosmoshub-4/user/app/component`",
       "type": "string",
@@ -480,53 +417,6 @@
         }
       ]
     },
-    "Expiration": {
-      "description": "Expiration represents a point in time when some event happens. It can compare with a BlockInfo and will return is_expired() == true once the condition is hit (and for every block in the future)",
-      "oneOf": [
-        {
-          "description": "AtHeight will expire when `env.block.height` >= height",
-          "type": "object",
-          "required": [
-            "at_height"
-          ],
-          "properties": {
-            "at_height": {
-              "type": "integer",
-              "format": "uint64",
-              "minimum": 0.0
-            }
-          },
-          "additionalProperties": false
-        },
-        {
-          "description": "AtTime will expire when `env.block.time` >= time",
-          "type": "object",
-          "required": [
-            "at_time"
-          ],
-          "properties": {
-            "at_time": {
-              "$ref": "#/definitions/Timestamp"
-            }
-          },
-          "additionalProperties": false
-        },
-        {
-          "description": "Never will never expire. Used to express the empty variant",
-          "type": "object",
-          "required": [
-            "never"
-          ],
-          "properties": {
-            "never": {
-              "type": "object",
-              "additionalProperties": false
-            }
-          },
-          "additionalProperties": false
-        }
-      ]
-    },
     "IBCConfig": {
       "type": "object",
       "properties": {
@@ -543,7 +433,12 @@
       },
       "additionalProperties": false
     },
-<<<<<<< HEAD
+    "Milliseconds": {
+      "description": "Represents time in milliseconds.",
+      "type": "integer",
+      "format": "uint64",
+      "minimum": 0.0
+    },
     "OwnershipMessage": {
       "oneOf": [
         {
@@ -569,7 +464,7 @@
                 "expiration": {
                   "anyOf": [
                     {
-                      "$ref": "#/definitions/Expiration"
+                      "$ref": "#/definitions/Milliseconds"
                     },
                     {
                       "type": "null"
@@ -586,30 +481,6 @@
           "additionalProperties": false
         }
       ]
-=======
-    "Module": {
-      "description": "A struct describing a token module, provided with the instantiation message this struct is used to record the info about the module and how/if it should be instantiated",
-      "type": "object",
-      "required": [
-        "address",
-        "is_mutable"
-      ],
-      "properties": {
-        "address": {
-          "$ref": "#/definitions/AndrAddr"
-        },
-        "is_mutable": {
-          "type": "boolean"
-        },
-        "name": {
-          "type": [
-            "string",
-            "null"
-          ]
-        }
-      },
-      "additionalProperties": false
->>>>>>> 676c9833
     },
     "Permission": {
       "description": "An enum to represent a user's permission for an action\n\n- **Blacklisted** - The user cannot perform the action until after the provided expiration - **Limited** - The user can perform the action while uses are remaining and before the provided expiration **for a permissioned action** - **Whitelisted** - The user can perform the action until the provided expiration **for a permissioned action**\n\nExpiration defaults to `Never` if not provided",
@@ -623,7 +494,7 @@
             "blacklisted": {
               "anyOf": [
                 {
-                  "$ref": "#/definitions/Expiration"
+                  "$ref": "#/definitions/Milliseconds"
                 },
                 {
                   "type": "null"
@@ -648,7 +519,7 @@
                 "expiration": {
                   "anyOf": [
                     {
-                      "$ref": "#/definitions/Expiration"
+                      "$ref": "#/definitions/Milliseconds"
                     },
                     {
                       "type": "null"
@@ -675,7 +546,7 @@
             "whitelisted": {
               "anyOf": [
                 {
-                  "$ref": "#/definitions/Expiration"
+                  "$ref": "#/definitions/Milliseconds"
                 },
                 {
                   "type": "null"
@@ -820,20 +691,8 @@
         }
       ]
     },
-    "Timestamp": {
-      "description": "A point in time in nanosecond precision.\n\nThis type can represent times from 1970-01-01T00:00:00Z to 2554-07-21T23:34:33Z.\n\n## Examples\n\n``` # use cosmwasm_std::Timestamp; let ts = Timestamp::from_nanos(1_000_000_202); assert_eq!(ts.nanos(), 1_000_000_202); assert_eq!(ts.seconds(), 1); assert_eq!(ts.subsec_nanos(), 202);\n\nlet ts = ts.plus_seconds(2); assert_eq!(ts.nanos(), 3_000_000_202); assert_eq!(ts.seconds(), 3); assert_eq!(ts.subsec_nanos(), 202); ```",
-      "allOf": [
-        {
-          "$ref": "#/definitions/Uint64"
-        }
-      ]
-    },
     "Uint128": {
       "description": "A thin wrapper around u128 that is using strings for JSON encoding/decoding, such that the full u128 range can be used for clients that convert JSON numbers to floats, like JavaScript and jq.\n\n# Examples\n\nUse `from` to create instances of this and `u128` to get the value out:\n\n``` # use cosmwasm_std::Uint128; let a = Uint128::from(123u128); assert_eq!(a.u128(), 123);\n\nlet b = Uint128::from(42u64); assert_eq!(b.u128(), 42);\n\nlet c = Uint128::from(70u32); assert_eq!(c.u128(), 70); ```",
-      "type": "string"
-    },
-    "Uint64": {
-      "description": "A thin wrapper around u64 that is using strings for JSON encoding/decoding, such that the full u64 range can be used for clients that convert JSON numbers to floats, like JavaScript and jq.\n\n# Examples\n\nUse `from` to create instances of this and `u64` to get the value out:\n\n``` # use cosmwasm_std::Uint64; let a = Uint64::from(42u64); assert_eq!(a.u64(), 42);\n\nlet b = Uint64::from(70u32); assert_eq!(b.u64(), 70); ```",
       "type": "string"
     }
   }
