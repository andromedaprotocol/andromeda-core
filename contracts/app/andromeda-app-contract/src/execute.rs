--- conflicted
+++ resolved
@@ -10,20 +10,6 @@
 use andromeda_std::{ado_contract::ADOContract, amp::AndrAddr};
 
 use cosmwasm_std::{
-<<<<<<< HEAD
-    ensure, to_json_binary, Addr, Api, Binary, CosmosMsg, Env, QuerierWrapper, ReplyOn, Response,
-    Storage, SubMsg, WasmMsg,
-};
-
-pub fn handle_add_app_component(
-    querier: &QuerierWrapper,
-    storage: &mut dyn Storage,
-    api: &dyn Api,
-    env: Env,
-    sender: &str,
-    component: AppComponent,
-) -> Result<Response, ContractError> {
-=======
     ensure, to_json_binary, Addr, Binary, CosmosMsg, QuerierWrapper, ReplyOn, Response, Storage,
     SubMsg, WasmMsg,
 };
@@ -36,7 +22,6 @@
     let env = ctx.env;
     let sender = ctx.info.sender.as_str();
 
->>>>>>> b0ff819a
     ensure!(
         !matches!(component.component_type, ComponentType::CrossChain(..)),
         ContractError::CrossChainComponentsCurrentlyDisabled {}
@@ -47,30 +32,17 @@
         ContractError::Unauthorized {}
     );
 
-<<<<<<< HEAD
-    let idx = add_app_component(storage, &component)?;
-    ensure!(idx < 50, ContractError::TooManyAppComponents {});
-
-    let adodb_addr = ADOContract::default().get_adodb_address(storage, querier)?;
-    let vfs_addr = ADOContract::default().get_vfs_address(storage, querier)?;
-=======
     let idx = add_app_component(ctx.deps.storage, &component)?;
     ensure!(idx < 50, ContractError::TooManyAppComponents {});
 
     let adodb_addr = ADOContract::default().get_adodb_address(ctx.deps.storage, querier)?;
     let vfs_addr = ADOContract::default().get_vfs_address(ctx.deps.storage, querier)?;
->>>>>>> b0ff819a
 
     let mut resp = Response::new()
         .add_attribute("method", "add_app_component")
         .add_attribute("name", component.name.clone())
         .add_attribute("type", component.ado_type.clone());
 
-<<<<<<< HEAD
-    let app_name = APP_NAME.load(storage)?;
-    let new_addr =
-        component.get_new_addr(api, &adodb_addr, querier, env.contract.address.clone())?;
-=======
     let app_name = APP_NAME.load(ctx.deps.storage)?;
     let new_addr = component.get_new_addr(
         ctx.deps.api,
@@ -78,7 +50,6 @@
         querier,
         env.contract.address.clone(),
     )?;
->>>>>>> b0ff819a
     let registration_msg = component.generate_vfs_registration(
         new_addr.clone(),
         &env.contract.address,
@@ -105,14 +76,11 @@
         resp = resp.add_submessage(inst_msg);
     }
 
-<<<<<<< HEAD
-=======
     if let ComponentType::Symlink(ref val) = component.component_type {
         let component_address: Addr = val.get_raw_address(&ctx.deps.as_ref())?;
         ADO_ADDRESSES.save(ctx.deps.storage, &component.name, &component_address)?;
     }
 
->>>>>>> b0ff819a
     let event = component.generate_event(new_addr);
     resp = resp.add_event(event);
 
