use crate::reply::on_component_instantiation;
use crate::state::{add_app_component, create_cross_chain_message, ADO_ADDRESSES, APP_NAME};
use andromeda_app::app::{ExecuteMsg, InstantiateMsg, QueryMsg};
use andromeda_std::ado_contract::ADOContract;
use andromeda_std::amp::AndrAddr;
use andromeda_std::common::context::ExecuteContext;
use andromeda_std::common::reply::ReplyId;
use andromeda_std::os::vfs::{convert_component_name, ExecuteMsg as VFSExecuteMsg};
use andromeda_std::{
    ado_base::InstantiateMsg as BaseInstantiateMsg, ado_base::MigrateMsg, common::encode_binary,
    error::ContractError,
};
#[cfg(not(feature = "library"))]
use cosmwasm_std::entry_point;
use cosmwasm_std::{
    ensure, wasm_execute, Addr, Binary, Deps, DepsMut, Env, MessageInfo, Reply, Response, StdError,
    SubMsg,
};

use crate::{execute, query};

// version info for migration info
const CONTRACT_NAME: &str = "crates.io:andromeda-app-contract";
const CONTRACT_VERSION: &str = env!("CARGO_PKG_VERSION");

#[cfg_attr(not(feature = "library"), entry_point)]
pub fn instantiate(
    deps: DepsMut,
    env: Env,
    info: MessageInfo,
    msg: InstantiateMsg,
) -> Result<Response, ContractError> {
    APP_NAME.save(deps.storage, &msg.name)?;

    ensure!(
        msg.app_components.len() <= 50,
        ContractError::TooManyAppComponents {}
    );

    let sender = msg.owner.clone().unwrap_or(info.sender.to_string());
    let mut resp = ADOContract::default()
        .instantiate(
            deps.storage,
            env.clone(),
            deps.api,
            &deps.querier,
            info.clone(),
            BaseInstantiateMsg {
                ado_type: CONTRACT_NAME.to_string(),
                ado_version: CONTRACT_VERSION.to_string(),
                kernel_address: msg.kernel_address.clone(),
                owner: msg.owner.clone(),
            },
        )?
<<<<<<< HEAD
        .add_attribute("owner", msg.owner.clone().unwrap_or(sender.clone()))
=======
>>>>>>> 11e545db
        .add_attribute("andr_app", msg.name.clone());

    let vfs_address = ADOContract::default().get_vfs_address(deps.storage, &deps.querier)?;
    let adodb_addr = ADOContract::default().get_adodb_address(deps.storage, &deps.querier)?;

    let mut vfs_msgs: Vec<SubMsg> = vec![];

    for component in msg.app_components.clone() {
        ensure!(
            !ADO_ADDRESSES.has(deps.storage, &component.name),
            ContractError::NameAlreadyTaken {}
        );
        component.verify(&deps.as_ref()).unwrap();

        // Generate addresses and store expected address in state
        let new_addr = component.get_new_addr(
            deps.api,
            &adodb_addr,
            &deps.querier,
            env.contract.address.clone(),
        )?;
        ADO_ADDRESSES.save(
            deps.storage,
            &component.name,
            &new_addr.clone().unwrap_or(Addr::unchecked("")),
        )?;

        // Register components with VFS
        // Sub message is optional as component may be hidden (Starts with a '.')
        let register_submsg = component.generate_vfs_registration(
            new_addr.clone(),
            &env.contract.address,
            &msg.name,
            msg.chain_info.clone(),
            &adodb_addr,
            &vfs_address,
        )?;

        if let Some(register_submsg) = register_submsg {
            vfs_msgs.push(register_submsg);
        }

        let event = component.generate_event(new_addr);
        resp = resp.add_event(event);
    }

    let mut inst_msgs = vec![];

    // This is done in a separate loop to ensure ordering, VFS registration first then instantiation after
    for component in msg.app_components.clone() {
        // Generate an ID for the component to help with tracking
        let idx = add_app_component(deps.storage, &component)?;

        // Generate an instantiation message if required
        let inst_msg = component.generate_instantiation_message(
            &deps.querier,
            &adodb_addr,
            &env.contract.address,
            &sender,
            idx,
        )?;

        if let Some(inst_msg) = inst_msg {
            inst_msgs.push(inst_msg)
        }
    }

    // Register app under parent
    let app_name = msg.name;
    let add_path_msg = VFSExecuteMsg::AddChild {
        name: convert_component_name(&app_name),
        parent_address: AndrAddr::from_string(sender),
    };
    let cosmos_msg = wasm_execute(vfs_address.to_string(), &add_path_msg, vec![])?;
    let register_msg = SubMsg::reply_on_error(cosmos_msg, ReplyId::RegisterPath.repr());

    resp = resp
        .add_submessage(register_msg)
        .add_submessages(vfs_msgs)
        .add_submessages(inst_msgs);

    if let Some(chain_info) = msg.chain_info {
        for chain in chain_info.clone() {
            let sub_msg = create_cross_chain_message(
                &deps,
                app_name.clone(),
                msg.owner.clone().unwrap_or(info.sender.to_string()),
                msg.app_components.clone(),
                chain,
                chain_info.clone(),
            )?;
            resp = resp.add_submessage(sub_msg);
        }
    }
    Ok(resp)
}

#[cfg_attr(not(feature = "library"), entry_point)]
pub fn reply(deps: DepsMut, _env: Env, msg: Reply) -> Result<Response, ContractError> {
    if msg.result.is_err() {
        return Err(ContractError::Std(StdError::generic_err(
            msg.result.unwrap_err(),
        )));
    }

    match ReplyId::from_repr(msg.id) {
        Some(ReplyId::RegisterPath) => Ok(Response::default()),
        Some(ReplyId::ClaimOwnership) => Ok(Response::default()),
        Some(ReplyId::AssignApp) => Ok(Response::default()),
        _ => on_component_instantiation(deps, msg),
    }
}

#[cfg_attr(not(feature = "library"), entry_point)]
pub fn execute(
    deps: DepsMut,
    env: Env,
    info: MessageInfo,
    msg: ExecuteMsg,
) -> Result<Response, ContractError> {
    let ctx = ExecuteContext::new(deps, info, env);
    match msg {
        ExecuteMsg::AMPReceive(pkt) => {
            ADOContract::default().execute_amp_receive(ctx, pkt, handle_execute)
        }
        _ => handle_execute(ctx, msg),
    }
}

pub fn handle_execute(ctx: ExecuteContext, msg: ExecuteMsg) -> Result<Response, ContractError> {
    match msg {
        ExecuteMsg::AddAppComponent { component } => {
            execute::handle_add_app_component(ctx, component)
        }
        ExecuteMsg::ClaimOwnership { name, new_owner } => {
            execute::claim_ownership(ctx, name, new_owner)
        }
        ExecuteMsg::ProxyMessage { msg, name } => execute::message(ctx, name, msg),
        ExecuteMsg::UpdateAddress { name, addr } => execute::update_address(ctx, name, addr),
        ExecuteMsg::AssignAppToComponents {} => execute::assign_app_to_components(ctx),
        _ => ADOContract::default().execute(ctx, msg),
    }
}

#[cfg_attr(not(feature = "library"), entry_point)]
pub fn migrate(deps: DepsMut, _env: Env, _msg: MigrateMsg) -> Result<Response, ContractError> {
    ADOContract::default().migrate(deps, CONTRACT_NAME, CONTRACT_VERSION)
}

#[cfg_attr(not(feature = "library"), entry_point)]
pub fn query(deps: Deps, env: Env, msg: QueryMsg) -> Result<Binary, ContractError> {
    match msg {
        QueryMsg::GetAddress { name } => encode_binary(&query::component_address(deps, name)?),
        QueryMsg::GetAddressesWithNames {} => {
            encode_binary(&query::component_addresses_with_name(deps)?)
        }
        QueryMsg::GetComponents {} => encode_binary(&query::component_descriptors(deps)?),
        QueryMsg::Config {} => encode_binary(&query::config(deps)?),
        QueryMsg::ComponentExists { name } => encode_binary(&query::component_exists(deps, name)),
        _ => ADOContract::default().query(deps, env, msg),
    }
}<|MERGE_RESOLUTION|>--- conflicted
+++ resolved
@@ -52,10 +52,6 @@
                 owner: msg.owner.clone(),
             },
         )?
-<<<<<<< HEAD
-        .add_attribute("owner", msg.owner.clone().unwrap_or(sender.clone()))
-=======
->>>>>>> 11e545db
         .add_attribute("andr_app", msg.name.clone());
 
     let vfs_address = ADOContract::default().get_vfs_address(deps.storage, &deps.querier)?;
