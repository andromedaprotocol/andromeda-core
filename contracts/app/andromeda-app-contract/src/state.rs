use andromeda_app::app::{
    AppComponent, ChainInfo, ComponentAddress, ComponentType, CrossChainComponent, InstantiateMsg,
};
use andromeda_std::{
    ado_base::AndromedaMsg,
    ado_contract::ADOContract,
    amp::AndrAddr,
    common::reply::ReplyId,
    error::ContractError,
    os::{aos_querier::AOSQuerier, kernel::ExecuteMsg as KernelExecuteMsg},
};
use cosmwasm_std::{
<<<<<<< HEAD
    to_json_binary, Addr, Coin, CosmosMsg, DepsMut, Order, ReplyOn, Storage, SubMsg, WasmMsg,
=======
    ensure, to_binary, Addr, Coin, CosmosMsg, DepsMut, Order, ReplyOn, Storage, SubMsg, WasmMsg,
>>>>>>> cddc6d5c
};
use cw_storage_plus::{Bound, Item, Map};

/// Used to store the addresses of each ADO within the app
pub const ADO_ADDRESSES: Map<&str, Addr> = Map::new("ado_addresses");
/// Stores a record of the describing structs for each ADO
pub const ADO_DESCRIPTORS: Map<&str, AppComponent> = Map::new("ado_descriptors");
pub const ADO_IDX: Item<u64> = Item::new("ado_idx");
pub const APP_NAME: Item<String> = Item::new("app_name");
// Used to keep track of which component indices have had the app assigned
pub const ASSIGNED_IDX: Item<u64> = Item::new("assigned_idx");

// DEV NOTE: Very similar to CW721 module instantiation, possibly merge both implementations?
pub fn add_app_component(
    storage: &mut dyn Storage,
    component: &AppComponent,
) -> Result<u64, ContractError> {
    let idx = ADO_IDX.may_load(storage)?.unwrap_or(1u64);
    ADO_DESCRIPTORS.save(storage, &idx.to_string(), component)?;
    ADO_IDX.save(storage, &(idx + 1))?;

    Ok(idx)
}

pub fn load_component_addresses(
    storage: &dyn Storage,
    min: Option<&str>,
) -> Result<Vec<Addr>, ContractError> {
    let min = Some(Bound::inclusive(min.unwrap_or("1")));
    let addresses: Vec<Addr> = ADO_ADDRESSES
        .range(storage, min, None, Order::Ascending)
        .flatten()
        .map(|(_vec, addr)| addr)
        .collect();

    Ok(addresses)
}

pub fn load_component_addresses_with_name(
    storage: &dyn Storage,
) -> Result<Vec<ComponentAddress>, ContractError> {
    let min = Some(Bound::inclusive("1"));
    let addresses: Vec<ComponentAddress> = ADO_ADDRESSES
        .range(storage, min, None, Order::Ascending)
        .flatten()
        .map(|(name, addr)| ComponentAddress {
            name,
            address: addr.to_string(),
        })
        .collect();

    Ok(addresses)
}

pub fn load_component_descriptors(
    storage: &dyn Storage,
) -> Result<Vec<AppComponent>, ContractError> {
    let min = Some(Bound::inclusive("1"));
    let descriptors: Vec<AppComponent> = ADO_DESCRIPTORS
        .range(storage, min, None, Order::Ascending)
        .flatten()
        .map(|(_vec, component)| component)
        .collect();

    Ok(descriptors)
}

pub fn generate_ownership_message(addr: Addr, owner: &str) -> Result<SubMsg, ContractError> {
    let msg = to_json_binary(&AndromedaMsg::UpdateOwner {
        address: owner.to_string(),
    })?;
    Ok(SubMsg {
        id: ReplyId::ClaimOwnership.repr(),
        reply_on: ReplyOn::Error,
        msg: CosmosMsg::Wasm(WasmMsg::Execute {
            msg,
            funds: Vec::<Coin>::new(),
            contract_addr: addr.to_string(),
        }),
        gas_limit: None,
    })
}

pub fn generate_assign_app_message(addr: &Addr, app_addr: &str) -> Result<SubMsg, ContractError> {
    let msg = to_json_binary(&AndromedaMsg::UpdateAppContract {
        address: app_addr.to_string(),
    })?;
    Ok(SubMsg {
        id: ReplyId::AssignApp.repr(),
        reply_on: ReplyOn::Error,
        msg: CosmosMsg::Wasm(WasmMsg::Execute {
            msg,
            funds: Vec::<Coin>::new(),
            contract_addr: addr.to_string(),
        }),
        gas_limit: None,
    })
}

pub fn get_chain_info(chain_name: String, chain_info: Option<Vec<ChainInfo>>) -> Option<ChainInfo> {
    match chain_info {
        Some(chain_info) => {
            let idx = chain_info
                .iter()
                .position(|info| info.chain_name == chain_name)?;
            Some(chain_info[idx].clone())
        }
        None => None,
    }
}

/// Creates a sub message to create a recpliant app on the target chain
/// Apps are altered to be symlinks or instantiations depending on if they are for the target chain
/// * `deps` - Standarad Dependencies
/// * `app_name` - The name of the app to be created
/// * `owner` - The owner of the app on the target chain
/// * `sender` - The sender of the message
/// * `components` - The components of the app to be created
/// * `target_chain_info` - The chain info for the target chain
/// * `all_chain_info` - The chain info for all chains
pub fn create_cross_chain_message(
    deps: &DepsMut,
    app_name: String,
    owner: String,
    components: Vec<AppComponent>,
    target_chain_info: ChainInfo,
    all_chain_info: Vec<ChainInfo>,
) -> Result<SubMsg, ContractError> {
    let kernel_address = ADOContract::default().get_kernel_address(deps.storage)?;
    let curr_chain = AOSQuerier::get_current_chain(&deps.querier, &kernel_address)?;
    let channel_info = AOSQuerier::get_chain_info(
        &deps.querier,
        &kernel_address,
        target_chain_info.chain_name.as_str(),
    )?;
    let mut new_components: Vec<AppComponent> = Vec::new();
    for component in components {
        let name = component.name;
        let new_component = match component.component_type {
            ComponentType::CrossChain(CrossChainComponent {
                chain,
                instantiate_msg,
            }) => {
                // If component for target chain instantiate component
                if chain == target_chain_info.chain_name {
                    AppComponent {
                        name,
                        ado_type: component.ado_type,
                        component_type: ComponentType::New(instantiate_msg),
                    }
                // Otherwise use a symlink to the component
                } else {
                    // Unwrap the owner on the chain for this component
                    let chain_info = all_chain_info.iter().find(|info| info.chain_name == chain);
                    ensure!(
                        chain_info.is_some(),
                        ContractError::InvalidComponent { name }
                    );
                    let owner = chain_info.unwrap().owner.clone();

                    AppComponent {
                        name: name.clone(),
                        ado_type: component.ado_type,
                        component_type: ComponentType::Symlink(AndrAddr::from_string(format!(
                            "ibc://{chain}/home/{owner}/{app_name}/{name}"
                        ))),
                    }
                }
            }
            // Must be some form of local component (symlink or new) so create symlink references
            _ => AppComponent {
                name: name.clone(),
                ado_type: component.ado_type,
                component_type: ComponentType::Symlink(AndrAddr::from_string(format!(
                    "ibc://{curr_chain}/home/{owner}/{app_name}/{name}"
                ))),
            },
        };
        new_components.push(new_component);
    }
    let msg = InstantiateMsg {
        owner: Some(target_chain_info.owner.clone()),
        app_components: new_components,
        name: app_name,
        chain_info: None,
        kernel_address: channel_info.kernel_address,
    };

    let kernel_msg = KernelExecuteMsg::Create {
        ado_type: "app-contract".to_string(),
<<<<<<< HEAD
        msg: to_json_binary(&msg)?,
        owner: Some(AndrAddr::from_string(chain_info.owner)),
        chain: Some(chain_info.chain_name),
=======
        msg: to_binary(&msg)?,
        owner: Some(AndrAddr::from_string(target_chain_info.owner)),
        chain: Some(target_chain_info.chain_name),
>>>>>>> cddc6d5c
    };

    let cosmos_msg = CosmosMsg::Wasm(WasmMsg::Execute {
        contract_addr: kernel_address.to_string(),
        msg: to_json_binary(&kernel_msg)?,
        funds: vec![],
    });
    let sub_msg = SubMsg {
        id: ReplyId::CrossChainCreate.repr(),
        reply_on: ReplyOn::Error,
        msg: cosmos_msg,
        gas_limit: None,
    };

    Ok(sub_msg)
}

#[cfg(test)]
mod test {
    use andromeda_std::testing::mock_querier::mock_dependencies_custom;
    use cosmwasm_std::from_binary;

    use super::*;

    #[test]
    fn test_create_cross_chain_message() {
        let mut deps = mock_dependencies_custom(&[]);
        let app_name = "test_app".to_string();
        let target_owner = "test_owner".to_string();
        let target_chain = "target_chain".to_string();
        let target_chain_info = ChainInfo {
            chain_name: target_chain.clone(),
            owner: target_owner.clone(),
        };
        let second_chain_info = ChainInfo {
            chain_name: "test-chain".to_string(),
            owner: "test-chain-owner".to_string(),
        };
        let all_chain_info = vec![target_chain_info.clone(), second_chain_info.clone()];
        let components = vec![
            AppComponent {
                name: "test_component".to_string(),
                ado_type: "test_ado".to_string(),
                component_type: ComponentType::CrossChain(CrossChainComponent {
                    chain: target_chain.clone(),
                    instantiate_msg: to_binary(&"test_instantiate").unwrap(),
                }),
            },
            AppComponent {
                name: "test_component".to_string(),
                ado_type: "test_ado".to_string(),
                component_type: ComponentType::CrossChain(CrossChainComponent {
                    chain: second_chain_info.chain_name.clone(),
                    instantiate_msg: to_binary(&"test_instantiate").unwrap(),
                }),
            },
            AppComponent {
                name: "test_component".to_string(),
                ado_type: "test_ado".to_string(),
                component_type: ComponentType::New(to_binary(&"test_instantiate").unwrap()),
            },
        ];
        let expected_components = vec![
            AppComponent {
                name: "test_component".to_string(),
                ado_type: "test_ado".to_string(),
                component_type: ComponentType::New(to_binary(&"test_instantiate").unwrap()),
            },
            AppComponent {
                name: "test_component".to_string(),
                ado_type: "test_ado".to_string(),
                component_type: ComponentType::Symlink(AndrAddr::from_string(format!(
                    "ibc://{}/home/{}/test_app/test_component",
                    second_chain_info.chain_name, second_chain_info.owner
                ))),
            },
            AppComponent {
                name: "test_component".to_string(),
                ado_type: "test_ado".to_string(),
                component_type: ComponentType::Symlink(AndrAddr::from_string(format!(
                    "ibc://andromeda/home/{}/test_app/test_component",
                    target_owner
                ))),
            },
        ];

        let SubMsg { msg, .. } = create_cross_chain_message(
            &deps.as_mut(),
            app_name.clone(),
            target_owner.clone(),
            components,
            target_chain_info,
            all_chain_info,
        )
        .unwrap();

        assert!(matches!(msg, CosmosMsg::Wasm(WasmMsg::Execute { .. })));

        let msg = match msg {
            CosmosMsg::Wasm(WasmMsg::Execute { msg, .. }) => msg,
            _ => panic!("Wrong message type"),
        };
        match from_binary(&msg).unwrap() {
            KernelExecuteMsg::Create {
                ado_type,
                msg,
                owner,
                chain,
            } => {
                assert_eq!(ado_type, "app-contract");
                assert_eq!(owner, Some(AndrAddr::from_string(target_owner.clone())));
                assert_eq!(chain, Some(target_chain));
                let msg: InstantiateMsg = from_binary(&msg).unwrap();
                assert_eq!(msg.name, app_name);
                assert_eq!(msg.owner, Some(target_owner));
                assert_eq!(msg.chain_info, None);
                assert_eq!(msg.app_components, expected_components);
            }
            _ => panic!("Wrong message type"),
        }
    }
}<|MERGE_RESOLUTION|>--- conflicted
+++ resolved
@@ -10,11 +10,7 @@
     os::{aos_querier::AOSQuerier, kernel::ExecuteMsg as KernelExecuteMsg},
 };
 use cosmwasm_std::{
-<<<<<<< HEAD
-    to_json_binary, Addr, Coin, CosmosMsg, DepsMut, Order, ReplyOn, Storage, SubMsg, WasmMsg,
-=======
     ensure, to_binary, Addr, Coin, CosmosMsg, DepsMut, Order, ReplyOn, Storage, SubMsg, WasmMsg,
->>>>>>> cddc6d5c
 };
 use cw_storage_plus::{Bound, Item, Map};
 
@@ -205,15 +201,9 @@
 
     let kernel_msg = KernelExecuteMsg::Create {
         ado_type: "app-contract".to_string(),
-<<<<<<< HEAD
-        msg: to_json_binary(&msg)?,
-        owner: Some(AndrAddr::from_string(chain_info.owner)),
-        chain: Some(chain_info.chain_name),
-=======
         msg: to_binary(&msg)?,
         owner: Some(AndrAddr::from_string(target_chain_info.owner)),
         chain: Some(target_chain_info.chain_name),
->>>>>>> cddc6d5c
     };
 
     let cosmos_msg = CosmosMsg::Wasm(WasmMsg::Execute {
