--- conflicted
+++ resolved
@@ -1,10 +1,6 @@
 [package]
 name = "andromeda-app-contract"
-<<<<<<< HEAD
-version = "1.2.0-b.1"
-=======
 version = "1.2.1-b.1"
->>>>>>> b58bf98f
 edition = "2021"
 rust-version = "1.75.0"
 
