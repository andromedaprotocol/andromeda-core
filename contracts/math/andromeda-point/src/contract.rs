--- conflicted
+++ resolved
@@ -1,10 +1,6 @@
 #[cfg(not(feature = "library"))]
 use cosmwasm_std::entry_point;
-<<<<<<< HEAD
-use cosmwasm_std::{ensure, Binary, Deps, DepsMut, Env, MessageInfo, Response};
-=======
 use cosmwasm_std::{Binary, Deps, DepsMut, Env, MessageInfo, Reply, Response, StdError};
->>>>>>> 056cf7e0
 
 use crate::{
     execute::{delete_point, set_point, update_restriction},
@@ -13,10 +9,7 @@
 };
 use andromeda_math::point::{ExecuteMsg, InstantiateMsg, QueryMsg};
 use andromeda_std::{
-    ado_base::{
-        rates::{Rate, RatesMessage},
-        InstantiateMsg as BaseInstantiateMsg, MigrateMsg,
-    },
+    ado_base::{InstantiateMsg as BaseInstantiateMsg, MigrateMsg},
     ado_contract::ADOContract,
     andr_execute_fn,
     common::encode_binary,
@@ -53,22 +46,10 @@
 
 #[andr_execute_fn]
 pub fn execute(ctx: ExecuteContext, msg: ExecuteMsg) -> Result<Response, ContractError> {
-    let action = msg.as_ref().to_string();
     match msg.clone() {
         ExecuteMsg::UpdateRestriction { restriction } => update_restriction(ctx, restriction),
-        ExecuteMsg::SetPoint { point } => set_point(ctx, point, action),
+        ExecuteMsg::SetPoint { point } => set_point(ctx, point),
         ExecuteMsg::DeletePoint {} => delete_point(ctx),
-        ExecuteMsg::Rates(rates_message) => match rates_message {
-            RatesMessage::SetRate { rate, .. } => match rate {
-                Rate::Local(local_rate) => {
-                    // Percent rates aren't applicable in this case, so we enforce Flat rates
-                    ensure!(local_rate.value.is_flat(), ContractError::InvalidRate {});
-                    ADOContract::default().execute(ctx, msg)
-                }
-                Rate::Contract(_) => ADOContract::default().execute(ctx, msg),
-            },
-            RatesMessage::RemoveRate { .. } => ADOContract::default().execute(ctx, msg),
-        },
         _ => ADOContract::default().execute(ctx, msg),
     }
 }
