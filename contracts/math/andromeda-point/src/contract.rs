#[cfg(not(feature = "library"))]
use cosmwasm_std::entry_point;
use cosmwasm_std::{Binary, Deps, DepsMut, Env, MessageInfo, Reply, Response, StdError};

use crate::{
    execute::handle_execute,
    query::{get_data_owner, get_point},
    state::RESTRICTION,
};
use andromeda_math::point::{ExecuteMsg, InstantiateMsg, QueryMsg};
use andromeda_std::{
    ado_base::{InstantiateMsg as BaseInstantiateMsg, MigrateMsg},
    ado_contract::ADOContract,
    common::{context::ExecuteContext, encode_binary},
    error::ContractError,
};

// version info for migration info
const CONTRACT_NAME: &str = "crates.io:andromeda-point";
const CONTRACT_VERSION: &str = env!("CARGO_PKG_VERSION");

#[cfg_attr(not(feature = "library"), entry_point)]
pub fn instantiate(
    deps: DepsMut,
    env: Env,
    info: MessageInfo,
    msg: InstantiateMsg,
) -> Result<Response, ContractError> {
    let resp = ADOContract::default().instantiate(
        deps.storage,
        env,
        deps.api,
        &deps.querier,
        info,
        BaseInstantiateMsg {
            ado_type: CONTRACT_NAME.to_string(),
            ado_version: CONTRACT_VERSION.to_string(),
            kernel_address: msg.kernel_address,
            owner: msg.owner,
        },
    )?;
    RESTRICTION.save(deps.storage, &msg.restriction)?;
    Ok(resp)
}

#[cfg_attr(not(feature = "library"), entry_point)]
pub fn execute(
    deps: DepsMut,
    env: Env,
    info: MessageInfo,
    msg: ExecuteMsg,
) -> Result<Response, ContractError> {
    let ctx = ExecuteContext::new(deps, info, env);
    match msg {
        ExecuteMsg::AMPReceive(pkt) => {
            ADOContract::default().execute_amp_receive(ctx, pkt, handle_execute)
        }
        _ => handle_execute(ctx, msg),
    }
}

#[cfg_attr(not(feature = "library"), entry_point)]
pub fn query(deps: Deps, env: Env, msg: QueryMsg) -> Result<Binary, ContractError> {
    match msg {
        QueryMsg::GetPoint {} => encode_binary(&get_point(deps.storage)?),
        QueryMsg::GetDataOwner {} => encode_binary(&get_data_owner(deps.storage)?),
        _ => ADOContract::default().query(deps, env, msg),
    }
}

#[cfg_attr(not(feature = "library"), entry_point)]
<<<<<<< HEAD
pub fn migrate(deps: DepsMut, env: Env, _msg: MigrateMsg) -> Result<Response, ContractError> {
    ADOContract::default().migrate(deps, env, CONTRACT_NAME, CONTRACT_VERSION)
=======
pub fn migrate(deps: DepsMut, _env: Env, _msg: MigrateMsg) -> Result<Response, ContractError> {
    ADOContract::default().migrate(deps, CONTRACT_NAME, CONTRACT_VERSION)
}

#[cfg_attr(not(feature = "library"), entry_point)]
pub fn reply(_deps: DepsMut, _env: Env, msg: Reply) -> Result<Response, ContractError> {
    if msg.result.is_err() {
        return Err(ContractError::Std(StdError::generic_err(
            msg.result.unwrap_err(),
        )));
    }

    Ok(Response::default())
>>>>>>> 5a371f2b
}<|MERGE_RESOLUTION|>--- conflicted
+++ resolved
@@ -69,12 +69,8 @@
 }
 
 #[cfg_attr(not(feature = "library"), entry_point)]
-<<<<<<< HEAD
 pub fn migrate(deps: DepsMut, env: Env, _msg: MigrateMsg) -> Result<Response, ContractError> {
     ADOContract::default().migrate(deps, env, CONTRACT_NAME, CONTRACT_VERSION)
-=======
-pub fn migrate(deps: DepsMut, _env: Env, _msg: MigrateMsg) -> Result<Response, ContractError> {
-    ADOContract::default().migrate(deps, CONTRACT_NAME, CONTRACT_VERSION)
 }
 
 #[cfg_attr(not(feature = "library"), entry_point)]
@@ -86,5 +82,4 @@
     }
 
     Ok(Response::default())
->>>>>>> 5a371f2b
 }