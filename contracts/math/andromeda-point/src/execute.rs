--- conflicted
+++ resolved
@@ -3,49 +3,8 @@
     state::{DATA, DATA_OWNER, RESTRICTION},
 };
 use andromeda_math::point::{PointCoordinate, PointRestriction};
-use andromeda_std::{
-    ado_contract::ADOContract,
-<<<<<<< HEAD
-    common::{context::ExecuteContext, rates::get_tax_amount, Funds},
-    error::ContractError,
-};
-use cosmwasm_std::{
-    coin, ensure, BankMsg, Coin, CosmosMsg, Deps, MessageInfo, Response, SubMsg, Uint128,
-};
-=======
-    common::{actions::call_action, context::ExecuteContext},
-    error::ContractError,
-};
+use andromeda_std::{common::context::ExecuteContext, error::ContractError};
 use cosmwasm_std::{ensure, Response};
-use cw_utils::nonpayable;
-
-use crate::{
-    query::has_permission,
-    state::{DATA, DATA_OWNER, RESTRICTION},
-};
-
-pub fn handle_execute(mut ctx: ExecuteContext, msg: ExecuteMsg) -> Result<Response, ContractError> {
-    let action_response = call_action(
-        &mut ctx.deps,
-        &ctx.info,
-        &ctx.env,
-        &ctx.amp_ctx,
-        msg.as_ref(),
-    )?;
-
-    let res = match msg.clone() {
-        ExecuteMsg::UpdateRestriction { restriction } => update_restriction(ctx, restriction),
-        ExecuteMsg::SetPoint { point } => set_point(ctx, point),
-        ExecuteMsg::DeletePoint {} => delete_point(ctx),
-        _ => ADOContract::default().execute(ctx, msg),
-    }?;
-
-    Ok(res
-        .add_submessages(action_response.messages)
-        .add_attributes(action_response.attributes)
-        .add_events(action_response.events))
-}
->>>>>>> 056cf7e0
 
 pub fn update_restriction(
     ctx: ExecuteContext,
