--- conflicted
+++ resolved
@@ -1,10 +1,6 @@
 [package]
 name = "andromeda-time-gate"
-<<<<<<< HEAD
-version = "0.1.0-b.2"
-=======
 version = "0.1.0-a.2"
->>>>>>> b58bf98f
 edition = "2021"
 rust-version = "1.75.0"
 
