[package]
name = "andromeda-addresslist"
version = "0.1.0"
edition = "2018"

# See more keys and their definitions at https://doc.rust-lang.org/cargo/reference/manifest.html

[lib]
crate-type = ["cdylib", "rlib"]

[profile.release]
opt-level = 3
debug = false
rpath = false
lto = true
debug-assertions = false
codegen-units = 1
panic = 'abort'
incremental = false
overflow-checks = true

[features]
# for more explicit tests, cargo test --features=backtraces
backtraces = ["cosmwasm-std/backtraces"]

[dependencies]
cosmwasm-std = "0.16.0"
serde = { version = "1.0.127", default-features = false, features = ["derive"] }
schemars = "0.8.3"
cosmwasm-storage = "0.16.0"
thiserror = { version = "1.0.26" }
cw-storage-plus = "0.9.1"
<<<<<<< HEAD
andromeda-protocol = { version = "0.1.0", path = "../../packages/andromeda_protocol" }

[dev-dependencies]
cosmwasm-schema = { version = "0.16.0" }
=======
cw2 = "0.9.1"
andromeda-protocol = { version = "0.1.0", path = "../../packages/andromeda_protocol" }
>>>>>>> 2d207d19
<|MERGE_RESOLUTION|>--- conflicted
+++ resolved
@@ -30,12 +30,8 @@
 cosmwasm-storage = "0.16.0"
 thiserror = { version = "1.0.26" }
 cw-storage-plus = "0.9.1"
-<<<<<<< HEAD
 andromeda-protocol = { version = "0.1.0", path = "../../packages/andromeda_protocol" }
+cw2 = "0.9.1"
 
 [dev-dependencies]
-cosmwasm-schema = { version = "0.16.0" }
-=======
-cw2 = "0.9.1"
-andromeda-protocol = { version = "0.1.0", path = "../../packages/andromeda_protocol" }
->>>>>>> 2d207d19
+cosmwasm-schema = { version = "0.16.0" }