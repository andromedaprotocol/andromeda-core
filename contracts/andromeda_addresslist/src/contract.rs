--- conflicted
+++ resolved
@@ -1,14 +1,10 @@
 use andromeda_protocol::{
     address_list::{
         add_address, includes_address, remove_address, ExecuteMsg, IncludesAddressResponse,
-<<<<<<< HEAD
-        InstantiateMsg, QueryMsg, IS_INCLUSIVE,
+        InstantiateMsg, MigrateMsg, QueryMsg, IS_INCLUSIVE,
     },
     communication::{
         encode_binary, hooks::AndromedaHook, parse_message, AndromedaMsg, AndromedaQuery,
-=======
-        InstantiateMsg, MigrateMsg, QueryMsg,
->>>>>>> 2d207d19
     },
     error::ContractError,
     operators::{
@@ -18,25 +14,17 @@
     ownership::{execute_update_owner, query_contract_owner, CONTRACT_OWNER},
     require,
 };
-<<<<<<< HEAD
 #[cfg(not(feature = "library"))]
 use cosmwasm_std::entry_point;
 use cosmwasm_std::{attr, Binary, Deps, DepsMut, Env, MessageInfo, Response};
 
-#[cfg_attr(not(feature = "library"), entry_point)]
-=======
 use cw2::{get_contract_version, set_contract_version};
-
-use cosmwasm_std::{
-    attr, entry_point, to_binary, Binary, Deps, DepsMut, Env, MessageInfo, Response, StdResult,
-};
 
 // version info for migration info
 const CONTRACT_NAME: &str = "crates.io:andromeda-addresslist";
 const CONTRACT_VERSION: &str = env!("CARGO_PKG_VERSION");
 
-#[entry_point]
->>>>>>> 2d207d19
+#[cfg_attr(not(feature = "library"), entry_point)]
 pub fn instantiate(
     deps: DepsMut,
     _env: Env,
@@ -125,9 +113,6 @@
 }
 
 #[cfg_attr(not(feature = "library"), entry_point)]
-<<<<<<< HEAD
-pub fn query(deps: Deps, _env: Env, msg: QueryMsg) -> Result<Binary, ContractError> {
-=======
 pub fn migrate(deps: DepsMut, _env: Env, _msg: MigrateMsg) -> Result<Response, ContractError> {
     let version = get_contract_version(deps.storage)?;
     if version.contract != CONTRACT_NAME {
@@ -139,8 +124,7 @@
 }
 
 #[entry_point]
-pub fn query(deps: Deps, _env: Env, msg: QueryMsg) -> StdResult<Binary> {
->>>>>>> 2d207d19
+pub fn query(deps: Deps, _env: Env, msg: QueryMsg) -> Result<Binary, ContractError> {
     match msg {
         QueryMsg::IncludesAddress { address } => encode_binary(&query_address(deps, &address)?),
         QueryMsg::AndrHook(msg) => encode_binary(&handle_andr_hook(deps, msg)?),
