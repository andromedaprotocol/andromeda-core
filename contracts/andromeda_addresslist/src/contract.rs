--- conflicted
+++ resolved
@@ -1,14 +1,10 @@
 use andromeda_protocol::{
     address_list::{
         add_address, includes_address, remove_address, ExecuteMsg, IncludesAddressResponse,
-<<<<<<< HEAD
-        InstantiateMsg, MigrateMsg, QueryMsg,
-=======
-        InstantiateMsg, QueryMsg, IS_INCLUSIVE,
+        InstantiateMsg, MigrateMsg, QueryMsg, IS_INCLUSIVE,
     },
     communication::{
         encode_binary, hooks::AndromedaHook, parse_message, AndromedaMsg, AndromedaQuery,
->>>>>>> c029cc6c
     },
     error::ContractError,
     operators::{
