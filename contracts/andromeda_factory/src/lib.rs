--- conflicted
+++ resolved
@@ -1,10 +1,6 @@
 pub mod contract;
-<<<<<<< HEAD
+mod reply;
 mod state;
 
 #[cfg(test)]
-mod testing;
-=======
-mod reply;
-mod state;
->>>>>>> 813eb96b
+mod testing;