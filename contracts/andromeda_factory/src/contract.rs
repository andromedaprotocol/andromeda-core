use andromeda_protocol::{
    factory::{AddressResponse, ExecuteMsg, InstantiateMsg, QueryMsg},
    modules::ModuleDefinition,
    ownership::{execute_update_owner, is_contract_owner, query_contract_owner, CONTRACT_OWNER},
    require::require,
    token::InstantiateMsg as TokenInstantiateMsg,
};
use cosmwasm_std::{
    attr, entry_point, to_binary, Binary, Deps, DepsMut, Env, MessageInfo, Reply, ReplyOn,
    Response, StdError, StdResult, SubMsg, WasmMsg,
};

use crate::{
    reply::{on_token_creation_reply, REPLY_CREATE_TOKEN},
    state::{
        is_address_defined, is_creator, read_address, read_config, store_address, store_config,
<<<<<<< HEAD
        store_creator, Config,
=======
        Config,
>>>>>>> bfe0d099
    },
};

#[cfg_attr(not(feature = "library"), entry_point)]
pub fn instantiate(
    deps: DepsMut,
    _env: Env,
    info: MessageInfo,
    msg: InstantiateMsg,
) -> StdResult<Response> {
    store_config(
        deps.storage,
        &Config {
            token_code_id: msg.token_code_id,
            receipt_code_id: msg.receipt_code_id,
            address_list_code_id: msg.address_list_code_id,
            owner: info.sender.to_string(),
        },
    )?;

    CONTRACT_OWNER.save(deps.storage, &info.sender.to_string())?;

    Ok(Response::default()
        .add_attributes(vec![attr("action", "instantiate"), attr("type", "factory")]))
}

#[cfg_attr(not(feature = "library"), entry_point)]
pub fn reply(deps: DepsMut, _env: Env, msg: Reply) -> StdResult<Response> {
    if msg.result.is_err() {
        return Err(StdError::generic_err(msg.result.unwrap_err()));
    }

    match msg.id {
        REPLY_CREATE_TOKEN => on_token_creation_reply(deps, msg),
        _ => Err(StdError::generic_err("reply id is invalid")),
    }
}

#[cfg_attr(not(feature = "library"), entry_point)]
pub fn execute(deps: DepsMut, env: Env, info: MessageInfo, msg: ExecuteMsg) -> StdResult<Response> {
    match msg {
        ExecuteMsg::Create {
            symbol,
            name,
            modules,
            metadata_limit,
        } => create(deps, env, info, name, symbol, modules, metadata_limit),
        ExecuteMsg::UpdateAddress {
            symbol,
            new_address,
        } => update_address(deps, env, info, symbol, new_address),
        ExecuteMsg::UpdateOwner { address } => execute_update_owner(deps, info, address),
    }
}

pub fn create(
    deps: DepsMut,
    _env: Env,
    info: MessageInfo,
    name: String,
    symbol: String,
    modules: Vec<ModuleDefinition>,
    metadata_limit: Option<u64>,
) -> StdResult<Response> {
    let config = read_config(deps.storage)?;

    require(
        !is_address_defined(deps.storage, symbol.to_string())?,
        StdError::generic_err("Symbol is in use"),
    )?;

    store_creator(deps.storage, symbol.clone(), &info.sender.to_string())?;

    //Assign Code IDs to Modules
    let updated_modules: Vec<ModuleDefinition> = modules
        .iter()
        .map(|m| match m {
            ModuleDefinition::Whitelist {
                address,
                moderators,
                code_id: _,
            } => ModuleDefinition::Whitelist {
                address: address.clone(),
                moderators: moderators.clone(),
                code_id: Some(config.address_list_code_id.clone()),
            },
            ModuleDefinition::Blacklist {
                address,
                moderators,
                code_id: _,
            } => ModuleDefinition::Blacklist {
                address: address.clone(),
                moderators: moderators.clone(),
                code_id: Some(config.address_list_code_id.clone()),
            },
            ModuleDefinition::Receipt {
                address,
                moderators,
                code_id: _,
            } => ModuleDefinition::Receipt {
                address: address.clone(),
                moderators: moderators.clone(),
                code_id: Some(config.receipt_code_id.clone()),
            },
            _ => m.clone(),
        })
        .collect();

    let token_inst_msg = TokenInstantiateMsg {
        name: name.to_string(),
        symbol: symbol.to_string(),
        minter: info.sender.to_string(),
        modules: updated_modules,
        metadata_limit,
    };

    let inst_msg = WasmMsg::Instantiate {
        admin: Some(info.sender.to_string()),
        code_id: config.token_code_id,
        funds: vec![],
        label: String::from("Address list instantiation"),
        msg: to_binary(&token_inst_msg)?,
    };

    let msg = SubMsg {
        msg: inst_msg.into(),
        gas_limit: None,
        id: REPLY_CREATE_TOKEN,
        reply_on: ReplyOn::Always,
    };

    Ok(Response::new().add_submessage(msg).add_attributes(vec![
        attr("action", "create"),
        attr("name", name.clone()),
        attr("symbol", symbol.clone()),
    ]))
}

pub fn update_address(
    deps: DepsMut,
    _env: Env,
    info: MessageInfo,
    symbol: String,
    new_address: String,
) -> StdResult<Response> {
    require(
<<<<<<< HEAD
        is_creator(deps.storage, symbol.clone(), info.sender.to_string())?
=======
        is_creator(&deps, symbol.clone(), info.sender.to_string())?
>>>>>>> bfe0d099
            || is_contract_owner(deps.storage, info.sender.to_string())?,
        StdError::generic_err("Cannot update address for ADO that you did not create"),
    )?;

    store_address(deps.storage, symbol.clone(), &new_address.clone())?;

    Ok(Response::default())
}

#[cfg_attr(not(feature = "library"), entry_point)]
pub fn query(deps: Deps, _env: Env, msg: QueryMsg) -> StdResult<Binary> {
    match msg {
        QueryMsg::GetAddress { symbol } => to_binary(&query_address(deps, symbol)?),
        QueryMsg::ContractOwner {} => to_binary(&query_contract_owner(deps)?),
    }
}

fn query_address(deps: Deps, symbol: String) -> StdResult<AddressResponse> {
    let address = read_address(deps.storage, symbol)?;
    Ok(AddressResponse {
        address: address.clone(),
    })
}

#[cfg(test)]
mod tests {
<<<<<<< HEAD
    use crate::state::SYM_CREATOR;

    use super::*;
=======
    use crate::state::SYM_ADDRESS;

    use super::*;
    use andromeda_protocol::testing::mock_querier::mock_dependencies_custom;
>>>>>>> bfe0d099
    use cosmwasm_std::{
        from_binary,
        testing::{mock_dependencies, mock_env, mock_info},
    };

    static TOKEN_CODE_ID: u64 = 0;
    static RECEIPT_CODE_ID: u64 = 1;

    static ADDRESS_LIST_CODE_ID: u64 = 2;
    const TOKEN_NAME: &str = "test";
    const TOKEN_SYMBOL: &str = "T";

    #[test]
    fn proper_initialization() {
        let mut deps = mock_dependencies(&[]);
        let info = mock_info("creator", &[]);
        let msg = InstantiateMsg {
            token_code_id: TOKEN_CODE_ID,
            receipt_code_id: RECEIPT_CODE_ID,
            address_list_code_id: ADDRESS_LIST_CODE_ID,
        };
        let env = mock_env();

        let res = instantiate(deps.as_mut(), env, info, msg).unwrap();
        assert_eq!(0, res.messages.len());
    }

    #[test]
    fn test_create() {
        let mut deps = mock_dependencies(&[]);
        let env = mock_env();
        let info = mock_info("creator", &[]);

        let init_msg = InstantiateMsg {
            token_code_id: TOKEN_CODE_ID,
            receipt_code_id: RECEIPT_CODE_ID,
            address_list_code_id: ADDRESS_LIST_CODE_ID,
        };

        let res = instantiate(deps.as_mut(), env.clone(), info.clone(), init_msg).unwrap();
        assert_eq!(0, res.messages.len());

        let msg = ExecuteMsg::Create {
            name: TOKEN_NAME.to_string(),
            symbol: TOKEN_SYMBOL.to_string(),
            modules: vec![],
            metadata_limit: None,
        };

        let token_inst_msg = TokenInstantiateMsg {
            name: TOKEN_NAME.to_string(),
            symbol: TOKEN_SYMBOL.to_string(),
            minter: info.sender.to_string(),
            modules: vec![],
            metadata_limit: None,
        };

        let inst_msg = WasmMsg::Instantiate {
            admin: Some(info.sender.to_string()),
            code_id: TOKEN_CODE_ID,
            funds: vec![],
            label: String::from("Address list instantiation"),
            msg: to_binary(&token_inst_msg).unwrap(),
        };

        let expected_msg = SubMsg {
            msg: inst_msg.into(),
            gas_limit: None,
            id: REPLY_CREATE_TOKEN,
            reply_on: ReplyOn::Always,
        };

        let expected_res = Response::new()
            .add_submessage(expected_msg)
            .add_attributes(vec![
                attr("action", "create"),
                attr("name", TOKEN_NAME.to_string()),
                attr("symbol", TOKEN_SYMBOL.to_string()),
            ]);

        let res = execute(deps.as_mut(), mock_env(), info.clone(), msg).unwrap();
        assert_eq!(res, expected_res);
        assert_eq!(1, expected_res.messages.len())
    }

    #[test]
    fn test_update_address() {
        let creator = String::from("creator");
        let owner = String::from("owner");
<<<<<<< HEAD
        let mut deps = mock_dependencies(&[]);
        let env = mock_env();
        let info = mock_info(creator.clone().as_str(), &[]);

        SYM_CREATOR
            .save(deps.as_mut().storage, TOKEN_SYMBOL.to_string(), &creator)
            .unwrap();
        CONTRACT_OWNER
            .save(deps.as_mut().storage, &owner.clone())
            .unwrap();
=======
        let mut deps = mock_dependencies_custom(&[]);
        let env = mock_env();
        let info = mock_info(creator.clone().as_str(), &[]);

        CONTRACT_OWNER
            .save(deps.as_mut().storage, &owner.clone())
            .unwrap();
        SYM_ADDRESS
            .save(
                deps.as_mut().storage,
                TOKEN_SYMBOL.to_string(),
                &String::from("factory_address"),
            )
            .unwrap();
>>>>>>> bfe0d099

        let new_address = String::from("new");
        let update_msg = ExecuteMsg::UpdateAddress {
            symbol: TOKEN_SYMBOL.to_string(),
            new_address: new_address.clone(),
        };

<<<<<<< HEAD
        let update_res =
            execute(deps.as_mut(), env.clone(), info.clone(), update_msg.clone()).unwrap();

        assert_eq!(update_res, Response::default());

        let query_msg = QueryMsg::GetAddress {
            symbol: TOKEN_SYMBOL.to_string(),
        };

        let addr_res = query(deps.as_ref(), env.clone(), query_msg).unwrap();
        let addr_val: AddressResponse = from_binary(&addr_res).unwrap();

        assert_eq!(new_address.clone(), addr_val.address);

=======
>>>>>>> bfe0d099
        let unauth_env = mock_env();
        let unauth_info = mock_info("anyone", &[]);
        let unauth_res = execute(
            deps.as_mut(),
            unauth_env.clone(),
            unauth_info.clone(),
            update_msg.clone(),
        )
        .unwrap_err();

        assert_eq!(
            unauth_res,
            StdError::generic_err("Cannot update address for ADO that you did not create"),
        );
<<<<<<< HEAD
=======

        let update_res =
            execute(deps.as_mut(), env.clone(), info.clone(), update_msg.clone()).unwrap();

        assert_eq!(update_res, Response::default());

        let query_msg = QueryMsg::GetAddress {
            symbol: TOKEN_SYMBOL.to_string(),
        };

        let addr_res = query(deps.as_ref(), env.clone(), query_msg).unwrap();
        let addr_val: AddressResponse = from_binary(&addr_res).unwrap();

        assert_eq!(new_address.clone(), addr_val.address);
>>>>>>> bfe0d099
    }
}<|MERGE_RESOLUTION|>--- conflicted
+++ resolved
@@ -14,11 +14,7 @@
     reply::{on_token_creation_reply, REPLY_CREATE_TOKEN},
     state::{
         is_address_defined, is_creator, read_address, read_config, store_address, store_config,
-<<<<<<< HEAD
-        store_creator, Config,
-=======
         Config,
->>>>>>> bfe0d099
     },
 };
 
@@ -165,11 +161,7 @@
     new_address: String,
 ) -> StdResult<Response> {
     require(
-<<<<<<< HEAD
-        is_creator(deps.storage, symbol.clone(), info.sender.to_string())?
-=======
         is_creator(&deps, symbol.clone(), info.sender.to_string())?
->>>>>>> bfe0d099
             || is_contract_owner(deps.storage, info.sender.to_string())?,
         StdError::generic_err("Cannot update address for ADO that you did not create"),
     )?;
@@ -196,16 +188,10 @@
 
 #[cfg(test)]
 mod tests {
-<<<<<<< HEAD
-    use crate::state::SYM_CREATOR;
-
-    use super::*;
-=======
     use crate::state::SYM_ADDRESS;
 
     use super::*;
     use andromeda_protocol::testing::mock_querier::mock_dependencies_custom;
->>>>>>> bfe0d099
     use cosmwasm_std::{
         from_binary,
         testing::{mock_dependencies, mock_env, mock_info},
@@ -295,18 +281,6 @@
     fn test_update_address() {
         let creator = String::from("creator");
         let owner = String::from("owner");
-<<<<<<< HEAD
-        let mut deps = mock_dependencies(&[]);
-        let env = mock_env();
-        let info = mock_info(creator.clone().as_str(), &[]);
-
-        SYM_CREATOR
-            .save(deps.as_mut().storage, TOKEN_SYMBOL.to_string(), &creator)
-            .unwrap();
-        CONTRACT_OWNER
-            .save(deps.as_mut().storage, &owner.clone())
-            .unwrap();
-=======
         let mut deps = mock_dependencies_custom(&[]);
         let env = mock_env();
         let info = mock_info(creator.clone().as_str(), &[]);
@@ -321,7 +295,6 @@
                 &String::from("factory_address"),
             )
             .unwrap();
->>>>>>> bfe0d099
 
         let new_address = String::from("new");
         let update_msg = ExecuteMsg::UpdateAddress {
@@ -329,23 +302,6 @@
             new_address: new_address.clone(),
         };
 
-<<<<<<< HEAD
-        let update_res =
-            execute(deps.as_mut(), env.clone(), info.clone(), update_msg.clone()).unwrap();
-
-        assert_eq!(update_res, Response::default());
-
-        let query_msg = QueryMsg::GetAddress {
-            symbol: TOKEN_SYMBOL.to_string(),
-        };
-
-        let addr_res = query(deps.as_ref(), env.clone(), query_msg).unwrap();
-        let addr_val: AddressResponse = from_binary(&addr_res).unwrap();
-
-        assert_eq!(new_address.clone(), addr_val.address);
-
-=======
->>>>>>> bfe0d099
         let unauth_env = mock_env();
         let unauth_info = mock_info("anyone", &[]);
         let unauth_res = execute(
@@ -360,8 +316,6 @@
             unauth_res,
             StdError::generic_err("Cannot update address for ADO that you did not create"),
         );
-<<<<<<< HEAD
-=======
 
         let update_res =
             execute(deps.as_mut(), env.clone(), info.clone(), update_msg.clone()).unwrap();
@@ -376,6 +330,5 @@
         let addr_val: AddressResponse = from_binary(&addr_res).unwrap();
 
         assert_eq!(new_address.clone(), addr_val.address);
->>>>>>> bfe0d099
     }
 }