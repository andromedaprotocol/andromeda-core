--- conflicted
+++ resolved
@@ -172,7 +172,6 @@
     })
 }
 
-
 #[cfg(test)]
 mod tests {
     use super::*;
@@ -186,8 +185,6 @@
     const TOKEN_SYMBOL: &str = "T";
 
     #[test]
-<<<<<<< HEAD
-=======
     fn proper_initialization() {
         let mut deps = mock_dependencies(&[]);
         let info = mock_info("creator", &[]);
@@ -203,7 +200,6 @@
     }
 
     #[test]
->>>>>>> 813eb96b
     fn test_create() {
         let mut deps = mock_dependencies(&[]);
         let env = mock_env();
