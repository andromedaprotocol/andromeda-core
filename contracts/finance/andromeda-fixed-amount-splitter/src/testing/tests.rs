use andromeda_std::{
    amp::{
        messages::{AMPMsg, AMPPkt},
        recipient::Recipient,
    },
    common::{expiration::Expiry, Milliseconds},
    error::ContractError,
};
use cosmwasm_std::{
    attr, coin, coins, from_json,
<<<<<<< HEAD
    testing::{message_info, mock_env, MOCK_CONTRACT_ADDR},
    to_json_binary, Addr, BankMsg, Coin, CosmosMsg, Response, SubMsg,
=======
    testing::{mock_env, mock_info, MOCK_CONTRACT_ADDR},
    to_json_binary, Addr, BankMsg, Coin, CosmosMsg, DepsMut, Response, SubMsg,
>>>>>>> ee07806f
};
pub const OWNER: &str = "creator";

use super::mock_querier::MOCK_KERNEL_CONTRACT;

use crate::{
    contract::{execute, instantiate, query},
    state::SPLITTER,
    testing::mock_querier::mock_dependencies_custom,
};
use andromeda_finance::fixed_amount_splitter::{
    AddressAmount, ExecuteMsg, GetSplitterConfigResponse, InstantiateMsg, QueryMsg, Splitter,
};

fn init(
    deps: &mut cosmwasm_std::OwnedDeps<
        cosmwasm_std::MemoryStorage,
        cosmwasm_std::testing::MockApi,
        crate::testing::mock_querier::WasmMockQuerier,
    >,
) -> Response {
    let some_address = deps.api.addr_make("some_address");
    let mock_recipient: Vec<AddressAmount> = vec![AddressAmount {
        recipient: Recipient::from_string(String::from(some_address)),
        coins: coins(1_u128, "uandr"),
    }];
    let owner = deps.api.addr_make(OWNER);
    let msg = InstantiateMsg {
        owner: Some(owner.to_string()),
        kernel_address: MOCK_KERNEL_CONTRACT.to_string(),
        recipients: mock_recipient,
        lock_time: Some(Expiry::AtTime(Milliseconds::from_seconds(100_000))),
        default_recipient: None,
    };

    let info = message_info(&owner, &[]);
    instantiate(deps.as_mut(), mock_env(), info, msg).unwrap()
}

#[test]
fn test_instantiate() {
    let mut deps = mock_dependencies_custom(&[]);
    let res = init(&mut deps);
    assert_eq!(0, res.messages.len());
}

#[test]
fn test_execute_update_lock() {
    let mut deps = mock_dependencies_custom(&[]);
    let _res = init(&mut deps);

    let env = mock_env();

    let current_time = env.block.time.seconds();
    // 2 days in milliseconds
    let lock_time = Milliseconds(172800000);

    // Start off with an expiration that's behind current time (expired)
    let splitter = Splitter {
        recipients: vec![],
        lock: Milliseconds::from_seconds(current_time - 1),
        default_recipient: None,
    };

    SPLITTER.save(deps.as_mut().storage, &splitter).unwrap();

    let msg = ExecuteMsg::UpdateLock {
        lock_time: Expiry::FromNow(lock_time),
    };

    let owner = deps.api.addr_make(OWNER);
    let info = message_info(&owner, &[]);
    let res = execute(deps.as_mut(), env.clone(), info, msg).unwrap();
    let new_lock = lock_time
        .plus_seconds(current_time)
        .plus_milliseconds(Milliseconds(879));
    assert_eq!(
        Response::default().add_attributes(vec![
            attr("action", "update_lock"),
            attr("locked", new_lock.to_string())
        ]),
        res
    );

    //check result
    let splitter = SPLITTER.load(deps.as_ref().storage).unwrap();
    assert!(!splitter.lock.is_expired(&env.block));
    assert_eq!(new_lock, splitter.lock);
}

#[test]
fn test_execute_update_recipients() {
    let mut deps = mock_dependencies_custom(&[]);
    let env = mock_env();
    let _res = init(&mut deps);

    let splitter = Splitter {
        recipients: vec![],
        lock: Milliseconds::from_seconds(0),
        default_recipient: None,
    };

    SPLITTER.save(deps.as_mut().storage, &splitter).unwrap();

    let addr1 = deps.api.addr_make("addr1");
    // Duplicate recipients
    let duplicate_recipients = vec![
        AddressAmount {
            recipient: Recipient::from_string(String::from(addr1.clone())),
            coins: coins(1_u128, "uandr"),
        },
        AddressAmount {
            recipient: Recipient::from_string(String::from(addr1.clone())),
            coins: coins(1_u128, "uandr"),
        },
    ];
    let msg = ExecuteMsg::UpdateRecipients {
        recipients: duplicate_recipients,
    };

    let owner = deps.api.addr_make(OWNER);
    let info = message_info(&owner, &[]);
    let res = execute(deps.as_mut(), env.clone(), info, msg);
    assert_eq!(ContractError::DuplicateRecipient {}, res.unwrap_err());

    let addr2 = deps.api.addr_make("addr2");
    let recipients = vec![
        AddressAmount {
            recipient: Recipient::from_string(String::from(addr1)),
            coins: coins(1_u128, "uandr"),
        },
        AddressAmount {
            recipient: Recipient::from_string(String::from(addr2)),
            coins: coins(1_u128, "uandr"),
        },
    ];
    let msg = ExecuteMsg::UpdateRecipients {
        recipients: recipients.clone(),
    };
    let incorrect_owner = deps.api.addr_make("incorrect_owner");
    let info = message_info(&incorrect_owner, &[]);
    let res = execute(deps.as_mut(), env.clone(), info, msg.clone());
    assert_eq!(ContractError::Unauthorized {}, res.unwrap_err());

    let owner = deps.api.addr_make(OWNER);
    let info = message_info(&owner, &[]);
    let res = execute(deps.as_mut(), env, info, msg).unwrap();
    assert_eq!(
        Response::default().add_attributes(vec![attr("action", "update_recipients")]),
        res
    );

    //check result
    let splitter = SPLITTER.load(deps.as_ref().storage).unwrap();
    assert_eq!(splitter.recipients, recipients);
}

#[test]
fn test_execute_send() {
    let mut deps = mock_dependencies_custom(&[]);
    let env = mock_env();
    let _res: Response = init(&mut deps);

    let sender_funds_amount = 10000u128;

    let owner = deps.api.addr_make(OWNER);
    let info = message_info(
        &owner,
        &[
            Coin::new(sender_funds_amount, "uandr"),
            Coin::new(50_u128, "usdc"),
        ],
    );

    let recip_address1 = deps.api.addr_make("address1").to_string();

    let recip_address2 = deps.api.addr_make("address2").to_string();

    let recip_address3 = deps.api.addr_make("address3").to_string();

    let recip1 = Recipient::from_string(recip_address1);
    let recip2 = Recipient::from_string(recip_address2);
    let recip3 = Recipient::from_string(recip_address3);
    let config_recipient = vec![AddressAmount {
        recipient: recip3.clone(),
        coins: vec![coin(1_u128, "uandr"), coin(30_u128, "usdc")],
    }];
    let recipient = vec![
        AddressAmount {
            recipient: recip1.clone(),
            coins: vec![coin(1_u128, "uandr"), coin(30_u128, "usdc")],
        },
        AddressAmount {
            recipient: recip2.clone(),
            coins: vec![coin(1_u128, "uandr"), coin(20_u128, "usdc")],
        },
    ];
    let msg = ExecuteMsg::Send { config: None };

    let amp_msg_1 = recip1
        .generate_amp_msg(&deps.as_ref(), Some(vec![Coin::new(1_u128, "uandr")]))
        .unwrap();
    let amp_msg_2 = recip2
        .generate_amp_msg(&deps.as_ref(), Some(vec![Coin::new(1_u128, "uandr")]))
        .unwrap();

    let amp_msg_3 = recip1
        .generate_amp_msg(&deps.as_ref(), Some(vec![Coin::new(30_u128, "usdc")]))
        .unwrap();
    let amp_msg_4 = recip2
        .generate_amp_msg(&deps.as_ref(), Some(vec![Coin::new(20_u128, "usdc")]))
        .unwrap();

    let amp_pkt = AMPPkt::new(
        MOCK_CONTRACT_ADDR.to_string(),
        MOCK_CONTRACT_ADDR.to_string(),
        vec![amp_msg_1, amp_msg_2, amp_msg_3, amp_msg_4],
    );
    let amp_msg = amp_pkt
        .to_sub_msg(
            Addr::unchecked(MOCK_KERNEL_CONTRACT),
            Some(vec![
                Coin::new(1_u128, "uandr"),
                Coin::new(1_u128, "uandr"),
                Coin::new(30_u128, "usdc"),
                Coin::new(20_u128, "usdc"),
            ]),
            1,
        )
        .unwrap();

    let splitter = Splitter {
        recipients: recipient,
        lock: Milliseconds::default(),
        default_recipient: None,
    };

    SPLITTER.save(deps.as_mut().storage, &splitter).unwrap();

    let res = execute(deps.as_mut(), env.clone(), info.clone(), msg).unwrap();

    let expected_res = Response::new()
        .add_submessages(vec![
            SubMsg::new(
                // refunds remainder to sender
                CosmosMsg::Bank(BankMsg::Send {
                    to_address: owner.to_string(),
                    amount: vec![Coin::new(9998_u128, "uandr")],
                }),
            ),
            amp_msg,
        ])
        .add_attributes(vec![
            attr("action", "send"),
            attr("sender", owner.to_string()),
        ]);

    assert_eq!(res, expected_res);

    // Test with config
    let msg = ExecuteMsg::Send {
        config: Some(config_recipient),
    };

    let amp_msg_1 = recip3
        .generate_amp_msg(&deps.as_ref(), Some(vec![Coin::new(1_u128, "uandr")]))
        .unwrap();

    let amp_msg_2 = recip3
        .generate_amp_msg(&deps.as_ref(), Some(vec![Coin::new(30_u128, "usdc")]))
        .unwrap();

    let amp_pkt = AMPPkt::new(
        MOCK_CONTRACT_ADDR.to_string(),
        MOCK_CONTRACT_ADDR.to_string(),
        vec![amp_msg_1, amp_msg_2],
    );
    let amp_msg = amp_pkt
        .to_sub_msg(
<<<<<<< HEAD
            MOCK_KERNEL_CONTRACT,
            Some(vec![Coin::new(1_u128, "uandr"), Coin::new(30_u128, "usdc")]),
=======
            Addr::unchecked(MOCK_KERNEL_CONTRACT),
            Some(vec![Coin::new(1, "uandr"), Coin::new(30, "usdc")]),
>>>>>>> ee07806f
            1,
        )
        .unwrap();

    let expected_res = Response::new()
        .add_submessages(vec![
            SubMsg::new(
                // refunds remainder to sender
                CosmosMsg::Bank(BankMsg::Send {
                    to_address: owner.to_string(),
                    amount: vec![Coin::new(9999_u128, "uandr")],
                }),
            ),
            SubMsg::new(
                // refunds remainder to sender
                CosmosMsg::Bank(BankMsg::Send {
                    to_address: owner.to_string(),
                    amount: vec![Coin::new(20_u128, "usdc")],
                }),
            ),
            amp_msg,
        ])
        .add_attributes(vec![
            attr("action", "send"),
            attr("sender", owner.to_string()),
        ]);
    let res = execute(deps.as_mut(), env, info, msg).unwrap();

    assert_eq!(res, expected_res);
}

#[test]
fn test_execute_send_ado_recipient() {
    let mut deps = mock_dependencies_custom(&[]);
    let env = mock_env();
    let _res: Response = init(&mut deps);
    let owner = deps.api.addr_make(OWNER);

    let sender_funds_amount = 10_000u128;
    let info = message_info(&owner, &[Coin::new(sender_funds_amount, "uandr")]);

    let recip_address1 = deps.api.addr_make("address1").to_string();

    let recip_address2 = deps.api.addr_make("address2").to_string();

    let recip1 = Recipient::from_string(recip_address1);
    let recip2 = Recipient::from_string(recip_address2);

    let recipient = vec![
        AddressAmount {
            recipient: recip1.clone(),
            coins: coins(1_u128, "uandr"),
        },
        AddressAmount {
            recipient: recip2.clone(),
            coins: coins(1_u128, "uandr"),
        },
    ];
    let msg = ExecuteMsg::Send { config: None };

    let amp_msg_1 = recip1
        .generate_amp_msg(&deps.as_ref(), Some(vec![Coin::new(1_u128, "uandr")]))
        .unwrap();
    let amp_msg_2 = recip2
        .generate_amp_msg(&deps.as_ref(), Some(vec![Coin::new(1_u128, "uandr")]))
        .unwrap();
    let amp_pkt = AMPPkt::new(
        MOCK_CONTRACT_ADDR.to_string(),
        MOCK_CONTRACT_ADDR.to_string(),
        vec![amp_msg_1, amp_msg_2],
    );
    let amp_msg = amp_pkt
        .to_sub_msg(
<<<<<<< HEAD
            MOCK_KERNEL_CONTRACT,
            Some(vec![Coin::new(1_u128, "uandr"), Coin::new(1_u128, "uandr")]),
=======
            Addr::unchecked(MOCK_KERNEL_CONTRACT),
            Some(vec![Coin::new(1, "uandr"), Coin::new(1, "uandr")]),
>>>>>>> ee07806f
            1,
        )
        .unwrap();

    let splitter = Splitter {
        recipients: recipient,
        lock: Milliseconds::default(),
        default_recipient: None,
    };

    SPLITTER.save(deps.as_mut().storage, &splitter).unwrap();

    let res = execute(deps.as_mut(), env, info.clone(), msg).unwrap();

    let expected_res = Response::new()
        .add_submessages(vec![
            SubMsg::new(
                // refunds remainder to sender
                CosmosMsg::Bank(BankMsg::Send {
                    to_address: info.sender.to_string(),
                    amount: vec![Coin::new(9_998_u128, "uandr")],
                }),
            ),
            amp_msg,
        ])
        .add_attribute("action", "send")
        .add_attribute("sender", owner.to_string());

    assert_eq!(res, expected_res);
}

#[test]
fn test_handle_packet_exit_with_error_true() {
    let mut deps = mock_dependencies_custom(&[]);
    let env = mock_env();
    let _res: Response = init(&mut deps);

    let owner = deps.api.addr_make(OWNER);
    let sender_funds_amount = 0u128;
    let info = message_info(&owner, &[Coin::new(sender_funds_amount, "uandr")]);

    let recip_address1 = deps.api.addr_make("address1").to_string();

    let recipient = vec![
        AddressAmount {
            recipient: Recipient::from_string(recip_address1.clone()),
            coins: coins(1_u128, "uandr"),
        },
        AddressAmount {
            recipient: Recipient::from_string(recip_address1.clone()),
            coins: coins(1_u128, "uandr"),
        },
    ];
    let pkt = AMPPkt::new(
        info.clone().sender,
        MOCK_CONTRACT_ADDR.to_string(),
        vec![AMPMsg::new(
            recip_address1,
            to_json_binary(&ExecuteMsg::Send { config: None }).unwrap(),
            Some(vec![Coin::new(0_u128, "uandr")]),
        )],
    );
    let msg = ExecuteMsg::AMPReceive(pkt);

    let splitter = Splitter {
        recipients: recipient,
        lock: Milliseconds::default(),
        default_recipient: None,
    };

    SPLITTER.save(deps.as_mut().storage, &splitter).unwrap();

    let err = execute(deps.as_mut(), env, info, msg).unwrap_err();

    assert_eq!(
        err,
        ContractError::InvalidFunds {
            msg: "Amount must be non-zero".to_string(),
        }
    );
}

#[test]
fn test_query_splitter() {
    let mut deps = mock_dependencies_custom(&[]);
    let env = mock_env();
    let splitter = Splitter {
        recipients: vec![],
        lock: Milliseconds::default(),
        default_recipient: None,
    };

    SPLITTER.save(deps.as_mut().storage, &splitter).unwrap();

    let query_msg = QueryMsg::GetSplitterConfig {};
    let res = query(deps.as_ref(), env, query_msg).unwrap();
    let val: GetSplitterConfigResponse = from_json(res).unwrap();

    assert_eq!(val.config, splitter);
}

#[test]
fn test_execute_send_error() {
    //Executes send with more than 5 tokens [ACK-04]
    let mut deps = mock_dependencies_custom(&[]);
    let env = mock_env();
    let _res: Response = init(&mut deps);

    let sender_funds_amount = 10000u128;
    let owner = "creator";
    let info = message_info(
        &Addr::unchecked(owner),
        &vec![
            Coin::new(sender_funds_amount, "uandr"),
            Coin::new(sender_funds_amount, "uandr"),
            Coin::new(sender_funds_amount, "uandr"),
            Coin::new(sender_funds_amount, "uandr"),
            Coin::new(sender_funds_amount, "uandr"),
            Coin::new(sender_funds_amount, "uandr"),
        ],
    );

    let recip_address1 = "address1".to_string();

    let recip_address2 = "address2".to_string();

    let recipient = vec![
        AddressAmount {
            recipient: Recipient::from_string(recip_address1),
            coins: coins(1_u128, "uandr"),
        },
        AddressAmount {
            recipient: Recipient::from_string(recip_address2),
            coins: coins(1_u128, "uandr"),
        },
    ];
    let msg = ExecuteMsg::Send { config: None };

    let splitter = Splitter {
        recipients: recipient,
        lock: Milliseconds::default(),
        default_recipient: None,
    };

    SPLITTER.save(deps.as_mut().storage, &splitter).unwrap();

    let res = execute(deps.as_mut(), env.clone(), info, msg.clone()).unwrap_err();

    let expected_res = ContractError::InvalidFunds {
        msg: "A minimim of 1 and a maximum of 2 coins are allowed".to_string(),
    };

    assert_eq!(res, expected_res);

    // Insufficient funds
    let info = message_info(&Addr::unchecked(owner), &[Coin::new(1_u128, "uandr")]);

    let res = execute(deps.as_mut(), env, info, msg).unwrap_err();

    let expected_res = ContractError::InsufficientFunds {};

    assert_eq!(res, expected_res);
}

#[test]
fn test_update_app_contract() {
    let mut deps = mock_dependencies_custom(&[]);
    let _res: Response = init(&mut deps);

    let owner = deps.api.addr_make(OWNER);
    let info = message_info(&owner, &[]);

    let app_contract = deps.api.addr_make("app_contract");
    let msg = ExecuteMsg::UpdateAppContract {
        address: app_contract.to_string(),
    };

    let res = execute(deps.as_mut(), mock_env(), info, msg).unwrap();

    assert_eq!(
        Response::new()
            .add_attribute("action", "update_app_contract")
            .add_attribute("address", app_contract.to_string()),
        res
    );
}

#[test]
fn test_update_app_contract_invalid_recipient() {
    let mut deps = mock_dependencies_custom(&[]);
    let _res: Response = init(&mut deps);

    let owner = deps.api.addr_make(OWNER);
    let info = message_info(&owner, &[]);

    let msg = ExecuteMsg::UpdateAppContract {
        address: "z".to_string(),
    };

    let res = execute(deps.as_mut(), mock_env(), info, msg);

    // assert_eq!(
    //     ContractError::InvalidComponent {
    //         name: "z".to_string()
    //     },
    //     res.unwrap_err()
    // );
    assert!(res.is_err())
}

use rstest::*;

#[fixture]
fn locked_splitter() -> (
    cosmwasm_std::OwnedDeps<
        cosmwasm_std::MemoryStorage,
        cosmwasm_std::testing::MockApi,
        crate::testing::mock_querier::WasmMockQuerier,
    >,
    Splitter,
) {
    let mut deps = mock_dependencies_custom(&[]);
    let lock_time = mock_env().block.time.plus_seconds(86400);
    let splitter = Splitter {
        recipients: vec![
            AddressAmount {
                recipient: Recipient::from_string("addr1".to_string()),
                coins: coins(40_u128, "uluna"),
            },
            AddressAmount {
                recipient: Recipient::from_string("addr2".to_string()),
                coins: coins(60_u128, "uluna"),
            },
        ],
        lock: Milliseconds::from_seconds(lock_time.seconds()),
        default_recipient: None,
    };
    SPLITTER.save(deps.as_mut().storage, &splitter).unwrap();
    (deps, splitter)
}

#[fixture]
fn unlocked_splitter() -> (
    cosmwasm_std::OwnedDeps<
        cosmwasm_std::MemoryStorage,
        cosmwasm_std::testing::MockApi,
        crate::testing::mock_querier::WasmMockQuerier,
    >,
    Splitter,
) {
    let mut deps = mock_dependencies_custom(&[]);
    let splitter = Splitter {
        recipients: vec![
            AddressAmount {
                recipient: Recipient::from_string("addr1".to_string()),
                coins: coins(40_u128, "uluna"),
            },
            AddressAmount {
                recipient: Recipient::from_string("addr2".to_string()),
                coins: coins(60_u128, "uluna"),
            },
        ],
        lock: Milliseconds::default(),
        default_recipient: None,
    };
    SPLITTER.save(deps.as_mut().storage, &splitter).unwrap();
    (deps, splitter)
}

#[rstest]
fn test_send_with_config_locked(
    locked_splitter: (
        cosmwasm_std::OwnedDeps<
            cosmwasm_std::MemoryStorage,
            cosmwasm_std::testing::MockApi,
            crate::testing::mock_querier::WasmMockQuerier,
        >,
        Splitter,
    ),
) {
    let (mut deps, _) = locked_splitter;
    let config = vec![AddressAmount {
        recipient: Recipient::from_string("new_addr".to_string()),
        coins: coins(100_u128, "uluna"),
    }];

    let msg = ExecuteMsg::Send {
        config: Some(config),
    };

    let info = message_info(&Addr::unchecked(OWNER), &[Coin::new(10000u128, "uluna")]);
    let res = execute(deps.as_mut(), mock_env(), info, msg);

    assert_eq!(
        ContractError::ContractLocked {
            msg: Some("Config isn't allowed while the splitter is locked".to_string())
        },
        res.unwrap_err()
    );
}

#[rstest]
fn test_send_with_config_unlocked(
    unlocked_splitter: (
        cosmwasm_std::OwnedDeps<
            cosmwasm_std::MemoryStorage,
            cosmwasm_std::testing::MockApi,
            crate::testing::mock_querier::WasmMockQuerier,
        >,
        Splitter,
    ),
) {
    let (mut deps, _) = unlocked_splitter;
    let new_addr = deps.api.addr_make("new_addr");
    let config = vec![AddressAmount {
        recipient: Recipient::from_string(new_addr.to_string()),
        coins: coins(100_u128, "uluna"),
    }];

    let msg = ExecuteMsg::Send {
        config: Some(config),
    };

    let owner = deps.api.addr_make("owner");
    let info = message_info(&owner, &[Coin::new(10000u128, "uluna")]);
    let res = execute(deps.as_mut(), mock_env(), info, msg).unwrap();

    // Verify response contains expected submessages and refund
    assert_eq!(2, res.messages.len()); // 1 for refund, 1 for transfer
    assert!(res.attributes.contains(&attr("action", "send")));
}

#[rstest]
fn test_send_without_config_locked(
    locked_splitter: (
        cosmwasm_std::OwnedDeps<
            cosmwasm_std::MemoryStorage,
            cosmwasm_std::testing::MockApi,
            crate::testing::mock_querier::WasmMockQuerier,
        >,
        Splitter,
    ),
) {
    let (mut deps, _) = locked_splitter;
    let msg = ExecuteMsg::Send { config: None };

    let owner = deps.api.addr_make("owner");
    let info = message_info(&owner, &[Coin::new(10000u128, "uluna")]);
    let res = execute(deps.as_mut(), mock_env(), info, msg).unwrap();

    // Verify response contains expected submessages and refund
    assert_eq!(2, res.messages.len()); // 1 for refund, 1 for transfers
    assert!(res.attributes.contains(&attr("action", "send")));
}

#[rstest]
fn test_send_without_config_unlocked(
    unlocked_splitter: (
        cosmwasm_std::OwnedDeps<
            cosmwasm_std::MemoryStorage,
            cosmwasm_std::testing::MockApi,
            crate::testing::mock_querier::WasmMockQuerier,
        >,
        Splitter,
    ),
) {
    let msg = ExecuteMsg::Send { config: None };
    let (mut deps, _) = unlocked_splitter;
    let owner = deps.api.addr_make("owner");
    let info = message_info(&owner, &[Coin::new(10000u128, "uluna")]);
    let res = execute(deps.as_mut(), mock_env(), info, msg).unwrap();

    // Verify response contains expected submessages and refund
    assert_eq!(2, res.messages.len()); // 1 for refund, 1 for transfers
    assert!(res.attributes.contains(&attr("action", "send")));
}<|MERGE_RESOLUTION|>--- conflicted
+++ resolved
@@ -8,13 +8,8 @@
 };
 use cosmwasm_std::{
     attr, coin, coins, from_json,
-<<<<<<< HEAD
     testing::{message_info, mock_env, MOCK_CONTRACT_ADDR},
     to_json_binary, Addr, BankMsg, Coin, CosmosMsg, Response, SubMsg,
-=======
-    testing::{mock_env, mock_info, MOCK_CONTRACT_ADDR},
-    to_json_binary, Addr, BankMsg, Coin, CosmosMsg, DepsMut, Response, SubMsg,
->>>>>>> ee07806f
 };
 pub const OWNER: &str = "creator";
 
@@ -294,13 +289,8 @@
     );
     let amp_msg = amp_pkt
         .to_sub_msg(
-<<<<<<< HEAD
-            MOCK_KERNEL_CONTRACT,
+            Addr::unchecked(MOCK_KERNEL_CONTRACT),
             Some(vec![Coin::new(1_u128, "uandr"), Coin::new(30_u128, "usdc")]),
-=======
-            Addr::unchecked(MOCK_KERNEL_CONTRACT),
-            Some(vec![Coin::new(1, "uandr"), Coin::new(30, "usdc")]),
->>>>>>> ee07806f
             1,
         )
         .unwrap();
@@ -374,13 +364,8 @@
     );
     let amp_msg = amp_pkt
         .to_sub_msg(
-<<<<<<< HEAD
-            MOCK_KERNEL_CONTRACT,
+            Addr::unchecked(MOCK_KERNEL_CONTRACT),
             Some(vec![Coin::new(1_u128, "uandr"), Coin::new(1_u128, "uandr")]),
-=======
-            Addr::unchecked(MOCK_KERNEL_CONTRACT),
-            Some(vec![Coin::new(1, "uandr"), Coin::new(1, "uandr")]),
->>>>>>> ee07806f
             1,
         )
         .unwrap();
