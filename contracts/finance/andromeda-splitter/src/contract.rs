--- conflicted
+++ resolved
@@ -3,7 +3,6 @@
     validate_recipient_list, AddressPercent, ExecuteMsg, GetSplitterConfigResponse, InstantiateMsg,
     QueryMsg, Splitter,
 };
-use andromeda_std::common::call_action::call_action;
 use andromeda_std::{
     ado_base::{InstantiateMsg as BaseInstantiateMsg, MigrateMsg},
     amp::messages::AMPPkt,
@@ -110,22 +109,14 @@
 }
 
 pub fn handle_execute(mut ctx: ExecuteContext, msg: ExecuteMsg) -> Result<Response, ContractError> {
-<<<<<<< HEAD
-    call_action(
-=======
     let action_response = call_action(
->>>>>>> 11e545db
         &mut ctx.deps,
         &ctx.info,
         &ctx.env,
         &ctx.amp_ctx,
         msg.as_ref(),
     )?;
-<<<<<<< HEAD
-    match msg {
-=======
     let res = match msg {
->>>>>>> 11e545db
         ExecuteMsg::UpdateRecipients { recipients } => execute_update_recipients(ctx, recipients),
         ExecuteMsg::UpdateLock { lock_time } => execute_update_lock(ctx, lock_time),
         ExecuteMsg::Send {} => execute_send(ctx),
