--- conflicted
+++ resolved
@@ -5,21 +5,14 @@
 use cosmwasm_std::{
     from_json,
     testing::{mock_env, MockApi, MockQuerier, MockStorage, MOCK_CONTRACT_ADDR},
-    Coin, OwnedDeps, Querier, QuerierResult, QueryRequest, SystemError, SystemResult, WasmQuery,
+    to_json_binary, Binary, Coin, ContractResult, OwnedDeps, Querier, QuerierResult, QueryRequest,
+    SystemError, SystemResult, WasmQuery,
 };
-<<<<<<< HEAD
-
-pub use andromeda_std::testing::mock_querier::MOCK_KERNEL_CONTRACT;
-=======
 use cosmwasm_std::{BankMsg, CosmosMsg, QuerierWrapper, Response, SubMsg, Uint128};
 
 pub use andromeda_std::testing::mock_querier::{
     MOCK_ADDRESS_LIST_CONTRACT, MOCK_KERNEL_CONTRACT, MOCK_RATES_CONTRACT,
 };
-
-pub const MOCK_TAX_RECIPIENT: &str = "tax_recipient";
-pub const MOCK_ROYALTY_RECIPIENT: &str = "royalty_recipient";
->>>>>>> 11e545db
 
 /// Alternative to `cosmwasm_std::testing::mock_dependencies` that allows us to respond to custom queries.
 ///
