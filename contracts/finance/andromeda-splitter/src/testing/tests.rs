use andromeda_std::{
    amp::{
        messages::{AMPMsg, AMPPkt},
        recipient::Recipient,
    },
    common::{expiration::Expiry, Milliseconds},
    error::ContractError,
};
use cosmwasm_std::{
    attr, from_json,
<<<<<<< HEAD
    testing::{message_info, mock_env, MOCK_CONTRACT_ADDR},
    to_json_binary, Addr, BankMsg, Coin, CosmosMsg, Decimal, Response, SubMsg, Timestamp,
=======
    testing::{mock_env, mock_info, MOCK_CONTRACT_ADDR},
    to_json_binary, Addr, BankMsg, Coin, CosmosMsg, Decimal, DepsMut, Response, SubMsg, Timestamp,
>>>>>>> ee07806f
};
pub const OWNER: &str = "cosmwasm1fsgzj6t7udv8zhf6zj32mkqhcjcpv52yph5qsdcl0qt94jgdckqs2g053y";

use super::mock_querier::MOCK_KERNEL_CONTRACT;

use crate::{
    contract::{execute, instantiate, query},
    state::SPLITTER,
    testing::mock_querier::mock_dependencies_custom,
};
use andromeda_finance::splitter::{
    AddressPercent, ExecuteMsg, GetSplitterConfigResponse, InstantiateMsg, QueryMsg, Splitter,
};

fn init(
    deps: &mut cosmwasm_std::OwnedDeps<
        cosmwasm_std::MemoryStorage,
        cosmwasm_std::testing::MockApi,
        crate::testing::mock_querier::WasmMockQuerier,
    >,
) -> Response {
    let some_recipient = deps.api.addr_make("some_recipient");
    let mock_recipient: Vec<AddressPercent> = vec![AddressPercent {
        recipient: Recipient::from_string(some_recipient),
        percent: Decimal::percent(100),
    }];

    let msg = InstantiateMsg {
        owner: Some(OWNER.to_string()),
        kernel_address: MOCK_KERNEL_CONTRACT.to_string(),
        recipients: mock_recipient,
        lock_time: Some(Expiry::FromNow(Milliseconds(86400000))),
        default_recipient: None,
    };

    let info = message_info(&Addr::unchecked(OWNER), &[]);
    instantiate(deps.as_mut(), mock_env(), info, msg).unwrap()
}

#[test]
fn test_instantiate() {
    let mut deps: cosmwasm_std::OwnedDeps<
        cosmwasm_std::MemoryStorage,
        cosmwasm_std::testing::MockApi,
        crate::testing::mock_querier::WasmMockQuerier,
    > = mock_dependencies_custom(&[]);
    let res = init(&mut deps);
    assert_eq!(0, res.messages.len());
}

#[test]
fn test_different_lock_times() {
    let mut deps = mock_dependencies_custom(&[]);
    let mut env = mock_env();

    // Current time
    env.block.time = Timestamp::from_seconds(1724920577);
    // Set a lock time that's less than 1 day in milliseconds
    let mut lock_time = Expiry::FromNow(Milliseconds(60_000));

    let owner = deps.api.addr_make(OWNER);
    let kernel_address = deps.api.addr_make(MOCK_KERNEL_CONTRACT);
    let msg = InstantiateMsg {
        owner: Some(owner.to_string()),
        kernel_address: kernel_address.to_string(),
        recipients: vec![],
        lock_time: Some(lock_time),
        default_recipient: None,
    };

    let info = message_info(&owner, &[]);
    let err = instantiate(deps.as_mut(), env.clone(), info.clone(), msg).unwrap_err();

    assert_eq!(err, ContractError::LockTimeTooShort {});

    // Set a lock time that's more than 1 year in milliseconds
    lock_time = Expiry::FromNow(Milliseconds(31_708_800_000));

    let kernel_address = deps.api.addr_make(MOCK_KERNEL_CONTRACT);
    let msg = InstantiateMsg {
        owner: Some(owner.to_string()),
        kernel_address: kernel_address.to_string(),
        recipients: vec![],
        lock_time: Some(lock_time),
        default_recipient: None,
    };

    let err = instantiate(deps.as_mut(), env.clone(), info.clone(), msg).unwrap_err();

    assert_eq!(err, ContractError::LockTimeTooLong {});

    // Set a lock time for 20 days in milliseconds
    lock_time = Expiry::FromNow(Milliseconds(1728000000));

    let some_address = deps.api.addr_make("some_address");
    let msg = InstantiateMsg {
        owner: Some(owner.to_string()),
        kernel_address: kernel_address.to_string(),
        recipients: vec![AddressPercent {
            recipient: Recipient::from_string(some_address.to_string()),
            percent: Decimal::percent(100),
        }],
        lock_time: Some(lock_time),
        default_recipient: None,
    };

    let info = message_info(&owner, &[]);
    let res = instantiate(deps.as_mut(), env.clone(), info.clone(), msg).unwrap();
    assert_eq!(0, res.messages.len());

    // Here we begin testing Expiry::AtTime
    // Set a lock time that's less than 1 day from current time
    lock_time = Expiry::AtTime(Milliseconds(1724934977000));

    let msg = InstantiateMsg {
        owner: Some(owner.to_string()),
        kernel_address: kernel_address.to_string(),
        recipients: vec![],
        lock_time: Some(lock_time),
        default_recipient: None,
    };

    let info = message_info(&Addr::unchecked(&owner), &[]);
    let err = instantiate(deps.as_mut(), env.clone(), info.clone(), msg).unwrap_err();
    assert_eq!(err, ContractError::LockTimeTooShort {});

    // Set a lock time that's more than 1 year from current time in milliseconds
    lock_time = Expiry::AtTime(Milliseconds(1788006977000));

    let msg = InstantiateMsg {
        owner: Some(owner.to_string()),
        kernel_address: kernel_address.to_string(),
        recipients: vec![],
        lock_time: Some(lock_time),
        default_recipient: None,
    };

    let info = message_info(&Addr::unchecked(&owner), &[]);
    let err = instantiate(deps.as_mut(), env.clone(), info.clone(), msg).unwrap_err();
    assert_eq!(err, ContractError::LockTimeTooLong {});

    // Set a valid lock time
    lock_time = Expiry::AtTime(Milliseconds(1725021377000));

    let msg = InstantiateMsg {
        owner: Some(owner.to_string()),
        kernel_address: kernel_address.to_string(),
        recipients: vec![AddressPercent {
            recipient: Recipient::from_string(some_address),
            percent: Decimal::percent(100),
        }],
        lock_time: Some(lock_time),
        default_recipient: None,
    };

    let info = message_info(&Addr::unchecked(&owner), &[]);
    let res = instantiate(deps.as_mut(), env.clone(), info.clone(), msg).unwrap();
    assert_eq!(0, res.messages.len());
}

#[test]
fn test_execute_update_lock() {
    let mut deps = mock_dependencies_custom(&[]);
    let _res = init(&mut deps);

    let env = mock_env();

    let current_time = env.block.time.seconds();
    // 2 days in milliseconds
    let lock_time = 172800000;

    // Start off with an expiration that's behind current time (expired)
    let splitter = Splitter {
        recipients: vec![],
        lock: Milliseconds::from_seconds(current_time - 1),
        default_recipient: None,
    };

    SPLITTER.save(deps.as_mut().storage, &splitter).unwrap();

    let msg = ExecuteMsg::UpdateLock {
        lock_time: Expiry::FromNow(Milliseconds(lock_time)),
    };

    let info = message_info(&Addr::unchecked(OWNER), &[]);
    let res = execute(deps.as_mut(), env.clone(), info, msg).unwrap();
    let new_lock = Milliseconds(lock_time)
        .plus_seconds(current_time)
        .plus_milliseconds(Milliseconds(879));
    assert_eq!(
        Response::default().add_attributes(vec![
            attr("action", "update_lock"),
            attr("locked", "1571970219879".to_string())
        ]),
        res
    );

    //check result
    let splitter = SPLITTER.load(deps.as_ref().storage).unwrap();
    assert!(!splitter.lock.is_expired(&env.block));
    assert_eq!(new_lock, splitter.lock);
}

#[test]
fn test_execute_update_recipients() {
    let mut deps = mock_dependencies_custom(&[]);
    let env = mock_env();
    let _res = init(&mut deps);

    let splitter = Splitter {
        recipients: vec![],
        lock: Milliseconds::from_seconds(0),
        default_recipient: None,
    };

    SPLITTER.save(deps.as_mut().storage, &splitter).unwrap();

    let addr1 = deps.api.addr_make("addr1");
    // Duplicate recipients
    let duplicate_recipients = vec![
        AddressPercent {
            recipient: Recipient::from_string(addr1.clone()),
            percent: Decimal::percent(40),
        },
        AddressPercent {
            recipient: Recipient::from_string(addr1),
            percent: Decimal::percent(60),
        },
    ];
    let msg = ExecuteMsg::UpdateRecipients {
        recipients: duplicate_recipients,
    };

    let info = message_info(&Addr::unchecked(OWNER), &[]);
    let res = execute(deps.as_mut(), env.clone(), info, msg);
    assert_eq!(ContractError::DuplicateRecipient {}, res.unwrap_err());

    let addr1 = deps.api.addr_make("addr1");
    let addr2 = deps.api.addr_make("addr2");
    let recipients = vec![
        AddressPercent {
            recipient: Recipient::from_string(addr1.to_string()),
            percent: Decimal::percent(40),
        },
        AddressPercent {
            recipient: Recipient::from_string(addr2.to_string()),
            percent: Decimal::percent(60),
        },
    ];
    let msg = ExecuteMsg::UpdateRecipients {
        recipients: recipients.clone(),
    };

    let incorrect_owner = deps.api.addr_make("incorrect_owner");
    let info = message_info(&incorrect_owner, &[]);
    let res = execute(deps.as_mut(), env.clone(), info, msg.clone());
    assert_eq!(ContractError::Unauthorized {}, res.unwrap_err());

    let info = message_info(&Addr::unchecked(OWNER), &[]);
    let res = execute(deps.as_mut(), env, info, msg).unwrap();
    assert_eq!(
        Response::default().add_attributes(vec![attr("action", "update_recipients")]),
        res
    );

    //check result
    let splitter = SPLITTER.load(deps.as_ref().storage).unwrap();
    assert_eq!(splitter.recipients, recipients);
}

#[test]
fn test_execute_send() {
    let mut deps = mock_dependencies_custom(&[]);
    let env = mock_env();
    let _res: Response = init(&mut deps);

    let sender_funds_amount = 10000u128;

    let info = message_info(
        &Addr::unchecked(OWNER),
        &[Coin::new(sender_funds_amount, "uluna")],
    );

    let recip_address1 = deps.api.addr_make("address1");
    let recip_percent1 = 10; // 10%

    let recip_address2 = deps.api.addr_make("address2");
    let recip_percent2 = 20; // 20%

    let recip_address3 = deps.api.addr_make("address3");
    let recip_percent3 = 50; // 50%

    let recip1 = Recipient::from_string(recip_address1);
    let recip2 = Recipient::from_string(recip_address2);
    let recip3 = Recipient::from_string(recip_address3.clone());

    let config_recipient = vec![AddressPercent {
        recipient: recip3.clone(),
        percent: Decimal::percent(recip_percent3),
    }];

    let recipient = vec![
        AddressPercent {
            recipient: recip1.clone(),
            percent: Decimal::percent(recip_percent1),
        },
        AddressPercent {
            recipient: recip2.clone(),
            percent: Decimal::percent(recip_percent2),
        },
    ];
    let msg = ExecuteMsg::Send { config: None };

    let amp_msg_1 = recip1
        .generate_amp_msg(&deps.as_ref(), Some(vec![Coin::new(1000u128, "uluna")]))
        .unwrap();
    let amp_msg_2 = recip2
        .generate_amp_msg(&deps.as_ref(), Some(vec![Coin::new(2000u128, "uluna")]))
        .unwrap();
    let amp_pkt = AMPPkt::new(
        MOCK_CONTRACT_ADDR.to_string(),
        MOCK_CONTRACT_ADDR.to_string(),
        vec![amp_msg_1, amp_msg_2],
    );
    let amp_msg = amp_pkt
        .to_sub_msg(
<<<<<<< HEAD
            MOCK_KERNEL_CONTRACT,
            Some(vec![
                Coin::new(1000u128, "uluna"),
                Coin::new(2000u128, "uluna"),
            ]),
=======
            Addr::unchecked(MOCK_KERNEL_CONTRACT),
            Some(vec![Coin::new(1000, "uluna"), Coin::new(2000, "uluna")]),
>>>>>>> ee07806f
            1,
        )
        .unwrap();

    let splitter = Splitter {
        recipients: recipient.clone(),
        lock: Milliseconds::default(),
        default_recipient: None,
    };

    SPLITTER.save(deps.as_mut().storage, &splitter).unwrap();

    let res = execute(deps.as_mut(), env.clone(), info.clone(), msg).unwrap();

    let expected_res = Response::new()
        .add_submessages(vec![
            SubMsg::new(
                // refunds remainder to sender
                CosmosMsg::Bank(BankMsg::Send {
                    to_address: OWNER.to_string(),
                    amount: vec![Coin::new(7000u128, "uluna")], // 10000 * 0.7   remainder
                }),
            ),
            amp_msg,
        ])
        .add_attributes(vec![
            attr("action", "send"),
            attr("sender", OWNER.to_string()),
        ]);

    assert_eq!(res, expected_res);

    // Test send with config
    let msg = ExecuteMsg::Send {
        config: Some(config_recipient),
    };
    let res = execute(deps.as_mut(), env.clone(), info.clone(), msg).unwrap();
    let amp_msg_1 = recip3
        .generate_amp_msg(&deps.as_ref(), Some(vec![Coin::new(5000u128, "uluna")]))
        .unwrap();

    let amp_pkt = AMPPkt::new(
        MOCK_CONTRACT_ADDR.to_string(),
        MOCK_CONTRACT_ADDR.to_string(),
        vec![amp_msg_1],
    );

    let amp_msg = amp_pkt
        .to_sub_msg(
<<<<<<< HEAD
            MOCK_KERNEL_CONTRACT,
            Some(vec![Coin::new(5000u128, "uluna")]),
=======
            Addr::unchecked(MOCK_KERNEL_CONTRACT),
            Some(vec![Coin::new(5000, "uluna")]),
>>>>>>> ee07806f
            1,
        )
        .unwrap();
    let expected_res = Response::new()
        .add_submessages(vec![
            SubMsg::new(
                // refunds remainder to sender
                CosmosMsg::Bank(BankMsg::Send {
                    to_address: OWNER.to_string(),
                    amount: vec![Coin::new(5000u128, "uluna")], // 10000 * 0.5   remainder
                }),
            ),
            amp_msg.clone(),
        ])
        .add_attributes(vec![
            attr("action", "send"),
            attr("sender", OWNER.to_string()),
        ]);

    assert_eq!(res, expected_res);

    // Test send with default recipient
    let msg = ExecuteMsg::Send { config: None };
    SPLITTER
        .save(
            deps.as_mut().storage,
            &Splitter {
                recipients: recipient,
                lock: Milliseconds::default(),
                default_recipient: Some(recip3.clone()),
            },
        )
        .unwrap();

    let res = execute(deps.as_mut(), env.clone(), info.clone(), msg).unwrap();
    let amp_msg_1 = recip1
        .generate_amp_msg(&deps.as_ref(), Some(vec![Coin::new(1000u128, "uluna")]))
        .unwrap();
    let amp_msg_2 = recip2
        .generate_amp_msg(&deps.as_ref(), Some(vec![Coin::new(2000u128, "uluna")]))
        .unwrap();
    let amp_pkt = AMPPkt::new(
        MOCK_CONTRACT_ADDR.to_string(),
        MOCK_CONTRACT_ADDR.to_string(),
        vec![amp_msg_1, amp_msg_2],
    );
    let amp_msg = amp_pkt
        .to_sub_msg(
<<<<<<< HEAD
            MOCK_KERNEL_CONTRACT,
            Some(vec![
                Coin::new(1000u128, "uluna"),
                Coin::new(2000u128, "uluna"),
            ]),
=======
            Addr::unchecked(MOCK_KERNEL_CONTRACT),
            Some(vec![Coin::new(1000, "uluna"), Coin::new(2000, "uluna")]),
>>>>>>> ee07806f
            1,
        )
        .unwrap();

    let expected_res = Response::new()
        .add_submessages(vec![
            SubMsg::new(
                // refunds remainder to sender
                CosmosMsg::Bank(BankMsg::Send {
                    to_address: recip_address3.to_string(),
                    amount: vec![Coin::new(7000u128, "uluna")], // 10000 * 0.7   remainder
                }),
            ),
            amp_msg,
        ])
        .add_attributes(vec![
            attr("action", "send"),
            attr("sender", OWNER.to_string()),
        ]);

    assert_eq!(res, expected_res);
}

#[test]
fn test_execute_send_ado_recipient() {
    let mut deps = mock_dependencies_custom(&[]);
    let env = mock_env();
    let _res: Response = init(&mut deps);

    let sender_funds_amount = 10000u128;
    let info = message_info(
        &Addr::unchecked(OWNER),
        &[Coin::new(sender_funds_amount, "uluna")],
    );

    let recip_address1 = deps.api.addr_make("address1");
    let recip_percent1 = 10; // 10%

    let recip_address2 = deps.api.addr_make("address2");
    let recip_percent2 = 20; // 20%

    let recip1 = Recipient::from_string(recip_address1);
    let recip2 = Recipient::from_string(recip_address2);

    let recipient = vec![
        AddressPercent {
            recipient: recip1.clone(),
            percent: Decimal::percent(recip_percent1),
        },
        AddressPercent {
            recipient: recip2.clone(),
            percent: Decimal::percent(recip_percent2),
        },
    ];
    let msg = ExecuteMsg::Send { config: None };

    let amp_msg_1 = recip1
        .generate_amp_msg(&deps.as_ref(), Some(vec![Coin::new(1000u128, "uluna")]))
        .unwrap();
    let amp_msg_2 = recip2
        .generate_amp_msg(&deps.as_ref(), Some(vec![Coin::new(2000u128, "uluna")]))
        .unwrap();
    let amp_pkt = AMPPkt::new(
        MOCK_CONTRACT_ADDR.to_string(),
        MOCK_CONTRACT_ADDR.to_string(),
        vec![amp_msg_1, amp_msg_2],
    );
    let amp_msg = amp_pkt
        .to_sub_msg(
<<<<<<< HEAD
            MOCK_KERNEL_CONTRACT,
            Some(vec![
                Coin::new(1000u128, "uluna"),
                Coin::new(2000u128, "uluna"),
            ]),
=======
            Addr::unchecked(MOCK_KERNEL_CONTRACT),
            Some(vec![Coin::new(1000, "uluna"), Coin::new(2000, "uluna")]),
>>>>>>> ee07806f
            1,
        )
        .unwrap();

    let splitter = Splitter {
        recipients: recipient,
        lock: Milliseconds::default(),
        default_recipient: None,
    };

    SPLITTER.save(deps.as_mut().storage, &splitter).unwrap();

    let res = execute(deps.as_mut(), env, info.clone(), msg).unwrap();

    let expected_res = Response::new()
        .add_submessages(vec![
            SubMsg::new(
                // refunds remainder to sender
                CosmosMsg::Bank(BankMsg::Send {
                    to_address: info.sender.to_string(),
                    amount: vec![Coin::new(7000u128, "uluna")], // 10000 * 0.7   remainder
                }),
            ),
            amp_msg,
        ])
        .add_attribute("action", "send")
        .add_attribute("sender", OWNER);

    assert_eq!(res, expected_res);
}

#[test]
fn test_handle_packet_exit_with_error_true() {
    let mut deps = mock_dependencies_custom(&[]);
    let env = mock_env();
    let _res: Response = init(&mut deps);

    let sender_funds_amount = 0u128;
    let info = message_info(
        &Addr::unchecked(OWNER),
        &[Coin::new(sender_funds_amount, "uluna")],
    );

    let recip_address1 = deps.api.addr_make("address1");
    let recip_percent1 = 10; // 10%

    let recip_percent2 = 20; // 20%

    let recipient = vec![
        AddressPercent {
            recipient: Recipient::from_string(recip_address1.clone()),
            percent: Decimal::percent(recip_percent1),
        },
        AddressPercent {
            recipient: Recipient::from_string(recip_address1.clone()),
            percent: Decimal::percent(recip_percent2),
        },
    ];
    let cosmos_contract = deps.api.addr_make("cosmos2contract");
    let pkt = AMPPkt::new(
        info.clone().sender,
        cosmos_contract,
        vec![AMPMsg::new(
            recip_address1,
            to_json_binary(&ExecuteMsg::Send { config: None }).unwrap(),
            Some(vec![Coin::new(0u128, "uluna")]),
        )],
    );
    let msg = ExecuteMsg::AMPReceive(pkt);

    let splitter = Splitter {
        recipients: recipient,
        lock: Milliseconds::default(),
        default_recipient: None,
    };

    SPLITTER.save(deps.as_mut().storage, &splitter).unwrap();

    let err = execute(deps.as_mut(), env, info, msg).unwrap_err();

    assert_eq!(
        err,
        ContractError::InvalidFunds {
            msg: "Amount must be non-zero".to_string(),
        }
    );
}

#[test]
fn test_query_splitter() {
    let mut deps = mock_dependencies_custom(&[]);
    let env = mock_env();
    let splitter = Splitter {
        recipients: vec![],
        lock: Milliseconds::default(),
        default_recipient: None,
    };

    SPLITTER.save(deps.as_mut().storage, &splitter).unwrap();

    let query_msg = QueryMsg::GetSplitterConfig {};
    let res = query(deps.as_ref(), env, query_msg).unwrap();
    let val: GetSplitterConfigResponse = from_json(res).unwrap();

    assert_eq!(val.config, splitter);
}

#[test]
fn test_execute_send_error() {
    //Executes send with more than 5 tokens [ACK-04]
    let mut deps = mock_dependencies_custom(&[]);
    let env = mock_env();
    let _res: Response = init(&mut deps);

    let sender_funds_amount = 10000u128;
    let owner = "creator";
    let owner = deps.api.addr_make(owner);
    let info = message_info(
        &owner,
        &vec![
            Coin::new(sender_funds_amount, "uluna"),
            Coin::new(sender_funds_amount, "uluna"),
            Coin::new(sender_funds_amount, "uluna"),
            Coin::new(sender_funds_amount, "uluna"),
            Coin::new(sender_funds_amount, "uluna"),
            Coin::new(sender_funds_amount, "uluna"),
        ],
    );

    let recip_address1 = "address1".to_string();
    let recip_percent1 = 10; // 10%

    let recip_address2 = "address2".to_string();
    let recip_percent2 = 20; // 20%

    let recipient = vec![
        AddressPercent {
            recipient: Recipient::from_string(recip_address1),
            percent: Decimal::percent(recip_percent1),
        },
        AddressPercent {
            recipient: Recipient::from_string(recip_address2),
            percent: Decimal::percent(recip_percent2),
        },
    ];
    let msg = ExecuteMsg::Send { config: None };

    let splitter = Splitter {
        recipients: recipient,
        lock: Milliseconds::default(),
        default_recipient: None,
    };

    SPLITTER.save(deps.as_mut().storage, &splitter).unwrap();

    let res = execute(deps.as_mut(), env, info, msg).unwrap_err();

    let expected_res = ContractError::ExceedsMaxAllowedCoins {};

    assert_eq!(res, expected_res);
}

#[test]
fn test_update_app_contract() {
    let mut deps = mock_dependencies_custom(&[]);
    let _res: Response = init(&mut deps);

    let info = message_info(&Addr::unchecked(OWNER), &[]);

    let app_contract = deps.api.addr_make("app_contract");
    let msg = ExecuteMsg::UpdateAppContract {
        address: app_contract.to_string(),
    };

    let res = execute(deps.as_mut(), mock_env(), info, msg).unwrap();

    assert_eq!(
        Response::new()
            .add_attribute("action", "update_app_contract")
            .add_attribute("address", app_contract.to_string()),
        res
    );
}

#[test]
fn test_update_app_contract_invalid_recipient() {
    let mut deps: cosmwasm_std::OwnedDeps<
        cosmwasm_std::MemoryStorage,
        cosmwasm_std::testing::MockApi,
        crate::testing::mock_querier::WasmMockQuerier,
    > = mock_dependencies_custom(&[]);
    let _res: Response = init(&mut deps);

    let info = message_info(&Addr::unchecked(OWNER), &[]);

    let msg = ExecuteMsg::UpdateAppContract {
        address: "z".to_string(),
    };

    let res = execute(deps.as_mut(), mock_env(), info, msg);

    // assert_eq!(
    //     ContractError::InvalidComponent {
    //         name: "z".to_string()
    //     },
    //     res.unwrap_err()
    // );
    assert!(res.is_err())
}

use rstest::*;

#[fixture]
fn locked_splitter() -> (
    cosmwasm_std::OwnedDeps<
        cosmwasm_std::MemoryStorage,
        cosmwasm_std::testing::MockApi,
        crate::testing::mock_querier::WasmMockQuerier,
    >,
    Splitter,
) {
    let mut deps = mock_dependencies_custom(&[]);
    let lock_time = mock_env().block.time.plus_seconds(86400);
    let splitter = Splitter {
        recipients: vec![
            AddressPercent {
                recipient: Recipient::from_string("addr1".to_string()),
                percent: Decimal::percent(40),
            },
            AddressPercent {
                recipient: Recipient::from_string("addr2".to_string()),
                percent: Decimal::percent(60),
            },
        ],
        lock: Milliseconds::from_seconds(lock_time.seconds()),
        default_recipient: None,
    };
    SPLITTER.save(deps.as_mut().storage, &splitter).unwrap();
    (deps, splitter)
}

#[fixture]
fn unlocked_splitter() -> (
    cosmwasm_std::OwnedDeps<
        cosmwasm_std::MemoryStorage,
        cosmwasm_std::testing::MockApi,
        crate::testing::mock_querier::WasmMockQuerier,
    >,
    Splitter,
) {
    let mut deps = mock_dependencies_custom(&[]);
    let splitter = Splitter {
        recipients: vec![
            AddressPercent {
                recipient: Recipient::from_string("addr1".to_string()),
                percent: Decimal::percent(40),
            },
            AddressPercent {
                recipient: Recipient::from_string("addr2".to_string()),
                percent: Decimal::percent(60),
            },
        ],
        lock: Milliseconds::default(),
        default_recipient: None,
    };
    SPLITTER.save(deps.as_mut().storage, &splitter).unwrap();
    (deps, splitter)
}

#[rstest]
fn test_send_with_config_locked(
    locked_splitter: (
        cosmwasm_std::OwnedDeps<
            cosmwasm_std::MemoryStorage,
            cosmwasm_std::testing::MockApi,
            crate::testing::mock_querier::WasmMockQuerier,
        >,
        Splitter,
    ),
) {
    let (mut deps, _) = locked_splitter;

    let config = vec![AddressPercent {
        recipient: Recipient::from_string("new_addr".to_string()),
        percent: Decimal::percent(100),
    }];

    let msg = ExecuteMsg::Send {
        config: Some(config),
    };

    let info = message_info(&Addr::unchecked(OWNER), &[Coin::new(10000u128, "uluna")]);
    let res = execute(deps.as_mut(), mock_env(), info, msg);

    assert_eq!(
        ContractError::ContractLocked {
            msg: Some("Config isn't allowed while the splitter is locked".to_string())
        },
        res.unwrap_err()
    );
}

#[rstest]
fn test_send_with_config_unlocked(
    unlocked_splitter: (
        cosmwasm_std::OwnedDeps<
            cosmwasm_std::MemoryStorage,
            cosmwasm_std::testing::MockApi,
            crate::testing::mock_querier::WasmMockQuerier,
        >,
        Splitter,
    ),
) {
    let (mut deps, _) = unlocked_splitter;

    let new_addr = deps.api.addr_make("new_addr");
    let config = vec![AddressPercent {
        recipient: Recipient::from_string(new_addr.to_string()),
        percent: Decimal::percent(100),
    }];

    let msg = ExecuteMsg::Send {
        config: Some(config),
    };

    let info = message_info(&Addr::unchecked(OWNER), &[Coin::new(10000u128, "uluna")]);
    let res = execute(deps.as_mut(), mock_env(), info, msg).unwrap();

    // Verify response contains expected submessages
    assert_eq!(1, res.messages.len());
    assert!(res.attributes.contains(&attr("action", "send")));
}

#[rstest]
fn test_send_without_config_locked(
    locked_splitter: (
        cosmwasm_std::OwnedDeps<
            cosmwasm_std::MemoryStorage,
            cosmwasm_std::testing::MockApi,
            crate::testing::mock_querier::WasmMockQuerier,
        >,
        Splitter,
    ),
) {
    let (mut deps, _) = locked_splitter;

    let msg = ExecuteMsg::Send { config: None };

    let info = message_info(&Addr::unchecked(OWNER), &[Coin::new(10000u128, "uluna")]);
    let res = execute(deps.as_mut(), mock_env(), info, msg).unwrap();

    // Verify response contains expected submessages
    assert!(res.attributes.contains(&attr("action", "send")));
}

#[rstest]
fn test_send_without_config_unlocked(
    unlocked_splitter: (
        cosmwasm_std::OwnedDeps<
            cosmwasm_std::MemoryStorage,
            cosmwasm_std::testing::MockApi,
            crate::testing::mock_querier::WasmMockQuerier,
        >,
        Splitter,
    ),
) {
    let (mut deps, _) = unlocked_splitter;

    let msg = ExecuteMsg::Send { config: None };

    let info = message_info(&Addr::unchecked(OWNER), &[Coin::new(10000u128, "uluna")]);
    let res = execute(deps.as_mut(), mock_env(), info, msg).unwrap();

    // Verify response contains expected submessages
    assert!(res.attributes.contains(&attr("action", "send")));
}<|MERGE_RESOLUTION|>--- conflicted
+++ resolved
@@ -8,13 +8,8 @@
 };
 use cosmwasm_std::{
     attr, from_json,
-<<<<<<< HEAD
     testing::{message_info, mock_env, MOCK_CONTRACT_ADDR},
     to_json_binary, Addr, BankMsg, Coin, CosmosMsg, Decimal, Response, SubMsg, Timestamp,
-=======
-    testing::{mock_env, mock_info, MOCK_CONTRACT_ADDR},
-    to_json_binary, Addr, BankMsg, Coin, CosmosMsg, Decimal, DepsMut, Response, SubMsg, Timestamp,
->>>>>>> ee07806f
 };
 pub const OWNER: &str = "cosmwasm1fsgzj6t7udv8zhf6zj32mkqhcjcpv52yph5qsdcl0qt94jgdckqs2g053y";
 
@@ -341,16 +336,11 @@
     );
     let amp_msg = amp_pkt
         .to_sub_msg(
-<<<<<<< HEAD
-            MOCK_KERNEL_CONTRACT,
+            Addr::unchecked(MOCK_KERNEL_CONTRACT),
             Some(vec![
                 Coin::new(1000u128, "uluna"),
                 Coin::new(2000u128, "uluna"),
             ]),
-=======
-            Addr::unchecked(MOCK_KERNEL_CONTRACT),
-            Some(vec![Coin::new(1000, "uluna"), Coin::new(2000, "uluna")]),
->>>>>>> ee07806f
             1,
         )
         .unwrap();
@@ -400,13 +390,8 @@
 
     let amp_msg = amp_pkt
         .to_sub_msg(
-<<<<<<< HEAD
-            MOCK_KERNEL_CONTRACT,
+            Addr::unchecked(MOCK_KERNEL_CONTRACT),
             Some(vec![Coin::new(5000u128, "uluna")]),
-=======
-            Addr::unchecked(MOCK_KERNEL_CONTRACT),
-            Some(vec![Coin::new(5000, "uluna")]),
->>>>>>> ee07806f
             1,
         )
         .unwrap();
@@ -455,16 +440,11 @@
     );
     let amp_msg = amp_pkt
         .to_sub_msg(
-<<<<<<< HEAD
-            MOCK_KERNEL_CONTRACT,
+            Addr::unchecked(MOCK_KERNEL_CONTRACT),
             Some(vec![
                 Coin::new(1000u128, "uluna"),
                 Coin::new(2000u128, "uluna"),
             ]),
-=======
-            Addr::unchecked(MOCK_KERNEL_CONTRACT),
-            Some(vec![Coin::new(1000, "uluna"), Coin::new(2000, "uluna")]),
->>>>>>> ee07806f
             1,
         )
         .unwrap();
@@ -534,16 +514,11 @@
     );
     let amp_msg = amp_pkt
         .to_sub_msg(
-<<<<<<< HEAD
-            MOCK_KERNEL_CONTRACT,
+            Addr::unchecked(MOCK_KERNEL_CONTRACT),
             Some(vec![
                 Coin::new(1000u128, "uluna"),
                 Coin::new(2000u128, "uluna"),
             ]),
-=======
-            Addr::unchecked(MOCK_KERNEL_CONTRACT),
-            Some(vec![Coin::new(1000, "uluna"), Coin::new(2000, "uluna")]),
->>>>>>> ee07806f
             1,
         )
         .unwrap();
