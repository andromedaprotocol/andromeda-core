--- conflicted
+++ resolved
@@ -3,11 +3,7 @@
         messages::{AMPMsg, AMPPkt},
         recipient::Recipient,
     },
-<<<<<<< HEAD
-    common::Milliseconds,
-=======
     common::{expiration::Expiry, Milliseconds},
->>>>>>> fbe0197d
     error::ContractError,
 };
 use andromeda_testing::economics_msg::generate_economics_message;
@@ -38,11 +34,7 @@
         owner: Some(OWNER.to_owned()),
         kernel_address: MOCK_KERNEL_CONTRACT.to_string(),
         recipients: mock_recipient,
-<<<<<<< HEAD
-        lock_time: Some(Milliseconds::from_seconds(100_000)),
-=======
         lock_time: Some(Expiry::AtTime(Milliseconds::from_seconds(100_000))),
->>>>>>> fbe0197d
     };
 
     let info = mock_info("owner", &[]);
