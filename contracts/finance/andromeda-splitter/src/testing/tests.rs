--- conflicted
+++ resolved
@@ -10,11 +10,7 @@
 use cosmwasm_std::{
     attr, from_json,
     testing::{mock_env, mock_info, MOCK_CONTRACT_ADDR},
-<<<<<<< HEAD
-    to_json_binary, BankMsg, Coin, CosmosMsg, Decimal, DepsMut, Response, SubMsg, Timestamp,
-=======
-    to_binary, BankMsg, Coin, CosmosMsg, Decimal, DepsMut, Response, SubMsg,
->>>>>>> 452dec26
+    to_json_binary, BankMsg, Coin, CosmosMsg, Decimal, DepsMut, Response, SubMsg,
 };
 pub const OWNER: &str = "creator";
 
