#![cfg(all(not(target_arch = "wasm32"), feature = "testing"))]

use crate::contract::{execute, instantiate, query, reply};
use andromeda_finance::splitter::{AddressPercent, ExecuteMsg, InstantiateMsg, QueryMsg};
<<<<<<< HEAD
use andromeda_std::common::MillisecondsDuration;
=======
use andromeda_std::common::expiration::Expiry;
>>>>>>> 3d80187d
use andromeda_testing::{
    mock::MockApp, mock_ado, mock_contract::ExecuteResult, MockADO, MockContract,
};
use cosmwasm_std::{Addr, Coin, Empty};
use cw_multi_test::{Contract, ContractWrapper, Executor};

pub struct MockSplitter(Addr);
mock_ado!(MockSplitter, ExecuteMsg, QueryMsg);

impl MockSplitter {
    pub fn instantiate(
        app: &mut MockApp,
        code_id: u64,
        sender: Addr,
        recipients: Vec<AddressPercent>,
        kernel_address: impl Into<String>,
        lock_time: Option<Expiry>,
        owner: Option<String>,
    ) -> Self {
        let msg = mock_splitter_instantiate_msg(recipients, kernel_address, lock_time, owner);
        let res = app.instantiate_contract(code_id, sender, &msg, &[], "Andromeda Splitter", None);

        Self(res.unwrap())
    }

    pub fn execute_send(&self, app: &mut MockApp, sender: Addr, funds: &[Coin]) -> ExecuteResult {
        let msg = mock_splitter_send_msg();

        self.execute(app, &msg, sender, funds)
    }
}

pub fn mock_andromeda_splitter() -> Box<dyn Contract<Empty>> {
    let contract = ContractWrapper::new_with_empty(execute, instantiate, query).with_reply(reply);
    Box::new(contract)
}

pub fn mock_splitter_instantiate_msg(
    recipients: Vec<AddressPercent>,
    kernel_address: impl Into<String>,
    lock_time: Option<Expiry>,
    owner: Option<String>,
) -> InstantiateMsg {
    InstantiateMsg {
        recipients,
<<<<<<< HEAD
        lock_time: lock_time.map(MillisecondsDuration),
=======
        lock_time,
>>>>>>> 3d80187d
        kernel_address: kernel_address.into(),
        owner,
    }
}

pub fn mock_splitter_send_msg() -> ExecuteMsg {
    ExecuteMsg::Send {}
}<|MERGE_RESOLUTION|>--- conflicted
+++ resolved
@@ -2,11 +2,7 @@
 
 use crate::contract::{execute, instantiate, query, reply};
 use andromeda_finance::splitter::{AddressPercent, ExecuteMsg, InstantiateMsg, QueryMsg};
-<<<<<<< HEAD
-use andromeda_std::common::MillisecondsDuration;
-=======
 use andromeda_std::common::expiration::Expiry;
->>>>>>> 3d80187d
 use andromeda_testing::{
     mock::MockApp, mock_ado, mock_contract::ExecuteResult, MockADO, MockContract,
 };
@@ -52,11 +48,7 @@
 ) -> InstantiateMsg {
     InstantiateMsg {
         recipients,
-<<<<<<< HEAD
-        lock_time: lock_time.map(MillisecondsDuration),
-=======
         lock_time,
->>>>>>> 3d80187d
         kernel_address: kernel_address.into(),
         owner,
     }
