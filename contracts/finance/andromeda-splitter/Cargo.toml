[package]
name = "andromeda-splitter"
version = "1.0.0"
edition = "2021"
rust-version = "1.75.0"

[lib]
crate-type = ["cdylib", "rlib"]

[features]
# for more explicit tests, cargo test --features=backtraces
backtraces = ["cosmwasm-std/backtraces"]
# use library feature to disable all instantiate/execute/query exports
library = []
testing = ["cw-multi-test", "andromeda-testing"]


[dependencies]
cosmwasm-std = { workspace = true }
cosmwasm-schema = { workspace = true }
cw-storage-plus = { workspace = true }
cw-utils = { workspace = true }
<<<<<<< HEAD

=======
>>>>>>> fbe0197d

andromeda-std = { workspace = true }
andromeda-finance = { workspace = true }

[target.'cfg(not(target_arch = "wasm32"))'.dependencies]
cw-multi-test = { workspace = true, optional = true }
andromeda-testing = { workspace = true, optional = true }

[dev-dependencies]
andromeda-app = { workspace = true }<|MERGE_RESOLUTION|>--- conflicted
+++ resolved
@@ -20,10 +20,6 @@
 cosmwasm-schema = { workspace = true }
 cw-storage-plus = { workspace = true }
 cw-utils = { workspace = true }
-<<<<<<< HEAD
-
-=======
->>>>>>> fbe0197d
 
 andromeda-std = { workspace = true }
 andromeda-finance = { workspace = true }
