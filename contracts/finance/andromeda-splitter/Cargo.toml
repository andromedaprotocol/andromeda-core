[package]
name = "andromeda-splitter"
<<<<<<< HEAD
version = "3.0.0"
=======
version = "2.2.0-beta.1"
>>>>>>> 3b80721e
edition = "2021"
rust-version = "1.75.0"

[lib]
crate-type = ["cdylib", "rlib"]

[features]
# for more explicit tests, cargo test --features=backtraces
backtraces = ["cosmwasm-std/backtraces"]
# use library feature to disable all instantiate/execute/query exports
library = []
testing = ["cw-multi-test", "andromeda-testing"]


[dependencies]
cosmwasm-std = { workspace = true }
cosmwasm-schema = { workspace = true }
cw-storage-plus = { workspace = true }
cw-utils = { workspace = true }
cw20 = { workspace = true }

andromeda-std = { workspace = true }
andromeda-finance = { workspace = true }

[target.'cfg(not(target_arch = "wasm32"))'.dependencies]
cw-orch = { workspace = true }
cw-multi-test = { workspace = true, optional = true }
andromeda-testing = { workspace = true, optional = true }

[dev-dependencies]
andromeda-app = { workspace = true }<|MERGE_RESOLUTION|>--- conflicted
+++ resolved
@@ -1,10 +1,6 @@
 [package]
 name = "andromeda-splitter"
-<<<<<<< HEAD
-version = "3.0.0"
-=======
-version = "2.2.0-beta.1"
->>>>>>> 3b80721e
+version = "3.0.0-beta.1"
 edition = "2021"
 rust-version = "1.75.0"
 
