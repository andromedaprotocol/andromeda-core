[package]
name = "andromeda-splitter"
version = "1.0.0-rc.1"
edition = "2021"
rust-version = "1.65.0"

[lib]
crate-type = ["cdylib", "rlib"]

[features]
# for more explicit tests, cargo test --features=backtraces
backtraces = ["cosmwasm-std/backtraces"]
# use library feature to disable all instantiate/execute/query exports
library = []
testing = ["cw-multi-test"]


[dependencies]
cosmwasm-std = { workspace = true }
cosmwasm-schema = { workspace = true }
cw-storage-plus = { workspace = true }
<<<<<<< HEAD
cw-utils = { workspace = true}
=======
cw-utils = { workspace = true }

>>>>>>> 4aca57d8

andromeda-std = { workspace = true }
andromeda-finance = { workspace = true }

[target.'cfg(not(target_arch = "wasm32"))'.dependencies]
cw-multi-test = { workspace = true, optional = true }
andromeda-testing = { workspace = true }

[dev-dependencies]
andromeda-app = { version = "0.1.0", path = "../../../packages/andromeda-app" }<|MERGE_RESOLUTION|>--- conflicted
+++ resolved
@@ -19,12 +19,8 @@
 cosmwasm-std = { workspace = true }
 cosmwasm-schema = { workspace = true }
 cw-storage-plus = { workspace = true }
-<<<<<<< HEAD
-cw-utils = { workspace = true}
-=======
 cw-utils = { workspace = true }
 
->>>>>>> 4aca57d8
 
 andromeda-std = { workspace = true }
 andromeda-finance = { workspace = true }
