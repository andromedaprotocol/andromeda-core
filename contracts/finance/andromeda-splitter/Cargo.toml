--- conflicted
+++ resolved
@@ -20,26 +20,13 @@
 cosmwasm-schema = { workspace = true }
 cw-storage-plus = { workspace = true }
 cw-utils = { workspace = true }
-<<<<<<< HEAD
-
-=======
-cw2 = { workspace = true }
-semver = { workspace = true }
->>>>>>> 676c9833
 
 andromeda-std = { workspace = true }
 andromeda-finance = { workspace = true }
 
 [target.'cfg(not(target_arch = "wasm32"))'.dependencies]
 cw-multi-test = { workspace = true, optional = true }
-<<<<<<< HEAD
 andromeda-testing = { workspace = true, optional = true }
 
 [dev-dependencies]
-andromeda-app = { workspace = true }
-=======
-andromeda-testing = { workspace = true }
-
-[dev-dependencies]
-andromeda-app = { version = "0.1.0", path = "../../../packages/andromeda-app" }
->>>>>>> 676c9833
+andromeda-app = { workspace = true }