[package]
name = "andromeda-weighted-distribution-splitter"
version = "1.0.0"
edition = "2021"
rust-version = "1.65.0"

[lib]
crate-type = ["cdylib", "rlib"]

[features]
# for more explicit tests, cargo test --features=backtraces
backtraces = ["cosmwasm-std/backtraces"]
# use library feature to disable all instantiate/execute/query exports
library = []
testing = ["cw-multi-test"]


[dependencies]
cosmwasm-std = { workspace = true }
cosmwasm-schema = { workspace = true }
cw-storage-plus = { workspace = true }
cw-utils = { workspace = true }
<<<<<<< HEAD

=======
cw2 = { workspace = true }
semver = { workspace = true }
>>>>>>> 676c9833

andromeda-std = { workspace = true }
andromeda-finance = { workspace = true }

[target.'cfg(not(target_arch = "wasm32"))'.dependencies]
cw-multi-test = { workspace = true, optional = true }

[dev-dependencies]
<<<<<<< HEAD
andromeda-app = { workspace = true }
=======
andromeda-app = { version = "0.1.0", path = "../../../packages/andromeda-app" }
>>>>>>> 676c9833
<|MERGE_RESOLUTION|>--- conflicted
+++ resolved
@@ -20,12 +20,6 @@
 cosmwasm-schema = { workspace = true }
 cw-storage-plus = { workspace = true }
 cw-utils = { workspace = true }
-<<<<<<< HEAD
-
-=======
-cw2 = { workspace = true }
-semver = { workspace = true }
->>>>>>> 676c9833
 
 andromeda-std = { workspace = true }
 andromeda-finance = { workspace = true }
@@ -34,8 +28,4 @@
 cw-multi-test = { workspace = true, optional = true }
 
 [dev-dependencies]
-<<<<<<< HEAD
-andromeda-app = { workspace = true }
-=======
-andromeda-app = { version = "0.1.0", path = "../../../packages/andromeda-app" }
->>>>>>> 676c9833
+andromeda-app = { workspace = true }