use crate::state::SPLITTER;
use andromeda_finance::{
    splitter::validate_expiry_duration,
    weighted_splitter::{
        AddressWeight, ExecuteMsg, GetSplitterConfigResponse, GetUserWeightResponse,
        InstantiateMsg, QueryMsg, Splitter,
    },
};
use andromeda_std::{
    ado_base::{InstantiateMsg as BaseInstantiateMsg, MigrateMsg},
    ado_contract::ADOContract,
    amp::Recipient,
    common::{
        actions::call_action, context::ExecuteContext, encode_binary, expiration::Expiry,
        Milliseconds,
    },
    error::ContractError,
};
use cosmwasm_std::{
    attr, ensure, entry_point, BankMsg, Binary, Coin, CosmosMsg, Deps, DepsMut, Env, MessageInfo,
    Reply, Response, StdError, SubMsg, Uint128,
};
use cw_utils::nonpayable;

// version info for migration info
const CONTRACT_NAME: &str = "crates.io:andromeda-weighted-distribution-splitter";
const CONTRACT_VERSION: &str = env!("CARGO_PKG_VERSION");

#[cfg_attr(not(feature = "library"), entry_point)]
pub fn instantiate(
    deps: DepsMut,
    env: Env,
    info: MessageInfo,
    msg: InstantiateMsg,
) -> Result<Response, ContractError> {
    let _app_contract = ADOContract::default().get_app_contract(deps.storage)?;
    // Max 100 recipients
    ensure!(
        msg.recipients.len() <= 100,
        ContractError::ReachedRecipientLimit {}
    );
    let splitter = match msg.lock_time {
        Some(ref lock_time) => {
            let time = validate_expiry_duration(lock_time, &env.block)?;

            Splitter {
                recipients: msg.recipients,
                lock: time,
                default_recipient: msg.default_recipient,
            }
        }
        None => {
            Splitter {
                recipients: msg.recipients,
                // If locking isn't desired upon instantiation, it's automatically set to 0
                lock: Milliseconds::default(),
                default_recipient: msg.default_recipient,
            }
        }
    };

    SPLITTER.save(deps.storage, &splitter)?;
    let contract = ADOContract::default();
    let resp = contract.instantiate(
        deps.storage,
        env,
        deps.api,
        &deps.querier,
        info,
        BaseInstantiateMsg {
            ado_type: CONTRACT_NAME.to_string(),
            ado_version: CONTRACT_VERSION.to_string(),
            kernel_address: msg.kernel_address,
            owner: msg.owner,
        },
    )?;

    Ok(resp)
}

#[cfg_attr(not(feature = "library"), entry_point)]
pub fn execute(
    deps: DepsMut,
    env: Env,
    info: MessageInfo,
    msg: ExecuteMsg,
) -> Result<Response, ContractError> {
    let ctx = ExecuteContext::new(deps, info, env);

    match msg {
        ExecuteMsg::AMPReceive(pkt) => {
            ADOContract::default().execute_amp_receive(ctx, pkt, handle_execute)
        }
        _ => handle_execute(ctx, msg),
    }
}

pub fn handle_execute(mut ctx: ExecuteContext, msg: ExecuteMsg) -> Result<Response, ContractError> {
    call_action(
        &mut ctx.deps,
        &ctx.info,
        &ctx.env,
        &ctx.amp_ctx,
        msg.as_ref(),
    )?;
    match msg {
        ExecuteMsg::UpdateRecipients { recipients } => execute_update_recipients(ctx, recipients),
        ExecuteMsg::UpdateRecipientWeight { recipient } => {
            execute_update_recipient_weight(ctx, recipient)
        }
        ExecuteMsg::AddRecipient { recipient } => execute_add_recipient(ctx, recipient),
        ExecuteMsg::RemoveRecipient { recipient } => execute_remove_recipient(ctx, recipient),
        ExecuteMsg::UpdateLock { lock_time } => execute_update_lock(ctx, lock_time),
        ExecuteMsg::UpdateDefaultRecipient { recipient } => {
<<<<<<< HEAD
            execute_default_recipient(ctx, recipient)
=======
            execute_update_default_recipient(ctx, recipient)
>>>>>>> cc95889b
        }
        ExecuteMsg::Send { config } => execute_send(ctx, config),

        _ => ADOContract::default().execute(ctx, msg),
    }
}

pub fn execute_update_recipient_weight(
    ctx: ExecuteContext,
    recipient: AddressWeight,
) -> Result<Response, ContractError> {
    let ExecuteContext {
        deps, info, env, ..
    } = ctx;
    nonpayable(&info)?;
    // Only the contract's owner can update a recipient's weight
    ensure!(
        ADOContract::default().is_owner_or_operator(deps.storage, info.sender.as_str())?,
        ContractError::Unauthorized {}
    );

    // Can't set weight to 0
    ensure!(
        recipient.weight > Uint128::zero(),
        ContractError::InvalidWeight {}
    );

    // Splitter's lock should be expired
    let mut splitter = SPLITTER.load(deps.storage)?;

    ensure!(
        splitter.lock.is_expired(&env.block),
        ContractError::ContractLocked {}
    );

    // Recipients are stored in a vector, we search for the desired recipient's index in the vector

    let user_index = splitter
        .recipients
        .clone()
        .into_iter()
        .position(|x| x.recipient == recipient.recipient);

    // If the index exists, change the element's weight.
    // If the index doesn't exist, the recipient isn't on the list
    ensure!(user_index.is_some(), ContractError::UserNotFound {});

    if let Some(i) = user_index {
        splitter.recipients[i].weight = recipient.weight;
        SPLITTER.save(deps.storage, &splitter)?;
    };
    Ok(Response::default().add_attribute("action", "updated_recipient_weight"))
}

<<<<<<< HEAD
fn execute_default_recipient(
=======
fn execute_update_default_recipient(
>>>>>>> cc95889b
    ctx: ExecuteContext,
    recipient: Option<Recipient>,
) -> Result<Response, ContractError> {
    let ExecuteContext {
        deps, info, env, ..
    } = ctx;

    nonpayable(&info)?;

    ensure!(
        ADOContract::default().is_owner_or_operator(deps.storage, info.sender.as_str())?,
        ContractError::Unauthorized {}
    );

    let mut splitter = SPLITTER.load(deps.storage)?;

    // Can't call this function while the lock isn't expired
    ensure!(
        splitter.lock.is_expired(&env.block),
        ContractError::ContractLocked {}
    );

    if let Some(ref recipient) = recipient {
        recipient.validate(&deps.as_ref())?;
    }
    splitter.default_recipient = recipient;

    SPLITTER.save(deps.storage, &splitter)?;

    Ok(Response::default().add_attributes(vec![
        attr("action", "update_default_recipient"),
        attr(
            "recipient",
            splitter
                .default_recipient
                .map_or("no default recipient".to_string(), |r| {
                    r.address.to_string()
                }),
        ),
    ]))
}

pub fn execute_add_recipient(
    ctx: ExecuteContext,
    recipient: AddressWeight,
) -> Result<Response, ContractError> {
    let ExecuteContext {
        deps, info, env, ..
    } = ctx;
    nonpayable(&info)?;

    // Only the contract's owner can add a recipient
    ensure!(
        ADOContract::default().is_owner_or_operator(deps.storage, info.sender.as_str())?,
        ContractError::Unauthorized {}
    );
    // No need to send funds

    // Check if splitter is locked
    let mut splitter = SPLITTER.load(deps.storage)?;

    // Can't add recipients while the lock isn't expired

    ensure!(
        splitter.lock.is_expired(&env.block),
        ContractError::ContractLocked {}
    );

    // Can't set weight to 0
    ensure!(
        recipient.weight > Uint128::zero(),
        ContractError::InvalidWeight {}
    );

    // Check for duplicate recipients

    let user_exists = splitter
        .recipients
        .iter()
        .any(|x| x.recipient == recipient.recipient);

    ensure!(!user_exists, ContractError::DuplicateRecipient {});

    // Adding a recipient can't push the total number of recipients over 100

    ensure!(
        splitter.recipients.len() < 100,
        ContractError::ReachedRecipientLimit {}
    );

    splitter.recipients.push(recipient);
    let new_splitter = Splitter {
        recipients: splitter.recipients,
        lock: splitter.lock,
        default_recipient: splitter.default_recipient,
    };
    SPLITTER.save(deps.storage, &new_splitter)?;

    Ok(Response::default().add_attributes(vec![attr("action", "added_recipient")]))
}

fn execute_send(
    ctx: ExecuteContext,
    config: Option<Vec<AddressWeight>>,
) -> Result<Response, ContractError> {
    let ExecuteContext { deps, info, .. } = ctx;
    // Amount of coins sent should be at least 1
    ensure!(
        !&info.funds.is_empty(),
        ContractError::InvalidFunds {
            msg: "At least one coin should be sent".to_string(),
        }
    );
    // Can't send more than 5 types of coins
    ensure!(
        info.funds.len() < 5,
        ContractError::ExceedsMaxAllowedCoins {}
    );
    let splitter = SPLITTER.load(deps.storage)?;
    let splitter_recipients = if let Some(config) = config {
        // Max 100 recipients
        ensure!(config.len() <= 100, ContractError::ReachedRecipientLimit {});
        config
    } else {
        splitter.recipients
    };
    let mut msgs: Vec<SubMsg> = Vec::new();
    let mut remainder_funds = info.funds.clone();
    let mut total_weight = Uint128::zero();

    // Calculate the total weight of all recipients
    for recipient_addr in &splitter_recipients {
        let recipient_weight = recipient_addr.weight;
        total_weight = total_weight.checked_add(recipient_weight)?;
    }

    // Each recipient recieves the funds * (the recipient's weight / total weight of all recipients)
    // The remaining funds go to the sender of the function
    for recipient_addr in &splitter_recipients {
        let recipient_weight = recipient_addr.weight;
        let mut vec_coin: Vec<Coin> = Vec::new();
        for (i, coin) in info.funds.iter().enumerate() {
            let mut recip_coin: Coin = coin.clone();
            recip_coin.amount = coin.amount.multiply_ratio(recipient_weight, total_weight);
            remainder_funds[i].amount = remainder_funds[i].amount.checked_sub(recip_coin.amount)?;
            vec_coin.push(recip_coin);
        }
        // ADO receivers must use AndromedaMsg::Receive to execute their functionality
        // Others may just receive the funds
        let direct_message = recipient_addr
            .recipient
            .generate_direct_msg(&deps.as_ref(), vec_coin)?;
        msgs.push(direct_message);
    }
    remainder_funds.retain(|x| x.amount > Uint128::zero());

    if !remainder_funds.is_empty() {
        let remainder_recipient = splitter
            .default_recipient
            .unwrap_or(Recipient::new(info.sender.to_string(), None));
        msgs.push(SubMsg::new(CosmosMsg::Bank(BankMsg::Send {
            to_address: remainder_recipient
                .address
                .get_raw_address(&deps.as_ref())?
                .into_string(),
            amount: remainder_funds,
        })));
    }

    // // Generates the SubMsg intended for the kernel
    // // Check if any messages are intended for kernel in the first place
    // let contract = ADOContract::default();

    // // The original sender of the message
    // let origin = match packet {
    //     Some(p) => p.get_verified_origin(),
    //     None => info.sender.to_string(),
    // };

    // // The previous sender of the message is the contract
    // let previous_sender = env.contract.address;

    // if !amp_msgs.is_empty() {
    //     // The kernel address has been validated and saved during instantiation
    //     let kernel_address = contract.get_kernel_address(deps.storage)?;

    //     let msg = generate_msg_native_kernel(
    //         kernel_funds,
    //         origin,
    //         previous_sender.into_string(),
    //         amp_msgs,
    //         kernel_address.into_string(),
    //     )?;
    //     msgs.push(msg);
    // }

    Ok(Response::new()
        .add_submessages(msgs)
        .add_attributes(vec![attr("action", "send"), attr("sender", info.sender)]))
}

fn execute_update_recipients(
    ctx: ExecuteContext,
    recipients: Vec<AddressWeight>,
) -> Result<Response, ContractError> {
    let ExecuteContext {
        deps, info, env, ..
    } = ctx;
    nonpayable(&info)?;

    // Only the owner can use this function
    ensure!(
        ADOContract::default().is_owner_or_operator(deps.storage, info.sender.as_str())?,
        ContractError::Unauthorized {}
    );
    // No need to send funds

    // Recipient list can't be empty
    ensure!(
        !recipients.is_empty(),
        ContractError::EmptyRecipientsList {}
    );

    let mut splitter = SPLITTER.load(deps.storage)?;

    // Can't update recipients while lock isn't expired
    ensure!(
        splitter.lock.is_expired(&env.block),
        ContractError::ContractLocked {}
    );

    // Maximum number of recipients is 100
    ensure!(
        recipients.len() <= 100,
        ContractError::ReachedRecipientLimit {}
    );

    // A recipient's weight has to be greater than zero
    let zero_weight = recipients.iter().any(|x| x.weight == Uint128::zero());

    ensure!(!zero_weight, ContractError::InvalidWeight {});

    splitter.recipients = recipients;
    SPLITTER.save(deps.storage, &splitter)?;

    Ok(Response::default().add_attributes(vec![attr("action", "update_recipients")]))
}

fn execute_remove_recipient(
    ctx: ExecuteContext,
    recipient: Recipient,
) -> Result<Response, ContractError> {
    let ExecuteContext {
        deps, info, env, ..
    } = ctx;
    nonpayable(&info)?;

    ensure!(
        ADOContract::default().is_owner_or_operator(deps.storage, info.sender.as_str())?,
        ContractError::Unauthorized {}
    );

    let mut splitter = SPLITTER.load(deps.storage)?;

    // Can't remove recipients while lock isn't expired

    ensure!(
        splitter.lock.is_expired(&env.block),
        ContractError::ContractLocked {}
    );

    // Recipients are stored in a vector, we search for the desired recipient's index in the vector

    let user_index = splitter
        .recipients
        .clone()
        .into_iter()
        .position(|x| x.recipient == recipient);

    // If the index exists, remove the element found in the index
    // If the index doesn't exist, return an error
    ensure!(user_index.is_some(), ContractError::UserNotFound {});

    if let Some(i) = user_index {
        splitter.recipients.swap_remove(i);
        let new_splitter = Splitter {
            recipients: splitter.recipients,
            lock: splitter.lock,
            default_recipient: splitter.default_recipient,
        };
        SPLITTER.save(deps.storage, &new_splitter)?;
    };

    Ok(Response::default().add_attributes(vec![attr("action", "removed_recipient")]))
}

fn execute_update_lock(ctx: ExecuteContext, lock_time: Expiry) -> Result<Response, ContractError> {
    let ExecuteContext {
        deps, info, env, ..
    } = ctx;

    nonpayable(&info)?;

    ensure!(
        ADOContract::default().is_owner_or_operator(deps.storage, info.sender.as_str())?,
        ContractError::Unauthorized {}
    );

    let mut splitter = SPLITTER.load(deps.storage)?;

    // Can't call this function while the lock isn't expired

    ensure!(
        splitter.lock.is_expired(&env.block),
        ContractError::ContractLocked {}
    );

    let new_lock_time_expiration = validate_expiry_duration(&lock_time, &env.block)?;

    splitter.lock = new_lock_time_expiration;

    SPLITTER.save(deps.storage, &splitter)?;

    Ok(Response::default().add_attributes(vec![
        attr("action", "update_lock"),
        attr("locked", new_lock_time_expiration.to_string()),
    ]))
}

#[cfg_attr(not(feature = "library"), entry_point)]
pub fn migrate(deps: DepsMut, _env: Env, _msg: MigrateMsg) -> Result<Response, ContractError> {
    ADOContract::default().migrate(deps, CONTRACT_NAME, CONTRACT_VERSION)
}

#[entry_point]
pub fn query(deps: Deps, env: Env, msg: QueryMsg) -> Result<Binary, ContractError> {
    match msg {
        QueryMsg::GetSplitterConfig {} => encode_binary(&query_splitter(deps)?),
        QueryMsg::GetUserWeight { user } => encode_binary(&query_user_weight(deps, user)?),
        _ => ADOContract::default().query(deps, env, msg),
    }
}

fn query_user_weight(deps: Deps, user: Recipient) -> Result<GetUserWeightResponse, ContractError> {
    let splitter = SPLITTER.load(deps.storage)?;
    let recipients = splitter.recipients;

    let addrs = recipients.iter().find(|&x| x.recipient == user);

    // Calculate the total weight
    let mut total_weight = Uint128::zero();
    for recipient_addr in &recipients {
        let recipient_weight = recipient_addr.weight;
        total_weight = total_weight.checked_add(recipient_weight)?;
    }

    if let Some(i) = addrs {
        let weight = i.weight;
        Ok(GetUserWeightResponse {
            weight,
            total_weight,
        })
    } else {
        Ok(GetUserWeightResponse {
            weight: Uint128::zero(),
            total_weight,
        })
    }
}

fn query_splitter(deps: Deps) -> Result<GetSplitterConfigResponse, ContractError> {
    let splitter = SPLITTER.load(deps.storage)?;

    Ok(GetSplitterConfigResponse { config: splitter })
}

#[cfg_attr(not(feature = "library"), entry_point)]
pub fn reply(_deps: DepsMut, _env: Env, msg: Reply) -> Result<Response, ContractError> {
    if msg.result.is_err() {
        return Err(ContractError::Std(StdError::generic_err(
            msg.result.unwrap_err(),
        )));
    }

    Ok(Response::default())
}<|MERGE_RESOLUTION|>--- conflicted
+++ resolved
@@ -112,11 +112,7 @@
         ExecuteMsg::RemoveRecipient { recipient } => execute_remove_recipient(ctx, recipient),
         ExecuteMsg::UpdateLock { lock_time } => execute_update_lock(ctx, lock_time),
         ExecuteMsg::UpdateDefaultRecipient { recipient } => {
-<<<<<<< HEAD
-            execute_default_recipient(ctx, recipient)
-=======
             execute_update_default_recipient(ctx, recipient)
->>>>>>> cc95889b
         }
         ExecuteMsg::Send { config } => execute_send(ctx, config),
 
@@ -171,11 +167,7 @@
     Ok(Response::default().add_attribute("action", "updated_recipient_weight"))
 }
 
-<<<<<<< HEAD
-fn execute_default_recipient(
-=======
 fn execute_update_default_recipient(
->>>>>>> cc95889b
     ctx: ExecuteContext,
     recipient: Option<Recipient>,
 ) -> Result<Response, ContractError> {
