--- conflicted
+++ resolved
@@ -286,15 +286,10 @@
         info.funds.len() < 5,
         ContractError::ExceedsMaxAllowedCoins {}
     );
-<<<<<<< HEAD
     let splitter = SPLITTER.load(deps.storage)?;
     let splitter_recipients = if let Some(config) = config {
-=======
-
-    let splitter = if let Some(config) = config {
         // Max 100 recipients
         ensure!(config.len() <= 100, ContractError::ReachedRecipientLimit {});
->>>>>>> 39bed131
         config
     } else {
         splitter.recipients
