use andromeda_std::testing::mock_querier::{mock_dependencies_custom, MOCK_KERNEL_CONTRACT};
use andromeda_std::{
    ado_base::InstantiateMsg as BaseInstantiateMsg, ado_contract::ADOContract,
    amp::recipient::Recipient, error::ContractError,
};
use cosmwasm_std::QuerierWrapper;
use cosmwasm_std::{
    attr,
    testing::{mock_env, mock_info},
    Response, Timestamp, Uint128,
};
use cw_utils::Expiration;

use crate::{
    contract::{execute, instantiate},
    state::SPLITTER,
};
use andromeda_finance::weighted_splitter::{AddressWeight, ExecuteMsg, InstantiateMsg, Splitter};
use cosmwasm_std::testing::mock_dependencies;
const CONTRACT_VERSION: &str = env!("CARGO_PKG_VERSION");
const MOCK_RECIPIENT1: &str = "recipient1";
const MOCK_RECIPIENT2: &str = "recipient2";

#[test]
fn test_update_app_contract() {
    let mut deps = mock_dependencies_custom(&[]);

<<<<<<< HEAD
    let modules: Vec<Module> = vec![Module {
        name: Some("address_list".to_string()),
        address: AndrAddr::from_string(MOCK_ADDRESS_LIST_CONTRACT.to_string()),
        is_mutable: false,
    }];

=======
>>>>>>> fbe0197d
    let info = mock_info("owner", &[]);
    let msg = InstantiateMsg {
        recipients: vec![
            AddressWeight {
                recipient: Recipient::new(MOCK_RECIPIENT1, None),
                weight: Uint128::new(50),
            },
            AddressWeight {
                recipient: Recipient::new(MOCK_RECIPIENT2, None),
                weight: Uint128::new(50),
            },
        ],
        lock_time: None,
        kernel_address: MOCK_KERNEL_CONTRACT.to_string(),
        owner: None,
    };

    let _res = instantiate(deps.as_mut(), mock_env(), info.clone(), msg).unwrap();

    let msg = ExecuteMsg::UpdateAppContract {
        address: "app_contract".to_string(),
    };

    let res = execute(deps.as_mut(), mock_env(), info, msg).unwrap();

    assert_eq!(
        Response::new()
            .add_attribute("action", "update_app_contract")
            .add_attribute("address", "app_contract"),
        res
    );
}

// #[test]
// fn test_update_app_contract_invalid_recipient() {
//     let mut deps = mock_dependencies_custom(&[]);

//     let modules: Vec<Module> = vec![Module {
//         name: Some("ks".to_string()),
//         address: AndrAddr::from_string("z".to_string()),
//         is_mutable: false,
//     }];

//     let info = mock_info("app_contract", &[]);
//     let msg = InstantiateMsg {
//
//         recipients: vec![AddressWeight {
//             recipient: Recipient::new(MOCK_RECIPIENT1, None),
//             weight: Uint128::new(100),
//         }],
//         lock_time: Some(100_000),
//         kernel_address: MOCK_KERNEL_CONTRACT.to_string(),
//         owner: None,
//     };

//     let _res = instantiate(deps.as_mut(), mock_env(), info.clone(), msg).unwrap();

//     let msg = ExecuteMsg::UpdateAppContract {
//         address: "app_contract".to_string(),
//     };

//     let res = execute(deps.as_mut(), mock_env(), info, msg);

//     assert_eq!(ContractError::InvalidAddress {}, res.unwrap_err());
// }

#[test]
fn test_instantiate() {
    let mut deps: cosmwasm_std::OwnedDeps<
        cosmwasm_std::MemoryStorage,
        cosmwasm_std::testing::MockApi,
        cosmwasm_std::testing::MockQuerier,
    > = mock_dependencies();
    let env = mock_env();
    let info = mock_info("creator", &[]);
    let msg = InstantiateMsg {
        recipients: vec![AddressWeight {
            recipient: Recipient::from_string(MOCK_RECIPIENT1.to_string()),
            weight: Uint128::new(1),
        }],

        lock_time: None,
        kernel_address: MOCK_KERNEL_CONTRACT.to_string(),
        owner: None,
    };
    let res = instantiate(deps.as_mut(), env, info, msg).unwrap();
    assert_eq!(0, res.messages.len());
}

#[test]
fn test_execute_update_lock() {
    let mut deps = mock_dependencies_custom(&[]);
    let env = mock_env();

    let current_time = env.block.time.seconds();
    let lock_time = 100_000;

    let owner = "creator";

    // Start off with an expiration that's behind current time (expired)
    let splitter = Splitter {
        recipients: vec![],
        lock: Expiration::AtTime(Timestamp::from_seconds(current_time - 1)),
    };

    SPLITTER.save(deps.as_mut().storage, &splitter).unwrap();

    let msg = ExecuteMsg::UpdateLock { lock_time };
    ADOContract::default()
        .instantiate(
            &mut deps.storage,
            mock_env(),
            &deps.api,
            &QuerierWrapper::new(&deps.querier),
            mock_info(owner, &[]),
            BaseInstantiateMsg {
                ado_type: "splitter".to_string(),
                ado_version: CONTRACT_VERSION.to_string(),

                kernel_address: MOCK_KERNEL_CONTRACT.to_string(),
                owner: None,
            },
        )
        .unwrap();

    let info = mock_info(owner, &[]);
    let res = execute(deps.as_mut(), env.clone(), info, msg).unwrap();

    let new_lock = Expiration::AtTime(Timestamp::from_seconds(current_time + lock_time));
    assert_eq!(
        Response::default().add_attributes(vec![
            attr("action", "update_lock"),
            attr("locked", new_lock.to_string())
        ]),
        res
    );

    //check result
    let splitter = SPLITTER.load(deps.as_ref().storage).unwrap();
    assert!(!splitter.lock.is_expired(&env.block));
}

#[test]
fn test_execute_update_lock_too_short() {
    let mut deps = mock_dependencies_custom(&[]);
    let env = mock_env();

    let current_time = env.block.time.seconds();
    let lock_time = 1;

    let owner = "creator";

    // Start off with an expiration that's behind current time (expired)
    let splitter = Splitter {
        recipients: vec![],
        lock: Expiration::AtTime(Timestamp::from_seconds(current_time - 1)),
    };

    SPLITTER.save(deps.as_mut().storage, &splitter).unwrap();

    let msg = ExecuteMsg::UpdateLock { lock_time };
    ADOContract::default()
        .instantiate(
            &mut deps.storage,
            mock_env(),
            &deps.api,
            &QuerierWrapper::new(&deps.querier),
            mock_info(owner, &[]),
            BaseInstantiateMsg {
                ado_type: "splitter".to_string(),
                ado_version: CONTRACT_VERSION.to_string(),

                kernel_address: MOCK_KERNEL_CONTRACT.to_string(),
                owner: None,
            },
        )
        .unwrap();

    let info = mock_info(owner, &[]);
    let res = execute(deps.as_mut(), env, info, msg).unwrap_err();
    assert_eq!(ContractError::LockTimeTooShort {}, res);
}

#[test]
fn test_execute_update_lock_too_long() {
    let mut deps = mock_dependencies_custom(&[]);
    let env = mock_env();

    let current_time = env.block.time.seconds();
    let lock_time = 1_000_000_000;

    let owner = "creator";

    // Start off with an expiration that's behind current time (expired)
    let splitter = Splitter {
        recipients: vec![],
        lock: Expiration::AtTime(Timestamp::from_seconds(current_time - 1)),
    };

    SPLITTER.save(deps.as_mut().storage, &splitter).unwrap();

    let msg = ExecuteMsg::UpdateLock { lock_time };
    let deps_mut = deps.as_mut();
    ADOContract::default()
        .instantiate(
            deps_mut.storage,
            mock_env(),
            deps_mut.api,
            &deps_mut.querier,
            mock_info(owner, &[]),
            BaseInstantiateMsg {
                ado_type: "splitter".to_string(),
                ado_version: CONTRACT_VERSION.to_string(),

                kernel_address: MOCK_KERNEL_CONTRACT.to_string(),
                owner: None,
            },
        )
        .unwrap();

    let info = mock_info(owner, &[]);
    let res = execute(deps.as_mut(), env, info, msg).unwrap_err();
    assert_eq!(ContractError::LockTimeTooLong {}, res);
}

#[test]
fn test_execute_update_lock_already_locked() {
    let mut deps = mock_dependencies_custom(&[]);
    let env = mock_env();

    let current_time = env.block.time.seconds();
    let lock_time = 100_000;

    let owner = "creator";

    // Start off with an expiration that's ahead current time (unexpired)
    let splitter = Splitter {
        recipients: vec![],
        lock: Expiration::AtTime(Timestamp::from_seconds(current_time + 1)),
    };

    SPLITTER.save(deps.as_mut().storage, &splitter).unwrap();

    let msg = ExecuteMsg::UpdateLock { lock_time };
    let deps_mut = deps.as_mut();
    ADOContract::default()
        .instantiate(
            deps_mut.storage,
            mock_env(),
            deps_mut.api,
            &deps_mut.querier,
            mock_info(owner, &[]),
            BaseInstantiateMsg {
                ado_type: "splitter".to_string(),
                ado_version: CONTRACT_VERSION.to_string(),

                kernel_address: MOCK_KERNEL_CONTRACT.to_string(),
                owner: None,
            },
        )
        .unwrap();

    let info = mock_info(owner, &[]);
    let res = execute(deps.as_mut(), env, info, msg).unwrap_err();
    assert_eq!(ContractError::ContractLocked {}, res);
}

#[test]
fn test_execute_update_lock_unauthorized() {
    let mut deps = mock_dependencies_custom(&[]);
    let env = mock_env();

    let current_time = env.block.time.seconds();
    let lock_time = 100_000;

    let owner = "creator";
    let new_lock = Expiration::AtTime(Timestamp::from_seconds(current_time - 1));

    let splitter = Splitter {
        recipients: vec![],
        lock: new_lock,
    };

    SPLITTER.save(deps.as_mut().storage, &splitter).unwrap();

    let msg = ExecuteMsg::UpdateLock { lock_time };
    let deps_mut = deps.as_mut();
    ADOContract::default()
        .instantiate(
            deps_mut.storage,
            mock_env(),
            deps_mut.api,
            &deps_mut.querier,
            mock_info(owner, &[]),
            BaseInstantiateMsg {
                ado_type: "splitter".to_string(),
                ado_version: CONTRACT_VERSION.to_string(),

                kernel_address: MOCK_KERNEL_CONTRACT.to_string(),
                owner: None,
            },
        )
        .unwrap();

    let info = mock_info("incorrect_owner", &[]);
    let res = execute(deps.as_mut(), env, info, msg);
    assert_eq!(ContractError::Unauthorized {}, res.unwrap_err());
}

#[test]
fn test_execute_remove_recipient() {
    let mut deps = mock_dependencies_custom(&[]);
    let env = mock_env();

    let owner = "creator";

    let recipient = vec![
        AddressWeight {
            recipient: Recipient::from_string(String::from("addr1")),
            weight: Uint128::new(40),
        },
        AddressWeight {
            recipient: Recipient::from_string(String::from("addr2")),
            weight: Uint128::new(60),
        },
        AddressWeight {
            recipient: Recipient::from_string(String::from("addr3")),
            weight: Uint128::new(50),
        },
    ];

    let deps_mut = deps.as_mut();
    ADOContract::default()
        .instantiate(
            deps_mut.storage,
            mock_env(),
            deps_mut.api,
            &deps_mut.querier,
            mock_info(owner, &[]),
            BaseInstantiateMsg {
                ado_type: "splitter".to_string(),
                ado_version: CONTRACT_VERSION.to_string(),

                kernel_address: MOCK_KERNEL_CONTRACT.to_string(),
                owner: None,
            },
        )
        .unwrap();

    let info = mock_info(owner, &[]);

    let msg = ExecuteMsg::UpdateRecipients {
        recipients: recipient.clone(),
    };
    let splitter = Splitter {
        recipients: recipient,
        lock: Expiration::AtTime(Timestamp::from_seconds(0)),
    };

    SPLITTER.save(deps.as_mut().storage, &splitter).unwrap();

    let _res = execute(deps.as_mut(), env.clone(), info.clone(), msg).unwrap();

    let msg = ExecuteMsg::RemoveRecipient {
        recipient: Recipient::from_string(String::from("addr1")),
    };
    // Try removing a user that isn't in the list
    let res = execute(deps.as_mut(), env, info, msg).unwrap();

    let splitter = SPLITTER.load(deps.as_ref().storage).unwrap();
    let expected_splitter = Splitter {
        recipients: vec![
            AddressWeight {
                recipient: Recipient::from_string(String::from("addr3")),
                weight: Uint128::new(50),
            },
            AddressWeight {
                recipient: Recipient::from_string(String::from("addr2")),
                weight: Uint128::new(60),
            },
        ],
        lock: Expiration::AtTime(Timestamp::from_seconds(0)),
    };
    assert_eq!(expected_splitter, splitter);
    assert_eq!(
        Response::default().add_attributes(vec![attr("action", "removed_recipient")]),
        res
    );

    // check result
    let splitter = SPLITTER.load(deps.as_ref().storage).unwrap();
    assert_eq!(
        splitter.recipients[0],
        AddressWeight {
            recipient: Recipient::from_string(String::from("addr3")),
            weight: Uint128::new(50),
        }
    );
    assert_eq!(splitter.recipients.len(), 2);
}

#[test]
fn test_execute_remove_recipient_not_on_list() {
    let mut deps = mock_dependencies_custom(&[]);
    let env = mock_env();

    let owner = "creator";

    let recipient = vec![
        AddressWeight {
            recipient: Recipient::from_string(String::from("addr1")),
            weight: Uint128::new(40),
        },
        AddressWeight {
            recipient: Recipient::from_string(String::from("addr2")),
            weight: Uint128::new(60),
        },
        AddressWeight {
            recipient: Recipient::from_string(String::from("addr3")),
            weight: Uint128::new(50),
        },
    ];

    let deps_mut = deps.as_mut();
    ADOContract::default()
        .instantiate(
            deps_mut.storage,
            mock_env(),
            deps_mut.api,
            &deps_mut.querier,
            mock_info(owner, &[]),
            BaseInstantiateMsg {
                ado_type: "splitter".to_string(),
                ado_version: CONTRACT_VERSION.to_string(),

                kernel_address: MOCK_KERNEL_CONTRACT.to_string(),
                owner: None,
            },
        )
        .unwrap();

    let info = mock_info(owner, &[]);

    let msg = ExecuteMsg::UpdateRecipients {
        recipients: recipient.clone(),
    };
    let splitter = Splitter {
        recipients: recipient,
        lock: Expiration::AtTime(Timestamp::from_seconds(0)),
    };

    SPLITTER.save(deps.as_mut().storage, &splitter).unwrap();

    let _res = execute(deps.as_mut(), env.clone(), info.clone(), msg).unwrap();

    // Try removing a user that isn't in the list
    let msg = ExecuteMsg::RemoveRecipient {
        recipient: Recipient::from_string(String::from("addr10")),
    };

    let err = execute(deps.as_mut(), env, info, msg).unwrap_err();
    assert_eq!(err, ContractError::UserNotFound {});
}

#[test]
fn test_execute_remove_recipient_contract_locked() {
    let mut deps = mock_dependencies_custom(&[]);
    let env = mock_env();

    let owner = "creator";

    let recipient = vec![
        AddressWeight {
            recipient: Recipient::from_string(String::from("addr1")),
            weight: Uint128::new(40),
        },
        AddressWeight {
            recipient: Recipient::from_string(String::from("addr2")),
            weight: Uint128::new(60),
        },
        AddressWeight {
            recipient: Recipient::from_string(String::from("addr3")),
            weight: Uint128::new(50),
        },
    ];

    let deps_mut = deps.as_mut();
    ADOContract::default()
        .instantiate(
            deps_mut.storage,
            mock_env(),
            deps_mut.api,
            &deps_mut.querier,
            mock_info(owner, &[]),
            BaseInstantiateMsg {
                ado_type: "splitter".to_string(),
                ado_version: CONTRACT_VERSION.to_string(),

                kernel_address: MOCK_KERNEL_CONTRACT.to_string(),
                owner: None,
            },
        )
        .unwrap();

    let info = mock_info(owner, &[]);

    let msg = ExecuteMsg::UpdateRecipients {
        recipients: recipient.clone(),
    };
    let splitter = Splitter {
        recipients: recipient.clone(),
        lock: Expiration::AtTime(Timestamp::from_seconds(0)),
    };

    SPLITTER.save(deps.as_mut().storage, &splitter).unwrap();

    let _res = execute(deps.as_mut(), env.clone(), info.clone(), msg).unwrap();

    let splitter = Splitter {
        recipients: recipient,
        lock: Expiration::AtTime(Timestamp::from_seconds(env.block.time.seconds() + 1)),
    };
    SPLITTER.save(deps.as_mut().storage, &splitter).unwrap();

    let msg = ExecuteMsg::RemoveRecipient {
        recipient: Recipient::from_string(String::from("addr1")),
    };

    let err = execute(deps.as_mut(), env, info, msg).unwrap_err();
    assert_eq!(err, ContractError::ContractLocked {});
}

#[test]
fn test_execute_remove_recipient_unauthorized() {
    let mut deps = mock_dependencies_custom(&[]);
    let env = mock_env();

    let owner = "creator";

    let recipient = vec![
        AddressWeight {
            recipient: Recipient::from_string(String::from("addr1")),
            weight: Uint128::new(40),
        },
        AddressWeight {
            recipient: Recipient::from_string(String::from("addr2")),
            weight: Uint128::new(60),
        },
        AddressWeight {
            recipient: Recipient::from_string(String::from("addr3")),
            weight: Uint128::new(50),
        },
    ];
    let msg = ExecuteMsg::UpdateRecipients {
        recipients: recipient,
    };

    let deps_mut = deps.as_mut();
    ADOContract::default()
        .instantiate(
            deps_mut.storage,
            mock_env(),
            deps_mut.api,
            &deps_mut.querier,
            mock_info(owner, &[]),
            BaseInstantiateMsg {
                ado_type: "splitter".to_string(),
                ado_version: CONTRACT_VERSION.to_string(),

                kernel_address: MOCK_KERNEL_CONTRACT.to_string(),
                owner: None,
            },
        )
        .unwrap();

    let info = mock_info("incorrect_owner", &[]);
    let res = execute(deps.as_mut(), env, info, msg);
    assert_eq!(ContractError::Unauthorized {}, res.unwrap_err());
}

#[test]
fn test_update_recipient_weight() {
    let mut deps = mock_dependencies_custom(&[]);
    let env = mock_env();
    let owner = "creator";

    let recipient = vec![
        AddressWeight {
            recipient: Recipient::from_string(String::from("addr1")),
            weight: Uint128::new(40),
        },
        AddressWeight {
            recipient: Recipient::from_string(String::from("addr2")),
            weight: Uint128::new(60),
        },
        AddressWeight {
            recipient: Recipient::from_string(String::from("addr3")),
            weight: Uint128::new(50),
        },
    ];
    let msg = ExecuteMsg::UpdateRecipients {
        recipients: recipient.clone(),
    };

    let deps_mut = deps.as_mut();
    ADOContract::default()
        .instantiate(
            deps_mut.storage,
            mock_env(),
            deps_mut.api,
            &deps_mut.querier,
            mock_info(owner, &[]),
            BaseInstantiateMsg {
                ado_type: "splitter".to_string(),
                ado_version: CONTRACT_VERSION.to_string(),

                kernel_address: MOCK_KERNEL_CONTRACT.to_string(),
                owner: None,
            },
        )
        .unwrap();

    let info = mock_info("incorrect_owner", &[]);
    let res = execute(deps.as_mut(), env.clone(), info, msg);
    assert_eq!(ContractError::Unauthorized {}, res.unwrap_err());

    let info = mock_info(owner, &[]);

    let msg = ExecuteMsg::UpdateRecipients {
        recipients: recipient.clone(),
    };
    let splitter = Splitter {
        recipients: recipient.clone(),
        lock: Expiration::AtTime(Timestamp::from_seconds(0)),
    };

    SPLITTER.save(deps.as_mut().storage, &splitter).unwrap();

    let _res = execute(deps.as_mut(), env.clone(), info.clone(), msg).unwrap();

    // Works
    let splitter = Splitter {
        recipients: recipient,
        lock: Expiration::AtTime(Timestamp::from_seconds(0)),
    };

    SPLITTER.save(deps.as_mut().storage, &splitter).unwrap();
    let msg = ExecuteMsg::UpdateRecipientWeight {
        recipient: AddressWeight {
            recipient: Recipient::from_string(String::from("addr1")),
            weight: Uint128::new(100),
        },
    };
    let res = execute(deps.as_mut(), env, info, msg).unwrap();
    assert_eq!(
        Response::default().add_attributes(vec![attr("action", "updated_recipient_weight")]),
        res
    );
    let splitter = SPLITTER.load(deps.as_ref().storage).unwrap();
    let expected_splitter = Splitter {
        recipients: vec![
            AddressWeight {
                recipient: Recipient::from_string(String::from("addr1")),
                weight: Uint128::new(100),
            },
            AddressWeight {
                recipient: Recipient::from_string(String::from("addr2")),
                weight: Uint128::new(60),
            },
            AddressWeight {
                recipient: Recipient::from_string(String::from("addr3")),
                weight: Uint128::new(50),
            },
        ],
        lock: Expiration::AtTime(Timestamp::from_seconds(0)),
    };
    assert_eq!(expected_splitter, splitter);
}

#[test]
fn test_update_recipient_weight_locked_contract() {
    let mut deps = mock_dependencies_custom(&[]);
    let env = mock_env();
    let owner = "creator";

    let recipient = vec![
        AddressWeight {
            recipient: Recipient::from_string(String::from("addr1")),
            weight: Uint128::new(40),
        },
        AddressWeight {
            recipient: Recipient::from_string(String::from("addr2")),
            weight: Uint128::new(60),
        },
        AddressWeight {
            recipient: Recipient::from_string(String::from("addr3")),
            weight: Uint128::new(50),
        },
    ];

    let deps_mut = deps.as_mut();
    ADOContract::default()
        .instantiate(
            deps_mut.storage,
            mock_env(),
            deps_mut.api,
            &deps_mut.querier,
            mock_info(owner, &[]),
            BaseInstantiateMsg {
                ado_type: "splitter".to_string(),
                ado_version: CONTRACT_VERSION.to_string(),

                kernel_address: MOCK_KERNEL_CONTRACT.to_string(),
                owner: None,
            },
        )
        .unwrap();

    let info = mock_info(owner, &[]);

    let msg = ExecuteMsg::UpdateRecipients {
        recipients: recipient.clone(),
    };
    let current_time = env.block.time.seconds();
    let splitter = Splitter {
        recipients: recipient.clone(),
        lock: Expiration::AtTime(Timestamp::from_seconds(current_time - 1)),
    };

    SPLITTER.save(deps.as_mut().storage, &splitter).unwrap();

    let _res = execute(deps.as_mut(), env.clone(), info.clone(), msg).unwrap();

    // Locked contract
    let splitter = Splitter {
        recipients: recipient,
        lock: Expiration::AtTime(Timestamp::from_seconds(current_time + 1)),
    };

    SPLITTER.save(deps.as_mut().storage, &splitter).unwrap();
    let msg = ExecuteMsg::UpdateRecipientWeight {
        recipient: AddressWeight {
            recipient: Recipient::from_string(String::from("addr1")),
            weight: Uint128::new(100),
        },
    };
    let err = execute(deps.as_mut(), env, info, msg).unwrap_err();
    assert_eq!(err, ContractError::ContractLocked {});
}

#[test]
fn test_update_recipient_weight_user_not_found() {
    let mut deps = mock_dependencies_custom(&[]);
    let env = mock_env();
    let owner = "creator";

    let recipient = vec![
        AddressWeight {
            recipient: Recipient::from_string(String::from("addr1")),
            weight: Uint128::new(40),
        },
        AddressWeight {
            recipient: Recipient::from_string(String::from("addr2")),
            weight: Uint128::new(60),
        },
        AddressWeight {
            recipient: Recipient::from_string(String::from("addr3")),
            weight: Uint128::new(50),
        },
    ];
    let msg = ExecuteMsg::UpdateRecipients {
        recipients: recipient.clone(),
    };

    let deps_mut = deps.as_mut();
    ADOContract::default()
        .instantiate(
            deps_mut.storage,
            mock_env(),
            deps_mut.api,
            &deps_mut.querier,
            mock_info(owner, &[]),
            BaseInstantiateMsg {
                ado_type: "splitter".to_string(),
                ado_version: CONTRACT_VERSION.to_string(),

                kernel_address: MOCK_KERNEL_CONTRACT.to_string(),
                owner: None,
            },
        )
        .unwrap();

    let info = mock_info("incorrect_owner", &[]);
    let res = execute(deps.as_mut(), env.clone(), info, msg);
    assert_eq!(ContractError::Unauthorized {}, res.unwrap_err());

    let info = mock_info(owner, &[]);

    let msg = ExecuteMsg::UpdateRecipients {
        recipients: recipient.clone(),
    };
    let splitter = Splitter {
        recipients: recipient,
        lock: Expiration::AtTime(Timestamp::from_seconds(0)),
    };

    SPLITTER.save(deps.as_mut().storage, &splitter).unwrap();

    let _res = execute(deps.as_mut(), env.clone(), info.clone(), msg).unwrap();

    // User not found
    let msg = ExecuteMsg::UpdateRecipientWeight {
        recipient: AddressWeight {
            recipient: Recipient::from_string(String::from("addr4")),
            weight: Uint128::new(100),
        },
    };
    let err = execute(deps.as_mut(), env, info, msg).unwrap_err();
    assert_eq!(err, ContractError::UserNotFound {});
}

#[test]

fn test_update_recipient_weight_invalid_weight() {
    let mut deps = mock_dependencies_custom(&[]);
    let env = mock_env();
    let owner = "creator";

    let recipient = vec![
        AddressWeight {
            recipient: Recipient::from_string(String::from("addr1")),
            weight: Uint128::new(40),
        },
        AddressWeight {
            recipient: Recipient::from_string(String::from("addr2")),
            weight: Uint128::new(60),
        },
        AddressWeight {
            recipient: Recipient::from_string(String::from("addr3")),
            weight: Uint128::new(50),
        },
    ];
    let msg = ExecuteMsg::UpdateRecipients {
        recipients: recipient.clone(),
    };

    let deps_mut = deps.as_mut();
    ADOContract::default()
        .instantiate(
            deps_mut.storage,
            mock_env(),
            deps_mut.api,
            &deps_mut.querier,
            mock_info(owner, &[]),
            BaseInstantiateMsg {
                ado_type: "splitter".to_string(),
                ado_version: CONTRACT_VERSION.to_string(),

                kernel_address: MOCK_KERNEL_CONTRACT.to_string(),
                owner: None,
            },
        )
        .unwrap();

    let info = mock_info("incorrect_owner", &[]);
    let res = execute(deps.as_mut(), env.clone(), info, msg);
    assert_eq!(ContractError::Unauthorized {}, res.unwrap_err());

    let info = mock_info(owner, &[]);

    let msg = ExecuteMsg::UpdateRecipients {
        recipients: recipient.clone(),
    };
    let splitter = Splitter {
        recipients: recipient,
        lock: Expiration::AtTime(Timestamp::from_seconds(0)),
    };

    SPLITTER.save(deps.as_mut().storage, &splitter).unwrap();

    let _res = execute(deps.as_mut(), env.clone(), info.clone(), msg).unwrap();

    let msg = ExecuteMsg::UpdateRecipientWeight {
        recipient: AddressWeight {
            recipient: Recipient::from_string(String::from("addr1")),
            weight: Uint128::zero(),
        },
    };
    let err = execute(deps.as_mut(), env, info, msg).unwrap_err();
    assert_eq!(err, ContractError::InvalidWeight {});
}

#[test]
fn test_execute_add_recipient() {
    let mut deps = mock_dependencies_custom(&[]);
    let env = mock_env();

    let owner = "creator";

    let recipient = vec![
        AddressWeight {
            recipient: Recipient::from_string(String::from("addr1")),
            weight: Uint128::new(40),
        },
        AddressWeight {
            recipient: Recipient::from_string(String::from("addr2")),
            weight: Uint128::new(60),
        },
        AddressWeight {
            recipient: Recipient::from_string(String::from("addr3")),
            weight: Uint128::new(50),
        },
    ];

    let deps_mut = deps.as_mut();
    ADOContract::default()
        .instantiate(
            deps_mut.storage,
            mock_env(),
            deps_mut.api,
            &deps_mut.querier,
            mock_info(owner, &[]),
            BaseInstantiateMsg {
                ado_type: "splitter".to_string(),
                ado_version: CONTRACT_VERSION.to_string(),

                kernel_address: MOCK_KERNEL_CONTRACT.to_string(),
                owner: None,
            },
        )
        .unwrap();

    let info = mock_info(owner, &[]);

    let msg = ExecuteMsg::UpdateRecipients {
        recipients: recipient.clone(),
    };
    let splitter = Splitter {
        recipients: recipient,
        lock: Expiration::AtTime(Timestamp::from_seconds(0)),
    };

    SPLITTER.save(deps.as_mut().storage, &splitter).unwrap();

    let _res = execute(deps.as_mut(), env.clone(), info.clone(), msg).unwrap();

    // Works

    let msg = ExecuteMsg::AddRecipient {
        recipient: AddressWeight {
            recipient: Recipient::from_string(String::from("addr4")),
            weight: Uint128::new(100),
        },
    };

    let res = execute(deps.as_mut(), env, info, msg).unwrap();
    assert_eq!(
        Response::default().add_attributes(vec![attr("action", "added_recipient")]),
        res
    );

    let splitter = SPLITTER.load(deps.as_ref().storage).unwrap();
    let expected_splitter = Splitter {
        recipients: vec![
            AddressWeight {
                recipient: Recipient::from_string(String::from("addr1")),
                weight: Uint128::new(40),
            },
            AddressWeight {
                recipient: Recipient::from_string(String::from("addr2")),
                weight: Uint128::new(60),
            },
            AddressWeight {
                recipient: Recipient::from_string(String::from("addr3")),
                weight: Uint128::new(50),
            },
            AddressWeight {
                recipient: Recipient::from_string(String::from("addr4")),
                weight: Uint128::new(100),
            },
        ],
        lock: Expiration::AtTime(Timestamp::from_seconds(0)),
    };
    assert_eq!(expected_splitter, splitter);

    // check result
    let splitter = SPLITTER.load(deps.as_ref().storage).unwrap();
    assert_eq!(
        splitter.recipients[3],
        AddressWeight {
            recipient: Recipient::from_string(String::from("addr4")),
            weight: Uint128::new(100),
        }
    );
    assert_eq!(splitter.recipients.len(), 4);
}

#[test]
fn test_execute_add_recipient_duplicate_recipient() {
    let mut deps = mock_dependencies_custom(&[]);
    let env = mock_env();

    let owner = "creator";

    let recipient = vec![
        AddressWeight {
            recipient: Recipient::from_string(String::from("addr1")),
            weight: Uint128::new(40),
        },
        AddressWeight {
            recipient: Recipient::from_string(String::from("addr2")),
            weight: Uint128::new(60),
        },
        AddressWeight {
            recipient: Recipient::from_string(String::from("addr3")),
            weight: Uint128::new(50),
        },
    ];

    let deps_mut = deps.as_mut();
    ADOContract::default()
        .instantiate(
            deps_mut.storage,
            mock_env(),
            deps_mut.api,
            &deps_mut.querier,
            mock_info(owner, &[]),
            BaseInstantiateMsg {
                ado_type: "splitter".to_string(),
                ado_version: CONTRACT_VERSION.to_string(),

                kernel_address: MOCK_KERNEL_CONTRACT.to_string(),
                owner: None,
            },
        )
        .unwrap();

    let info = mock_info(owner, &[]);

    let msg = ExecuteMsg::UpdateRecipients {
        recipients: recipient.clone(),
    };
    let splitter = Splitter {
        recipients: recipient,
        lock: Expiration::AtTime(Timestamp::from_seconds(0)),
    };

    SPLITTER.save(deps.as_mut().storage, &splitter).unwrap();

    let _res = execute(deps.as_mut(), env.clone(), info.clone(), msg).unwrap();

    // Works

    let msg = ExecuteMsg::AddRecipient {
        recipient: AddressWeight {
            recipient: Recipient::from_string(String::from("addr4")),
            weight: Uint128::new(100),
        },
    };

    let res = execute(deps.as_mut(), env.clone(), info.clone(), msg).unwrap();
    assert_eq!(
        Response::default().add_attributes(vec![attr("action", "added_recipient")]),
        res
    );
    // Add a duplicate user
    let msg = ExecuteMsg::AddRecipient {
        recipient: AddressWeight {
            recipient: Recipient::from_string(String::from("addr4")),
            weight: Uint128::new(100),
        },
    };
    let res = execute(deps.as_mut(), env, info, msg).unwrap_err();
    assert_eq!(res, ContractError::DuplicateRecipient {});
}
#[test]
fn test_execute_add_recipient_invalid_weight() {
    let mut deps = mock_dependencies_custom(&[]);
    let env = mock_env();

    let owner = "creator";

    let recipient = vec![
        AddressWeight {
            recipient: Recipient::from_string(String::from("addr1")),
            weight: Uint128::new(40),
        },
        AddressWeight {
            recipient: Recipient::from_string(String::from("addr2")),
            weight: Uint128::new(60),
        },
        AddressWeight {
            recipient: Recipient::from_string(String::from("addr3")),
            weight: Uint128::new(50),
        },
    ];

    let deps_mut = deps.as_mut();
    ADOContract::default()
        .instantiate(
            deps_mut.storage,
            mock_env(),
            deps_mut.api,
            &deps_mut.querier,
            mock_info(owner, &[]),
            BaseInstantiateMsg {
                ado_type: "splitter".to_string(),
                ado_version: CONTRACT_VERSION.to_string(),

                kernel_address: MOCK_KERNEL_CONTRACT.to_string(),
                owner: None,
            },
        )
        .unwrap();

    let info = mock_info(owner, &[]);

    let msg = ExecuteMsg::UpdateRecipients {
        recipients: recipient.clone(),
    };
    let splitter = Splitter {
        recipients: recipient,
        lock: Expiration::AtTime(Timestamp::from_seconds(0)),
    };

    SPLITTER.save(deps.as_mut().storage, &splitter).unwrap();

    let _res = execute(deps.as_mut(), env.clone(), info.clone(), msg).unwrap();

    // Invalid weight

    let msg = ExecuteMsg::AddRecipient {
        recipient: AddressWeight {
            recipient: Recipient::from_string(String::from("addr4")),
            weight: Uint128::zero(),
        },
    };

    let res = execute(deps.as_mut(), env, info, msg).unwrap_err();
    assert_eq!(ContractError::InvalidWeight {}, res);
}

#[test]
fn test_execute_add_recipient_locked_contract() {
    let mut deps = mock_dependencies_custom(&[]);
    let env = mock_env();

    let owner = "creator";

    let recipient = vec![
        AddressWeight {
            recipient: Recipient::from_string(String::from("addr1")),
            weight: Uint128::new(40),
        },
        AddressWeight {
            recipient: Recipient::from_string(String::from("addr2")),
            weight: Uint128::new(60),
        },
        AddressWeight {
            recipient: Recipient::from_string(String::from("addr3")),
            weight: Uint128::new(50),
        },
    ];
    let msg = ExecuteMsg::UpdateRecipients {
        recipients: recipient.clone(),
    };

    let deps_mut = deps.as_mut();
    ADOContract::default()
        .instantiate(
            deps_mut.storage,
            mock_env(),
            deps_mut.api,
            &deps_mut.querier,
            mock_info(owner, &[]),
            BaseInstantiateMsg {
                ado_type: "splitter".to_string(),
                ado_version: CONTRACT_VERSION.to_string(),

                kernel_address: MOCK_KERNEL_CONTRACT.to_string(),
                owner: None,
            },
        )
        .unwrap();
    let info = mock_info(owner, &[]);
    let splitter = Splitter {
        recipients: recipient,
        lock: Expiration::AtTime(Timestamp::from_seconds(env.block.time.seconds() + 1)),
    };

    SPLITTER.save(deps.as_mut().storage, &splitter).unwrap();
    let res = execute(deps.as_mut(), env, info, msg);
    assert_eq!(ContractError::ContractLocked {}, res.unwrap_err());
}

#[test]
fn test_execute_add_recipient_unauthorized() {
    let mut deps = mock_dependencies_custom(&[]);
    let env = mock_env();

    let owner = "creator";

    let recipient = vec![
        AddressWeight {
            recipient: Recipient::from_string(String::from("addr1")),
            weight: Uint128::new(40),
        },
        AddressWeight {
            recipient: Recipient::from_string(String::from("addr2")),
            weight: Uint128::new(60),
        },
        AddressWeight {
            recipient: Recipient::from_string(String::from("addr3")),
            weight: Uint128::new(50),
        },
    ];
    let msg = ExecuteMsg::UpdateRecipients {
        recipients: recipient,
    };

    let deps_mut = deps.as_mut();
    ADOContract::default()
        .instantiate(
            deps_mut.storage,
            mock_env(),
            deps_mut.api,
            &deps_mut.querier,
            mock_info(owner, &[]),
            BaseInstantiateMsg {
                ado_type: "splitter".to_string(),
                ado_version: CONTRACT_VERSION.to_string(),

                kernel_address: MOCK_KERNEL_CONTRACT.to_string(),
                owner: None,
            },
        )
        .unwrap();
    let info = mock_info("incorrect_owner", &[]);
    let res = execute(deps.as_mut(), env, info, msg);
    assert_eq!(ContractError::Unauthorized {}, res.unwrap_err());
}

#[test]
fn test_execute_update_recipients() {
    let mut deps = mock_dependencies_custom(&[]);
    let env = mock_env();

    let owner = "creator";

    let splitter = Splitter {
        recipients: vec![],
        lock: Expiration::AtTime(Timestamp::from_seconds(0)),
    };

    SPLITTER.save(deps.as_mut().storage, &splitter).unwrap();

    let deps_mut = deps.as_mut();
    ADOContract::default()
        .instantiate(
            deps_mut.storage,
            mock_env(),
            deps_mut.api,
            &deps_mut.querier,
            mock_info(owner, &[]),
            BaseInstantiateMsg {
                ado_type: "splitter".to_string(),
                ado_version: CONTRACT_VERSION.to_string(),

                kernel_address: MOCK_KERNEL_CONTRACT.to_string(),
                owner: None,
            },
        )
        .unwrap();

    let recipient = vec![
        AddressWeight {
            recipient: Recipient::from_string(String::from("addr1")),
            weight: Uint128::new(40),
        },
        AddressWeight {
            recipient: Recipient::from_string(String::from("addr2")),
            weight: Uint128::new(60),
        },
    ];
    let msg = ExecuteMsg::UpdateRecipients {
        recipients: recipient.clone(),
    };
    let info = mock_info(owner, &[]);
    let res = execute(deps.as_mut(), env, info, msg).unwrap();
    assert_eq!(
        Response::default().add_attributes(vec![attr("action", "update_recipients")]),
        res
    );

    //check result
    let splitter = SPLITTER.load(deps.as_ref().storage).unwrap();
    assert_eq!(splitter.recipients, recipient);
}

#[test]
fn test_execute_update_recipients_invalid_weight() {
    let mut deps = mock_dependencies_custom(&[]);
    let env = mock_env();

    let owner = "creator";

    let recipient = vec![
        AddressWeight {
            recipient: Recipient::from_string(String::from("addr1")),
            weight: Uint128::new(40),
        },
        AddressWeight {
            recipient: Recipient::from_string(String::from("addr2")),
            weight: Uint128::zero(),
        },
    ];
    let msg = ExecuteMsg::UpdateRecipients {
        recipients: recipient,
    };

    let splitter = Splitter {
        recipients: vec![],
        lock: Expiration::AtTime(Timestamp::from_seconds(0)),
    };

    SPLITTER.save(deps.as_mut().storage, &splitter).unwrap();

    let deps_mut = deps.as_mut();
    ADOContract::default()
        .instantiate(
            deps_mut.storage,
            mock_env(),
            deps_mut.api,
            &deps_mut.querier,
            mock_info(owner, &[]),
            BaseInstantiateMsg {
                ado_type: "splitter".to_string(),
                ado_version: CONTRACT_VERSION.to_string(),

                kernel_address: MOCK_KERNEL_CONTRACT.to_string(),
                owner: None,
            },
        )
        .unwrap();

    // Invalid weight

    let info = mock_info(owner, &[]);
    let res = execute(deps.as_mut(), env, info, msg).unwrap_err();
    assert_eq!(res, ContractError::InvalidWeight {});
}

#[test]
fn test_execute_update_recipients_contract_locked() {
    let mut deps = mock_dependencies_custom(&[]);
    let env = mock_env();

    let owner = "creator";

    let recipient = vec![
        AddressWeight {
            recipient: Recipient::from_string(String::from("addr1")),
            weight: Uint128::new(40),
        },
        AddressWeight {
            recipient: Recipient::from_string(String::from("addr2")),
            weight: Uint128::new(100),
        },
    ];
    let msg = ExecuteMsg::UpdateRecipients {
        recipients: recipient,
    };

    let current_time = env.block.time.seconds();

    let splitter = Splitter {
        recipients: vec![],
        lock: Expiration::AtTime(Timestamp::from_seconds(current_time + 1)),
    };

    SPLITTER.save(deps.as_mut().storage, &splitter).unwrap();

    let deps_mut = deps.as_mut();
    ADOContract::default()
        .instantiate(
            deps_mut.storage,
            mock_env(),
            deps_mut.api,
            &deps_mut.querier,
            mock_info(owner, &[]),
            BaseInstantiateMsg {
                ado_type: "splitter".to_string(),
                ado_version: CONTRACT_VERSION.to_string(),

                kernel_address: MOCK_KERNEL_CONTRACT.to_string(),
                owner: None,
            },
        )
        .unwrap();

    // Invalid weight

    let info = mock_info(owner, &[]);
    let res = execute(deps.as_mut(), env, info, msg).unwrap_err();
    assert_eq!(res, ContractError::ContractLocked {});
}

#[test]
fn test_execute_update_recipients_unauthorized() {
    let mut deps = mock_dependencies_custom(&[]);
    let env = mock_env();

    let owner = "creator";

    let recipient = vec![
        AddressWeight {
            recipient: Recipient::from_string(String::from("addr1")),
            weight: Uint128::new(40),
        },
        AddressWeight {
            recipient: Recipient::from_string(String::from("addr2")),
            weight: Uint128::zero(),
        },
    ];
    let msg = ExecuteMsg::UpdateRecipients {
        recipients: recipient,
    };

    let splitter = Splitter {
        recipients: vec![],
        lock: Expiration::AtTime(Timestamp::from_seconds(0)),
    };

    SPLITTER.save(deps.as_mut().storage, &splitter).unwrap();

    let deps_mut = deps.as_mut();
    ADOContract::default()
        .instantiate(
            deps_mut.storage,
            mock_env(),
            deps_mut.api,
            &deps_mut.querier,
            mock_info(owner, &[]),
            BaseInstantiateMsg {
                ado_type: "splitter".to_string(),
                ado_version: CONTRACT_VERSION.to_string(),

                kernel_address: MOCK_KERNEL_CONTRACT.to_string(),
                owner: None,
            },
        )
        .unwrap();

    // Unauthorized

    let info = mock_info("incorrect_owner", &[]);
    let res = execute(deps.as_mut(), env, info, msg);
    assert_eq!(ContractError::Unauthorized {}, res.unwrap_err());
}

// #[test]
// fn test_execute_send() {
//     let mut deps = mock_dependencies_custom(&[]);
//     let env = mock_env();

//     let owner = "creator";

//     let recip_address1 = "address1".to_string();
//     let recip_weight1 = Uint128::new(10); // Weight of 10

//     let recip_address2 = "address2".to_string();
//     let recip_weight2 = Uint128::new(20); // Weight of 20

//     let recipient = vec![
//         AddressWeight {
//             recipient: Recipient::Addr(recip_address1.clone()),
//             weight: recip_weight1,
//         },
//         AddressWeight {
//             recipient: Recipient::Addr(recip_address2.clone()),
//             weight: recip_weight2,
//         },
//     ];
//     let msg = ExecuteMsg::Send {};

//     let splitter = Splitter {
//         recipients: recipient,
//         lock: Expiration::AtTime(Timestamp::from_seconds(0)),
//     };

//     let info = mock_info(owner, &[Coin::new(10000_u128, "uluna")]);
//     let deps_mut = deps.as_mut();
//     ADOContract::default()
//         .instantiate(
//             deps_mut.storage,
//             mock_env(),
//             deps_mut.api,
//             info.clone(),
//             BaseInstantiateMsg {
//                 ado_type: "splitter".to_string(),
//                 ado_version: CONTRACT_VERSION.to_string(),
//
//                 kernel_address: MOCK_KERNEL_CONTRACT.to_string(),
//                 owner: None,
//             },
//         )
//         .unwrap();

//     SPLITTER.save(deps_mut.storage, &splitter).unwrap();

//     let res = execute(deps_mut, env, info, msg).unwrap();

//     let expected_res = Response::new()
//         .add_submessages(vec![
//             SubMsg::new(CosmosMsg::Bank(BankMsg::Send {
//                 to_address: recip_address1,
//                 amount: vec![Coin::new(3333, "uluna")], // 10000 * (10/30)
//             })),
//             SubMsg::new(CosmosMsg::Bank(BankMsg::Send {
//                 to_address: recip_address2,
//                 amount: vec![Coin::new(6666, "uluna")], // 10000 * (20/30)
//             })),
//             SubMsg::new(
//                 // refunds remainder to sender
//                 CosmosMsg::Bank(BankMsg::Send {
//                     to_address: owner.to_string(),
//                     amount: vec![Coin::new(1, "uluna")], // 10000 - (3333+6666)   remainder
//                 }),
//             ),
//         ])
//         .add_attributes(vec![attr("action", "send"), attr("sender", "creator")]);

//     assert_eq!(res, expected_res);
// }

// #[test]
// fn test_query_splitter() {
//     let mut deps = mock_dependencies_custom(&[]);
//     let env = mock_env();
//     let splitter = Splitter {
//         recipients: vec![],
//         lock: Expiration::AtTime(Timestamp::from_seconds(0)),
//     };

//     SPLITTER.save(deps.as_mut().storage, &splitter).unwrap();

//     let query_msg = QueryMsg::GetSplitterConfig {};
//     let res = query(deps.as_ref(), env, query_msg).unwrap();
//     let val: GetSplitterConfigResponse = from_json(&res).unwrap();

//     assert_eq!(val.config, splitter);
// }

// #[test]
// fn test_query_user_weight() {
//     let mut deps = mock_dependencies_custom(&[]);
//     let env = mock_env();
//     let user1 = AddressWeight {
//         recipient: Recipient::Addr("first".to_string()),
//         weight: Uint128::new(5),
//     };
//     let user2 = AddressWeight {
//         recipient: Recipient::Addr("second".to_string()),
//         weight: Uint128::new(10),
//     };
//     let splitter = Splitter {
//         recipients: vec![user1, user2],
//         lock: Expiration::AtTime(Timestamp::from_seconds(0)),
//     };

//     SPLITTER.save(deps.as_mut().storage, &splitter).unwrap();

//     let query_msg = QueryMsg::GetUserWeight {
//         user: Recipient::Addr("second".to_string()),
//     };
//     let res = query(deps.as_ref(), env, query_msg).unwrap();
//     let val: GetUserWeightResponse = from_json(&res).unwrap();

//     assert_eq!(val.weight, Uint128::new(10));
//     assert_eq!(val.total_weight, Uint128::new(15));
// }

// #[test]
// fn test_execute_send_error() {
//     // Send more than 5 coins
//     let mut deps = mock_dependencies_custom(&[]);
//     let env = mock_env();

//     let sender_funds_amount = 10000u128;
//     let owner = "creator";

//     let recip_address1 = "address1".to_string();
//     let recip_weight1 = Uint128::new(10); // Weight of 10

//     let recip_address2 = "address2".to_string();
//     let recip_weight2 = Uint128::new(20); // Weight of 20

//     let recipient = vec![
//         AddressWeight {
//             recipient: Recipient::Addr(recip_address1),
//             weight: recip_weight1,
//         },
//         AddressWeight {
//             recipient: Recipient::Addr(recip_address2),
//             weight: recip_weight2,
//         },
//     ];
//     let msg = ExecuteMsg::Send {
//         reply_gas_exit: None,
//         packet: None,
//     };

//     let info = mock_info(
//         owner,
//         &vec![
//             Coin::new(sender_funds_amount, "uluna"),
//             Coin::new(sender_funds_amount, "uluna"),
//             Coin::new(sender_funds_amount, "uluna"),
//             Coin::new(sender_funds_amount, "uluna"),
//             Coin::new(sender_funds_amount, "uluna"),
//             Coin::new(sender_funds_amount, "uluna"),
//         ],
//     );
//     let splitter = Splitter {
//         recipients: recipient.clone(),
//         lock: Expiration::AtTime(Timestamp::from_seconds(0)),
//     };

//     SPLITTER.save(deps.as_mut().storage, &splitter).unwrap();

//     let res = execute(deps.as_mut(), env.clone(), info, msg.clone()).unwrap_err();

//     let expected_res = ContractError::ExceedsMaxAllowedCoins {};

//     assert_eq!(res, expected_res);

//     // Send 0 coins
//     let info = mock_info(owner, &[]);
//     let splitter = Splitter {
//         recipients: recipient,
//         lock: Expiration::AtTime(Timestamp::from_seconds(0)),
//     };

//     SPLITTER.save(deps.as_mut().storage, &splitter).unwrap();

//     let res = execute(deps.as_mut(), env, info, msg).unwrap_err();

//     let expected_res = ContractError::InvalidFunds {
//         msg: "ensure! at least one coin to be sent".to_string(),
//     };

//     assert_eq!(res, expected_res);
// }<|MERGE_RESOLUTION|>--- conflicted
+++ resolved
@@ -25,15 +25,6 @@
 fn test_update_app_contract() {
     let mut deps = mock_dependencies_custom(&[]);
 
-<<<<<<< HEAD
-    let modules: Vec<Module> = vec![Module {
-        name: Some("address_list".to_string()),
-        address: AndrAddr::from_string(MOCK_ADDRESS_LIST_CONTRACT.to_string()),
-        is_mutable: false,
-    }];
-
-=======
->>>>>>> fbe0197d
     let info = mock_info("owner", &[]);
     let msg = InstantiateMsg {
         recipients: vec![
