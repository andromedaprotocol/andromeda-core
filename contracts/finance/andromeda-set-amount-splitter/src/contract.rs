--- conflicted
+++ resolved
@@ -127,11 +127,7 @@
         ExecuteMsg::UpdateRecipients { recipients } => execute_update_recipients(ctx, recipients),
         ExecuteMsg::UpdateLock { lock_time } => execute_update_lock(ctx, lock_time),
         ExecuteMsg::UpdateDefaultRecipient { recipient } => {
-<<<<<<< HEAD
-            execute_default_recipient(ctx, recipient)
-=======
             execute_update_default_recipient(ctx, recipient)
->>>>>>> cc95889b
         }
         ExecuteMsg::Send { config } => execute_send(ctx, config),
         _ => ADOContract::default().execute(ctx, msg),
@@ -142,11 +138,7 @@
         .add_events(action_response.events))
 }
 
-<<<<<<< HEAD
-fn execute_default_recipient(
-=======
 fn execute_update_default_recipient(
->>>>>>> cc95889b
     ctx: ExecuteContext,
     recipient: Option<Recipient>,
 ) -> Result<Response, ContractError> {
