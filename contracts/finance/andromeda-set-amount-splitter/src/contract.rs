use std::collections::HashSet;

use crate::state::SPLITTER;
use andromeda_finance::{
    set_amount_splitter::{
        validate_recipient_list, AddressAmount, ExecuteMsg, GetSplitterConfigResponse,
        InstantiateMsg, QueryMsg, Splitter,
    },
    splitter::validate_expiry_duration,
};
use andromeda_std::{
    ado_base::{InstantiateMsg as BaseInstantiateMsg, MigrateMsg},
    amp::{messages::AMPPkt, Recipient},
    common::{actions::call_action, encode_binary, expiration::Expiry, Milliseconds},
    error::ContractError,
};
use andromeda_std::{ado_contract::ADOContract, common::context::ExecuteContext};
use cosmwasm_std::{
    attr, coins, ensure, entry_point, BankMsg, Binary, Coin, CosmosMsg, Deps, DepsMut, Env,
    MessageInfo, Reply, Response, StdError, SubMsg,
};
use cw_utils::nonpayable;

// version info for migration info
const CONTRACT_NAME: &str = "crates.io:andromeda-set-amount-splitter";
const CONTRACT_VERSION: &str = env!("CARGO_PKG_VERSION");
// 1 day in seconds
const ONE_DAY: u64 = 86_400;
// 1 year in seconds
const ONE_YEAR: u64 = 31_536_000;

#[cfg_attr(not(feature = "library"), entry_point)]
pub fn instantiate(
    deps: DepsMut,
    env: Env,
    info: MessageInfo,
    msg: InstantiateMsg,
) -> Result<Response, ContractError> {
    let splitter = match msg.lock_time {
        Some(ref lock_time) => {
            // New lock time can't be too short
            ensure!(
                lock_time.get_time(&env.block).seconds() >= ONE_DAY,
                ContractError::LockTimeTooShort {}
            );

            // New lock time can't be too long
            ensure!(
                lock_time.get_time(&env.block).seconds() <= ONE_YEAR,
                ContractError::LockTimeTooLong {}
            );
            Splitter {
                recipients: msg.recipients.clone(),
                lock: lock_time.get_time(&env.block),
                default_recipient: msg.default_recipient.clone(),
            }
        }
        None => {
            Splitter {
                recipients: msg.recipients.clone(),
                // If locking isn't desired upon instantiation, it's automatically set to 0
                lock: Milliseconds::default(),
                default_recipient: msg.default_recipient.clone(),
            }
        }
    };
    // Save kernel address after validating it

    SPLITTER.save(deps.storage, &splitter)?;

    let inst_resp = ADOContract::default().instantiate(
        deps.storage,
        env,
        deps.api,
        &deps.querier,
        info,
        BaseInstantiateMsg {
            ado_type: CONTRACT_NAME.to_string(),
            ado_version: CONTRACT_VERSION.to_string(),
            kernel_address: msg.kernel_address.clone(),
            owner: msg.owner.clone(),
        },
    )?;

    msg.validate(deps.as_ref())?;

    Ok(inst_resp)
}

#[cfg_attr(not(feature = "library"), entry_point)]
pub fn reply(_deps: DepsMut, _env: Env, msg: Reply) -> Result<Response, ContractError> {
    if msg.result.is_err() {
        return Err(ContractError::Std(StdError::generic_err(
            msg.result.unwrap_err(),
        )));
    }

    Ok(Response::default())
}

#[cfg_attr(not(feature = "library"), entry_point)]
pub fn execute(
    deps: DepsMut,
    env: Env,
    info: MessageInfo,
    msg: ExecuteMsg,
) -> Result<Response, ContractError> {
    let ctx = ExecuteContext::new(deps, info, env);

    match msg {
        ExecuteMsg::AMPReceive(pkt) => {
            ADOContract::default().execute_amp_receive(ctx, pkt, handle_execute)
        }
        _ => handle_execute(ctx, msg),
    }
}

pub fn handle_execute(mut ctx: ExecuteContext, msg: ExecuteMsg) -> Result<Response, ContractError> {
    let action_response = call_action(
        &mut ctx.deps,
        &ctx.info,
        &ctx.env,
        &ctx.amp_ctx,
        msg.as_ref(),
    )?;
    let res = match msg {
        ExecuteMsg::UpdateRecipients { recipients } => execute_update_recipients(ctx, recipients),
        ExecuteMsg::UpdateLock { lock_time } => execute_update_lock(ctx, lock_time),
        ExecuteMsg::UpdateDefaultRecipient { recipient } => {
            execute_default_recipient(ctx, recipient)
        }
        ExecuteMsg::Send { config } => execute_send(ctx, config),
        _ => ADOContract::default().execute(ctx, msg),
    }?;
    Ok(res
        .add_submessages(action_response.messages)
        .add_attributes(action_response.attributes)
        .add_events(action_response.events))
}

fn execute_default_recipient(
    ctx: ExecuteContext,
    recipient: Option<Recipient>,
) -> Result<Response, ContractError> {
    let ExecuteContext {
        deps, info, env, ..
    } = ctx;

    nonpayable(&info)?;

    ensure!(
        ADOContract::default().is_owner_or_operator(deps.storage, info.sender.as_str())?,
        ContractError::Unauthorized {}
    );

    let mut splitter = SPLITTER.load(deps.storage)?;

    // Can't call this function while the lock isn't expired
    ensure!(
        splitter.lock.is_expired(&env.block),
        ContractError::ContractLocked {}
    );

    if let Some(ref recipient) = recipient {
        recipient.validate(&deps.as_ref())?;
    }
    splitter.default_recipient = recipient;

    SPLITTER.save(deps.storage, &splitter)?;

    Ok(Response::default().add_attributes(vec![
        attr("action", "update_default_recipient"),
        attr(
            "recipient",
            splitter
                .default_recipient
                .map_or("no default recipient".to_string(), |r| {
                    r.address.to_string()
                }),
        ),
    ]))
}

fn execute_send(
    ctx: ExecuteContext,
    config: Option<Vec<AddressAmount>>,
) -> Result<Response, ContractError> {
    let ExecuteContext { deps, info, .. } = ctx;

    ensure!(
        info.funds.len() == 1 || info.funds.len() == 2,
        ContractError::InvalidFunds {
            msg: "A minimim of 1 and a maximum of 2 coins are allowed".to_string(),
        }
    );

    // Check against zero amounts and duplicate denoms
    let mut denom_set = HashSet::new();
    for coin in info.funds.clone() {
        ensure!(
            !coin.amount.is_zero(),
            ContractError::InvalidFunds {
                msg: "Amount must be non-zero".to_string(),
            }
        );
        ensure!(
            !denom_set.contains(&coin.denom),
            ContractError::DuplicateCoinDenoms {}
        );
        denom_set.insert(coin.denom);
    }

<<<<<<< HEAD
    let splitter = SPLITTER.load(deps.storage)?;

    let splitter_recipients = if let Some(config) = config {
=======
    let splitter = if let Some(config) = config {
        validate_recipient_list(deps.as_ref(), config.clone())?;
>>>>>>> 39bed131
        config
    } else {
        splitter.recipients
    };

    let mut msgs: Vec<SubMsg> = Vec::new();
    let mut amp_funds: Vec<Coin> = Vec::new();

    let mut pkt = AMPPkt::from_ctx(ctx.amp_ctx, ctx.env.contract.address.to_string());

    // Iterate through the sent funds
    for coin in info.funds {
        let mut remainder_funds = coin.amount;
        let denom = coin.denom;

<<<<<<< HEAD
        for recipient in &splitter_recipients {
=======
        for recipient in splitter.clone() {
>>>>>>> 39bed131
            // Find the recipient's corresponding denom for the current iteration of the sent funds
            let recipient_coin = recipient
                .coins
                .clone()
                .into_iter()
                .find(|coin| coin.denom == denom);

            if let Some(recipient_coin) = recipient_coin {
                // Deduct from total amount
                remainder_funds = remainder_funds
                    .checked_sub(recipient_coin.amount)
                    .map_err(|_| ContractError::InsufficientFunds {})?;

                let recipient_funds =
                    cosmwasm_std::coin(recipient_coin.amount.u128(), recipient_coin.denom);

                let amp_msg = recipient
                    .recipient
                    .generate_amp_msg(&deps.as_ref(), Some(vec![recipient_funds.clone()]))?;

                pkt = pkt.add_message(amp_msg);

                amp_funds.push(recipient_funds);
            }
        }

        // Refund message for sender
        if !remainder_funds.is_zero() {
            let remainder_recipient = splitter
                .default_recipient
                .clone()
                .unwrap_or(Recipient::new(info.sender.to_string(), None));
            let msg = SubMsg::new(CosmosMsg::Bank(BankMsg::Send {
                to_address: remainder_recipient
                    .address
                    .get_raw_address(&deps.as_ref())?
                    .into_string(),
                amount: coins(remainder_funds.u128(), denom),
            }));
            msgs.push(msg);
        }
    }

    let kernel_address = ADOContract::default().get_kernel_address(deps.as_ref().storage)?;

    if !pkt.messages.is_empty() {
        let distro_msg = pkt.to_sub_msg(kernel_address, Some(amp_funds), 1)?;
        msgs.push(distro_msg);
    }

    Ok(Response::new()
        .add_submessages(msgs)
        .add_attribute("action", "send")
        .add_attribute("sender", info.sender.to_string()))
}

fn execute_update_recipients(
    ctx: ExecuteContext,
    recipients: Vec<AddressAmount>,
) -> Result<Response, ContractError> {
    let ExecuteContext {
        deps, info, env, ..
    } = ctx;

    nonpayable(&info)?;

    ensure!(
        ADOContract::default().is_owner_or_operator(deps.storage, info.sender.as_str())?,
        ContractError::Unauthorized {}
    );

    validate_recipient_list(deps.as_ref(), recipients.clone())?;

    let mut splitter = SPLITTER.load(deps.storage)?;
    // Can't call this function while the lock isn't expired

    ensure!(
        splitter.lock.is_expired(&env.block),
        ContractError::ContractLocked {}
    );
    // Max 100 recipients
    ensure!(
        recipients.len() <= 100,
        ContractError::ReachedRecipientLimit {}
    );

    splitter.recipients = recipients;
    SPLITTER.save(deps.storage, &splitter)?;

    Ok(Response::default().add_attributes(vec![attr("action", "update_recipients")]))
}

fn execute_update_lock(ctx: ExecuteContext, lock_time: Expiry) -> Result<Response, ContractError> {
    let ExecuteContext {
        deps, info, env, ..
    } = ctx;

    nonpayable(&info)?;

    ensure!(
        ADOContract::default().is_owner_or_operator(deps.storage, info.sender.as_str())?,
        ContractError::Unauthorized {}
    );

    let mut splitter = SPLITTER.load(deps.storage)?;

    // Can't call this function while the lock isn't expired
    ensure!(
        splitter.lock.is_expired(&env.block),
        ContractError::ContractLocked {}
    );

    let new_expiration = validate_expiry_duration(&lock_time, &env.block)?;

    splitter.lock = new_expiration;

    SPLITTER.save(deps.storage, &splitter)?;

    Ok(Response::default().add_attributes(vec![
        attr("action", "update_lock"),
        attr("locked", new_expiration.to_string()),
    ]))
}

#[cfg_attr(not(feature = "library"), entry_point)]
pub fn migrate(deps: DepsMut, _env: Env, _msg: MigrateMsg) -> Result<Response, ContractError> {
    ADOContract::default().migrate(deps, CONTRACT_NAME, CONTRACT_VERSION)
}

#[cfg_attr(not(feature = "library"), entry_point)]
pub fn query(deps: Deps, env: Env, msg: QueryMsg) -> Result<Binary, ContractError> {
    match msg {
        QueryMsg::GetSplitterConfig {} => encode_binary(&query_splitter(deps)?),
        _ => ADOContract::default().query(deps, env, msg),
    }
}

fn query_splitter(deps: Deps) -> Result<GetSplitterConfigResponse, ContractError> {
    let splitter = SPLITTER.load(deps.storage)?;

    Ok(GetSplitterConfigResponse { config: splitter })
}<|MERGE_RESOLUTION|>--- conflicted
+++ resolved
@@ -209,15 +209,9 @@
         );
         denom_set.insert(coin.denom);
     }
-
-<<<<<<< HEAD
     let splitter = SPLITTER.load(deps.storage)?;
-
     let splitter_recipients = if let Some(config) = config {
-=======
-    let splitter = if let Some(config) = config {
         validate_recipient_list(deps.as_ref(), config.clone())?;
->>>>>>> 39bed131
         config
     } else {
         splitter.recipients
@@ -233,11 +227,7 @@
         let mut remainder_funds = coin.amount;
         let denom = coin.denom;
 
-<<<<<<< HEAD
-        for recipient in &splitter_recipients {
-=======
-        for recipient in splitter.clone() {
->>>>>>> 39bed131
+        for recipient in splitter_recipients.clone() {
             // Find the recipient's corresponding denom for the current iteration of the sent funds
             let recipient_coin = recipient
                 .coins
