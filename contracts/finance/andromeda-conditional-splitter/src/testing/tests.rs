--- conflicted
+++ resolved
@@ -8,14 +8,8 @@
 };
 use cosmwasm_std::{
     attr, from_json,
-<<<<<<< HEAD
     testing::{message_info, mock_env, MOCK_CONTRACT_ADDR},
     to_json_binary, Addr, BankMsg, Coin, CosmosMsg, Decimal, Response, SubMsg, Timestamp, Uint128,
-=======
-    testing::{mock_env, mock_info, MOCK_CONTRACT_ADDR},
-    to_json_binary, Addr, BankMsg, Coin, CosmosMsg, Decimal, DepsMut, Response, SubMsg, Timestamp,
-    Uint128,
->>>>>>> ee07806f
 };
 pub const OWNER: &str = "cosmwasm1fsgzj6t7udv8zhf6zj32mkqhcjcpv52yph5qsdcl0qt94jgdckqs2g053y";
 pub const SOME_ADDRESS: &str =
@@ -426,13 +420,8 @@
     );
     let amp_msg = amp_pkt
         .to_sub_msg(
-<<<<<<< HEAD
-            MOCK_KERNEL_CONTRACT,
+            Addr::unchecked(MOCK_KERNEL_CONTRACT),
             Some(vec![Coin::new(4_u128, "uandr"), Coin::new(1_u128, "uandr")]),
-=======
-            Addr::unchecked(MOCK_KERNEL_CONTRACT),
-            Some(vec![Coin::new(4, "uandr"), Coin::new(1, "uandr")]),
->>>>>>> ee07806f
             1,
         )
         .unwrap();
@@ -472,13 +461,8 @@
     );
     let amp_msg = amp_pkt
         .to_sub_msg(
-<<<<<<< HEAD
-            MOCK_KERNEL_CONTRACT,
+            Addr::unchecked(MOCK_KERNEL_CONTRACT),
             Some(vec![Coin::new(2_u128, "uandr"), Coin::new(1_u128, "uandr")]),
-=======
-            Addr::unchecked(MOCK_KERNEL_CONTRACT),
-            Some(vec![Coin::new(2, "uandr"), Coin::new(1, "uandr")]),
->>>>>>> ee07806f
             1,
         )
         .unwrap();
@@ -518,16 +502,11 @@
     );
     let amp_msg = amp_pkt
         .to_sub_msg(
-<<<<<<< HEAD
-            MOCK_KERNEL_CONTRACT,
+            Addr::unchecked(MOCK_KERNEL_CONTRACT),
             Some(vec![
                 Coin::new(50_u128, "uandr"),
                 Coin::new(50_u128, "uandr"),
             ]),
-=======
-            Addr::unchecked(MOCK_KERNEL_CONTRACT),
-            Some(vec![Coin::new(50, "uandr"), Coin::new(50, "uandr")]),
->>>>>>> ee07806f
             1,
         )
         .unwrap();
@@ -634,16 +613,11 @@
     );
     let amp_msg = amp_pkt
         .to_sub_msg(
-<<<<<<< HEAD
-            MOCK_KERNEL_CONTRACT,
+            Addr::unchecked(MOCK_KERNEL_CONTRACT),
             Some(vec![
                 Coin::new(1000_u128, "uluna"),
                 Coin::new(2000_u128, "uluna"),
             ]),
-=======
-            Addr::unchecked(MOCK_KERNEL_CONTRACT),
-            Some(vec![Coin::new(1000, "uluna"), Coin::new(2000, "uluna")]),
->>>>>>> ee07806f
             1,
         )
         .unwrap();
@@ -928,13 +902,8 @@
     );
     let amp_msg = amp_pkt
         .to_sub_msg(
-<<<<<<< HEAD
-            MOCK_KERNEL_CONTRACT,
+            Addr::unchecked(MOCK_KERNEL_CONTRACT),
             Some(vec![Coin::new(2_u128, "uandr"), Coin::new(4_u128, "uandr")]),
-=======
-            Addr::unchecked(MOCK_KERNEL_CONTRACT),
-            Some(vec![Coin::new(2, "uandr"), Coin::new(4, "uandr")]),
->>>>>>> ee07806f
             1,
         )
         .unwrap();
@@ -977,13 +946,8 @@
     );
     let amp_msg = amp_pkt
         .to_sub_msg(
-<<<<<<< HEAD
-            MOCK_KERNEL_CONTRACT,
+            Addr::unchecked(MOCK_KERNEL_CONTRACT),
             Some(vec![Coin::new(7_u128, "uandr"), Coin::new(7_u128, "uandr")]),
-=======
-            Addr::unchecked(MOCK_KERNEL_CONTRACT),
-            Some(vec![Coin::new(7, "uandr"), Coin::new(7, "uandr")]),
->>>>>>> ee07806f
             1,
         )
         .unwrap();
@@ -1023,13 +987,8 @@
     );
     let amp_msg = amp_pkt
         .to_sub_msg(
-<<<<<<< HEAD
-            MOCK_KERNEL_CONTRACT,
+            Addr::unchecked(MOCK_KERNEL_CONTRACT),
             Some(vec![Coin::new(1_u128, "uandr"), Coin::new(4_u128, "uandr")]),
-=======
-            Addr::unchecked(MOCK_KERNEL_CONTRACT),
-            Some(vec![Coin::new(1, "uandr"), Coin::new(4, "uandr")]),
->>>>>>> ee07806f
             1,
         )
         .unwrap();
