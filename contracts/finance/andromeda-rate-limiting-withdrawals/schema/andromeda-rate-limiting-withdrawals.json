{
  "contract_name": "andromeda-rate-limiting-withdrawals",
  "contract_version": "1.0.0",
  "idl_version": "1.0.0",
  "instantiate": {
    "$schema": "http://json-schema.org/draft-07/schema#",
    "title": "InstantiateMsg",
    "type": "object",
    "required": [
      "allowed_coin",
      "kernel_address",
      "minimal_withdrawal_frequency"
    ],
    "properties": {
      "allowed_coin": {
        "$ref": "#/definitions/CoinAndLimit"
      },
      "kernel_address": {
        "type": "string"
      },
      "minimal_withdrawal_frequency": {
        "$ref": "#/definitions/MinimumFrequency"
      },
      "modules": {
        "type": [
          "array",
          "null"
        ],
        "items": {
          "$ref": "#/definitions/Module"
        }
      },
      "owner": {
        "type": [
          "string",
          "null"
        ]
      }
    },
    "additionalProperties": false,
    "definitions": {
      "AndrAddr": {
        "description": "An address that can be used within the Andromeda ecosystem. Inspired by the cosmwasm-std `Addr` type. https://github.com/CosmWasm/cosmwasm/blob/2a1c698520a1aacedfe3f4803b0d7d653892217a/packages/std/src/addresses.rs#L33\n\nThis address can be one of two things: 1. A valid human readable address e.g. `cosmos1...` 2. A valid Andromeda VFS path e.g. `/home/user/app/component`\n\nVFS paths can be local in the case of an app and can be done by referencing `./component` they can also contain protocols for cross chain communication. A VFS path is usually structured as so:\n\n`<protocol>://<chain (required if ibc used)>/<path>` or `ibc://cosmoshub-4/user/app/component`",
        "type": "string",
        "pattern": "(^((([A-Za-z0-9]+://)?([A-Za-z0-9.\\-_]{2,80}/)))?((~[a-z0-9]{2,}|(lib|home))(/[A-Za-z0-9.\\-_]{2,80}?)*(/)?)$)|(^(~[a-z0-9]{2,}|/(lib|home))(/[A-Za-z0-9.\\-_]{2,80}?)*(/)?$)|(^[a-z0-9]{2,}$)|(^\\.(/[A-Za-z0-9.\\-_]{2,40}?)*(/)?$)"
      },
      "CoinAndLimit": {
        "type": "object",
        "required": [
          "coin",
          "limit"
        ],
        "properties": {
          "coin": {
            "description": "Sets the accepted coin denom",
            "type": "string"
          },
          "limit": {
            "description": "Sets the withdrawal limit in terms of amount",
            "allOf": [
              {
                "$ref": "#/definitions/Uint128"
              }
            ]
          }
        },
        "additionalProperties": false
      },
      "Milliseconds": {
        "description": "Represents time in milliseconds.",
        "type": "integer",
        "format": "uint64",
        "minimum": 0.0
      },
      "MinimumFrequency": {
        "oneOf": [
          {
            "type": "object",
            "required": [
              "time"
            ],
            "properties": {
              "time": {
                "type": "object",
                "required": [
                  "time"
                ],
                "properties": {
                  "time": {
                    "$ref": "#/definitions/Milliseconds"
                  }
                },
                "additionalProperties": false
              }
            },
            "additionalProperties": false
          }
        ]
      },
      "Module": {
        "description": "A struct describing a token module, provided with the instantiation message this struct is used to record the info about the module and how/if it should be instantiated",
        "type": "object",
        "required": [
          "address",
          "is_mutable"
        ],
        "properties": {
          "address": {
            "$ref": "#/definitions/AndrAddr"
          },
          "is_mutable": {
            "type": "boolean"
          },
          "name": {
            "type": [
              "string",
              "null"
            ]
          }
        },
        "additionalProperties": false
      },
      "Uint128": {
        "description": "A thin wrapper around u128 that is using strings for JSON encoding/decoding, such that the full u128 range can be used for clients that convert JSON numbers to floats, like JavaScript and jq.\n\n# Examples\n\nUse `from` to create instances of this and `u128` to get the value out:\n\n``` # use cosmwasm_std::Uint128; let a = Uint128::from(123u128); assert_eq!(a.u128(), 123);\n\nlet b = Uint128::from(42u64); assert_eq!(b.u128(), 42);\n\nlet c = Uint128::from(70u32); assert_eq!(c.u128(), 70); ```",
        "type": "string"
      }
    }
  },
  "execute": {
    "$schema": "http://json-schema.org/draft-07/schema#",
    "title": "ExecuteMsg",
    "oneOf": [
      {
        "type": "object",
        "required": [
          "deposits"
        ],
        "properties": {
          "deposits": {
            "type": "object",
            "properties": {
              "recipient": {
                "type": [
                  "string",
                  "null"
                ]
              }
            },
            "additionalProperties": false
          }
        },
        "additionalProperties": false
      },
      {
        "type": "object",
        "required": [
          "withdraw_funds"
        ],
        "properties": {
          "withdraw_funds": {
            "type": "object",
            "required": [
              "amount"
            ],
            "properties": {
              "amount": {
                "$ref": "#/definitions/Uint128"
              }
            },
            "additionalProperties": false
          }
        },
        "additionalProperties": false
      },
      {
        "type": "object",
        "required": [
          "amp_receive"
        ],
        "properties": {
          "amp_receive": {
            "$ref": "#/definitions/AMPPkt"
          }
        },
        "additionalProperties": false
      },
      {
        "type": "object",
        "required": [
          "ownership"
        ],
        "properties": {
          "ownership": {
            "$ref": "#/definitions/OwnershipMessage"
          }
        },
        "additionalProperties": false
      },
      {
        "type": "object",
        "required": [
          "update_kernel_address"
        ],
        "properties": {
          "update_kernel_address": {
            "type": "object",
            "required": [
              "address"
            ],
            "properties": {
              "address": {
                "$ref": "#/definitions/Addr"
              }
            },
            "additionalProperties": false
          }
        },
        "additionalProperties": false
      },
      {
        "type": "object",
        "required": [
          "update_app_contract"
        ],
        "properties": {
          "update_app_contract": {
            "type": "object",
            "required": [
              "address"
            ],
            "properties": {
              "address": {
                "type": "string"
              }
            },
            "additionalProperties": false
          }
        },
        "additionalProperties": false
      },
      {
        "type": "object",
        "required": [
          "permissioning"
        ],
        "properties": {
          "permissioning": {
            "$ref": "#/definitions/PermissioningMessage"
          }
        },
        "additionalProperties": false
      },
      {
        "type": "object",
        "required": [
          "register_module"
        ],
        "properties": {
          "register_module": {
            "type": "object",
            "required": [
              "module"
            ],
            "properties": {
              "module": {
                "$ref": "#/definitions/Module"
              }
            },
            "additionalProperties": false
          }
        },
        "additionalProperties": false
      },
      {
        "type": "object",
        "required": [
          "deregister_module"
        ],
        "properties": {
          "deregister_module": {
            "type": "object",
            "required": [
              "module_idx"
            ],
            "properties": {
              "module_idx": {
                "$ref": "#/definitions/Uint64"
              }
            },
            "additionalProperties": false
          }
        },
        "additionalProperties": false
      },
      {
        "type": "object",
        "required": [
          "alter_module"
        ],
        "properties": {
          "alter_module": {
            "type": "object",
            "required": [
              "module",
              "module_idx"
            ],
            "properties": {
              "module": {
                "$ref": "#/definitions/Module"
              },
              "module_idx": {
                "$ref": "#/definitions/Uint64"
              }
            },
            "additionalProperties": false
          }
        },
        "additionalProperties": false
      }
    ],
    "definitions": {
      "AMPCtx": {
        "type": "object",
        "required": [
          "id",
          "origin",
          "previous_sender"
        ],
        "properties": {
          "id": {
            "type": "integer",
            "format": "uint64",
            "minimum": 0.0
          },
          "origin": {
            "type": "string"
          },
          "origin_username": {
            "anyOf": [
              {
                "$ref": "#/definitions/AndrAddr"
              },
              {
                "type": "null"
              }
            ]
          },
          "previous_sender": {
            "type": "string"
          }
        },
        "additionalProperties": false
      },
      "AMPMsg": {
        "description": "This struct defines how the kernel parses and relays messages between ADOs If the desired recipient is via IBC then namespacing must be employed The attached message must be a binary encoded execute message for the receiving ADO Funds can be attached for an individual message and will be attached accordingly",
        "type": "object",
        "required": [
          "config",
          "funds",
          "message",
          "recipient"
        ],
        "properties": {
          "config": {
            "description": "When the message should reply, defaults to Always",
            "allOf": [
              {
                "$ref": "#/definitions/AMPMsgConfig"
              }
            ]
          },
          "funds": {
            "description": "Any funds to be attached to the message, defaults to an empty vector",
            "type": "array",
            "items": {
              "$ref": "#/definitions/Coin"
            }
          },
          "message": {
            "description": "The message to be sent to the recipient",
            "allOf": [
              {
                "$ref": "#/definitions/Binary"
              }
            ]
          },
          "recipient": {
            "description": "The message recipient, can be a contract/wallet address or a namespaced URI",
            "allOf": [
              {
                "$ref": "#/definitions/AndrAddr"
              }
            ]
          }
        },
        "additionalProperties": false
      },
      "AMPMsgConfig": {
        "description": "The configuration of the message to be sent.\n\nUsed when a sub message is generated for the given AMP Msg (only used in the case of Wasm Messages).",
        "type": "object",
        "required": [
          "direct",
          "exit_at_error",
          "reply_on"
        ],
        "properties": {
          "direct": {
            "description": "Whether to send the message directly to the given recipient",
            "type": "boolean"
          },
          "exit_at_error": {
            "description": "Determines whether the operation should terminate or proceed upon a failed message",
            "type": "boolean"
          },
          "gas_limit": {
            "description": "An optional imposed gas limit for the message",
            "type": [
              "integer",
              "null"
            ],
            "format": "uint64",
            "minimum": 0.0
          },
          "ibc_config": {
            "anyOf": [
              {
                "$ref": "#/definitions/IBCConfig"
              },
              {
                "type": "null"
              }
            ]
          },
          "reply_on": {
            "description": "When the message should reply, defaults to Always",
            "allOf": [
              {
                "$ref": "#/definitions/ReplyOn"
              }
            ]
          }
        },
        "additionalProperties": false
      },
      "AMPPkt": {
        "description": "An Andromeda packet contains all message protocol related data, this is what is sent between ADOs when communicating It contains an original sender, if used for authorisation the sender must be authorised The previous sender is the one who sent the message A packet may contain several messages which allows for message batching",
        "type": "object",
        "required": [
          "ctx",
          "messages"
        ],
        "properties": {
          "ctx": {
            "$ref": "#/definitions/AMPCtx"
          },
          "messages": {
            "description": "Any messages associated with the packet",
            "type": "array",
            "items": {
              "$ref": "#/definitions/AMPMsg"
            }
          }
        },
        "additionalProperties": false
      },
      "Addr": {
        "description": "A human readable address.\n\nIn Cosmos, this is typically bech32 encoded. But for multi-chain smart contracts no assumptions should be made other than being UTF-8 encoded and of reasonable length.\n\nThis type represents a validated address. It can be created in the following ways 1. Use `Addr::unchecked(input)` 2. Use `let checked: Addr = deps.api.addr_validate(input)?` 3. Use `let checked: Addr = deps.api.addr_humanize(canonical_addr)?` 4. Deserialize from JSON. This must only be done from JSON that was validated before such as a contract's state. `Addr` must not be used in messages sent by the user because this would result in unvalidated instances.\n\nThis type is immutable. If you really need to mutate it (Really? Are you sure?), create a mutable copy using `let mut mutable = Addr::to_string()` and operate on that `String` instance.",
        "type": "string"
      },
      "AndrAddr": {
        "description": "An address that can be used within the Andromeda ecosystem. Inspired by the cosmwasm-std `Addr` type. https://github.com/CosmWasm/cosmwasm/blob/2a1c698520a1aacedfe3f4803b0d7d653892217a/packages/std/src/addresses.rs#L33\n\nThis address can be one of two things: 1. A valid human readable address e.g. `cosmos1...` 2. A valid Andromeda VFS path e.g. `/home/user/app/component`\n\nVFS paths can be local in the case of an app and can be done by referencing `./component` they can also contain protocols for cross chain communication. A VFS path is usually structured as so:\n\n`<protocol>://<chain (required if ibc used)>/<path>` or `ibc://cosmoshub-4/user/app/component`",
        "type": "string",
        "pattern": "(^((([A-Za-z0-9]+://)?([A-Za-z0-9.\\-_]{2,80}/)))?((~[a-z0-9]{2,}|(lib|home))(/[A-Za-z0-9.\\-_]{2,80}?)*(/)?)$)|(^(~[a-z0-9]{2,}|/(lib|home))(/[A-Za-z0-9.\\-_]{2,80}?)*(/)?$)|(^[a-z0-9]{2,}$)|(^\\.(/[A-Za-z0-9.\\-_]{2,40}?)*(/)?$)"
      },
      "Binary": {
        "description": "Binary is a wrapper around Vec<u8> to add base64 de/serialization with serde. It also adds some helper methods to help encode inline.\n\nThis is only needed as serde-json-{core,wasm} has a horrible encoding for Vec<u8>. See also <https://github.com/CosmWasm/cosmwasm/blob/main/docs/MESSAGE_TYPES.md>.",
        "type": "string"
      },
      "Coin": {
        "type": "object",
        "required": [
          "amount",
          "denom"
        ],
        "properties": {
          "amount": {
            "$ref": "#/definitions/Uint128"
          },
          "denom": {
            "type": "string"
          }
        }
      },
      "IBCConfig": {
        "type": "object",
        "properties": {
          "recovery_addr": {
            "anyOf": [
              {
                "$ref": "#/definitions/AndrAddr"
              },
              {
                "type": "null"
              }
            ]
          }
        },
        "additionalProperties": false
      },
      "Milliseconds": {
        "description": "Represents time in milliseconds.",
        "type": "integer",
        "format": "uint64",
        "minimum": 0.0
      },
      "Module": {
        "description": "A struct describing a token module, provided with the instantiation message this struct is used to record the info about the module and how/if it should be instantiated",
        "type": "object",
        "required": [
          "address",
          "is_mutable"
        ],
        "properties": {
          "address": {
            "$ref": "#/definitions/AndrAddr"
          },
          "is_mutable": {
            "type": "boolean"
          },
          "name": {
            "type": [
              "string",
              "null"
            ]
          }
        },
        "additionalProperties": false
      },
      "OwnershipMessage": {
        "oneOf": [
          {
            "type": "string",
            "enum": [
              "revoke_ownership_offer",
              "accept_ownership",
              "disown"
            ]
          },
          {
            "type": "object",
            "required": [
              "update_owner"
            ],
            "properties": {
              "update_owner": {
                "type": "object",
                "required": [
                  "new_owner"
                ],
                "properties": {
                  "expiration": {
                    "anyOf": [
                      {
                        "$ref": "#/definitions/Milliseconds"
                      },
                      {
                        "type": "null"
                      }
                    ]
                  },
                  "new_owner": {
                    "$ref": "#/definitions/Addr"
                  }
                },
                "additionalProperties": false
              }
            },
            "additionalProperties": false
          }
        ]
      },
      "Permission": {
        "description": "An enum to represent a user's permission for an action\n\n- **Blacklisted** - The user cannot perform the action until after the provided expiration - **Limited** - The user can perform the action while uses are remaining and before the provided expiration **for a permissioned action** - **Whitelisted** - The user can perform the action until the provided expiration **for a permissioned action**\n\nExpiration defaults to `Never` if not provided",
        "oneOf": [
          {
            "type": "object",
            "required": [
              "blacklisted"
            ],
            "properties": {
              "blacklisted": {
                "anyOf": [
                  {
                    "$ref": "#/definitions/Milliseconds"
                  },
                  {
                    "type": "null"
                  }
                ]
              }
            },
            "additionalProperties": false
          },
          {
            "type": "object",
            "required": [
              "limited"
            ],
            "properties": {
              "limited": {
                "type": "object",
                "required": [
                  "uses"
                ],
                "properties": {
                  "expiration": {
                    "anyOf": [
                      {
                        "$ref": "#/definitions/Milliseconds"
                      },
                      {
                        "type": "null"
                      }
                    ]
                  },
                  "uses": {
                    "type": "integer",
                    "format": "uint32",
                    "minimum": 0.0
                  }
                },
                "additionalProperties": false
              }
            },
            "additionalProperties": false
          },
          {
            "type": "object",
            "required": [
              "whitelisted"
            ],
            "properties": {
              "whitelisted": {
                "anyOf": [
                  {
                    "$ref": "#/definitions/Milliseconds"
                  },
                  {
                    "type": "null"
                  }
                ]
              }
            },
            "additionalProperties": false
          }
        ]
      },
      "PermissioningMessage": {
        "oneOf": [
          {
            "type": "object",
            "required": [
              "set_permission"
            ],
            "properties": {
              "set_permission": {
                "type": "object",
                "required": [
                  "action",
                  "actor",
                  "permission"
                ],
                "properties": {
                  "action": {
                    "type": "string"
                  },
                  "actor": {
                    "$ref": "#/definitions/AndrAddr"
                  },
                  "permission": {
                    "$ref": "#/definitions/Permission"
                  }
                },
                "additionalProperties": false
              }
            },
            "additionalProperties": false
          },
          {
            "type": "object",
            "required": [
              "remove_permission"
            ],
            "properties": {
              "remove_permission": {
                "type": "object",
                "required": [
                  "action",
                  "actor"
                ],
                "properties": {
                  "action": {
                    "type": "string"
                  },
                  "actor": {
                    "$ref": "#/definitions/AndrAddr"
                  }
                },
                "additionalProperties": false
              }
            },
            "additionalProperties": false
          },
          {
            "type": "object",
            "required": [
              "permission_action"
            ],
            "properties": {
              "permission_action": {
                "type": "object",
                "required": [
                  "action"
                ],
                "properties": {
                  "action": {
                    "type": "string"
                  }
                },
                "additionalProperties": false
              }
            },
            "additionalProperties": false
          },
          {
            "type": "object",
            "required": [
              "disable_action_permissioning"
            ],
            "properties": {
              "disable_action_permissioning": {
                "type": "object",
                "required": [
                  "action"
                ],
                "properties": {
                  "action": {
                    "type": "string"
                  }
                },
                "additionalProperties": false
              }
            },
            "additionalProperties": false
          }
        ]
      },
      "ReplyOn": {
        "description": "Use this to define when the contract gets a response callback. If you only need it for errors or success you can select just those in order to save gas.",
        "oneOf": [
          {
            "description": "Always perform a callback after SubMsg is processed",
            "type": "string",
            "enum": [
              "always"
            ]
          },
          {
            "description": "Only callback if SubMsg returned an error, no callback on success case",
            "type": "string",
            "enum": [
              "error"
            ]
          },
          {
            "description": "Only callback if SubMsg was successful, no callback on error case",
            "type": "string",
            "enum": [
              "success"
            ]
          },
          {
            "description": "Never make a callback - this is like the original CosmosMsg semantics",
            "type": "string",
            "enum": [
              "never"
            ]
          }
        ]
      },
      "Uint128": {
        "description": "A thin wrapper around u128 that is using strings for JSON encoding/decoding, such that the full u128 range can be used for clients that convert JSON numbers to floats, like JavaScript and jq.\n\n# Examples\n\nUse `from` to create instances of this and `u128` to get the value out:\n\n``` # use cosmwasm_std::Uint128; let a = Uint128::from(123u128); assert_eq!(a.u128(), 123);\n\nlet b = Uint128::from(42u64); assert_eq!(b.u128(), 42);\n\nlet c = Uint128::from(70u32); assert_eq!(c.u128(), 70); ```",
        "type": "string"
      },
      "Uint64": {
        "description": "A thin wrapper around u64 that is using strings for JSON encoding/decoding, such that the full u64 range can be used for clients that convert JSON numbers to floats, like JavaScript and jq.\n\n# Examples\n\nUse `from` to create instances of this and `u64` to get the value out:\n\n``` # use cosmwasm_std::Uint64; let a = Uint64::from(42u64); assert_eq!(a.u64(), 42);\n\nlet b = Uint64::from(70u32); assert_eq!(b.u64(), 70); ```",
        "type": "string"
      }
    }
  },
  "query": {
    "$schema": "http://json-schema.org/draft-07/schema#",
    "title": "QueryMsg",
    "oneOf": [
      {
        "description": "Provides the allowed coin and limits for withdrawal size and frequency",
<<<<<<< HEAD
        "type": "object",
        "required": [
          "coin_allowance_details"
        ],
        "properties": {
          "coin_allowance_details": {
=======
        "type": "object",
        "required": [
          "coin_allowance_details"
        ],
        "properties": {
          "coin_allowance_details": {
            "type": "object",
            "additionalProperties": false
          }
        },
        "additionalProperties": false
      },
      {
        "description": "Shows the balance and latest withdrawal time",
        "type": "object",
        "required": [
          "account_details"
        ],
        "properties": {
          "account_details": {
>>>>>>> 49078030
            "type": "object",
            "required": [
              "account"
            ],
            "properties": {
              "account": {
                "type": "string"
              }
            },
            "additionalProperties": false
          }
        },
        "additionalProperties": false
      },
      {
        "description": "Shows the balance and latest withdrawal time",
        "type": "object",
        "required": [
          "account_details"
        ],
        "properties": {
          "account_details": {
            "type": "object",
            "required": [
              "account"
            ],
            "properties": {
              "account": {
                "type": "string"
              }
            },
            "additionalProperties": false
          }
        },
        "additionalProperties": false
      },
      {
        "type": "object",
        "required": [
<<<<<<< HEAD
          "owner"
        ],
        "properties": {
          "owner": {
=======
          "ownership_request"
        ],
        "properties": {
          "ownership_request": {
>>>>>>> 49078030
            "type": "object",
            "additionalProperties": false
          }
        },
        "additionalProperties": false
      },
      {
        "type": "object",
        "required": [
          "ownership_request"
        ],
        "properties": {
          "ownership_request": {
            "type": "object",
            "additionalProperties": false
          }
        },
        "additionalProperties": false
      },
      {
        "type": "object",
        "required": [
          "type"
        ],
        "properties": {
          "type": {
            "type": "object",
            "additionalProperties": false
          }
        },
        "additionalProperties": false
      },
      {
        "type": "object",
        "required": [
<<<<<<< HEAD
          "kernel_address"
        ],
        "properties": {
          "kernel_address": {
=======
          "app_contract"
        ],
        "properties": {
          "app_contract": {
>>>>>>> 49078030
            "type": "object",
            "additionalProperties": false
          }
        },
        "additionalProperties": false
      },
      {
        "type": "object",
        "required": [
<<<<<<< HEAD
          "app_contract"
        ],
        "properties": {
          "app_contract": {
=======
          "original_publisher"
        ],
        "properties": {
          "original_publisher": {
>>>>>>> 49078030
            "type": "object",
            "additionalProperties": false
          }
        },
        "additionalProperties": false
      },
      {
        "type": "object",
        "required": [
<<<<<<< HEAD
          "original_publisher"
        ],
        "properties": {
          "original_publisher": {
=======
          "block_height_upon_creation"
        ],
        "properties": {
          "block_height_upon_creation": {
>>>>>>> 49078030
            "type": "object",
            "additionalProperties": false
          }
        },
        "additionalProperties": false
      },
      {
        "type": "object",
        "required": [
          "block_height_upon_creation"
        ],
        "properties": {
          "block_height_upon_creation": {
            "type": "object",
            "additionalProperties": false
          }
        },
        "additionalProperties": false
      },
      {
        "type": "object",
        "required": [
<<<<<<< HEAD
          "version"
        ],
        "properties": {
          "version": {
=======
          "a_d_o_base_version"
        ],
        "properties": {
          "a_d_o_base_version": {
>>>>>>> 49078030
            "type": "object",
            "additionalProperties": false
          }
        },
        "additionalProperties": false
      },
      {
        "type": "object",
        "required": [
          "permissions"
        ],
        "properties": {
          "permissions": {
            "type": "object",
            "required": [
              "actor"
            ],
            "properties": {
              "actor": {
                "type": "string"
              },
              "limit": {
                "type": [
                  "integer",
                  "null"
                ],
                "format": "uint32",
                "minimum": 0.0
              },
              "start_after": {
                "type": [
                  "string",
                  "null"
                ]
              }
            },
            "additionalProperties": false
          }
        },
        "additionalProperties": false
      },
      {
        "type": "object",
        "required": [
          "permissioned_actions"
        ],
        "properties": {
          "permissioned_actions": {
            "type": "object",
            "additionalProperties": false
          }
        },
        "additionalProperties": false
      },
      {
        "type": "object",
        "required": [
          "module"
        ],
        "properties": {
          "module": {
            "type": "object",
            "required": [
              "id"
            ],
            "properties": {
              "id": {
                "$ref": "#/definitions/Uint64"
              }
            },
            "additionalProperties": false
          }
        },
        "additionalProperties": false
      },
      {
        "type": "object",
        "required": [
          "module_ids"
        ],
        "properties": {
          "module_ids": {
            "type": "object",
            "additionalProperties": false
          }
        },
        "additionalProperties": false
      }
    ],
    "definitions": {
      "Uint64": {
        "description": "A thin wrapper around u64 that is using strings for JSON encoding/decoding, such that the full u64 range can be used for clients that convert JSON numbers to floats, like JavaScript and jq.\n\n# Examples\n\nUse `from` to create instances of this and `u64` to get the value out:\n\n``` # use cosmwasm_std::Uint64; let a = Uint64::from(42u64); assert_eq!(a.u64(), 42);\n\nlet b = Uint64::from(70u32); assert_eq!(b.u64(), 70); ```",
        "type": "string"
      }
    }
  },
  "migrate": null,
  "sudo": null,
  "responses": {
<<<<<<< HEAD
=======
    "a_d_o_base_version": {
      "$schema": "http://json-schema.org/draft-07/schema#",
      "title": "ADOBaseVersionResponse",
      "type": "object",
      "required": [
        "version"
      ],
      "properties": {
        "version": {
          "type": "string"
        }
      },
      "additionalProperties": false
    },
>>>>>>> 49078030
    "account_details": {
      "$schema": "http://json-schema.org/draft-07/schema#",
      "title": "AccountDetails",
      "description": "Keeps track of the account's balance and time of latest withdrawal",
      "type": "object",
      "required": [
        "balance"
      ],
      "properties": {
        "balance": {
          "description": "Account balance, no need for denom since only one is allowed",
          "allOf": [
            {
              "$ref": "#/definitions/Uint128"
            }
          ]
        },
        "latest_withdrawal": {
          "description": "Timestamp of latest withdrawal",
          "anyOf": [
            {
              "$ref": "#/definitions/Timestamp"
            },
            {
              "type": "null"
            }
          ]
        }
      },
      "additionalProperties": false,
      "definitions": {
        "Timestamp": {
          "description": "A point in time in nanosecond precision.\n\nThis type can represent times from 1970-01-01T00:00:00Z to 2554-07-21T23:34:33Z.\n\n## Examples\n\n``` # use cosmwasm_std::Timestamp; let ts = Timestamp::from_nanos(1_000_000_202); assert_eq!(ts.nanos(), 1_000_000_202); assert_eq!(ts.seconds(), 1); assert_eq!(ts.subsec_nanos(), 202);\n\nlet ts = ts.plus_seconds(2); assert_eq!(ts.nanos(), 3_000_000_202); assert_eq!(ts.seconds(), 3); assert_eq!(ts.subsec_nanos(), 202); ```",
          "allOf": [
            {
              "$ref": "#/definitions/Uint64"
            }
          ]
        },
        "Uint128": {
          "description": "A thin wrapper around u128 that is using strings for JSON encoding/decoding, such that the full u128 range can be used for clients that convert JSON numbers to floats, like JavaScript and jq.\n\n# Examples\n\nUse `from` to create instances of this and `u128` to get the value out:\n\n``` # use cosmwasm_std::Uint128; let a = Uint128::from(123u128); assert_eq!(a.u128(), 123);\n\nlet b = Uint128::from(42u64); assert_eq!(b.u128(), 42);\n\nlet c = Uint128::from(70u32); assert_eq!(c.u128(), 70); ```",
          "type": "string"
        },
        "Uint64": {
          "description": "A thin wrapper around u64 that is using strings for JSON encoding/decoding, such that the full u64 range can be used for clients that convert JSON numbers to floats, like JavaScript and jq.\n\n# Examples\n\nUse `from` to create instances of this and `u64` to get the value out:\n\n``` # use cosmwasm_std::Uint64; let a = Uint64::from(42u64); assert_eq!(a.u64(), 42);\n\nlet b = Uint64::from(70u32); assert_eq!(b.u64(), 70); ```",
          "type": "string"
        }
      }
    },
    "app_contract": {
      "$schema": "http://json-schema.org/draft-07/schema#",
      "title": "AppContractResponse",
      "type": "object",
      "required": [
        "app_contract"
      ],
      "properties": {
        "app_contract": {
          "$ref": "#/definitions/Addr"
        }
      },
      "additionalProperties": false,
      "definitions": {
        "Addr": {
          "description": "A human readable address.\n\nIn Cosmos, this is typically bech32 encoded. But for multi-chain smart contracts no assumptions should be made other than being UTF-8 encoded and of reasonable length.\n\nThis type represents a validated address. It can be created in the following ways 1. Use `Addr::unchecked(input)` 2. Use `let checked: Addr = deps.api.addr_validate(input)?` 3. Use `let checked: Addr = deps.api.addr_humanize(canonical_addr)?` 4. Deserialize from JSON. This must only be done from JSON that was validated before such as a contract's state. `Addr` must not be used in messages sent by the user because this would result in unvalidated instances.\n\nThis type is immutable. If you really need to mutate it (Really? Are you sure?), create a mutable copy using `let mut mutable = Addr::to_string()` and operate on that `String` instance.",
          "type": "string"
        }
      }
    },
    "block_height_upon_creation": {
      "$schema": "http://json-schema.org/draft-07/schema#",
      "title": "BlockHeightResponse",
      "type": "object",
      "required": [
        "block_height"
      ],
      "properties": {
        "block_height": {
          "type": "integer",
          "format": "uint64",
          "minimum": 0.0
        }
      },
      "additionalProperties": false
    },
    "coin_allowance_details": {
      "$schema": "http://json-schema.org/draft-07/schema#",
      "title": "CoinAllowance",
      "type": "object",
      "required": [
        "coin",
        "limit",
        "minimal_withdrawal_frequency"
      ],
      "properties": {
        "coin": {
          "description": "Sets the accepted coin denom",
          "type": "string"
        },
        "limit": {
          "description": "Sets the withdrawal limit in terms of amount",
          "allOf": [
            {
              "$ref": "#/definitions/Uint128"
            }
          ]
        },
        "minimal_withdrawal_frequency": {
          "description": "Sets the minimum amount of time required between withdrawals in seconds",
          "allOf": [
            {
              "$ref": "#/definitions/Milliseconds"
            }
          ]
        }
      },
      "additionalProperties": false,
      "definitions": {
        "Milliseconds": {
          "description": "Represents time in milliseconds.",
          "type": "integer",
          "format": "uint64",
          "minimum": 0.0
        },
        "Uint128": {
          "description": "A thin wrapper around u128 that is using strings for JSON encoding/decoding, such that the full u128 range can be used for clients that convert JSON numbers to floats, like JavaScript and jq.\n\n# Examples\n\nUse `from` to create instances of this and `u128` to get the value out:\n\n``` # use cosmwasm_std::Uint128; let a = Uint128::from(123u128); assert_eq!(a.u128(), 123);\n\nlet b = Uint128::from(42u64); assert_eq!(b.u128(), 42);\n\nlet c = Uint128::from(70u32); assert_eq!(c.u128(), 70); ```",
          "type": "string"
        }
      }
    },
    "kernel_address": {
      "$schema": "http://json-schema.org/draft-07/schema#",
      "title": "KernelAddressResponse",
      "type": "object",
      "required": [
        "kernel_address"
      ],
      "properties": {
        "kernel_address": {
          "$ref": "#/definitions/Addr"
        }
      },
      "additionalProperties": false,
      "definitions": {
        "Addr": {
          "description": "A human readable address.\n\nIn Cosmos, this is typically bech32 encoded. But for multi-chain smart contracts no assumptions should be made other than being UTF-8 encoded and of reasonable length.\n\nThis type represents a validated address. It can be created in the following ways 1. Use `Addr::unchecked(input)` 2. Use `let checked: Addr = deps.api.addr_validate(input)?` 3. Use `let checked: Addr = deps.api.addr_humanize(canonical_addr)?` 4. Deserialize from JSON. This must only be done from JSON that was validated before such as a contract's state. `Addr` must not be used in messages sent by the user because this would result in unvalidated instances.\n\nThis type is immutable. If you really need to mutate it (Really? Are you sure?), create a mutable copy using `let mut mutable = Addr::to_string()` and operate on that `String` instance.",
          "type": "string"
        }
      }
    },
    "module": {
      "$schema": "http://json-schema.org/draft-07/schema#",
      "title": "Module",
      "description": "A struct describing a token module, provided with the instantiation message this struct is used to record the info about the module and how/if it should be instantiated",
      "type": "object",
      "required": [
        "address",
        "is_mutable"
      ],
      "properties": {
        "address": {
          "$ref": "#/definitions/AndrAddr"
        },
        "is_mutable": {
          "type": "boolean"
        },
        "name": {
          "type": [
            "string",
            "null"
          ]
        }
      },
      "additionalProperties": false,
      "definitions": {
        "AndrAddr": {
          "description": "An address that can be used within the Andromeda ecosystem. Inspired by the cosmwasm-std `Addr` type. https://github.com/CosmWasm/cosmwasm/blob/2a1c698520a1aacedfe3f4803b0d7d653892217a/packages/std/src/addresses.rs#L33\n\nThis address can be one of two things: 1. A valid human readable address e.g. `cosmos1...` 2. A valid Andromeda VFS path e.g. `/home/user/app/component`\n\nVFS paths can be local in the case of an app and can be done by referencing `./component` they can also contain protocols for cross chain communication. A VFS path is usually structured as so:\n\n`<protocol>://<chain (required if ibc used)>/<path>` or `ibc://cosmoshub-4/user/app/component`",
          "type": "string",
          "pattern": "(^((([A-Za-z0-9]+://)?([A-Za-z0-9.\\-_]{2,80}/)))?((~[a-z0-9]{2,}|(lib|home))(/[A-Za-z0-9.\\-_]{2,80}?)*(/)?)$)|(^(~[a-z0-9]{2,}|/(lib|home))(/[A-Za-z0-9.\\-_]{2,80}?)*(/)?$)|(^[a-z0-9]{2,}$)|(^\\.(/[A-Za-z0-9.\\-_]{2,40}?)*(/)?$)"
        }
      }
    },
    "module_ids": {
      "$schema": "http://json-schema.org/draft-07/schema#",
      "title": "Array_of_String",
      "type": "array",
      "items": {
        "type": "string"
      }
    },
    "original_publisher": {
      "$schema": "http://json-schema.org/draft-07/schema#",
      "title": "PublisherResponse",
      "type": "object",
      "required": [
        "original_publisher"
      ],
      "properties": {
        "original_publisher": {
          "type": "string"
        }
      },
      "additionalProperties": false
    },
    "owner": {
      "$schema": "http://json-schema.org/draft-07/schema#",
      "title": "ContractOwnerResponse",
      "type": "object",
      "required": [
        "owner"
      ],
      "properties": {
        "owner": {
          "type": "string"
        }
      },
      "additionalProperties": false
    },
    "ownership_request": {
      "$schema": "http://json-schema.org/draft-07/schema#",
      "title": "ContractPotentialOwnerResponse",
      "type": "object",
      "properties": {
        "expiration": {
          "anyOf": [
            {
              "$ref": "#/definitions/Milliseconds"
            },
            {
              "type": "null"
            }
          ]
        },
        "potential_owner": {
          "anyOf": [
            {
              "$ref": "#/definitions/Addr"
            },
            {
              "type": "null"
            }
          ]
        }
      },
      "additionalProperties": false,
      "definitions": {
        "Addr": {
          "description": "A human readable address.\n\nIn Cosmos, this is typically bech32 encoded. But for multi-chain smart contracts no assumptions should be made other than being UTF-8 encoded and of reasonable length.\n\nThis type represents a validated address. It can be created in the following ways 1. Use `Addr::unchecked(input)` 2. Use `let checked: Addr = deps.api.addr_validate(input)?` 3. Use `let checked: Addr = deps.api.addr_humanize(canonical_addr)?` 4. Deserialize from JSON. This must only be done from JSON that was validated before such as a contract's state. `Addr` must not be used in messages sent by the user because this would result in unvalidated instances.\n\nThis type is immutable. If you really need to mutate it (Really? Are you sure?), create a mutable copy using `let mut mutable = Addr::to_string()` and operate on that `String` instance.",
          "type": "string"
        },
        "Milliseconds": {
          "description": "Represents time in milliseconds.",
          "type": "integer",
          "format": "uint64",
          "minimum": 0.0
        }
      }
    },
    "permissioned_actions": {
      "$schema": "http://json-schema.org/draft-07/schema#",
      "title": "Array_of_String",
      "type": "array",
      "items": {
        "type": "string"
      }
    },
    "permissions": {
      "$schema": "http://json-schema.org/draft-07/schema#",
      "title": "Array_of_PermissionInfo",
      "type": "array",
      "items": {
        "$ref": "#/definitions/PermissionInfo"
      },
      "definitions": {
        "Milliseconds": {
          "description": "Represents time in milliseconds.",
          "type": "integer",
          "format": "uint64",
          "minimum": 0.0
        },
        "Permission": {
          "description": "An enum to represent a user's permission for an action\n\n- **Blacklisted** - The user cannot perform the action until after the provided expiration - **Limited** - The user can perform the action while uses are remaining and before the provided expiration **for a permissioned action** - **Whitelisted** - The user can perform the action until the provided expiration **for a permissioned action**\n\nExpiration defaults to `Never` if not provided",
          "oneOf": [
            {
              "type": "object",
              "required": [
                "blacklisted"
              ],
              "properties": {
                "blacklisted": {
                  "anyOf": [
                    {
                      "$ref": "#/definitions/Milliseconds"
                    },
                    {
                      "type": "null"
                    }
                  ]
                }
              },
              "additionalProperties": false
            },
            {
              "type": "object",
              "required": [
                "limited"
              ],
              "properties": {
                "limited": {
                  "type": "object",
                  "required": [
                    "uses"
                  ],
                  "properties": {
                    "expiration": {
                      "anyOf": [
                        {
                          "$ref": "#/definitions/Milliseconds"
                        },
                        {
                          "type": "null"
                        }
                      ]
                    },
                    "uses": {
                      "type": "integer",
                      "format": "uint32",
                      "minimum": 0.0
                    }
                  },
                  "additionalProperties": false
                }
              },
              "additionalProperties": false
            },
            {
              "type": "object",
              "required": [
                "whitelisted"
              ],
              "properties": {
                "whitelisted": {
                  "anyOf": [
                    {
                      "$ref": "#/definitions/Milliseconds"
                    },
                    {
                      "type": "null"
                    }
                  ]
                }
              },
              "additionalProperties": false
            }
          ]
        },
        "PermissionInfo": {
          "type": "object",
          "required": [
            "action",
            "actor",
            "permission"
          ],
          "properties": {
            "action": {
              "type": "string"
            },
            "actor": {
              "type": "string"
            },
            "permission": {
              "$ref": "#/definitions/Permission"
            }
          },
          "additionalProperties": false
        }
      }
    },
    "type": {
      "$schema": "http://json-schema.org/draft-07/schema#",
      "title": "TypeResponse",
      "type": "object",
      "required": [
        "ado_type"
      ],
      "properties": {
        "ado_type": {
          "type": "string"
        }
      },
      "additionalProperties": false
    },
    "version": {
      "$schema": "http://json-schema.org/draft-07/schema#",
      "title": "VersionResponse",
      "type": "object",
      "required": [
        "version"
      ],
      "properties": {
        "version": {
          "type": "string"
        }
      },
      "additionalProperties": false
    }
  }
}<|MERGE_RESOLUTION|>--- conflicted
+++ resolved
@@ -804,20 +804,12 @@
     "oneOf": [
       {
         "description": "Provides the allowed coin and limits for withdrawal size and frequency",
-<<<<<<< HEAD
         "type": "object",
         "required": [
           "coin_allowance_details"
         ],
         "properties": {
           "coin_allowance_details": {
-=======
-        "type": "object",
-        "required": [
-          "coin_allowance_details"
-        ],
-        "properties": {
-          "coin_allowance_details": {
             "type": "object",
             "additionalProperties": false
           }
@@ -832,7 +824,6 @@
         ],
         "properties": {
           "account_details": {
->>>>>>> 49078030
             "type": "object",
             "required": [
               "account"
@@ -848,54 +839,25 @@
         "additionalProperties": false
       },
       {
-        "description": "Shows the balance and latest withdrawal time",
-        "type": "object",
-        "required": [
-          "account_details"
-        ],
-        "properties": {
-          "account_details": {
-            "type": "object",
-            "required": [
-              "account"
-            ],
-            "properties": {
-              "account": {
-                "type": "string"
-              }
-            },
-            "additionalProperties": false
-          }
-        },
-        "additionalProperties": false
-      },
-      {
-        "type": "object",
-        "required": [
-<<<<<<< HEAD
+        "type": "object",
+        "required": [
           "owner"
         ],
         "properties": {
           "owner": {
-=======
+            "type": "object",
+            "additionalProperties": false
+          }
+        },
+        "additionalProperties": false
+      },
+      {
+        "type": "object",
+        "required": [
           "ownership_request"
         ],
         "properties": {
           "ownership_request": {
->>>>>>> 49078030
-            "type": "object",
-            "additionalProperties": false
-          }
-        },
-        "additionalProperties": false
-      },
-      {
-        "type": "object",
-        "required": [
-          "ownership_request"
-        ],
-        "properties": {
-          "ownership_request": {
             "type": "object",
             "additionalProperties": false
           }
@@ -918,90 +880,75 @@
       {
         "type": "object",
         "required": [
-<<<<<<< HEAD
           "kernel_address"
         ],
         "properties": {
           "kernel_address": {
-=======
+            "type": "object",
+            "additionalProperties": false
+          }
+        },
+        "additionalProperties": false
+      },
+      {
+        "type": "object",
+        "required": [
           "app_contract"
         ],
         "properties": {
           "app_contract": {
->>>>>>> 49078030
-            "type": "object",
-            "additionalProperties": false
-          }
-        },
-        "additionalProperties": false
-      },
-      {
-        "type": "object",
-        "required": [
-<<<<<<< HEAD
-          "app_contract"
-        ],
-        "properties": {
-          "app_contract": {
-=======
+            "type": "object",
+            "additionalProperties": false
+          }
+        },
+        "additionalProperties": false
+      },
+      {
+        "type": "object",
+        "required": [
           "original_publisher"
         ],
         "properties": {
           "original_publisher": {
->>>>>>> 49078030
-            "type": "object",
-            "additionalProperties": false
-          }
-        },
-        "additionalProperties": false
-      },
-      {
-        "type": "object",
-        "required": [
-<<<<<<< HEAD
-          "original_publisher"
-        ],
-        "properties": {
-          "original_publisher": {
-=======
+            "type": "object",
+            "additionalProperties": false
+          }
+        },
+        "additionalProperties": false
+      },
+      {
+        "type": "object",
+        "required": [
           "block_height_upon_creation"
         ],
         "properties": {
           "block_height_upon_creation": {
->>>>>>> 49078030
-            "type": "object",
-            "additionalProperties": false
-          }
-        },
-        "additionalProperties": false
-      },
-      {
-        "type": "object",
-        "required": [
-          "block_height_upon_creation"
-        ],
-        "properties": {
-          "block_height_upon_creation": {
-            "type": "object",
-            "additionalProperties": false
-          }
-        },
-        "additionalProperties": false
-      },
-      {
-        "type": "object",
-        "required": [
-<<<<<<< HEAD
+            "type": "object",
+            "additionalProperties": false
+          }
+        },
+        "additionalProperties": false
+      },
+      {
+        "type": "object",
+        "required": [
           "version"
         ],
         "properties": {
           "version": {
-=======
+            "type": "object",
+            "additionalProperties": false
+          }
+        },
+        "additionalProperties": false
+      },
+      {
+        "type": "object",
+        "required": [
           "a_d_o_base_version"
         ],
         "properties": {
           "a_d_o_base_version": {
->>>>>>> 49078030
             "type": "object",
             "additionalProperties": false
           }
@@ -1101,8 +1048,6 @@
   "migrate": null,
   "sudo": null,
   "responses": {
-<<<<<<< HEAD
-=======
     "a_d_o_base_version": {
       "$schema": "http://json-schema.org/draft-07/schema#",
       "title": "ADOBaseVersionResponse",
@@ -1117,7 +1062,6 @@
       },
       "additionalProperties": false
     },
->>>>>>> 49078030
     "account_details": {
       "$schema": "http://json-schema.org/draft-07/schema#",
       "title": "AccountDetails",
