--- conflicted
+++ resolved
@@ -9,19 +9,11 @@
     encode_binary,
     error::ContractError,
     primitive::GetValueResponse,
-<<<<<<< HEAD
-    query_primitive, require,
-};
-use cosmwasm_std::{
-    entry_point, to_binary, BankMsg, Binary, Coin, CosmosMsg, Deps, DepsMut, Env, MessageInfo,
-    Response, StdError, Uint128,
-=======
     query_primitive,
 };
 use cosmwasm_std::{
     ensure, entry_point, to_binary, BankMsg, Binary, Coin, CosmosMsg, Deps, DepsMut, Env,
     MessageInfo, Response, StdError, Uint128,
->>>>>>> 45859f32
 };
 use cw2::{get_contract_version, set_contract_version};
 
