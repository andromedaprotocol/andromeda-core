use crate::state::{ACCOUNTS, ALLOWED_COIN};
use andromeda_finance::rate_limiting_withdrawals::{
    AccountDetails, CoinAllowance, ExecuteMsg, InstantiateMsg, MinimumFrequency, QueryMsg,
};
<<<<<<< HEAD
use andromeda_std::ado_base::ownership::OwnershipMessage;
=======

use andromeda_std::ado_base::{InstantiateMsg as BaseInstantiateMsg, MigrateMsg};
>>>>>>> fbe0197d
use andromeda_std::ado_contract::ADOContract;
use andromeda_std::common::actions::call_action;
use andromeda_std::common::context::ExecuteContext;
use andromeda_std::common::Milliseconds;
<<<<<<< HEAD
use andromeda_std::{
    ado_base::{hooks::AndromedaHook, InstantiateMsg as BaseInstantiateMsg, MigrateMsg},
    common::encode_binary,
    error::ContractError,
};
=======
use andromeda_std::{common::encode_binary, error::ContractError};
>>>>>>> fbe0197d

use cosmwasm_std::{
    ensure, entry_point, BankMsg, Binary, Coin, CosmosMsg, Deps, DepsMut, Env, MessageInfo,
    Response, Uint128,
};

use cw_utils::{nonpayable, one_coin};

// version info for migration info
const CONTRACT_NAME: &str = "crates.io:andromeda-rate-limiting-withdrawals";
const CONTRACT_VERSION: &str = env!("CARGO_PKG_VERSION");

#[cfg_attr(not(feature = "library"), entry_point)]
pub fn instantiate(
    deps: DepsMut,
    env: Env,
    info: MessageInfo,
    msg: InstantiateMsg,
) -> Result<Response, ContractError> {
    match msg.minimal_withdrawal_frequency {
        MinimumFrequency::Time { time } => ALLOWED_COIN.save(
            deps.storage,
            &CoinAllowance {
                coin: msg.allowed_coin.coin,
                limit: msg.allowed_coin.limit,
                minimal_withdrawal_frequency: time,
            },
        )?,
        //NOTE temporary until a replacement for primitive is implemented
        // _ => ALLOWED_COIN.save(
        //     deps.storage,
        //     &CoinAllowance {
        //         coin: msg.allowed_coin.coin,
        //         limit: msg.allowed_coin.limit,
        //         minimal_withdrawal_frequency: Milliseconds::zero(),
        //     },
        // )?,
        // MinimumFrequency::AddressAndKey { address_and_key } => ALLOWED_COIN.save(
        //     deps.storage,
        //     &CoinAllowance {
        //         coin: msg.allowed_coin.clone().coin,
        //         limit: msg.allowed_coin.limit,
        //         minimal_withdrawal_frequency: query_primitive::<GetValueResponse>(
        //             deps.querier,
        //             address_and_key.contract_address,
        //             address_and_key.key,
        //         )?
        //         .value
        //         .try_get_uint128()?,
        //     },
        // )?,
    }

    let inst_resp = ADOContract::default().instantiate(
        deps.storage,
        env,
        deps.api,
        &deps.querier,
        info.clone(),
        BaseInstantiateMsg {
            ado_type: CONTRACT_NAME.to_string(),
            ado_version: CONTRACT_VERSION.to_string(),
            kernel_address: msg.kernel_address,
            owner: msg.owner,
        },
    )?;

    Ok(inst_resp)
}

#[cfg_attr(not(feature = "library"), entry_point)]
pub fn execute(
    deps: DepsMut,
    env: Env,
    info: MessageInfo,
    msg: ExecuteMsg,
) -> Result<Response, ContractError> {
<<<<<<< HEAD
    let contract = ADOContract::default();

    let ctx = ExecuteContext::new(deps, info, env);

    if !matches!(msg, ExecuteMsg::UpdateAppContract { .. })
        && !matches!(
            msg,
            ExecuteMsg::Ownership(OwnershipMessage::UpdateOwner { .. })
        )
    {
        contract.module_hook::<Response>(
            &ctx.deps.as_ref(),
            AndromedaHook::OnExecute {
                sender: ctx.info.sender.to_string(),
                payload: encode_binary(&msg)?,
            },
        )?;
    }
=======
    let ctx = ExecuteContext::new(deps, info, env);

>>>>>>> fbe0197d
    match msg {
        ExecuteMsg::AMPReceive(pkt) => {
            ADOContract::default().execute_amp_receive(ctx, pkt, handle_execute)
        }
        _ => handle_execute(ctx, msg),
    }
}

pub fn handle_execute(mut ctx: ExecuteContext, msg: ExecuteMsg) -> Result<Response, ContractError> {
    let action_response = call_action(
        &mut ctx.deps,
        &ctx.info,
        &ctx.env,
        &ctx.amp_ctx,
        msg.as_ref(),
    )?;

    let res = match msg {
        ExecuteMsg::Deposits { recipient } => execute_deposit(ctx, recipient),
        ExecuteMsg::WithdrawFunds { amount } => execute_withdraw(ctx, amount),
        _ => ADOContract::default().execute(ctx, msg),
    }?;
    Ok(res
        .add_submessages(action_response.messages)
        .add_attributes(action_response.attributes)
        .add_events(action_response.events))
}

fn execute_deposit(
    ctx: ExecuteContext,
    recipient: Option<String>,
) -> Result<Response, ContractError> {
    let ExecuteContext { deps, info, .. } = ctx;
    // The contract only supports one type of coin
    one_coin(&info)?;

    // Coin has to be in the allowed list
    let coin = ALLOWED_COIN.load(deps.storage)?;
    ensure!(
        coin.coin == info.funds[0].denom,
        ContractError::InvalidFunds {
            msg: "Coin must be part of the allowed list".to_string(),
        }
    );

    let user = recipient.unwrap_or_else(|| info.sender.to_string());

    // Load list of accounts
    let account = ACCOUNTS.may_load(deps.storage, user.clone())?;

    // Check if recipient already has an account
    if let Some(account) = account {
        // If the user does have an account in that coin

        // Calculate new amount of coins
        let new_amount = account.balance.checked_add(info.funds[0].amount)?;

        // add new balance with updated coin
        let new_details = AccountDetails {
            balance: new_amount,
            latest_withdrawal: account.latest_withdrawal,
        };

        // save changes
        ACCOUNTS.save(deps.storage, info.sender.to_string(), &new_details)?;

        // If user doesn't have an account at all
    } else {
        let new_account_details = AccountDetails {
            balance: info.funds[0].amount,
            latest_withdrawal: None,
        };
        // save changes
        ACCOUNTS.save(deps.storage, user, &new_account_details)?;
    }

    let res = Response::new()
        .add_attribute("action", "funded account")
        .add_attribute("account", info.sender.to_string());
    Ok(res)
}

fn execute_withdraw(ctx: ExecuteContext, amount: Uint128) -> Result<Response, ContractError> {
    let ExecuteContext {
        deps, info, env, ..
    } = ctx;

    nonpayable(&info)?;
    // check if sender has an account
    let account = ACCOUNTS.may_load(deps.storage, info.sender.to_string())?;
    if let Some(account) = account {
        // Calculate time since last withdrawal
        if let Some(latest_withdrawal) = account.latest_withdrawal {
            let minimum_withdrawal_frequency = ALLOWED_COIN
                .load(deps.storage)?
                .minimal_withdrawal_frequency;
            let current_time = Milliseconds::from_seconds(env.block.time.seconds());
            let seconds_since_withdrawal = current_time.minus_seconds(latest_withdrawal.seconds());

            // make sure enough time has elapsed since the latest withdrawal
            ensure!(
                seconds_since_withdrawal >= minimum_withdrawal_frequency,
                ContractError::FundsAreLocked {}
            );

            // make sure the funds requested don't exceed the user's balance
            ensure!(
                account.balance >= amount,
                ContractError::InsufficientFunds {}
            );

            // make sure the funds don't exceed the withdrawal limit
            let limit = ALLOWED_COIN.load(deps.storage)?;
            ensure!(
                limit.limit >= amount,
                ContractError::WithdrawalLimitExceeded {}
            );

            // Update amount
            let new_amount = account.balance - amount;

            // Update account details
            let new_details = AccountDetails {
                balance: new_amount,
                latest_withdrawal: Some(env.block.time),
            };

            // Save changes
            ACCOUNTS.save(deps.storage, info.sender.to_string(), &new_details)?;
        } else {
            // make sure the funds requested don't exceed the user's balance
            ensure!(
                account.balance >= amount,
                ContractError::InsufficientFunds {}
            );

            // make sure the funds don't exceed the withdrawal limit
            let limit = ALLOWED_COIN.load(deps.storage)?;
            ensure!(
                limit.limit >= amount,
                ContractError::WithdrawalLimitExceeded {}
            );

            // Update amount
            let new_amount = account.balance - amount;

            // Update account details
            let new_details = AccountDetails {
                balance: new_amount,
                latest_withdrawal: Some(env.block.time),
            };

            // Save changes
            ACCOUNTS.save(deps.storage, info.sender.to_string(), &new_details)?;
        }

        let coin = Coin {
            denom: ALLOWED_COIN.load(deps.storage)?.coin,
            amount,
        };

        // Transfer funds
        let res = Response::new()
            .add_message(CosmosMsg::Bank(BankMsg::Send {
                to_address: info.sender.to_string(),
                amount: vec![coin.clone()],
            }))
            .add_attribute("action", "withdrew funds")
            .add_attribute("coin", coin.to_string());
        Ok(res)
    } else {
        Err(ContractError::AccountNotFound {})
    }
}

#[cfg_attr(not(feature = "library"), entry_point)]
pub fn migrate(deps: DepsMut, _env: Env, _msg: MigrateMsg) -> Result<Response, ContractError> {
    ADOContract::default().migrate(deps, CONTRACT_NAME, CONTRACT_VERSION)
}

#[entry_point]
pub fn query(deps: Deps, env: Env, msg: QueryMsg) -> Result<Binary, ContractError> {
    match msg {
        QueryMsg::CoinAllowanceDetails {} => encode_binary(&query_coin_allowance_details(deps)?),
        QueryMsg::AccountDetails { account } => {
            encode_binary(&query_account_details(deps, account)?)
        }
        _ => ADOContract::default().query(deps, env, msg),
    }
}

fn query_account_details(deps: Deps, account: String) -> Result<AccountDetails, ContractError> {
    let user = ACCOUNTS.may_load(deps.storage, account)?;
    if let Some(details) = user {
        Ok(details)
    } else {
        Err(ContractError::AccountNotFound {})
    }
}

fn query_coin_allowance_details(deps: Deps) -> Result<CoinAllowance, ContractError> {
    let details = ALLOWED_COIN.load(deps.storage)?;
    Ok(details)
}<|MERGE_RESOLUTION|>--- conflicted
+++ resolved
@@ -2,25 +2,13 @@
 use andromeda_finance::rate_limiting_withdrawals::{
     AccountDetails, CoinAllowance, ExecuteMsg, InstantiateMsg, MinimumFrequency, QueryMsg,
 };
-<<<<<<< HEAD
-use andromeda_std::ado_base::ownership::OwnershipMessage;
-=======
 
 use andromeda_std::ado_base::{InstantiateMsg as BaseInstantiateMsg, MigrateMsg};
->>>>>>> fbe0197d
 use andromeda_std::ado_contract::ADOContract;
 use andromeda_std::common::actions::call_action;
 use andromeda_std::common::context::ExecuteContext;
 use andromeda_std::common::Milliseconds;
-<<<<<<< HEAD
-use andromeda_std::{
-    ado_base::{hooks::AndromedaHook, InstantiateMsg as BaseInstantiateMsg, MigrateMsg},
-    common::encode_binary,
-    error::ContractError,
-};
-=======
 use andromeda_std::{common::encode_binary, error::ContractError};
->>>>>>> fbe0197d
 
 use cosmwasm_std::{
     ensure, entry_point, BankMsg, Binary, Coin, CosmosMsg, Deps, DepsMut, Env, MessageInfo,
@@ -98,29 +86,8 @@
     info: MessageInfo,
     msg: ExecuteMsg,
 ) -> Result<Response, ContractError> {
-<<<<<<< HEAD
-    let contract = ADOContract::default();
-
     let ctx = ExecuteContext::new(deps, info, env);
 
-    if !matches!(msg, ExecuteMsg::UpdateAppContract { .. })
-        && !matches!(
-            msg,
-            ExecuteMsg::Ownership(OwnershipMessage::UpdateOwner { .. })
-        )
-    {
-        contract.module_hook::<Response>(
-            &ctx.deps.as_ref(),
-            AndromedaHook::OnExecute {
-                sender: ctx.info.sender.to_string(),
-                payload: encode_binary(&msg)?,
-            },
-        )?;
-    }
-=======
-    let ctx = ExecuteContext::new(deps, info, env);
-
->>>>>>> fbe0197d
     match msg {
         ExecuteMsg::AMPReceive(pkt) => {
             ADOContract::default().execute_amp_receive(ctx, pkt, handle_execute)
