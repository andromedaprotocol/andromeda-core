--- conflicted
+++ resolved
@@ -1,10 +1,6 @@
 [package]
 name = "andromeda-vesting"
-<<<<<<< HEAD
-version = "3.1.0-b.1"
-=======
 version = "3.1.1-b.1"
->>>>>>> b58bf98f
 edition = "2021"
 rust-version = "1.75.0"
 
