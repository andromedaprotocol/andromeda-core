--- conflicted
+++ resolved
@@ -1,13 +1,8 @@
 use cosmwasm_std::{
     coin, coins, from_binary,
     testing::{mock_dependencies, mock_env, mock_info, MockQuerier, MOCK_CONTRACT_ADDR},
-<<<<<<< HEAD
-    Addr, BankMsg, Coin, CosmosMsg, Decimal, DepsMut, DistributionMsg, FullDelegation, Response,
-    StakingMsg, Uint128, Validator,
-=======
-    Addr, BankMsg, Coin, CosmosMsg, Decimal, DepsMut, FullDelegation, GovMsg, Response, StakingMsg,
-    Uint128, Validator, VoteOption,
->>>>>>> d1db27ae
+    Addr, BankMsg, Coin, CosmosMsg, Decimal, DepsMut, DistributionMsg, FullDelegation, GovMsg,
+    Response, StakingMsg, Uint128, Validator, VoteOption,
 };
 use cw_utils::Duration;
 
@@ -1564,24 +1559,30 @@
 }
 
 #[test]
-<<<<<<< HEAD
 fn test_withdraw_rewards_unauthorized() {
-=======
+    let mut deps = mock_dependencies();
+    init(deps.as_mut());
+
+    let info = mock_info("not_owner", &[]);
+
+    let msg = ExecuteMsg::WithdrawRewards {};
+
+    let res = execute(deps.as_mut(), mock_env(), info, msg);
+
+    assert_eq!(ContractError::Unauthorized {}, res.unwrap_err());
+}
+
+#[test]
 fn test_vote_unauthorized() {
->>>>>>> d1db27ae
     let mut deps = mock_dependencies();
     init(deps.as_mut());
 
     let info = mock_info("not_owner", &[]);
 
-<<<<<<< HEAD
-    let msg = ExecuteMsg::WithdrawRewards {};
-=======
     let msg = ExecuteMsg::Vote {
         proposal_id: 1,
         vote: VoteOption::Yes,
     };
->>>>>>> d1db27ae
 
     let res = execute(deps.as_mut(), mock_env(), info, msg);
 
@@ -1589,17 +1590,12 @@
 }
 
 #[test]
-<<<<<<< HEAD
 fn test_withdraw_rewards() {
-=======
-fn test_vote() {
->>>>>>> d1db27ae
     let mut deps = mock_dependencies();
     init(deps.as_mut());
 
     let info = mock_info("owner", &[]);
 
-<<<<<<< HEAD
     let msg = ExecuteMsg::WithdrawRewards {};
 
     deps.querier.update_staking(
@@ -1615,18 +1611,11 @@
             sample_delegation("validator3", coin(100, "ustake")),
         ],
     );
-=======
-    let msg = ExecuteMsg::Vote {
-        proposal_id: 1,
-        vote: VoteOption::Yes,
-    };
->>>>>>> d1db27ae
 
     let res = execute(deps.as_mut(), mock_env(), info, msg).unwrap();
 
     assert_eq!(
         Response::new()
-<<<<<<< HEAD
             .add_attribute("action", "withdraw_rewards")
             .add_message(CosmosMsg::Distribution(
                 DistributionMsg::SetWithdrawAddress {
@@ -1648,7 +1637,26 @@
                     validator: "validator3".to_string()
                 }
             )),
-=======
+        res
+    );
+}
+
+#[test]
+fn test_vote() {
+    let mut deps = mock_dependencies();
+    init(deps.as_mut());
+
+    let info = mock_info("owner", &[]);
+
+    let msg = ExecuteMsg::Vote {
+        proposal_id: 1,
+        vote: VoteOption::Yes,
+    };
+
+    let res = execute(deps.as_mut(), mock_env(), info, msg).unwrap();
+
+    assert_eq!(
+        Response::new()
             .add_message(CosmosMsg::Gov(GovMsg::Vote {
                 proposal_id: 1,
                 vote: VoteOption::Yes
@@ -1656,7 +1664,6 @@
             .add_attribute("action", "vote")
             .add_attribute("proposal_id", "1")
             .add_attribute("vote", "Yes"),
->>>>>>> d1db27ae
         res
     );
 }