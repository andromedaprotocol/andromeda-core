{
  "contract_name": "andromeda-timelock",
  "contract_version": "1.0.0",
  "idl_version": "1.0.0",
  "instantiate": {
    "$schema": "http://json-schema.org/draft-07/schema#",
    "title": "InstantiateMsg",
    "type": "object",
    "required": [
      "kernel_address"
    ],
    "properties": {
      "kernel_address": {
        "type": "string"
      },
      "modules": {
        "type": [
          "array",
          "null"
        ],
        "items": {
          "$ref": "#/definitions/Module"
        }
      },
      "owner": {
        "type": [
          "string",
          "null"
        ]
      }
    },
    "additionalProperties": false,
    "definitions": {
      "AndrAddr": {
        "description": "An address that can be used within the Andromeda ecosystem. Inspired by the cosmwasm-std `Addr` type. https://github.com/CosmWasm/cosmwasm/blob/2a1c698520a1aacedfe3f4803b0d7d653892217a/packages/std/src/addresses.rs#L33\n\nThis address can be one of two things: 1. A valid human readable address e.g. `cosmos1...` 2. A valid Andromeda VFS path e.g. `/home/user/app/component`\n\nVFS paths can be local in the case of an app and can be done by referencing `./component` they can also contain protocols for cross chain communication. A VFS path is usually structured as so:\n\n`<protocol>://<chain (required if ibc used)>/<path>` or `ibc://cosmoshub-4/user/app/component`",
        "type": "string",
        "pattern": "(^((([A-Za-z0-9]+://)?([A-Za-z0-9.\\-_]{2,80}/)))?((~[a-z0-9]{2,}|(lib|home))(/[A-Za-z0-9.\\-_]{2,80}?)*(/)?)$)|(^(~[a-z0-9]{2,}|/(lib|home))(/[A-Za-z0-9.\\-_]{2,80}?)*(/)?$)|(^[a-z0-9]{2,}$)|(^\\.(/[A-Za-z0-9.\\-_]{2,40}?)*(/)?$)"
      },
      "Module": {
        "description": "A struct describing a token module, provided with the instantiation message this struct is used to record the info about the module and how/if it should be instantiated",
        "type": "object",
        "required": [
          "address",
          "is_mutable"
        ],
        "properties": {
          "address": {
            "$ref": "#/definitions/AndrAddr"
          },
          "is_mutable": {
            "type": "boolean"
          },
          "name": {
            "type": [
              "string",
              "null"
            ]
          }
        },
        "additionalProperties": false
      }
    }
  },
  "execute": {
    "$schema": "http://json-schema.org/draft-07/schema#",
    "title": "ExecuteMsg",
    "oneOf": [
      {
        "description": "Hold funds in Escrow",
        "type": "object",
        "required": [
          "hold_funds"
        ],
        "properties": {
          "hold_funds": {
            "type": "object",
            "properties": {
              "condition": {
                "anyOf": [
                  {
                    "$ref": "#/definitions/EscrowCondition"
                  },
                  {
                    "type": "null"
                  }
                ]
              },
              "recipient": {
                "anyOf": [
                  {
                    "$ref": "#/definitions/Recipient"
                  },
                  {
                    "type": "null"
                  }
                ]
              }
            },
            "additionalProperties": false
          }
        },
        "additionalProperties": false
      },
      {
        "description": "Release funds all held in Escrow for the given recipient",
        "type": "object",
        "required": [
          "release_funds"
        ],
        "properties": {
          "release_funds": {
            "type": "object",
            "properties": {
              "limit": {
                "type": [
                  "integer",
                  "null"
                ],
                "format": "uint32",
                "minimum": 0.0
              },
              "recipient_addr": {
                "type": [
                  "string",
                  "null"
                ]
              },
              "start_after": {
                "type": [
                  "string",
                  "null"
                ]
              }
            },
            "additionalProperties": false
          }
        },
        "additionalProperties": false
      },
      {
        "type": "object",
        "required": [
          "release_specific_funds"
        ],
        "properties": {
          "release_specific_funds": {
            "type": "object",
            "required": [
              "owner"
            ],
            "properties": {
              "owner": {
                "type": "string"
              },
              "recipient_addr": {
                "type": [
                  "string",
                  "null"
                ]
              }
            },
            "additionalProperties": false
          }
        },
        "additionalProperties": false
      },
      {
        "type": "object",
        "required": [
          "amp_receive"
        ],
        "properties": {
          "amp_receive": {
            "$ref": "#/definitions/AMPPkt"
          }
        },
        "additionalProperties": false
      },
      {
        "type": "object",
        "required": [
          "ownership"
        ],
        "properties": {
          "ownership": {
            "$ref": "#/definitions/OwnershipMessage"
          }
        },
        "additionalProperties": false
      },
      {
        "type": "object",
        "required": [
          "update_kernel_address"
        ],
        "properties": {
          "update_kernel_address": {
            "type": "object",
            "required": [
              "address"
            ],
            "properties": {
              "address": {
                "$ref": "#/definitions/Addr"
              }
            },
            "additionalProperties": false
          }
        },
        "additionalProperties": false
      },
      {
        "type": "object",
        "required": [
          "update_app_contract"
        ],
        "properties": {
          "update_app_contract": {
            "type": "object",
            "required": [
              "address"
            ],
            "properties": {
              "address": {
                "type": "string"
              }
            },
            "additionalProperties": false
          }
        },
        "additionalProperties": false
      },
      {
        "type": "object",
        "required": [
          "permissioning"
        ],
        "properties": {
          "permissioning": {
            "$ref": "#/definitions/PermissioningMessage"
          }
        },
        "additionalProperties": false
      },
      {
        "type": "object",
        "required": [
          "register_module"
        ],
        "properties": {
          "register_module": {
            "type": "object",
            "required": [
              "module"
            ],
            "properties": {
              "module": {
                "$ref": "#/definitions/Module"
              }
            },
            "additionalProperties": false
          }
        },
        "additionalProperties": false
      },
      {
        "type": "object",
        "required": [
          "deregister_module"
        ],
        "properties": {
          "deregister_module": {
            "type": "object",
            "required": [
              "module_idx"
            ],
            "properties": {
              "module_idx": {
                "$ref": "#/definitions/Uint64"
              }
            },
            "additionalProperties": false
          }
        },
        "additionalProperties": false
      },
      {
        "type": "object",
        "required": [
          "alter_module"
        ],
        "properties": {
          "alter_module": {
            "type": "object",
            "required": [
              "module",
              "module_idx"
            ],
            "properties": {
              "module": {
                "$ref": "#/definitions/Module"
              },
              "module_idx": {
                "$ref": "#/definitions/Uint64"
              }
            },
            "additionalProperties": false
          }
        },
        "additionalProperties": false
      }
    ],
    "definitions": {
      "AMPCtx": {
        "type": "object",
        "required": [
          "id",
          "origin",
          "previous_sender"
        ],
        "properties": {
          "id": {
            "type": "integer",
            "format": "uint64",
            "minimum": 0.0
          },
          "origin": {
            "type": "string"
          },
          "origin_username": {
            "anyOf": [
              {
                "$ref": "#/definitions/AndrAddr"
              },
              {
                "type": "null"
              }
            ]
          },
          "previous_sender": {
            "type": "string"
          }
        },
        "additionalProperties": false
      },
      "AMPMsg": {
        "description": "This struct defines how the kernel parses and relays messages between ADOs If the desired recipient is via IBC then namespacing must be employed The attached message must be a binary encoded execute message for the receiving ADO Funds can be attached for an individual message and will be attached accordingly",
        "type": "object",
        "required": [
          "config",
          "funds",
          "message",
          "recipient"
        ],
        "properties": {
          "config": {
            "description": "When the message should reply, defaults to Always",
            "allOf": [
              {
                "$ref": "#/definitions/AMPMsgConfig"
              }
            ]
          },
          "funds": {
            "description": "Any funds to be attached to the message, defaults to an empty vector",
            "type": "array",
            "items": {
              "$ref": "#/definitions/Coin"
            }
          },
          "message": {
            "description": "The message to be sent to the recipient",
            "allOf": [
              {
                "$ref": "#/definitions/Binary"
              }
            ]
          },
          "recipient": {
            "description": "The message recipient, can be a contract/wallet address or a namespaced URI",
            "allOf": [
              {
                "$ref": "#/definitions/AndrAddr"
              }
            ]
          }
        },
        "additionalProperties": false
      },
      "AMPMsgConfig": {
        "description": "The configuration of the message to be sent.\n\nUsed when a sub message is generated for the given AMP Msg (only used in the case of Wasm Messages).",
        "type": "object",
        "required": [
          "direct",
          "exit_at_error",
          "reply_on"
        ],
        "properties": {
          "direct": {
            "description": "Whether to send the message directly to the given recipient",
            "type": "boolean"
          },
          "exit_at_error": {
            "description": "Determines whether the operation should terminate or proceed upon a failed message",
            "type": "boolean"
          },
          "gas_limit": {
            "description": "An optional imposed gas limit for the message",
            "type": [
              "integer",
              "null"
            ],
            "format": "uint64",
            "minimum": 0.0
          },
          "ibc_config": {
            "anyOf": [
              {
                "$ref": "#/definitions/IBCConfig"
              },
              {
                "type": "null"
              }
            ]
          },
          "reply_on": {
            "description": "When the message should reply, defaults to Always",
            "allOf": [
              {
                "$ref": "#/definitions/ReplyOn"
              }
            ]
          }
        },
        "additionalProperties": false
      },
      "AMPPkt": {
        "description": "An Andromeda packet contains all message protocol related data, this is what is sent between ADOs when communicating It contains an original sender, if used for authorisation the sender must be authorised The previous sender is the one who sent the message A packet may contain several messages which allows for message batching",
        "type": "object",
        "required": [
          "ctx",
          "messages"
        ],
        "properties": {
          "ctx": {
            "$ref": "#/definitions/AMPCtx"
          },
          "messages": {
            "description": "Any messages associated with the packet",
            "type": "array",
            "items": {
              "$ref": "#/definitions/AMPMsg"
            }
          }
        },
        "additionalProperties": false
      },
      "Addr": {
        "description": "A human readable address.\n\nIn Cosmos, this is typically bech32 encoded. But for multi-chain smart contracts no assumptions should be made other than being UTF-8 encoded and of reasonable length.\n\nThis type represents a validated address. It can be created in the following ways 1. Use `Addr::unchecked(input)` 2. Use `let checked: Addr = deps.api.addr_validate(input)?` 3. Use `let checked: Addr = deps.api.addr_humanize(canonical_addr)?` 4. Deserialize from JSON. This must only be done from JSON that was validated before such as a contract's state. `Addr` must not be used in messages sent by the user because this would result in unvalidated instances.\n\nThis type is immutable. If you really need to mutate it (Really? Are you sure?), create a mutable copy using `let mut mutable = Addr::to_string()` and operate on that `String` instance.",
        "type": "string"
      },
      "AndrAddr": {
        "description": "An address that can be used within the Andromeda ecosystem. Inspired by the cosmwasm-std `Addr` type. https://github.com/CosmWasm/cosmwasm/blob/2a1c698520a1aacedfe3f4803b0d7d653892217a/packages/std/src/addresses.rs#L33\n\nThis address can be one of two things: 1. A valid human readable address e.g. `cosmos1...` 2. A valid Andromeda VFS path e.g. `/home/user/app/component`\n\nVFS paths can be local in the case of an app and can be done by referencing `./component` they can also contain protocols for cross chain communication. A VFS path is usually structured as so:\n\n`<protocol>://<chain (required if ibc used)>/<path>` or `ibc://cosmoshub-4/user/app/component`",
        "type": "string",
        "pattern": "(^((([A-Za-z0-9]+://)?([A-Za-z0-9.\\-_]{2,80}/)))?((~[a-z0-9]{2,}|(lib|home))(/[A-Za-z0-9.\\-_]{2,80}?)*(/)?)$)|(^(~[a-z0-9]{2,}|/(lib|home))(/[A-Za-z0-9.\\-_]{2,80}?)*(/)?$)|(^[a-z0-9]{2,}$)|(^\\.(/[A-Za-z0-9.\\-_]{2,40}?)*(/)?$)"
      },
      "Binary": {
        "description": "Binary is a wrapper around Vec<u8> to add base64 de/serialization with serde. It also adds some helper methods to help encode inline.\n\nThis is only needed as serde-json-{core,wasm} has a horrible encoding for Vec<u8>. See also <https://github.com/CosmWasm/cosmwasm/blob/main/docs/MESSAGE_TYPES.md>.",
        "type": "string"
      },
      "Coin": {
        "type": "object",
        "required": [
          "amount",
          "denom"
        ],
        "properties": {
          "amount": {
            "$ref": "#/definitions/Uint128"
          },
          "denom": {
            "type": "string"
          }
        }
      },
      "EscrowCondition": {
        "description": "Enum used to specify the condition which must be met in order for the Escrow to unlock.",
        "oneOf": [
          {
            "description": "Requires a given time or block height to be reached.",
            "type": "object",
            "required": [
              "expiration"
            ],
            "properties": {
              "expiration": {
                "$ref": "#/definitions/Milliseconds"
              }
            },
            "additionalProperties": false
          },
          {
            "description": "Requires a minimum amount of funds to be deposited.",
            "type": "object",
            "required": [
              "minimum_funds"
            ],
            "properties": {
              "minimum_funds": {
                "type": "array",
                "items": {
                  "$ref": "#/definitions/Coin"
                }
              }
            },
            "additionalProperties": false
          }
        ]
      },
      "IBCConfig": {
        "type": "object",
        "properties": {
          "recovery_addr": {
            "anyOf": [
              {
                "$ref": "#/definitions/AndrAddr"
              },
              {
                "type": "null"
              }
            ]
          }
        },
        "additionalProperties": false
      },
      "Milliseconds": {
        "description": "Represents time in milliseconds.",
        "type": "integer",
        "format": "uint64",
        "minimum": 0.0
      },
      "Module": {
        "description": "A struct describing a token module, provided with the instantiation message this struct is used to record the info about the module and how/if it should be instantiated",
        "type": "object",
        "required": [
          "address",
          "is_mutable"
        ],
        "properties": {
          "address": {
            "$ref": "#/definitions/AndrAddr"
          },
          "is_mutable": {
            "type": "boolean"
          },
          "name": {
            "type": [
              "string",
              "null"
            ]
          }
        },
        "additionalProperties": false
      },
      "OwnershipMessage": {
        "oneOf": [
          {
            "type": "string",
            "enum": [
              "revoke_ownership_offer",
              "accept_ownership",
              "disown"
            ]
          },
          {
            "type": "object",
            "required": [
              "update_owner"
            ],
            "properties": {
              "update_owner": {
                "type": "object",
                "required": [
                  "new_owner"
                ],
                "properties": {
                  "expiration": {
                    "anyOf": [
                      {
                        "$ref": "#/definitions/Milliseconds"
                      },
                      {
                        "type": "null"
                      }
                    ]
                  },
                  "new_owner": {
                    "$ref": "#/definitions/Addr"
                  }
                },
                "additionalProperties": false
              }
            },
            "additionalProperties": false
          }
        ]
      },
      "Permission": {
        "description": "An enum to represent a user's permission for an action\n\n- **Blacklisted** - The user cannot perform the action until after the provided expiration - **Limited** - The user can perform the action while uses are remaining and before the provided expiration **for a permissioned action** - **Whitelisted** - The user can perform the action until the provided expiration **for a permissioned action**\n\nExpiration defaults to `Never` if not provided",
        "oneOf": [
          {
            "type": "object",
            "required": [
              "blacklisted"
            ],
            "properties": {
              "blacklisted": {
                "anyOf": [
                  {
                    "$ref": "#/definitions/Milliseconds"
                  },
                  {
                    "type": "null"
                  }
                ]
              }
            },
            "additionalProperties": false
          },
          {
            "type": "object",
            "required": [
              "limited"
            ],
            "properties": {
              "limited": {
                "type": "object",
                "required": [
                  "uses"
                ],
                "properties": {
                  "expiration": {
                    "anyOf": [
                      {
                        "$ref": "#/definitions/Milliseconds"
                      },
                      {
                        "type": "null"
                      }
                    ]
                  },
                  "uses": {
                    "type": "integer",
                    "format": "uint32",
                    "minimum": 0.0
                  }
                },
                "additionalProperties": false
              }
            },
            "additionalProperties": false
          },
          {
            "type": "object",
            "required": [
              "whitelisted"
            ],
            "properties": {
              "whitelisted": {
                "anyOf": [
                  {
                    "$ref": "#/definitions/Milliseconds"
                  },
                  {
                    "type": "null"
                  }
                ]
              }
            },
            "additionalProperties": false
          }
        ]
      },
      "PermissioningMessage": {
        "oneOf": [
          {
            "type": "object",
            "required": [
              "set_permission"
            ],
            "properties": {
              "set_permission": {
                "type": "object",
                "required": [
                  "action",
                  "actor",
                  "permission"
                ],
                "properties": {
                  "action": {
                    "type": "string"
                  },
                  "actor": {
                    "$ref": "#/definitions/AndrAddr"
                  },
                  "permission": {
                    "$ref": "#/definitions/Permission"
                  }
                },
                "additionalProperties": false
              }
            },
            "additionalProperties": false
          },
          {
            "type": "object",
            "required": [
              "remove_permission"
            ],
            "properties": {
              "remove_permission": {
                "type": "object",
                "required": [
                  "action",
                  "actor"
                ],
                "properties": {
                  "action": {
                    "type": "string"
                  },
                  "actor": {
                    "$ref": "#/definitions/AndrAddr"
                  }
                },
                "additionalProperties": false
              }
            },
            "additionalProperties": false
          },
          {
            "type": "object",
            "required": [
              "permission_action"
            ],
            "properties": {
              "permission_action": {
                "type": "object",
                "required": [
                  "action"
                ],
                "properties": {
                  "action": {
                    "type": "string"
                  }
                },
                "additionalProperties": false
              }
            },
            "additionalProperties": false
          },
          {
            "type": "object",
            "required": [
              "disable_action_permissioning"
            ],
            "properties": {
              "disable_action_permissioning": {
                "type": "object",
                "required": [
                  "action"
                ],
                "properties": {
                  "action": {
                    "type": "string"
                  }
                },
                "additionalProperties": false
              }
            },
            "additionalProperties": false
          }
        ]
      },
      "Recipient": {
        "description": "A simple struct used for inter-contract communication. The struct can be used in two ways:\n\n1. Simply just providing an `AndrAddr` which will treat the communication as a transfer of any related funds 2. Providing an `AndrAddr` and a `Binary` message which will be sent to the contract at the resolved address\n\nThe `Binary` message can be any message that the contract at the resolved address can handle.",
        "type": "object",
        "required": [
          "address"
        ],
        "properties": {
          "address": {
            "$ref": "#/definitions/AndrAddr"
          },
          "ibc_recovery_address": {
            "anyOf": [
              {
                "$ref": "#/definitions/AndrAddr"
              },
              {
                "type": "null"
              }
            ]
          },
          "msg": {
            "anyOf": [
              {
                "$ref": "#/definitions/Binary"
              },
              {
                "type": "null"
              }
            ]
          }
        },
        "additionalProperties": false
      },
      "ReplyOn": {
        "description": "Use this to define when the contract gets a response callback. If you only need it for errors or success you can select just those in order to save gas.",
        "oneOf": [
          {
            "description": "Always perform a callback after SubMsg is processed",
            "type": "string",
            "enum": [
              "always"
            ]
          },
          {
            "description": "Only callback if SubMsg returned an error, no callback on success case",
            "type": "string",
            "enum": [
              "error"
            ]
          },
          {
            "description": "Only callback if SubMsg was successful, no callback on error case",
            "type": "string",
            "enum": [
              "success"
            ]
          },
          {
            "description": "Never make a callback - this is like the original CosmosMsg semantics",
            "type": "string",
            "enum": [
              "never"
            ]
          }
        ]
      },
      "Uint128": {
        "description": "A thin wrapper around u128 that is using strings for JSON encoding/decoding, such that the full u128 range can be used for clients that convert JSON numbers to floats, like JavaScript and jq.\n\n# Examples\n\nUse `from` to create instances of this and `u128` to get the value out:\n\n``` # use cosmwasm_std::Uint128; let a = Uint128::from(123u128); assert_eq!(a.u128(), 123);\n\nlet b = Uint128::from(42u64); assert_eq!(b.u128(), 42);\n\nlet c = Uint128::from(70u32); assert_eq!(c.u128(), 70); ```",
        "type": "string"
      },
      "Uint64": {
        "description": "A thin wrapper around u64 that is using strings for JSON encoding/decoding, such that the full u64 range can be used for clients that convert JSON numbers to floats, like JavaScript and jq.\n\n# Examples\n\nUse `from` to create instances of this and `u64` to get the value out:\n\n``` # use cosmwasm_std::Uint64; let a = Uint64::from(42u64); assert_eq!(a.u64(), 42);\n\nlet b = Uint64::from(70u32); assert_eq!(b.u64(), 70); ```",
        "type": "string"
      }
    }
  },
  "query": {
    "$schema": "http://json-schema.org/draft-07/schema#",
    "title": "QueryMsg",
    "oneOf": [
      {
        "description": "Queries funds held by an address",
        "type": "object",
        "required": [
          "get_locked_funds"
        ],
        "properties": {
          "get_locked_funds": {
            "type": "object",
            "required": [
              "owner",
              "recipient"
            ],
            "properties": {
              "owner": {
                "type": "string"
              },
              "recipient": {
                "type": "string"
              }
            },
            "additionalProperties": false
          }
        },
        "additionalProperties": false
      },
      {
        "description": "Queries the funds for the given recipient.",
        "type": "object",
        "required": [
          "get_locked_funds_for_recipient"
        ],
        "properties": {
          "get_locked_funds_for_recipient": {
            "type": "object",
            "required": [
              "recipient"
            ],
            "properties": {
              "limit": {
                "type": [
                  "integer",
                  "null"
                ],
                "format": "uint32",
                "minimum": 0.0
              },
              "recipient": {
                "type": "string"
              },
              "start_after": {
                "type": [
                  "string",
                  "null"
                ]
              }
            },
            "additionalProperties": false
          }
        },
        "additionalProperties": false
      },
      {
        "type": "object",
        "required": [
          "owner"
        ],
        "properties": {
          "owner": {
            "type": "object",
            "additionalProperties": false
          }
        },
        "additionalProperties": false
      },
      {
        "type": "object",
        "required": [
          "ownership_request"
        ],
        "properties": {
          "ownership_request": {
            "type": "object",
            "additionalProperties": false
          }
        },
        "additionalProperties": false
      },
      {
        "type": "object",
        "required": [
          "type"
        ],
        "properties": {
          "type": {
            "type": "object",
            "additionalProperties": false
          }
        },
        "additionalProperties": false
      },
      {
        "type": "object",
        "required": [
          "kernel_address"
        ],
        "properties": {
          "kernel_address": {
            "type": "object",
            "additionalProperties": false
          }
        },
        "additionalProperties": false
      },
      {
        "type": "object",
        "required": [
          "app_contract"
        ],
        "properties": {
          "app_contract": {
            "type": "object",
            "additionalProperties": false
          }
        },
        "additionalProperties": false
      },
      {
        "type": "object",
        "required": [
          "original_publisher"
        ],
        "properties": {
          "original_publisher": {
            "type": "object",
            "additionalProperties": false
          }
        },
        "additionalProperties": false
      },
      {
        "type": "object",
        "required": [
          "block_height_upon_creation"
        ],
        "properties": {
          "block_height_upon_creation": {
            "type": "object",
            "additionalProperties": false
          }
        },
        "additionalProperties": false
      },
      {
        "type": "object",
        "required": [
          "version"
        ],
        "properties": {
          "version": {
            "type": "object",
            "additionalProperties": false
          }
        },
        "additionalProperties": false
      },
      {
        "type": "object",
        "required": [
<<<<<<< HEAD
=======
          "a_d_o_base_version"
        ],
        "properties": {
          "a_d_o_base_version": {
            "type": "object",
            "additionalProperties": false
          }
        },
        "additionalProperties": false
      },
      {
        "type": "object",
        "required": [
>>>>>>> 49078030
          "permissions"
        ],
        "properties": {
          "permissions": {
            "type": "object",
            "required": [
              "actor"
            ],
            "properties": {
              "actor": {
                "type": "string"
              },
              "limit": {
                "type": [
                  "integer",
                  "null"
                ],
                "format": "uint32",
                "minimum": 0.0
              },
              "start_after": {
                "type": [
                  "string",
                  "null"
                ]
              }
            },
            "additionalProperties": false
          }
        },
        "additionalProperties": false
      },
      {
        "type": "object",
        "required": [
          "permissioned_actions"
        ],
        "properties": {
          "permissioned_actions": {
            "type": "object",
            "additionalProperties": false
          }
        },
        "additionalProperties": false
      },
      {
        "type": "object",
        "required": [
          "module"
        ],
        "properties": {
          "module": {
            "type": "object",
            "required": [
              "id"
            ],
            "properties": {
              "id": {
                "$ref": "#/definitions/Uint64"
              }
            },
            "additionalProperties": false
          }
        },
        "additionalProperties": false
      },
      {
        "type": "object",
        "required": [
          "module_ids"
        ],
        "properties": {
          "module_ids": {
            "type": "object",
            "additionalProperties": false
          }
        },
        "additionalProperties": false
      },
      {
        "type": "object",
        "required": [
          "andr_hook"
        ],
        "properties": {
          "andr_hook": {
            "$ref": "#/definitions/AndromedaHook"
          }
        },
        "additionalProperties": false
      }
    ],
    "definitions": {
      "AndromedaHook": {
        "oneOf": [
          {
            "type": "object",
            "required": [
              "on_execute"
            ],
            "properties": {
              "on_execute": {
                "type": "object",
                "required": [
                  "payload",
                  "sender"
                ],
                "properties": {
                  "payload": {
                    "$ref": "#/definitions/Binary"
                  },
                  "sender": {
                    "type": "string"
                  }
                },
                "additionalProperties": false
              }
            },
            "additionalProperties": false
          },
          {
            "type": "object",
            "required": [
              "on_funds_transfer"
            ],
            "properties": {
              "on_funds_transfer": {
                "type": "object",
                "required": [
                  "amount",
                  "payload",
                  "sender"
                ],
                "properties": {
                  "amount": {
                    "$ref": "#/definitions/Funds"
                  },
                  "payload": {
                    "$ref": "#/definitions/Binary"
                  },
                  "sender": {
                    "type": "string"
                  }
                },
                "additionalProperties": false
              }
            },
            "additionalProperties": false
          },
          {
            "type": "object",
            "required": [
              "on_token_transfer"
            ],
            "properties": {
              "on_token_transfer": {
                "type": "object",
                "required": [
                  "recipient",
                  "sender",
                  "token_id"
                ],
                "properties": {
                  "recipient": {
                    "type": "string"
                  },
                  "sender": {
                    "type": "string"
                  },
                  "token_id": {
                    "type": "string"
                  }
                },
                "additionalProperties": false
              }
            },
            "additionalProperties": false
          }
        ]
      },
      "Binary": {
        "description": "Binary is a wrapper around Vec<u8> to add base64 de/serialization with serde. It also adds some helper methods to help encode inline.\n\nThis is only needed as serde-json-{core,wasm} has a horrible encoding for Vec<u8>. See also <https://github.com/CosmWasm/cosmwasm/blob/main/docs/MESSAGE_TYPES.md>.",
        "type": "string"
      },
      "Coin": {
        "type": "object",
        "required": [
          "amount",
          "denom"
        ],
        "properties": {
          "amount": {
            "$ref": "#/definitions/Uint128"
          },
          "denom": {
            "type": "string"
          }
        }
      },
      "Cw20Coin": {
        "type": "object",
        "required": [
          "address",
          "amount"
        ],
        "properties": {
          "address": {
            "type": "string"
          },
          "amount": {
            "$ref": "#/definitions/Uint128"
          }
        },
        "additionalProperties": false
      },
      "Funds": {
        "oneOf": [
          {
            "type": "object",
            "required": [
              "native"
            ],
            "properties": {
              "native": {
                "$ref": "#/definitions/Coin"
              }
            },
            "additionalProperties": false
          },
          {
            "type": "object",
            "required": [
              "cw20"
            ],
            "properties": {
              "cw20": {
                "$ref": "#/definitions/Cw20Coin"
              }
            },
            "additionalProperties": false
          }
        ]
      },
      "Uint128": {
        "description": "A thin wrapper around u128 that is using strings for JSON encoding/decoding, such that the full u128 range can be used for clients that convert JSON numbers to floats, like JavaScript and jq.\n\n# Examples\n\nUse `from` to create instances of this and `u128` to get the value out:\n\n``` # use cosmwasm_std::Uint128; let a = Uint128::from(123u128); assert_eq!(a.u128(), 123);\n\nlet b = Uint128::from(42u64); assert_eq!(b.u128(), 42);\n\nlet c = Uint128::from(70u32); assert_eq!(c.u128(), 70); ```",
        "type": "string"
      },
      "Uint64": {
        "description": "A thin wrapper around u64 that is using strings for JSON encoding/decoding, such that the full u64 range can be used for clients that convert JSON numbers to floats, like JavaScript and jq.\n\n# Examples\n\nUse `from` to create instances of this and `u64` to get the value out:\n\n``` # use cosmwasm_std::Uint64; let a = Uint64::from(42u64); assert_eq!(a.u64(), 42);\n\nlet b = Uint64::from(70u32); assert_eq!(b.u64(), 70); ```",
        "type": "string"
      }
    }
  },
  "migrate": null,
  "sudo": null,
  "responses": {
<<<<<<< HEAD
=======
    "a_d_o_base_version": {
      "$schema": "http://json-schema.org/draft-07/schema#",
      "title": "ADOBaseVersionResponse",
      "type": "object",
      "required": [
        "version"
      ],
      "properties": {
        "version": {
          "type": "string"
        }
      },
      "additionalProperties": false
    },
>>>>>>> 49078030
    "andr_hook": {
      "$schema": "http://json-schema.org/draft-07/schema#",
      "title": "Binary",
      "description": "Binary is a wrapper around Vec<u8> to add base64 de/serialization with serde. It also adds some helper methods to help encode inline.\n\nThis is only needed as serde-json-{core,wasm} has a horrible encoding for Vec<u8>. See also <https://github.com/CosmWasm/cosmwasm/blob/main/docs/MESSAGE_TYPES.md>.",
      "type": "string"
    },
    "app_contract": {
      "$schema": "http://json-schema.org/draft-07/schema#",
      "title": "AppContractResponse",
      "type": "object",
      "required": [
        "app_contract"
      ],
      "properties": {
        "app_contract": {
          "$ref": "#/definitions/Addr"
        }
      },
      "additionalProperties": false,
      "definitions": {
        "Addr": {
          "description": "A human readable address.\n\nIn Cosmos, this is typically bech32 encoded. But for multi-chain smart contracts no assumptions should be made other than being UTF-8 encoded and of reasonable length.\n\nThis type represents a validated address. It can be created in the following ways 1. Use `Addr::unchecked(input)` 2. Use `let checked: Addr = deps.api.addr_validate(input)?` 3. Use `let checked: Addr = deps.api.addr_humanize(canonical_addr)?` 4. Deserialize from JSON. This must only be done from JSON that was validated before such as a contract's state. `Addr` must not be used in messages sent by the user because this would result in unvalidated instances.\n\nThis type is immutable. If you really need to mutate it (Really? Are you sure?), create a mutable copy using `let mut mutable = Addr::to_string()` and operate on that `String` instance.",
          "type": "string"
        }
      }
    },
    "block_height_upon_creation": {
      "$schema": "http://json-schema.org/draft-07/schema#",
      "title": "BlockHeightResponse",
      "type": "object",
      "required": [
        "block_height"
      ],
      "properties": {
        "block_height": {
          "type": "integer",
          "format": "uint64",
          "minimum": 0.0
        }
      },
      "additionalProperties": false
    },
    "get_locked_funds": {
      "$schema": "http://json-schema.org/draft-07/schema#",
      "title": "GetLockedFundsResponse",
      "type": "object",
      "properties": {
        "funds": {
          "anyOf": [
            {
              "$ref": "#/definitions/Escrow"
            },
            {
              "type": "null"
            }
          ]
        }
      },
      "additionalProperties": false,
      "definitions": {
        "AndrAddr": {
          "description": "An address that can be used within the Andromeda ecosystem. Inspired by the cosmwasm-std `Addr` type. https://github.com/CosmWasm/cosmwasm/blob/2a1c698520a1aacedfe3f4803b0d7d653892217a/packages/std/src/addresses.rs#L33\n\nThis address can be one of two things: 1. A valid human readable address e.g. `cosmos1...` 2. A valid Andromeda VFS path e.g. `/home/user/app/component`\n\nVFS paths can be local in the case of an app and can be done by referencing `./component` they can also contain protocols for cross chain communication. A VFS path is usually structured as so:\n\n`<protocol>://<chain (required if ibc used)>/<path>` or `ibc://cosmoshub-4/user/app/component`",
          "type": "string",
          "pattern": "(^((([A-Za-z0-9]+://)?([A-Za-z0-9.\\-_]{2,80}/)))?((~[a-z0-9]{2,}|(lib|home))(/[A-Za-z0-9.\\-_]{2,80}?)*(/)?)$)|(^(~[a-z0-9]{2,}|/(lib|home))(/[A-Za-z0-9.\\-_]{2,80}?)*(/)?$)|(^[a-z0-9]{2,}$)|(^\\.(/[A-Za-z0-9.\\-_]{2,40}?)*(/)?$)"
        },
        "Binary": {
          "description": "Binary is a wrapper around Vec<u8> to add base64 de/serialization with serde. It also adds some helper methods to help encode inline.\n\nThis is only needed as serde-json-{core,wasm} has a horrible encoding for Vec<u8>. See also <https://github.com/CosmWasm/cosmwasm/blob/main/docs/MESSAGE_TYPES.md>.",
          "type": "string"
        },
        "Coin": {
          "type": "object",
          "required": [
            "amount",
            "denom"
          ],
          "properties": {
            "amount": {
              "$ref": "#/definitions/Uint128"
            },
            "denom": {
              "type": "string"
            }
          }
        },
        "Escrow": {
          "description": "Struct used to define funds being held in Escrow",
          "type": "object",
          "required": [
            "coins",
            "recipient",
            "recipient_addr"
          ],
          "properties": {
            "coins": {
              "description": "Funds being held within the Escrow",
              "type": "array",
              "items": {
                "$ref": "#/definitions/Coin"
              }
            },
            "condition": {
              "description": "Optional condition for the Escrow",
              "anyOf": [
                {
                  "$ref": "#/definitions/EscrowCondition"
                },
                {
                  "type": "null"
                }
              ]
            },
            "recipient": {
              "description": "The recipient of the funds once Condition is satisfied",
              "allOf": [
                {
                  "$ref": "#/definitions/Recipient"
                }
              ]
            },
            "recipient_addr": {
              "description": "Used for indexing.",
              "type": "string"
            }
          },
          "additionalProperties": false
        },
        "EscrowCondition": {
          "description": "Enum used to specify the condition which must be met in order for the Escrow to unlock.",
          "oneOf": [
            {
              "description": "Requires a given time or block height to be reached.",
              "type": "object",
              "required": [
                "expiration"
              ],
              "properties": {
                "expiration": {
                  "$ref": "#/definitions/Milliseconds"
                }
              },
              "additionalProperties": false
            },
            {
              "description": "Requires a minimum amount of funds to be deposited.",
              "type": "object",
              "required": [
                "minimum_funds"
              ],
              "properties": {
                "minimum_funds": {
                  "type": "array",
                  "items": {
                    "$ref": "#/definitions/Coin"
                  }
                }
              },
              "additionalProperties": false
            }
          ]
        },
        "Milliseconds": {
          "description": "Represents time in milliseconds.",
          "type": "integer",
          "format": "uint64",
          "minimum": 0.0
        },
        "Recipient": {
          "description": "A simple struct used for inter-contract communication. The struct can be used in two ways:\n\n1. Simply just providing an `AndrAddr` which will treat the communication as a transfer of any related funds 2. Providing an `AndrAddr` and a `Binary` message which will be sent to the contract at the resolved address\n\nThe `Binary` message can be any message that the contract at the resolved address can handle.",
          "type": "object",
          "required": [
            "address"
          ],
          "properties": {
            "address": {
              "$ref": "#/definitions/AndrAddr"
            },
            "ibc_recovery_address": {
              "anyOf": [
                {
                  "$ref": "#/definitions/AndrAddr"
                },
                {
                  "type": "null"
                }
              ]
            },
            "msg": {
              "anyOf": [
                {
                  "$ref": "#/definitions/Binary"
                },
                {
                  "type": "null"
                }
              ]
            }
          },
          "additionalProperties": false
        },
        "Uint128": {
          "description": "A thin wrapper around u128 that is using strings for JSON encoding/decoding, such that the full u128 range can be used for clients that convert JSON numbers to floats, like JavaScript and jq.\n\n# Examples\n\nUse `from` to create instances of this and `u128` to get the value out:\n\n``` # use cosmwasm_std::Uint128; let a = Uint128::from(123u128); assert_eq!(a.u128(), 123);\n\nlet b = Uint128::from(42u64); assert_eq!(b.u128(), 42);\n\nlet c = Uint128::from(70u32); assert_eq!(c.u128(), 70); ```",
          "type": "string"
        }
      }
    },
    "get_locked_funds_for_recipient": {
      "$schema": "http://json-schema.org/draft-07/schema#",
      "title": "GetLockedFundsForRecipientResponse",
      "type": "object",
      "required": [
        "funds"
      ],
      "properties": {
        "funds": {
          "type": "array",
          "items": {
            "$ref": "#/definitions/Escrow"
          }
        }
      },
      "additionalProperties": false,
      "definitions": {
        "AndrAddr": {
          "description": "An address that can be used within the Andromeda ecosystem. Inspired by the cosmwasm-std `Addr` type. https://github.com/CosmWasm/cosmwasm/blob/2a1c698520a1aacedfe3f4803b0d7d653892217a/packages/std/src/addresses.rs#L33\n\nThis address can be one of two things: 1. A valid human readable address e.g. `cosmos1...` 2. A valid Andromeda VFS path e.g. `/home/user/app/component`\n\nVFS paths can be local in the case of an app and can be done by referencing `./component` they can also contain protocols for cross chain communication. A VFS path is usually structured as so:\n\n`<protocol>://<chain (required if ibc used)>/<path>` or `ibc://cosmoshub-4/user/app/component`",
          "type": "string",
          "pattern": "(^((([A-Za-z0-9]+://)?([A-Za-z0-9.\\-_]{2,80}/)))?((~[a-z0-9]{2,}|(lib|home))(/[A-Za-z0-9.\\-_]{2,80}?)*(/)?)$)|(^(~[a-z0-9]{2,}|/(lib|home))(/[A-Za-z0-9.\\-_]{2,80}?)*(/)?$)|(^[a-z0-9]{2,}$)|(^\\.(/[A-Za-z0-9.\\-_]{2,40}?)*(/)?$)"
        },
        "Binary": {
          "description": "Binary is a wrapper around Vec<u8> to add base64 de/serialization with serde. It also adds some helper methods to help encode inline.\n\nThis is only needed as serde-json-{core,wasm} has a horrible encoding for Vec<u8>. See also <https://github.com/CosmWasm/cosmwasm/blob/main/docs/MESSAGE_TYPES.md>.",
          "type": "string"
        },
        "Coin": {
          "type": "object",
          "required": [
            "amount",
            "denom"
          ],
          "properties": {
            "amount": {
              "$ref": "#/definitions/Uint128"
            },
            "denom": {
              "type": "string"
            }
          }
        },
        "Escrow": {
          "description": "Struct used to define funds being held in Escrow",
          "type": "object",
          "required": [
            "coins",
            "recipient",
            "recipient_addr"
          ],
          "properties": {
            "coins": {
              "description": "Funds being held within the Escrow",
              "type": "array",
              "items": {
                "$ref": "#/definitions/Coin"
              }
            },
            "condition": {
              "description": "Optional condition for the Escrow",
              "anyOf": [
                {
                  "$ref": "#/definitions/EscrowCondition"
                },
                {
                  "type": "null"
                }
              ]
            },
            "recipient": {
              "description": "The recipient of the funds once Condition is satisfied",
              "allOf": [
                {
                  "$ref": "#/definitions/Recipient"
                }
              ]
            },
            "recipient_addr": {
              "description": "Used for indexing.",
              "type": "string"
            }
          },
          "additionalProperties": false
        },
        "EscrowCondition": {
          "description": "Enum used to specify the condition which must be met in order for the Escrow to unlock.",
          "oneOf": [
            {
              "description": "Requires a given time or block height to be reached.",
              "type": "object",
              "required": [
                "expiration"
              ],
              "properties": {
                "expiration": {
                  "$ref": "#/definitions/Milliseconds"
                }
              },
              "additionalProperties": false
            },
            {
              "description": "Requires a minimum amount of funds to be deposited.",
              "type": "object",
              "required": [
                "minimum_funds"
              ],
              "properties": {
                "minimum_funds": {
                  "type": "array",
                  "items": {
                    "$ref": "#/definitions/Coin"
                  }
                }
              },
              "additionalProperties": false
            }
          ]
        },
        "Milliseconds": {
          "description": "Represents time in milliseconds.",
          "type": "integer",
          "format": "uint64",
          "minimum": 0.0
        },
        "Recipient": {
          "description": "A simple struct used for inter-contract communication. The struct can be used in two ways:\n\n1. Simply just providing an `AndrAddr` which will treat the communication as a transfer of any related funds 2. Providing an `AndrAddr` and a `Binary` message which will be sent to the contract at the resolved address\n\nThe `Binary` message can be any message that the contract at the resolved address can handle.",
          "type": "object",
          "required": [
            "address"
          ],
          "properties": {
            "address": {
              "$ref": "#/definitions/AndrAddr"
            },
            "ibc_recovery_address": {
              "anyOf": [
                {
                  "$ref": "#/definitions/AndrAddr"
                },
                {
                  "type": "null"
                }
              ]
            },
            "msg": {
              "anyOf": [
                {
                  "$ref": "#/definitions/Binary"
                },
                {
                  "type": "null"
                }
              ]
            }
          },
          "additionalProperties": false
        },
        "Uint128": {
          "description": "A thin wrapper around u128 that is using strings for JSON encoding/decoding, such that the full u128 range can be used for clients that convert JSON numbers to floats, like JavaScript and jq.\n\n# Examples\n\nUse `from` to create instances of this and `u128` to get the value out:\n\n``` # use cosmwasm_std::Uint128; let a = Uint128::from(123u128); assert_eq!(a.u128(), 123);\n\nlet b = Uint128::from(42u64); assert_eq!(b.u128(), 42);\n\nlet c = Uint128::from(70u32); assert_eq!(c.u128(), 70); ```",
          "type": "string"
        }
      }
    },
    "kernel_address": {
      "$schema": "http://json-schema.org/draft-07/schema#",
      "title": "KernelAddressResponse",
      "type": "object",
      "required": [
        "kernel_address"
      ],
      "properties": {
        "kernel_address": {
          "$ref": "#/definitions/Addr"
        }
      },
      "additionalProperties": false,
      "definitions": {
        "Addr": {
          "description": "A human readable address.\n\nIn Cosmos, this is typically bech32 encoded. But for multi-chain smart contracts no assumptions should be made other than being UTF-8 encoded and of reasonable length.\n\nThis type represents a validated address. It can be created in the following ways 1. Use `Addr::unchecked(input)` 2. Use `let checked: Addr = deps.api.addr_validate(input)?` 3. Use `let checked: Addr = deps.api.addr_humanize(canonical_addr)?` 4. Deserialize from JSON. This must only be done from JSON that was validated before such as a contract's state. `Addr` must not be used in messages sent by the user because this would result in unvalidated instances.\n\nThis type is immutable. If you really need to mutate it (Really? Are you sure?), create a mutable copy using `let mut mutable = Addr::to_string()` and operate on that `String` instance.",
          "type": "string"
        }
      }
    },
    "module": {
      "$schema": "http://json-schema.org/draft-07/schema#",
      "title": "Module",
      "description": "A struct describing a token module, provided with the instantiation message this struct is used to record the info about the module and how/if it should be instantiated",
      "type": "object",
      "required": [
        "address",
        "is_mutable"
      ],
      "properties": {
        "address": {
          "$ref": "#/definitions/AndrAddr"
        },
        "is_mutable": {
          "type": "boolean"
        },
        "name": {
          "type": [
            "string",
            "null"
          ]
        }
      },
      "additionalProperties": false,
      "definitions": {
        "AndrAddr": {
          "description": "An address that can be used within the Andromeda ecosystem. Inspired by the cosmwasm-std `Addr` type. https://github.com/CosmWasm/cosmwasm/blob/2a1c698520a1aacedfe3f4803b0d7d653892217a/packages/std/src/addresses.rs#L33\n\nThis address can be one of two things: 1. A valid human readable address e.g. `cosmos1...` 2. A valid Andromeda VFS path e.g. `/home/user/app/component`\n\nVFS paths can be local in the case of an app and can be done by referencing `./component` they can also contain protocols for cross chain communication. A VFS path is usually structured as so:\n\n`<protocol>://<chain (required if ibc used)>/<path>` or `ibc://cosmoshub-4/user/app/component`",
          "type": "string",
          "pattern": "(^((([A-Za-z0-9]+://)?([A-Za-z0-9.\\-_]{2,80}/)))?((~[a-z0-9]{2,}|(lib|home))(/[A-Za-z0-9.\\-_]{2,80}?)*(/)?)$)|(^(~[a-z0-9]{2,}|/(lib|home))(/[A-Za-z0-9.\\-_]{2,80}?)*(/)?$)|(^[a-z0-9]{2,}$)|(^\\.(/[A-Za-z0-9.\\-_]{2,40}?)*(/)?$)"
        }
      }
    },
    "module_ids": {
      "$schema": "http://json-schema.org/draft-07/schema#",
      "title": "Array_of_String",
      "type": "array",
      "items": {
        "type": "string"
      }
    },
    "original_publisher": {
      "$schema": "http://json-schema.org/draft-07/schema#",
      "title": "PublisherResponse",
      "type": "object",
      "required": [
        "original_publisher"
      ],
      "properties": {
        "original_publisher": {
          "type": "string"
        }
      },
      "additionalProperties": false
    },
    "owner": {
      "$schema": "http://json-schema.org/draft-07/schema#",
      "title": "ContractOwnerResponse",
      "type": "object",
      "required": [
        "owner"
      ],
      "properties": {
        "owner": {
          "type": "string"
        }
      },
      "additionalProperties": false
    },
    "ownership_request": {
      "$schema": "http://json-schema.org/draft-07/schema#",
      "title": "ContractPotentialOwnerResponse",
      "type": "object",
      "properties": {
        "expiration": {
          "anyOf": [
            {
              "$ref": "#/definitions/Milliseconds"
            },
            {
              "type": "null"
            }
          ]
        },
        "potential_owner": {
          "anyOf": [
            {
              "$ref": "#/definitions/Addr"
            },
            {
              "type": "null"
            }
          ]
        }
      },
      "additionalProperties": false,
      "definitions": {
        "Addr": {
          "description": "A human readable address.\n\nIn Cosmos, this is typically bech32 encoded. But for multi-chain smart contracts no assumptions should be made other than being UTF-8 encoded and of reasonable length.\n\nThis type represents a validated address. It can be created in the following ways 1. Use `Addr::unchecked(input)` 2. Use `let checked: Addr = deps.api.addr_validate(input)?` 3. Use `let checked: Addr = deps.api.addr_humanize(canonical_addr)?` 4. Deserialize from JSON. This must only be done from JSON that was validated before such as a contract's state. `Addr` must not be used in messages sent by the user because this would result in unvalidated instances.\n\nThis type is immutable. If you really need to mutate it (Really? Are you sure?), create a mutable copy using `let mut mutable = Addr::to_string()` and operate on that `String` instance.",
          "type": "string"
        },
        "Milliseconds": {
          "description": "Represents time in milliseconds.",
          "type": "integer",
          "format": "uint64",
          "minimum": 0.0
        }
      }
    },
    "permissioned_actions": {
      "$schema": "http://json-schema.org/draft-07/schema#",
      "title": "Array_of_String",
      "type": "array",
      "items": {
        "type": "string"
      }
    },
    "permissions": {
      "$schema": "http://json-schema.org/draft-07/schema#",
      "title": "Array_of_PermissionInfo",
      "type": "array",
      "items": {
        "$ref": "#/definitions/PermissionInfo"
      },
      "definitions": {
        "Milliseconds": {
          "description": "Represents time in milliseconds.",
          "type": "integer",
          "format": "uint64",
          "minimum": 0.0
        },
        "Permission": {
          "description": "An enum to represent a user's permission for an action\n\n- **Blacklisted** - The user cannot perform the action until after the provided expiration - **Limited** - The user can perform the action while uses are remaining and before the provided expiration **for a permissioned action** - **Whitelisted** - The user can perform the action until the provided expiration **for a permissioned action**\n\nExpiration defaults to `Never` if not provided",
          "oneOf": [
            {
              "type": "object",
              "required": [
                "blacklisted"
              ],
              "properties": {
                "blacklisted": {
                  "anyOf": [
                    {
                      "$ref": "#/definitions/Milliseconds"
                    },
                    {
                      "type": "null"
                    }
                  ]
                }
              },
              "additionalProperties": false
            },
            {
              "type": "object",
              "required": [
                "limited"
              ],
              "properties": {
                "limited": {
                  "type": "object",
                  "required": [
                    "uses"
                  ],
                  "properties": {
                    "expiration": {
                      "anyOf": [
                        {
                          "$ref": "#/definitions/Milliseconds"
                        },
                        {
                          "type": "null"
                        }
                      ]
                    },
                    "uses": {
                      "type": "integer",
                      "format": "uint32",
                      "minimum": 0.0
                    }
                  },
                  "additionalProperties": false
                }
              },
              "additionalProperties": false
            },
            {
              "type": "object",
              "required": [
                "whitelisted"
              ],
              "properties": {
                "whitelisted": {
                  "anyOf": [
                    {
                      "$ref": "#/definitions/Milliseconds"
                    },
                    {
                      "type": "null"
                    }
                  ]
                }
              },
              "additionalProperties": false
            }
          ]
        },
        "PermissionInfo": {
          "type": "object",
          "required": [
            "action",
            "actor",
            "permission"
          ],
          "properties": {
            "action": {
              "type": "string"
            },
            "actor": {
              "type": "string"
            },
            "permission": {
              "$ref": "#/definitions/Permission"
            }
          },
          "additionalProperties": false
        }
      }
    },
    "type": {
      "$schema": "http://json-schema.org/draft-07/schema#",
      "title": "TypeResponse",
      "type": "object",
      "required": [
        "ado_type"
      ],
      "properties": {
        "ado_type": {
          "type": "string"
        }
      },
      "additionalProperties": false
    },
    "version": {
      "$schema": "http://json-schema.org/draft-07/schema#",
      "title": "VersionResponse",
      "type": "object",
      "required": [
        "version"
      ],
      "properties": {
        "version": {
          "type": "string"
        }
      },
      "additionalProperties": false
    }
  }
}<|MERGE_RESOLUTION|>--- conflicted
+++ resolved
@@ -1030,8 +1030,6 @@
       {
         "type": "object",
         "required": [
-<<<<<<< HEAD
-=======
           "a_d_o_base_version"
         ],
         "properties": {
@@ -1045,7 +1043,6 @@
       {
         "type": "object",
         "required": [
->>>>>>> 49078030
           "permissions"
         ],
         "properties": {
@@ -1302,8 +1299,6 @@
   "migrate": null,
   "sudo": null,
   "responses": {
-<<<<<<< HEAD
-=======
     "a_d_o_base_version": {
       "$schema": "http://json-schema.org/draft-07/schema#",
       "title": "ADOBaseVersionResponse",
@@ -1318,7 +1313,6 @@
       },
       "additionalProperties": false
     },
->>>>>>> 49078030
     "andr_hook": {
       "$schema": "http://json-schema.org/draft-07/schema#",
       "title": "Binary",
