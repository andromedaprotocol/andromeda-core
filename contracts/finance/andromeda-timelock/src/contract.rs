use andromeda_finance::timelock::{
    Escrow, EscrowCondition, ExecuteMsg, GetLockedFundsForRecipientResponse,
    GetLockedFundsResponse, InstantiateMsg, QueryMsg,
};
use andromeda_std::common::call_action::call_action;
use andromeda_std::{
    ado_base::{InstantiateMsg as BaseInstantiateMsg, MigrateMsg},
    amp::Recipient,
    common::{actions::call_action, encode_binary},
    error::ContractError,
};
use andromeda_std::{ado_contract::ADOContract, common::context::ExecuteContext};
use cosmwasm_std::{
    attr, ensure, entry_point, Binary, Deps, DepsMut, Env, MessageInfo, Response, SubMsg,
};

use crate::state::{escrows, get_key, get_keys_for_recipient};

// version info for migration info
const CONTRACT_NAME: &str = "crates.io:andromeda-timelock";
const CONTRACT_VERSION: &str = env!("CARGO_PKG_VERSION");

#[cfg_attr(not(feature = "library"), entry_point)]
pub fn instantiate(
    deps: DepsMut,
    env: Env,
    info: MessageInfo,
    msg: InstantiateMsg,
) -> Result<Response, ContractError> {
    let contract = ADOContract::default();
    let resp = contract.instantiate(
        deps.storage,
        env,
        deps.api,
        &deps.querier,
        info,
        BaseInstantiateMsg {
            ado_type: CONTRACT_NAME.to_string(),
            ado_version: CONTRACT_VERSION.to_string(),
            kernel_address: msg.kernel_address,
            owner: msg.owner,
        },
    )?;

    Ok(resp)
}

#[cfg_attr(not(feature = "library"), entry_point)]
pub fn execute(
    deps: DepsMut,
    env: Env,
    info: MessageInfo,
    msg: ExecuteMsg,
) -> Result<Response, ContractError> {
    let ctx = ExecuteContext::new(deps, info, env);

    match msg {
        ExecuteMsg::AMPReceive(pkt) => {
            ADOContract::default().execute_amp_receive(ctx, pkt, handle_execute)
        }
        _ => handle_execute(ctx, msg),
    }
}

pub fn handle_execute(mut ctx: ExecuteContext, msg: ExecuteMsg) -> Result<Response, ContractError> {
<<<<<<< HEAD
    call_action(
=======
    let action_response = call_action(
>>>>>>> 11e545db
        &mut ctx.deps,
        &ctx.info,
        &ctx.env,
        &ctx.amp_ctx,
        msg.as_ref(),
    )?;
<<<<<<< HEAD
    match msg {
=======
    let res = match msg {
>>>>>>> 11e545db
        ExecuteMsg::HoldFunds {
            condition,
            recipient,
        } => execute_hold_funds(ctx, condition, recipient),
        ExecuteMsg::ReleaseFunds {
            recipient_addr,
            start_after,
            limit,
        } => execute_release_funds(ctx, recipient_addr, start_after, limit),
        ExecuteMsg::ReleaseSpecificFunds {
            owner,
            recipient_addr,
        } => execute_release_specific_funds(ctx, owner, recipient_addr),

        _ => ADOContract::default().execute(ctx, msg),
    }?;
    Ok(res
        .add_submessages(action_response.messages)
        .add_attributes(action_response.attributes)
        .add_events(action_response.events))
}

fn execute_hold_funds(
    ctx: ExecuteContext,
    condition: Option<EscrowCondition>,
    recipient: Option<Recipient>,
) -> Result<Response, ContractError> {
    let ExecuteContext {
        deps, info, env, ..
    } = ctx;

    let rec = recipient.unwrap_or_else(|| Recipient::from_string(info.sender.to_string()));

    //Validate recipient address
    let recipient_addr = rec.clone().address;
    rec.address.validate(deps.api)?;

    let key = get_key(info.sender.as_str(), recipient_addr.as_str());
    let mut escrow = Escrow {
        coins: info.funds,
        condition,
        recipient: rec,
        recipient_addr: recipient_addr.into_string(),
    };
    // Add funds to existing escrow if it exists.
    let existing_escrow = escrows().may_load(deps.storage, key.to_vec())?;
    if let Some(existing_escrow) = existing_escrow {
        // Keep the original condition.
        escrow.condition = existing_escrow.condition;
        escrow.add_funds(existing_escrow.coins);
    } else {
        // Only want to validate if the escrow doesn't exist already. This is because it might be
        // unlocked at this point, which is fine if funds are being added to it.
        escrow.validate(deps.api, &env.block)?;
    }
    escrows().save(deps.storage, key.to_vec(), &escrow)?;

    Ok(Response::default().add_attributes(vec![
        attr("action", "hold_funds"),
        attr("sender", info.sender),
        attr("recipient", format!("{:?}", escrow.recipient)),
        attr("condition", format!("{:?}", escrow.condition)),
    ]))
}

fn execute_release_funds(
    ctx: ExecuteContext,
    recipient_addr: Option<String>,
    start_after: Option<String>,
    limit: Option<u32>,
) -> Result<Response, ContractError> {
    let ExecuteContext {
        deps, info, env, ..
    } = ctx;
    let recipient_addr = recipient_addr.unwrap_or_else(|| info.sender.to_string());

    let keys = get_keys_for_recipient(deps.storage, &recipient_addr, start_after, limit)?;

    ensure!(!keys.is_empty(), ContractError::NoLockedFunds {});

    let mut msgs: Vec<SubMsg> = vec![];
    for key in keys.iter() {
        let funds: Escrow = escrows().load(deps.storage, key.clone())?;
        if !funds.is_locked(&env.block)? {
            let msg = funds
                .recipient
                .generate_direct_msg(&deps.as_ref(), funds.coins)?;
            msgs.push(msg);
            escrows().remove(deps.storage, key.clone())?;
        }
    }

    ensure!(!msgs.is_empty(), ContractError::FundsAreLocked {});

    Ok(Response::new().add_submessages(msgs).add_attributes(vec![
        attr("action", "release_funds"),
        attr("recipient_addr", recipient_addr),
    ]))
}

fn execute_release_specific_funds(
    ctx: ExecuteContext,
    owner: String,
    recipient: Option<String>,
) -> Result<Response, ContractError> {
    let ExecuteContext {
        deps, info, env, ..
    } = ctx;
    let recipient = recipient.unwrap_or_else(|| info.sender.to_string());
    let key = get_key(&owner, &recipient);
    let escrow = escrows().may_load(deps.storage, key.clone())?;
    match escrow {
        None => Err(ContractError::NoLockedFunds {}),
        Some(escrow) => {
            ensure!(
                !escrow.is_locked(&env.block)?,
                ContractError::FundsAreLocked {}
            );
            escrows().remove(deps.storage, key)?;
            let msg = escrow
                .recipient
                .generate_direct_msg(&deps.as_ref(), escrow.coins)?;
            Ok(Response::new().add_submessage(msg).add_attributes(vec![
                attr("action", "release_funds"),
                attr("recipient_addr", recipient),
            ]))
        }
    }
}

#[cfg_attr(not(feature = "library"), entry_point)]
pub fn migrate(deps: DepsMut, _env: Env, _msg: MigrateMsg) -> Result<Response, ContractError> {
    ADOContract::default().migrate(deps, CONTRACT_NAME, CONTRACT_VERSION)
}

#[cfg_attr(not(feature = "library"), entry_point)]
pub fn query(deps: Deps, env: Env, msg: QueryMsg) -> Result<Binary, ContractError> {
    match msg {
        QueryMsg::GetLockedFunds { owner, recipient } => {
            encode_binary(&query_held_funds(deps, owner, recipient)?)
        }
        QueryMsg::GetLockedFundsForRecipient {
            recipient,
            start_after,
            limit,
        } => encode_binary(&query_funds_for_recipient(
            deps,
            recipient,
            start_after,
            limit,
        )?),
        _ => ADOContract::default().query(deps, env, msg),
    }
}

fn query_funds_for_recipient(
    deps: Deps,
    recipient: String,
    start_after: Option<String>,
    limit: Option<u32>,
) -> Result<GetLockedFundsForRecipientResponse, ContractError> {
    let keys = get_keys_for_recipient(deps.storage, &recipient, start_after, limit)?;
    let mut recipient_escrows: Vec<Escrow> = vec![];
    for key in keys.iter() {
        recipient_escrows.push(escrows().load(deps.storage, key.to_vec())?);
    }
    Ok(GetLockedFundsForRecipientResponse {
        funds: recipient_escrows,
    })
}

fn query_held_funds(
    deps: Deps,
    owner: String,
    recipient: String,
) -> Result<GetLockedFundsResponse, ContractError> {
    let hold_funds = escrows().may_load(deps.storage, get_key(&owner, &recipient))?;
    Ok(GetLockedFundsResponse { funds: hold_funds })
}<|MERGE_RESOLUTION|>--- conflicted
+++ resolved
@@ -2,7 +2,6 @@
     Escrow, EscrowCondition, ExecuteMsg, GetLockedFundsForRecipientResponse,
     GetLockedFundsResponse, InstantiateMsg, QueryMsg,
 };
-use andromeda_std::common::call_action::call_action;
 use andromeda_std::{
     ado_base::{InstantiateMsg as BaseInstantiateMsg, MigrateMsg},
     amp::Recipient,
@@ -63,22 +62,14 @@
 }
 
 pub fn handle_execute(mut ctx: ExecuteContext, msg: ExecuteMsg) -> Result<Response, ContractError> {
-<<<<<<< HEAD
-    call_action(
-=======
     let action_response = call_action(
->>>>>>> 11e545db
         &mut ctx.deps,
         &ctx.info,
         &ctx.env,
         &ctx.amp_ctx,
         msg.as_ref(),
     )?;
-<<<<<<< HEAD
-    match msg {
-=======
     let res = match msg {
->>>>>>> 11e545db
         ExecuteMsg::HoldFunds {
             condition,
             recipient,
