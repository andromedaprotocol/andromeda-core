use crate::{
    contract::{execute, instantiate, query},
    testing::mock_querier::mock_dependencies_custom,
};
use andromeda_finance::timelock::InstantiateMsg;
use andromeda_finance::timelock::{
    Escrow, EscrowCondition, EscrowConditionInput, ExecuteMsg, GetLockedFundsResponse, QueryMsg,
};
use andromeda_std::{
    amp::Recipient,
    common::{expiration::Expiry, Milliseconds},
    error::ContractError,
    testing::mock_querier::MOCK_KERNEL_CONTRACT,
};
use cosmwasm_std::{
    attr, coin, coins, from_json,
    testing::{message_info, mock_env},
    Addr, BankMsg, Coin, Response, Timestamp,
};

use super::mock_querier::TestDeps;

const OWNER: &str = "cosmwasm1fsgzj6t7udv8zhf6zj32mkqhcjcpv52yph5qsdcl0qt94jgdckqs2g053y";

fn init(deps: &mut TestDeps) -> Response {
    let msg = InstantiateMsg {
        owner: Some(OWNER.to_string()),
        kernel_address: MOCK_KERNEL_CONTRACT.to_string(),
    };

    let info = message_info(&Addr::unchecked(OWNER), &[]);
    instantiate(deps.as_mut(), mock_env(), info, msg).unwrap()
}
#[test]
fn test_execute_hold_funds() {
    let mut deps = mock_dependencies_custom(&[]);
    init(&mut deps);
    let env = mock_env();
<<<<<<< HEAD
    let funds = vec![Coin::new(1000u128, "uusd")];
    let condition = EscrowCondition::Expiration(Expiry::AtTime(Milliseconds::from_seconds(
=======
    let owner = "owner";
    let funds = vec![Coin::new(1000, "uusd")];
    let condition = EscrowConditionInput::Expiration(Expiry::AtTime(Milliseconds::from_seconds(
>>>>>>> 61450533
        env.block.time.seconds() + 1,
    )));
    let info = message_info(&Addr::unchecked(OWNER), &funds);

    let msg = ExecuteMsg::HoldFunds {
        condition: Some(condition.clone()),
        recipient: None,
    };
    let res = execute(deps.as_mut(), env.clone(), info.clone(), msg).unwrap();
    let expected = Response::default().add_attributes(vec![
        attr("action", "hold_funds"),
        attr("sender", info.sender.to_string()),
        attr(
            "recipient",
            format!("{:?}", Recipient::from_string(info.sender.to_string())),
        ),
        attr(
            "condition",
            format!("{:?}", Some(condition.clone().to_condition(&env.block))),
        ),
    ]);
    assert_eq!(expected, res);

    let query_msg = QueryMsg::GetLockedFunds {
        owner: OWNER.to_string(),
        recipient: OWNER.to_string(),
    };

    let res = query(deps.as_ref(), env.clone(), query_msg).unwrap();
    let val: GetLockedFundsResponse = from_json(res).unwrap();
    let expected = Escrow {
        coins: funds,
<<<<<<< HEAD
        condition: Some(condition),
        recipient: Recipient::from_string(OWNER.to_string()),
        recipient_addr: OWNER.to_string(),
=======
        condition: Some(condition.to_condition(&env.block)),
        recipient: Recipient::from_string(owner.to_string()),
        recipient_addr: owner.to_string(),
>>>>>>> 61450533
    };

    assert_eq!(val.funds.unwrap(), expected);
}

#[test]
fn test_execute_hold_funds_escrow_updated() {
    let mut deps = mock_dependencies_custom(&[]);
    init(&mut deps);
    let mut env = mock_env();

    let info = message_info(&Addr::unchecked(OWNER), &coins(100, "uusd"));

    let recipient = deps.api.addr_make("recipient");
    let msg = ExecuteMsg::HoldFunds {
        condition: Some(EscrowConditionInput::Expiration(Expiry::AtTime(
            Milliseconds::from_seconds(env.block.time.seconds() + 1),
        ))),
        recipient: Some(Recipient::from_string(recipient.to_string())),
    };

    let _res = execute(deps.as_mut(), env.clone(), info, msg).unwrap();

    let msg = ExecuteMsg::HoldFunds {
        condition: Some(EscrowConditionInput::Expiration(Expiry::AtTime(
            Milliseconds::from_seconds(env.block.time.seconds() + 1),
        ))),
        recipient: Some(Recipient::from_string(recipient.to_string())),
    };

    env.block.time = Milliseconds::from_seconds(env.block.time.seconds())
        .plus_seconds(1)
        .into();

    let info = message_info(
        &Addr::unchecked(OWNER),
        &[coin(100, "uusd"), coin(100, "uluna")],
    );
    let _res = execute(deps.as_mut(), env.clone(), info, msg).unwrap();

    let query_msg = QueryMsg::GetLockedFunds {
        owner: OWNER.to_string(),
        recipient: recipient.to_string(),
    };

    let res = query(deps.as_ref(), env.clone(), query_msg).unwrap();
    let val: GetLockedFundsResponse = from_json(res).unwrap();
    let expected = Escrow {
        // Coins get merged.
        coins: vec![coin(200, "uusd"), coin(100, "uluna")],
        // Original expiration remains.
        condition: Some(EscrowCondition::Expiration(Milliseconds::from_seconds(
            env.block.time.seconds(),
        ))),
        recipient: Recipient::from_string(recipient.to_string()),
        recipient_addr: recipient.to_string(),
    };

    assert_eq!(val.funds.unwrap(), expected);
}

#[test]
fn test_execute_release_funds_no_condition() {
    let mut deps = mock_dependencies_custom(&[]);
    init(&mut deps);
    let env = mock_env();

    let info = message_info(&Addr::unchecked(OWNER), &[coin(100, "uusd")]);
    let msg = ExecuteMsg::HoldFunds {
        condition: None,
        recipient: None,
    };
    let _res = execute(deps.as_mut(), env.clone(), info.clone(), msg).unwrap();

    let msg = ExecuteMsg::ReleaseFunds {
        recipient_addr: None,
        start_after: None,
        limit: None,
    };
    let res = execute(deps.as_mut(), env, info.clone(), msg).unwrap();
    let bank_msg = BankMsg::Send {
        to_address: OWNER.into(),
        amount: info.funds,
    };
    assert_eq!(
        Response::new().add_message(bank_msg).add_attributes(vec![
            attr("action", "release_funds"),
            attr("recipient_addr", OWNER),
        ]),
        res
    );
}

#[test]
fn test_execute_release_multiple_escrows() {
    let mut deps = mock_dependencies_custom(&[]);
    init(&mut deps);
    let env = mock_env();
    let recipient_addr = deps.api.addr_make("recipient");
    let recipient = Recipient::from_string(recipient_addr.to_string());

    let msg = ExecuteMsg::HoldFunds {
        condition: None,
        recipient: Some(recipient),
    };
    let sender1 = deps.api.addr_make("sender1");
    let info = message_info(&Addr::unchecked(sender1), &coins(100, "uusd"));
    let _res = execute(deps.as_mut(), env.clone(), info, msg.clone()).unwrap();

    let sender2 = deps.api.addr_make("sender2");
    let info = message_info(&Addr::unchecked(sender2), &coins(200, "uusd"));
    let _res = execute(deps.as_mut(), env.clone(), info.clone(), msg).unwrap();

    let msg = ExecuteMsg::ReleaseFunds {
        recipient_addr: Some(recipient_addr.to_string()),
        start_after: None,
        limit: None,
    };

    let res = execute(deps.as_mut(), env, info, msg).unwrap();

    let bank_msg1 = BankMsg::Send {
        to_address: recipient_addr.to_string(),
        amount: coins(100, "uusd"),
    };
    let bank_msg2 = BankMsg::Send {
        to_address: recipient_addr.to_string(),
        amount: coins(200, "uusd"),
    };
    assert_eq!(
        Response::new()
            .add_messages(vec![bank_msg1, bank_msg2])
            .add_attributes(vec![
                attr("action", "release_funds"),
                attr("recipient_addr", recipient_addr.to_string()),
            ]),
        res
    );
}

#[test]
fn test_execute_release_funds_time_condition() {
    let mut deps = mock_dependencies_custom(&[]);
    init(&mut deps);
    let mut env = mock_env();
    let info = message_info(&Addr::unchecked(OWNER), &[coin(100, "uusd")]);
    let msg = ExecuteMsg::HoldFunds {
        condition: Some(EscrowConditionInput::Expiration(Expiry::AtTime(
            Milliseconds::from_seconds(100),
        ))),
        recipient: None,
    };
    env.block.time = Timestamp::from_seconds(50);
    let _res = execute(deps.as_mut(), env.clone(), info.clone(), msg).unwrap();

    let msg = ExecuteMsg::ReleaseFunds {
        recipient_addr: None,
        start_after: None,
        limit: None,
    };

    env.block.time = Timestamp::from_seconds(150);
    let res = execute(deps.as_mut(), env, info.clone(), msg).unwrap();
    let bank_msg = BankMsg::Send {
        to_address: OWNER.into(),
        amount: info.funds,
    };
    assert_eq!(
        Response::new().add_message(bank_msg).add_attributes(vec![
            attr("action", "release_funds"),
            attr("recipient_addr", OWNER),
        ]),
        res
    );
}

#[test]
fn test_execute_release_funds_locked() {
    let mut deps = mock_dependencies_custom(&[]);
    let mut env = mock_env();

    let info = message_info(&Addr::unchecked(OWNER), &[coin(100, "uusd")]);
    let msg = ExecuteMsg::HoldFunds {
        condition: Some(EscrowConditionInput::Expiration(Expiry::FromNow(
            Milliseconds::from_seconds(100),
        ))),
        recipient: None,
    };
    env.block.time = Timestamp::from_seconds(50);
    let _res = execute(deps.as_mut(), env.clone(), info.clone(), msg).unwrap();

    let msg = ExecuteMsg::ReleaseFunds {
        recipient_addr: None,
        start_after: None,
        limit: None,
    };

    let res = execute(deps.as_mut(), env, info, msg);
    assert_eq!(ContractError::FundsAreLocked {}, res.unwrap_err());
}

#[test]
fn test_execute_release_funds_min_funds_condition() {
    let mut deps = mock_dependencies_custom(&[]);
    init(&mut deps);
    let env = mock_env();

    let info = message_info(&Addr::unchecked(OWNER), &[coin(100, "uusd")]);
    let msg = ExecuteMsg::HoldFunds {
        condition: Some(EscrowConditionInput::MinimumFunds(vec![
            coin(200, "uusd"),
            coin(100, "uluna"),
        ])),
        recipient: None,
    };
    let _res = execute(deps.as_mut(), env.clone(), info.clone(), msg).unwrap();

    let msg = ExecuteMsg::ReleaseFunds {
        recipient_addr: None,
        start_after: None,
        limit: None,
    };

    let res = execute(deps.as_mut(), env.clone(), info, msg);
    assert_eq!(ContractError::FundsAreLocked {}, res.unwrap_err());

    // Update the escrow with enough funds.
    let msg = ExecuteMsg::HoldFunds {
        condition: None,
        recipient: None,
    };
    let info = message_info(
        &Addr::unchecked(OWNER),
        &[coin(110, "uusd"), coin(120, "uluna")],
    );
    let _res = execute(deps.as_mut(), env.clone(), info.clone(), msg).unwrap();

    // Now try to release funds.
    let msg = ExecuteMsg::ReleaseFunds {
        recipient_addr: None,
        start_after: None,
        limit: None,
    };

    let res = execute(deps.as_mut(), env, info, msg).unwrap();

    let bank_msg = BankMsg::Send {
        to_address: OWNER.into(),
        amount: vec![coin(210, "uusd"), coin(120, "uluna")],
    };
    assert_eq!(
        Response::new().add_message(bank_msg).add_attributes(vec![
            attr("action", "release_funds"),
            attr("recipient_addr", OWNER),
        ]),
        res
    );
}

#[test]
fn test_execute_release_specific_funds_no_funds_locked() {
    let mut deps = mock_dependencies_custom(&[]);
    init(&mut deps);
    let env = mock_env();

    let info = message_info(&Addr::unchecked(OWNER), &[]);
    let msg = ExecuteMsg::ReleaseSpecificFunds {
        recipient_addr: None,
        owner: OWNER.into(),
    };
    let res = execute(deps.as_mut(), env, info, msg);
    assert_eq!(ContractError::NoLockedFunds {}, res.unwrap_err());
}

#[test]
fn test_execute_release_specific_funds_no_condition() {
    let mut deps = mock_dependencies_custom(&[]);
    init(&mut deps);
    let env = mock_env();

    let info = message_info(&Addr::unchecked(OWNER), &[coin(100, "uusd")]);
    let msg = ExecuteMsg::HoldFunds {
        condition: None,
        recipient: None,
    };
    let _res = execute(deps.as_mut(), env.clone(), info.clone(), msg).unwrap();

    let msg = ExecuteMsg::ReleaseSpecificFunds {
        recipient_addr: None,
        owner: OWNER.into(),
    };
    let res = execute(deps.as_mut(), env, info.clone(), msg).unwrap();
    let bank_msg = BankMsg::Send {
        to_address: OWNER.into(),
        amount: info.funds,
    };
    assert_eq!(
        Response::new().add_message(bank_msg).add_attributes(vec![
            attr("action", "release_funds"),
            attr("recipient_addr", OWNER),
        ]),
        res
    );
}

#[test]
fn test_execute_release_specific_funds_time_condition() {
    let mut deps = mock_dependencies_custom(&[]);
    init(&mut deps);
    let mut env = mock_env();

    let info = message_info(&Addr::unchecked(OWNER), &[coin(100, "uusd")]);
    let msg = ExecuteMsg::HoldFunds {
        condition: Some(EscrowConditionInput::Expiration(Expiry::AtTime(
            Milliseconds::from_seconds(100),
        ))),
        recipient: None,
    };
    env.block.time = Timestamp::from_seconds(50);
    let _res = execute(deps.as_mut(), env.clone(), info.clone(), msg).unwrap();

    let msg = ExecuteMsg::ReleaseSpecificFunds {
        recipient_addr: None,
        owner: OWNER.into(),
    };

    env.block.time = Timestamp::from_seconds(150);
    let res = execute(deps.as_mut(), env, info.clone(), msg).unwrap();
    let bank_msg = BankMsg::Send {
        to_address: OWNER.into(),
        amount: info.funds,
    };
    assert_eq!(
        Response::new().add_message(bank_msg).add_attributes(vec![
            attr("action", "release_funds"),
            attr("recipient_addr", OWNER),
        ]),
        res
    );
}

#[test]
fn test_execute_release_specific_funds_min_funds_condition() {
    let mut deps = mock_dependencies_custom(&[]);
    init(&mut deps);
    let env = mock_env();

    let info = message_info(&Addr::unchecked(OWNER), &[coin(100, "uusd")]);
    let msg = ExecuteMsg::HoldFunds {
        condition: Some(EscrowConditionInput::MinimumFunds(vec![
            coin(200, "uusd"),
            coin(100, "uluna"),
        ])),
        recipient: None,
    };
    let _res = execute(deps.as_mut(), env.clone(), info.clone(), msg).unwrap();

    let msg = ExecuteMsg::ReleaseSpecificFunds {
        recipient_addr: None,
        owner: OWNER.into(),
    };

    let res = execute(deps.as_mut(), env.clone(), info, msg);
    assert_eq!(ContractError::FundsAreLocked {}, res.unwrap_err());

    // Update the escrow with enough funds.
    let msg = ExecuteMsg::HoldFunds {
        condition: None,
        recipient: None,
    };
    let info = message_info(
        &Addr::unchecked(OWNER),
        &[coin(110, "uusd"), coin(120, "uluna")],
    );
    let _res = execute(deps.as_mut(), env.clone(), info.clone(), msg).unwrap();

    // Now try to release funds.
    let msg = ExecuteMsg::ReleaseSpecificFunds {
        recipient_addr: None,
        owner: OWNER.into(),
    };

    let res = execute(deps.as_mut(), env, info, msg).unwrap();

    let bank_msg = BankMsg::Send {
        to_address: OWNER.into(),
        amount: vec![coin(210, "uusd"), coin(120, "uluna")],
    };
    assert_eq!(
        Response::new().add_message(bank_msg).add_attributes(vec![
            attr("action", "release_funds"),
            attr("recipient_addr", OWNER),
        ]),
        res
    );
}

// #[test]
// fn test_execute_receive() {
//     let mut deps = mock_dependencies_custom(&[]);
//     let env = mock_env();
//     let owner = "owner";
//     let funds = vec![Coin::new(1000, "uusd")];
//     let info = message_info(&Addr::unchecked(owner), &funds);

//     let msg_struct = ExecuteMsg::HoldFunds {
//         condition: None,
//         recipient: None,
//     };
//     let msg_string = encode_binary(&msg_struct).unwrap();

//     let msg = ExecuteMsg::Receive(Some(msg_string));

//     let received = execute(deps.as_mut(), env, info.clone(), msg).unwrap();
//     let expected = Response::default().add_attributes(vec![
//         attr("action", "hold_funds"),
//         attr("sender", info.sender.to_string()),
//         attr("recipient", "Addr(\"owner\")"),
//         attr("condition", "None"),
//     ]);

//     assert_eq!(expected, received)
// }<|MERGE_RESOLUTION|>--- conflicted
+++ resolved
@@ -36,14 +36,8 @@
     let mut deps = mock_dependencies_custom(&[]);
     init(&mut deps);
     let env = mock_env();
-<<<<<<< HEAD
     let funds = vec![Coin::new(1000u128, "uusd")];
-    let condition = EscrowCondition::Expiration(Expiry::AtTime(Milliseconds::from_seconds(
-=======
-    let owner = "owner";
-    let funds = vec![Coin::new(1000, "uusd")];
     let condition = EscrowConditionInput::Expiration(Expiry::AtTime(Milliseconds::from_seconds(
->>>>>>> 61450533
         env.block.time.seconds() + 1,
     )));
     let info = message_info(&Addr::unchecked(OWNER), &funds);
@@ -76,15 +70,9 @@
     let val: GetLockedFundsResponse = from_json(res).unwrap();
     let expected = Escrow {
         coins: funds,
-<<<<<<< HEAD
-        condition: Some(condition),
+        condition: Some(condition.to_condition(&env.block)),
         recipient: Recipient::from_string(OWNER.to_string()),
         recipient_addr: OWNER.to_string(),
-=======
-        condition: Some(condition.to_condition(&env.block)),
-        recipient: Recipient::from_string(owner.to_string()),
-        recipient_addr: owner.to_string(),
->>>>>>> 61450533
     };
 
     assert_eq!(val.funds.unwrap(), expected);
