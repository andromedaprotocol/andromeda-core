--- conflicted
+++ resolved
@@ -119,13 +119,8 @@
 
     let info = mock_info(owner, &[coin(100, "uusd")]);
     let msg = ExecuteMsg::HoldFunds {
-<<<<<<< HEAD
-        condition: Some(EscrowCondition::Expiration(Milliseconds::from_seconds(
-            env.block.time.seconds(),
-=======
         condition: Some(EscrowCondition::Expiration(Milliseconds::from_nanos(
             env.block.time.nanos(),
->>>>>>> fbe0197d
         ))),
         recipient: None,
     };
