use andromeda_std::ado_base::InstantiateMsg;
use andromeda_std::ado_contract::ADOContract;
use andromeda_std::testing::mock_querier::MockAndromedaQuerier;
pub use andromeda_std::testing::mock_querier::MOCK_KERNEL_CONTRACT;
use cosmwasm_std::testing::mock_info;
use cosmwasm_std::{
    from_json,
    testing::{mock_env, MockApi, MockQuerier, MockStorage, MOCK_CONTRACT_ADDR},
    Coin, OwnedDeps, Querier, QuerierResult, QueryRequest, SystemError, SystemResult, WasmQuery,
};
<<<<<<< HEAD
=======
use cosmwasm_std::{BankMsg, CosmosMsg, QuerierWrapper, Response, SubMsg, Uint128};

pub use andromeda_std::testing::mock_querier::{
    MOCK_ADDRESS_LIST_CONTRACT, MOCK_KERNEL_CONTRACT, MOCK_RATES_CONTRACT,
};

pub const MOCK_TAX_RECIPIENT: &str = "tax_recipient";
pub const MOCK_ROYALTY_RECIPIENT: &str = "royalty_recipient";
>>>>>>> 11e545db

/// Alternative to `cosmwasm_std::testing::mock_dependencies` that allows us to respond to custom queries.
///
/// Automatically assigns a kernel address as MOCK_KERNEL_CONTRACT.
pub fn mock_dependencies_custom(
    contract_balance: &[Coin],
) -> OwnedDeps<MockStorage, MockApi, WasmMockQuerier> {
    let custom_querier: WasmMockQuerier =
        WasmMockQuerier::new(MockQuerier::new(&[(MOCK_CONTRACT_ADDR, contract_balance)]));
    let storage = MockStorage::default();
    let mut deps = OwnedDeps {
        storage,
        api: MockApi::default(),
        querier: custom_querier,
        custom_query_type: std::marker::PhantomData,
    };
    ADOContract::default()
        .instantiate(
            &mut deps.storage,
            mock_env(),
            &deps.api,
            &QuerierWrapper::new(&deps.querier),
            mock_info("sender", &[]),
            InstantiateMsg {
                ado_type: "splitter".to_string(),
                ado_version: "test".to_string(),

                kernel_address: MOCK_KERNEL_CONTRACT.to_string(),
                owner: None,
            },
        )
        .unwrap();
    deps
}

pub struct WasmMockQuerier {
    pub base: MockQuerier,
    pub contract_address: String,
    pub tokens_left_to_burn: usize,
}

impl Querier for WasmMockQuerier {
    fn raw_query(&self, bin_request: &[u8]) -> QuerierResult {
        // MockQuerier doesn't support Custom, so we ignore it completely here
        let request: QueryRequest<cosmwasm_std::Empty> = match from_json(bin_request) {
            Ok(v) => v,
            Err(e) => {
                return SystemResult::Err(SystemError::InvalidRequest {
                    error: format!("Parsing query request: {e}"),
                    request: bin_request.into(),
                })
            }
        };
        self.handle_query(&request)
    }
}

impl WasmMockQuerier {
    pub fn handle_query(&self, request: &QueryRequest<cosmwasm_std::Empty>) -> QuerierResult {
        match &request {
            QueryRequest::Wasm(WasmQuery::Smart {
                contract_addr,
                msg: _,
            }) => {
                let _ = contract_addr.as_str();
                MockAndromedaQuerier::default().handle_query(&self.base, request)
            }
            _ => MockAndromedaQuerier::default().handle_query(&self.base, request),
        }
    }

    pub fn new(base: MockQuerier) -> Self {
        WasmMockQuerier {
            base,
            contract_address: mock_env().contract.address.to_string(),
            tokens_left_to_burn: 2,
        }
    }
}<|MERGE_RESOLUTION|>--- conflicted
+++ resolved
@@ -8,17 +8,12 @@
     testing::{mock_env, MockApi, MockQuerier, MockStorage, MOCK_CONTRACT_ADDR},
     Coin, OwnedDeps, Querier, QuerierResult, QueryRequest, SystemError, SystemResult, WasmQuery,
 };
-<<<<<<< HEAD
-=======
 use cosmwasm_std::{BankMsg, CosmosMsg, QuerierWrapper, Response, SubMsg, Uint128};
 
-pub use andromeda_std::testing::mock_querier::{
-    MOCK_ADDRESS_LIST_CONTRACT, MOCK_KERNEL_CONTRACT, MOCK_RATES_CONTRACT,
-};
+pub use andromeda_std::testing::mock_querier::{MOCK_ADDRESS_LIST_CONTRACT, MOCK_RATES_CONTRACT};
 
 pub const MOCK_TAX_RECIPIENT: &str = "tax_recipient";
 pub const MOCK_ROYALTY_RECIPIENT: &str = "royalty_recipient";
->>>>>>> 11e545db
 
 /// Alternative to `cosmwasm_std::testing::mock_dependencies` that allows us to respond to custom queries.
 ///
