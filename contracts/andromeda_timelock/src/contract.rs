--- conflicted
+++ resolved
@@ -1,10 +1,6 @@
 use cosmwasm_std::{
-<<<<<<< HEAD
     attr, entry_point, Binary, Deps, DepsMut, Env, MessageInfo, Order, Reply, Response, StdError,
     SubMsg,
-=======
-    attr, entry_point, Binary, Deps, DepsMut, Env, MessageInfo, Reply, Response, StdError,
->>>>>>> 6336de3a
 };
 
 use cw721::Expiration;
@@ -135,7 +131,6 @@
     //Validate recipient address
     deps.api.addr_validate(&rec.get_addr())?;
 
-<<<<<<< HEAD
     // Add funds to existing escrow if it exists.
     let existing_escrow = escrows().may_load(deps.storage, info.sender.as_str())?;
     let escrow = match existing_escrow {
@@ -149,27 +144,13 @@
             ..escrow
         },
     };
-=======
-    let escrow = Escrow {
-        coins: info.funds,
-        expiration,
-        recipient: rec,
-    };
-    //Adding clone for escrow here to allow for moving
-    escrow.clone().validate(deps.api, &env.block)?;
-    hold_funds(escrow.clone(), deps.storage, info.sender.to_string())?;
->>>>>>> 6336de3a
 
     escrows().save(deps.storage, &info.sender.as_str(), &escrow)?;
     escrow.validate(deps.api, &env.block)?;
 
     Ok(Response::default().add_attributes(vec![
         attr("action", "hold_funds"),
-<<<<<<< HEAD
         attr("sender", info.sender),
-=======
-        attr("sender", info.sender.to_string()),
->>>>>>> 6336de3a
         attr("recipient", format!("{:?}", escrow.recipient)),
         attr("expiration", format!("{:?}", escrow.expiration)),
     ]))
@@ -210,7 +191,6 @@
         }
     }
 
-<<<<<<< HEAD
     if msgs.is_empty() {
         return Err(ContractError::FundsAreLocked {});
     }
@@ -218,14 +198,6 @@
     Ok(Response::new().add_submessages(msgs).add_attributes(vec![
         attr("action", "release_funds"),
         attr("recipient", recipient_addr),
-=======
-    let msg = funds.recipient.generate_msg(&deps, funds.coins)?;
-
-    release_funds(deps.storage, info.sender.to_string())?;
-    Ok(Response::new().add_submessage(msg).add_attributes(vec![
-        attr("action", "release_funds"),
-        attr("recipient", format!("{:?}", funds.recipient)),
->>>>>>> 6336de3a
     ]))
 }
 
@@ -354,14 +326,10 @@
         let expected = Response::default().add_attributes(vec![
             attr("action", "hold_funds"),
             attr("sender", info.sender.to_string()),
-<<<<<<< HEAD
-            attr("recipient", info.sender.to_string()),
-=======
             attr(
                 "recipient",
                 format!("{:?}", Recipient::Addr(info.sender.to_string())),
             ),
->>>>>>> 6336de3a
             attr("expiration", format!("{:?}", Some(expiration))),
         ]);
         assert_eq!(expected, res);
@@ -414,14 +382,10 @@
             .add_message(bank_msg)
             .add_attributes(vec![
                 attr("action", "release_funds"),
-<<<<<<< HEAD
-                attr("recipient", info.sender.to_string()),
-=======
                 attr(
                     "recipient",
                     format!("{:?}", Recipient::Addr(info.sender.to_string())),
                 ),
->>>>>>> 6336de3a
             ]);
 
         assert_eq!(res, expected);
@@ -452,14 +416,10 @@
             .add_message(bank_msg)
             .add_attributes(vec![
                 attr("action", "release_funds"),
-<<<<<<< HEAD
-                attr("recipient", info.sender.to_string()),
-=======
                 attr(
                     "recipient",
                     format!("{:?}", Recipient::Addr(info.sender.to_string())),
                 ),
->>>>>>> 6336de3a
             ]);
 
         assert_eq!(res, expected);
@@ -549,11 +509,7 @@
         let expected = Response::default().add_attributes(vec![
             attr("action", "hold_funds"),
             attr("sender", info.sender.to_string()),
-<<<<<<< HEAD
-            attr("recipient", "owner"),
-=======
             attr("recipient", "Addr(\"owner\")"),
->>>>>>> 6336de3a
             attr("expiration", format!("{:?}", Some(expiration))),
         ]);
 
