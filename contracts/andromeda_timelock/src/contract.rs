--- conflicted
+++ resolved
@@ -6,12 +6,7 @@
 
 use crate::state::{State, STATE};
 use andromeda_protocol::{
-<<<<<<< HEAD
-    communication::{parse_message, AndromedaMsg},
-=======
-    common::unwrap_or_err,
-    communication::{encode_binary, parse_struct, AndromedaMsg},
->>>>>>> e3df1bf0
+    communication::{encode_binary, parse_message, AndromedaMsg},
     error::ContractError,
     modules::{
         address_list::{on_address_list_reply, AddressListModule, REPLY_ADDRESS_LIST},
