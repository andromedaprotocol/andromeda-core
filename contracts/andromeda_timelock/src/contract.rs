use cosmwasm_std::{
    attr, entry_point, Binary, Deps, DepsMut, Env, MessageInfo, Reply, Response, StdError, SubMsg,
};

use crate::state::{escrows, get_key, get_keys_for_recipient, State, STATE};
use andromeda_protocol::{
    communication::{encode_binary, parse_message, AndromedaMsg, AndromedaQuery, Recipient},
    error::ContractError,
    modules::{
        address_list::{on_address_list_reply, AddressListModule, REPLY_ADDRESS_LIST},
        generate_instantiate_msgs,
        hooks::HookResponse,
    },
    modules::{hooks::MessageHooks, Module},
    operators::{execute_update_operators, query_is_operator, query_operators},
    ownership::{execute_update_owner, is_contract_owner, query_contract_owner, CONTRACT_OWNER},
    require,
    timelock::{
<<<<<<< HEAD
        Escrow, EscrowCondition, ExecuteMsg, GetLockedFundsForRecipientResponse,
        GetLockedFundsResponse, GetTimelockConfigResponse, InstantiateMsg, QueryMsg,
=======
        get_funds, hold_funds, release_funds, Escrow, ExecuteMsg, GetLockedFundsResponse,
        GetTimelockConfigResponse, InstantiateMsg, MigrateMsg, QueryMsg,
>>>>>>> 2d207d19
    },
};
use cw2::{get_contract_version, set_contract_version};

// version info for migration info
const CONTRACT_NAME: &str = "crates.io:andromeda-timelock";
const CONTRACT_VERSION: &str = env!("CARGO_PKG_VERSION");

#[entry_point]
pub fn instantiate(
    deps: DepsMut,
    env: Env,
    info: MessageInfo,
    msg: InstantiateMsg,
) -> Result<Response, ContractError> {
    set_contract_version(deps.storage, CONTRACT_NAME, CONTRACT_VERSION)?;
    let state = State {
        address_list: msg.address_list.clone(),
    };

    let inst_msgs = generate_instantiate_msgs(&deps, info.clone(), env, vec![msg.address_list])?;

    STATE.save(deps.storage, &state)?;
    CONTRACT_OWNER.save(deps.storage, &info.sender)?;
    Ok(Response::new()
        .add_attributes(vec![
            attr("action", "instantiate"),
            attr("type", "timelock"),
        ])
        .add_submessages(inst_msgs.msgs)
        .add_events(inst_msgs.events))
}

#[cfg_attr(not(feature = "library"), entry_point)]
pub fn reply(deps: DepsMut, _env: Env, msg: Reply) -> Result<Response, ContractError> {
    if msg.result.is_err() {
        return Err(ContractError::Std(StdError::generic_err(
            msg.result.unwrap_err(),
        )));
    }

    match msg.id {
        REPLY_ADDRESS_LIST => on_address_list_reply(deps, msg),
        _ => Err(ContractError::InvalidReplyId {}),
    }
}

#[entry_point]
pub fn execute(
    deps: DepsMut,
    env: Env,
    info: MessageInfo,
    msg: ExecuteMsg,
) -> Result<Response, ContractError> {
    let state = STATE.load(deps.storage)?;

    // [GLOBAL-02] Changing is_some() + .unwrap() to if let Some()
    if let Some(address_list) = state.address_list {
        let addr_list = address_list;
        addr_list.on_execute(&deps, info.clone(), env.clone())?;
    }

    match msg {
        ExecuteMsg::HoldFunds {
            condition,
            recipient,
        } => execute_hold_funds(deps, info, env, condition, recipient),
        ExecuteMsg::ReleaseFunds {
            recipient_addr,
            start_after,
            limit,
        } => execute_release_funds(deps, env, info, recipient_addr, start_after, limit),
        ExecuteMsg::ReleaseSpecificFunds {
            owner,
            recipient_addr,
        } => execute_release_specific_funds(deps, env, info, owner, recipient_addr),
        ExecuteMsg::UpdateAddressList { address_list } => {
            execute_update_address_list(deps, info, env, address_list)
        }
        ExecuteMsg::AndrReceive(msg) => execute_receive(deps, env, info, msg),
    }
}

fn execute_receive(
    deps: DepsMut,
    env: Env,
    info: MessageInfo,
    msg: AndromedaMsg,
) -> Result<Response, ContractError> {
    match msg {
        AndromedaMsg::Receive(data) => {
            let received: ExecuteMsg = parse_message(data)?;

            match received {
                ExecuteMsg::AndrReceive(..) => Err(ContractError::NestedAndromedaMsg {}),
                _ => execute(deps, env, info, received),
            }
        }
        AndromedaMsg::UpdateOwner { address } => execute_update_owner(deps, info, address),
        AndromedaMsg::UpdateOperators { operators } => {
            execute_update_operators(deps, info, operators)
        }
        AndromedaMsg::Withdraw { .. } => Err(ContractError::UnsupportedOperation {}),
    }
}

fn execute_hold_funds(
    deps: DepsMut,
    info: MessageInfo,
    env: Env,
    condition: Option<EscrowCondition>,
    recipient: Option<Recipient>,
) -> Result<Response, ContractError> {
    let rec = recipient.unwrap_or_else(|| Recipient::Addr(info.sender.to_string()));

    //Validate recipient address
    let recipient_addr = rec.get_addr();
    deps.api.addr_validate(&recipient_addr)?;
    let mut escrow = Escrow {
        coins: info.funds,
        condition,
        recipient: rec,
    };
    let key = get_key(info.sender.as_str(), &recipient_addr);
    // Add funds to existing escrow if it exists.
    let existing_escrow = escrows().may_load(deps.storage, key.to_vec())?;
    if let Some(existing_escrow) = existing_escrow {
        // Keep the original condition.
        escrow.condition = existing_escrow.condition;
        escrow.add_funds(existing_escrow.coins);
    } else {
        // Only want to validate if the escrow doesn't exist already. This is because it might be
        // unlocked at this point, which is fine if funds are being added to it.
        escrow.validate(deps.api, &env.block)?;
    }
    escrows().save(deps.storage, key.to_vec(), &escrow)?;

    Ok(Response::default().add_attributes(vec![
        attr("action", "hold_funds"),
        attr("sender", info.sender),
        attr("recipient", format!("{:?}", escrow.recipient)),
        attr("condition", format!("{:?}", escrow.condition)),
    ]))
}

fn execute_release_funds(
    deps: DepsMut,
    env: Env,
    info: MessageInfo,
    recipient_addr: Option<String>,
    start_after: Option<String>,
    limit: Option<u32>,
) -> Result<Response, ContractError> {
    let recipient_addr = recipient_addr.unwrap_or_else(|| info.sender.to_string());

    let keys = get_keys_for_recipient(deps.storage, &recipient_addr, start_after, limit);

    require(!keys.is_empty(), ContractError::NoLockedFunds {})?;

    let mut msgs: Vec<SubMsg> = vec![];
    for key in keys.iter() {
        let funds: Escrow = escrows().load(deps.storage, key.clone())?;
        if !funds.is_locked(&env.block)? {
            let msg = funds
                .recipient
                .generate_msg_native(&deps.as_ref(), funds.coins)?;
            msgs.push(msg);
            escrows().remove(deps.storage, key.clone())?;
        }
    }

    require(!msgs.is_empty(), ContractError::FundsAreLocked {})?;

    Ok(Response::new().add_submessages(msgs).add_attributes(vec![
        attr("action", "release_funds"),
        attr("recipient_addr", recipient_addr),
    ]))
}

fn execute_release_specific_funds(
    deps: DepsMut,
    env: Env,
    info: MessageInfo,
    owner: String,
    recipient: Option<String>,
) -> Result<Response, ContractError> {
    let recipient = recipient.unwrap_or_else(|| info.sender.to_string());
    let key = get_key(&owner, &recipient);
    let escrow = escrows().may_load(deps.storage, key.clone())?;
    match escrow {
        None => Err(ContractError::NoLockedFunds {}),
        Some(escrow) => {
            require(
                !escrow.is_locked(&env.block)?,
                ContractError::FundsAreLocked {},
            )?;
            escrows().remove(deps.storage, key)?;
            let msg = escrow
                .recipient
                .generate_msg_native(&deps.as_ref(), escrow.coins)?;
            Ok(Response::new().add_submessage(msg).add_attributes(vec![
                attr("action", "release_funds"),
                attr("recipient_addr", recipient),
            ]))
        }
    }
}

fn execute_update_address_list(
    deps: DepsMut,
    info: MessageInfo,
    env: Env,
    address_list: Option<AddressListModule>,
) -> Result<Response, ContractError> {
    let mut state = STATE.load(deps.storage)?;
    require(
        is_contract_owner(deps.storage, info.sender.as_str())?,
        ContractError::Unauthorized {},
    )?;

    let mod_resp = match address_list.clone() {
        None => HookResponse::default(),
        Some(addr_list) => addr_list.on_instantiate(&deps, info, env)?,
    };
    state.address_list = address_list;

    STATE.save(deps.storage, &state)?;

    Ok(Response::default()
        .add_submessages(mod_resp.msgs)
        .add_events(mod_resp.events)
        .add_attributes(vec![attr("action", "update_address_list")]))
}

#[cfg_attr(not(feature = "library"), entry_point)]
pub fn migrate(deps: DepsMut, _env: Env, _msg: MigrateMsg) -> Result<Response, ContractError> {
    let version = get_contract_version(deps.storage)?;
    if version.contract != CONTRACT_NAME {
        return Err(ContractError::CannotMigrate {
            previous_contract: version.contract,
        });
    }
    Ok(Response::default())
}

#[entry_point]
pub fn query(deps: Deps, env: Env, msg: QueryMsg) -> Result<Binary, ContractError> {
    match msg {
        QueryMsg::GetLockedFunds { owner, recipient } => {
            encode_binary(&query_held_funds(deps, owner, recipient)?)
        }
        QueryMsg::GetLockedFundsForRecipient {
            recipient,
            start_after,
            limit,
        } => encode_binary(&query_funds_for_recipient(
            deps,
            recipient,
            start_after,
            limit,
        )?),
        QueryMsg::GetTimelockConfig {} => encode_binary(&query_config(deps)?),
        QueryMsg::AndrQuery(msg) => handle_andromeda_query(deps, env, msg),
    }
}

fn handle_andromeda_query(
    deps: Deps,
    env: Env,
    msg: AndromedaQuery,
) -> Result<Binary, ContractError> {
    match msg {
        AndromedaQuery::Get(data) => {
            let received: QueryMsg = parse_message(data)?;
            match received {
                QueryMsg::AndrQuery(..) => Err(ContractError::NestedAndromedaMsg {}),
                _ => query(deps, env, received),
            }
        }
        AndromedaQuery::Owner {} => encode_binary(&query_contract_owner(deps)?),
        AndromedaQuery::Operators {} => encode_binary(&query_operators(deps)?),
        AndromedaQuery::IsOperator { address } => {
            encode_binary(&query_is_operator(deps, &address)?)
        }
    }
}

fn query_funds_for_recipient(
    deps: Deps,
    recipient: String,
    start_after: Option<String>,
    limit: Option<u32>,
) -> Result<GetLockedFundsForRecipientResponse, ContractError> {
    let keys = get_keys_for_recipient(deps.storage, &recipient, start_after, limit);
    let mut recipient_escrows: Vec<Escrow> = vec![];
    for key in keys.iter() {
        recipient_escrows.push(escrows().load(deps.storage, key.to_vec())?);
    }
    Ok(GetLockedFundsForRecipientResponse {
        funds: recipient_escrows,
    })
}

fn query_held_funds(
    deps: Deps,
    owner: String,
    recipient: String,
) -> Result<GetLockedFundsResponse, ContractError> {
    let hold_funds = escrows().may_load(deps.storage, get_key(&owner, &recipient))?;
    Ok(GetLockedFundsResponse { funds: hold_funds })
}

fn query_config(deps: Deps) -> Result<GetTimelockConfigResponse, ContractError> {
    let state = STATE.load(deps.storage)?;

    let address_list_contract = match state.address_list.clone() {
        None => None,
        Some(addr_list) => addr_list.get_contract_address(deps.storage),
    };

    Ok(GetTimelockConfigResponse {
        address_list: state.address_list,
        address_list_contract,
    })
}

#[cfg(test)]
mod tests {
    use super::*;
    use cosmwasm_std::{
        coin, coins, from_binary,
        testing::{mock_dependencies, mock_env, mock_info},
        Addr, BankMsg, Coin, Timestamp,
    };
    use cw721::Expiration;

    fn mock_state() -> State {
        State { address_list: None }
    }

    #[test]
    fn test_instantiate() {
        let mut deps = mock_dependencies(&[]);
        let env = mock_env();
        let owner = "owner";
        let info = mock_info(owner, &[]);
        let msg = InstantiateMsg { address_list: None };
        let res = instantiate(deps.as_mut(), env, info, msg.clone()).unwrap();

        assert_eq!(0, res.messages.len());

        //checking
        let state = STATE.load(deps.as_ref().storage).unwrap();
        assert_eq!(msg.address_list, state.address_list);
    }

    #[test]
    fn test_execute_hold_funds() {
        let mut deps = mock_dependencies(&[]);
        let mut env = mock_env();
        let owner = "owner";
        let funds = vec![Coin::new(1000, "uusd")];
        let condition = EscrowCondition::Expiration(Expiration::AtHeight(1));
        let info = mock_info(owner, &funds);
        STATE.save(deps.as_mut().storage, &mock_state()).unwrap();

        let msg = ExecuteMsg::HoldFunds {
            condition: Some(condition.clone()),
            recipient: None,
        };
        env.block.height = 0;

        let res = execute(deps.as_mut(), env.clone(), info.clone(), msg).unwrap();
        let expected = Response::default().add_attributes(vec![
            attr("action", "hold_funds"),
            attr("sender", info.sender.to_string()),
            attr(
                "recipient",
                format!("{:?}", Recipient::Addr(info.sender.to_string())),
            ),
            attr("condition", format!("{:?}", Some(condition.clone()))),
        ]);
        assert_eq!(expected, res);

        let query_msg = QueryMsg::GetLockedFunds {
            owner: owner.to_string(),
            recipient: owner.to_string(),
        };

        let res = query(deps.as_ref(), env, query_msg).unwrap();
        let val: GetLockedFundsResponse = from_binary(&res).unwrap();
        let expected = Escrow {
            coins: funds,
            condition: Some(condition),
            recipient: Recipient::Addr(owner.to_string()),
        };

        assert_eq!(val.funds.unwrap(), expected);
    }

    #[test]
    fn test_execute_hold_funds_escrow_updated() {
        let mut deps = mock_dependencies(&[]);
        let mut env = mock_env();

        let owner = "owner";
        let info = mock_info(owner, &coins(100, "uusd"));
        STATE.save(deps.as_mut().storage, &mock_state()).unwrap();

        let msg = ExecuteMsg::HoldFunds {
            condition: Some(EscrowCondition::Expiration(Expiration::AtHeight(10))),
            recipient: Some(Recipient::Addr("recipient".into())),
        };

        env.block.height = 0;

        let _res = execute(deps.as_mut(), env.clone(), info, msg).unwrap();

        let msg = ExecuteMsg::HoldFunds {
            condition: Some(EscrowCondition::Expiration(Expiration::AtHeight(100))),
            recipient: Some(Recipient::Addr("recipient".into())),
        };

        env.block.height = 120;

        let info = mock_info(owner, &[coin(100, "uusd"), coin(100, "uluna")]);
        let _res = execute(deps.as_mut(), env.clone(), info, msg).unwrap();

        let query_msg = QueryMsg::GetLockedFunds {
            owner: owner.to_string(),
            recipient: "recipient".to_string(),
        };

        let res = query(deps.as_ref(), env, query_msg).unwrap();
        let val: GetLockedFundsResponse = from_binary(&res).unwrap();
        let expected = Escrow {
            // Coins get merged.
            coins: vec![coin(200, "uusd"), coin(100, "uluna")],
            // Original expiration remains.
            condition: Some(EscrowCondition::Expiration(Expiration::AtHeight(10))),
            recipient: Recipient::Addr("recipient".to_string()),
        };

        assert_eq!(val.funds.unwrap(), expected);
    }

    #[test]
    fn test_execute_release_funds_block_condition() {
        let mut deps = mock_dependencies(&[]);
        let mut env = mock_env();
        let owner = "owner";
        STATE.save(deps.as_mut().storage, &mock_state()).unwrap();

        let info = mock_info(owner, &[coin(100, "uusd")]);
        let msg = ExecuteMsg::HoldFunds {
            condition: Some(EscrowCondition::Expiration(Expiration::AtHeight(1))),
            recipient: None,
        };
        env.block.height = 0;
        let _res = execute(deps.as_mut(), env.clone(), info.clone(), msg).unwrap();

        env.block.height = 2;
        let msg = ExecuteMsg::ReleaseFunds {
            recipient_addr: None,
            start_after: None,
            limit: None,
        };
        let res = execute(deps.as_mut(), env, info.clone(), msg).unwrap();
        let bank_msg = BankMsg::Send {
            to_address: "owner".into(),
            amount: info.funds,
        };
        assert_eq!(
            Response::new().add_message(bank_msg).add_attributes(vec![
                attr("action", "release_funds"),
                attr("recipient_addr", "owner"),
            ]),
            res
        );
    }

    #[test]
    fn test_execute_release_funds_no_condition() {
        let mut deps = mock_dependencies(&[]);
        let env = mock_env();
        let owner = "owner";
        STATE.save(deps.as_mut().storage, &mock_state()).unwrap();

        let info = mock_info(owner, &[coin(100, "uusd")]);
        let msg = ExecuteMsg::HoldFunds {
            condition: None,
            recipient: None,
        };
        let _res = execute(deps.as_mut(), env.clone(), info.clone(), msg).unwrap();

        let msg = ExecuteMsg::ReleaseFunds {
            recipient_addr: None,
            start_after: None,
            limit: None,
        };
        let res = execute(deps.as_mut(), env, info.clone(), msg).unwrap();
        let bank_msg = BankMsg::Send {
            to_address: "owner".into(),
            amount: info.funds,
        };
        assert_eq!(
            Response::new().add_message(bank_msg).add_attributes(vec![
                attr("action", "release_funds"),
                attr("recipient_addr", "owner"),
            ]),
            res
        );
    }

    #[test]
    fn test_execute_release_multiple_escrows() {
        let mut deps = mock_dependencies(&[]);
        let env = mock_env();
        let recipient = Recipient::Addr("recipient".into());
        STATE.save(deps.as_mut().storage, &mock_state()).unwrap();

        let msg = ExecuteMsg::HoldFunds {
            condition: None,
            recipient: Some(recipient),
        };
        let info = mock_info("sender1", &coins(100, "uusd"));
        let _res = execute(deps.as_mut(), env.clone(), info, msg.clone()).unwrap();

        let info = mock_info("sender2", &coins(200, "uusd"));
        let _res = execute(deps.as_mut(), env.clone(), info.clone(), msg).unwrap();

        let msg = ExecuteMsg::ReleaseFunds {
            recipient_addr: Some("recipient".into()),
            start_after: None,
            limit: None,
        };

        let res = execute(deps.as_mut(), env, info, msg).unwrap();

        let bank_msg1 = BankMsg::Send {
            to_address: "recipient".into(),
            amount: coins(100, "uusd"),
        };
        let bank_msg2 = BankMsg::Send {
            to_address: "recipient".into(),
            amount: coins(200, "uusd"),
        };
        assert_eq!(
            Response::new()
                .add_messages(vec![bank_msg1, bank_msg2])
                .add_attributes(vec![
                    attr("action", "release_funds"),
                    attr("recipient_addr", "recipient"),
                ]),
            res
        );
    }

    #[test]
    fn test_execute_release_funds_time_condition() {
        let mut deps = mock_dependencies(&[]);
        let mut env = mock_env();
        let owner = "owner";
        STATE.save(deps.as_mut().storage, &mock_state()).unwrap();

        let info = mock_info(owner, &[coin(100, "uusd")]);
        let msg = ExecuteMsg::HoldFunds {
            condition: Some(EscrowCondition::Expiration(Expiration::AtTime(
                Timestamp::from_seconds(100),
            ))),
            recipient: None,
        };
        env.block.time = Timestamp::from_seconds(50);
        let _res = execute(deps.as_mut(), env.clone(), info.clone(), msg).unwrap();

        let msg = ExecuteMsg::ReleaseFunds {
            recipient_addr: None,
            start_after: None,
            limit: None,
        };

        env.block.time = Timestamp::from_seconds(150);
        let res = execute(deps.as_mut(), env, info.clone(), msg).unwrap();
        let bank_msg = BankMsg::Send {
            to_address: "owner".into(),
            amount: info.funds,
        };
        assert_eq!(
            Response::new().add_message(bank_msg).add_attributes(vec![
                attr("action", "release_funds"),
                attr("recipient_addr", "owner"),
            ]),
            res
        );
    }

    #[test]
    fn test_execute_release_funds_locked() {
        let mut deps = mock_dependencies(&[]);
        let mut env = mock_env();
        let owner = "owner";
        STATE.save(deps.as_mut().storage, &mock_state()).unwrap();

        let info = mock_info(owner, &[coin(100, "uusd")]);
        let msg = ExecuteMsg::HoldFunds {
            condition: Some(EscrowCondition::Expiration(Expiration::AtTime(
                Timestamp::from_seconds(100),
            ))),
            recipient: None,
        };
        env.block.time = Timestamp::from_seconds(50);
        let _res = execute(deps.as_mut(), env.clone(), info.clone(), msg).unwrap();

        let msg = ExecuteMsg::ReleaseFunds {
            recipient_addr: None,
            start_after: None,
            limit: None,
        };

        let res = execute(deps.as_mut(), env, info, msg);
        assert_eq!(ContractError::FundsAreLocked {}, res.unwrap_err());
    }

    #[test]
    fn test_execute_release_funds_min_funds_condition() {
        let mut deps = mock_dependencies(&[]);
        let env = mock_env();
        let owner = "owner";
        STATE.save(deps.as_mut().storage, &mock_state()).unwrap();

        let info = mock_info(owner, &[coin(100, "uusd")]);
        let msg = ExecuteMsg::HoldFunds {
            condition: Some(EscrowCondition::MinimumFunds(vec![
                coin(200, "uusd"),
                coin(100, "uluna"),
            ])),
            recipient: None,
        };
        let _res = execute(deps.as_mut(), env.clone(), info.clone(), msg).unwrap();

        let msg = ExecuteMsg::ReleaseFunds {
            recipient_addr: None,
            start_after: None,
            limit: None,
        };

        let res = execute(deps.as_mut(), env.clone(), info, msg);
        assert_eq!(ContractError::FundsAreLocked {}, res.unwrap_err());

        // Update the escrow with enough funds.
        let msg = ExecuteMsg::HoldFunds {
            condition: None,
            recipient: None,
        };
        let info = mock_info(owner, &[coin(110, "uusd"), coin(120, "uluna")]);
        let _res = execute(deps.as_mut(), env.clone(), info.clone(), msg).unwrap();

        // Now try to release funds.
        let msg = ExecuteMsg::ReleaseFunds {
            recipient_addr: None,
            start_after: None,
            limit: None,
        };

        let res = execute(deps.as_mut(), env, info, msg).unwrap();

        let bank_msg = BankMsg::Send {
            to_address: "owner".into(),
            amount: vec![coin(210, "uusd"), coin(120, "uluna")],
        };
        assert_eq!(
            Response::new().add_message(bank_msg).add_attributes(vec![
                attr("action", "release_funds"),
                attr("recipient_addr", "owner"),
            ]),
            res
        );
    }

    #[test]
    fn test_execute_release_specific_funds_no_funds_locked() {
        let mut deps = mock_dependencies(&[]);
        let env = mock_env();
        let owner = "owner";
        STATE.save(deps.as_mut().storage, &mock_state()).unwrap();

        let info = mock_info(owner, &[]);
        let msg = ExecuteMsg::ReleaseSpecificFunds {
            recipient_addr: None,
            owner: owner.into(),
        };
        let res = execute(deps.as_mut(), env, info, msg);
        assert_eq!(ContractError::NoLockedFunds {}, res.unwrap_err());
    }

    #[test]
    fn test_execute_release_specific_funds_no_condition() {
        let mut deps = mock_dependencies(&[]);
        let env = mock_env();
        let owner = "owner";
        STATE.save(deps.as_mut().storage, &mock_state()).unwrap();

        let info = mock_info(owner, &[coin(100, "uusd")]);
        let msg = ExecuteMsg::HoldFunds {
            condition: None,
            recipient: None,
        };
        let _res = execute(deps.as_mut(), env.clone(), info.clone(), msg).unwrap();

        let msg = ExecuteMsg::ReleaseSpecificFunds {
            recipient_addr: None,
            owner: owner.into(),
        };
        let res = execute(deps.as_mut(), env, info.clone(), msg).unwrap();
        let bank_msg = BankMsg::Send {
            to_address: "owner".into(),
            amount: info.funds,
        };
        assert_eq!(
            Response::new().add_message(bank_msg).add_attributes(vec![
                attr("action", "release_funds"),
                attr("recipient_addr", "owner"),
            ]),
            res
        );
    }

    #[test]
    fn test_execute_release_specific_funds_time_condition() {
        let mut deps = mock_dependencies(&[]);
        let mut env = mock_env();
        let owner = "owner";
        STATE.save(deps.as_mut().storage, &mock_state()).unwrap();

        let info = mock_info(owner, &[coin(100, "uusd")]);
        let msg = ExecuteMsg::HoldFunds {
            condition: Some(EscrowCondition::Expiration(Expiration::AtTime(
                Timestamp::from_seconds(100),
            ))),
            recipient: None,
        };
        env.block.time = Timestamp::from_seconds(50);
        let _res = execute(deps.as_mut(), env.clone(), info.clone(), msg).unwrap();

        let msg = ExecuteMsg::ReleaseSpecificFunds {
            recipient_addr: None,
            owner: owner.into(),
        };

        env.block.time = Timestamp::from_seconds(150);
        let res = execute(deps.as_mut(), env, info.clone(), msg).unwrap();
        let bank_msg = BankMsg::Send {
            to_address: "owner".into(),
            amount: info.funds,
        };
        assert_eq!(
            Response::new().add_message(bank_msg).add_attributes(vec![
                attr("action", "release_funds"),
                attr("recipient_addr", "owner"),
            ]),
            res
        );
    }

    #[test]
    fn test_execute_release_specific_funds_min_funds_condition() {
        let mut deps = mock_dependencies(&[]);
        let env = mock_env();
        let owner = "owner";
        STATE.save(deps.as_mut().storage, &mock_state()).unwrap();

        let info = mock_info(owner, &[coin(100, "uusd")]);
        let msg = ExecuteMsg::HoldFunds {
            condition: Some(EscrowCondition::MinimumFunds(vec![
                coin(200, "uusd"),
                coin(100, "uluna"),
            ])),
            recipient: None,
        };
        let _res = execute(deps.as_mut(), env.clone(), info.clone(), msg).unwrap();

        let msg = ExecuteMsg::ReleaseSpecificFunds {
            recipient_addr: None,
            owner: owner.into(),
        };

        let res = execute(deps.as_mut(), env.clone(), info, msg);
        assert_eq!(ContractError::FundsAreLocked {}, res.unwrap_err());

        // Update the escrow with enough funds.
        let msg = ExecuteMsg::HoldFunds {
            condition: None,
            recipient: None,
        };
        let info = mock_info(owner, &[coin(110, "uusd"), coin(120, "uluna")]);
        let _res = execute(deps.as_mut(), env.clone(), info.clone(), msg).unwrap();

        // Now try to release funds.
        let msg = ExecuteMsg::ReleaseSpecificFunds {
            recipient_addr: None,
            owner: owner.into(),
        };

        let res = execute(deps.as_mut(), env, info, msg).unwrap();

        let bank_msg = BankMsg::Send {
            to_address: "owner".into(),
            amount: vec![coin(210, "uusd"), coin(120, "uluna")],
        };
        assert_eq!(
            Response::new().add_message(bank_msg).add_attributes(vec![
                attr("action", "release_funds"),
                attr("recipient_addr", "owner"),
            ]),
            res
        );
    }

    #[test]
    fn test_execute_update_address_list() {
        let mut deps = mock_dependencies(&[]);
        let env = mock_env();
        let owner = "creator";

        CONTRACT_OWNER
            .save(deps.as_mut().storage, &Addr::unchecked(owner.to_string()))
            .unwrap();

        let state = State { address_list: None };
        STATE.save(deps.as_mut().storage, &state).unwrap();

        let address_list = AddressListModule {
            address: Some(String::from("terra1contractaddress")),
            code_id: Some(1),
            operators: Some(vec![String::from("operator1")]),
            inclusive: true,
        };
        let msg = ExecuteMsg::UpdateAddressList {
            address_list: Some(address_list.clone()),
        };

        let unauth_info = mock_info("anyone", &[]);
        let err_res = execute(deps.as_mut(), env.clone(), unauth_info, msg.clone()).unwrap_err();
        assert_eq!(err_res, ContractError::Unauthorized {});

        let info = mock_info(owner, &[]);
        let resp = execute(deps.as_mut(), env.clone(), info.clone(), msg).unwrap();
        let mod_resp = address_list
            .on_instantiate(&deps.as_mut(), info, env)
            .unwrap();
        let expected = Response::default()
            .add_submessages(mod_resp.msgs)
            .add_events(mod_resp.events)
            .add_attributes(vec![attr("action", "update_address_list")]);

        assert_eq!(resp, expected);

        let updated = STATE.load(deps.as_mut().storage).unwrap();

        assert_eq!(updated.address_list.unwrap(), address_list);
    }

    #[test]
    fn test_execute_receive() {
        let mut deps = mock_dependencies(&[]);
        let env = mock_env();
        let owner = "owner";
        let funds = vec![Coin::new(1000, "uusd")];
        let info = mock_info(owner, &funds);
        STATE.save(deps.as_mut().storage, &mock_state()).unwrap();

        let msg_struct = ExecuteMsg::HoldFunds {
            condition: None,
            recipient: None,
        };
        let msg_string = encode_binary(&msg_struct).unwrap();

        let msg = ExecuteMsg::AndrReceive(AndromedaMsg::Receive(Some(msg_string)));

        let received = execute(deps.as_mut(), env, info.clone(), msg).unwrap();
        let expected = Response::default().add_attributes(vec![
            attr("action", "hold_funds"),
            attr("sender", info.sender.to_string()),
            attr("recipient", "Addr(\"owner\")"),
            attr("condition", "None"),
        ]);

        assert_eq!(expected, received)
    }
}<|MERGE_RESOLUTION|>--- conflicted
+++ resolved
@@ -16,13 +16,8 @@
     ownership::{execute_update_owner, is_contract_owner, query_contract_owner, CONTRACT_OWNER},
     require,
     timelock::{
-<<<<<<< HEAD
         Escrow, EscrowCondition, ExecuteMsg, GetLockedFundsForRecipientResponse,
-        GetLockedFundsResponse, GetTimelockConfigResponse, InstantiateMsg, QueryMsg,
-=======
-        get_funds, hold_funds, release_funds, Escrow, ExecuteMsg, GetLockedFundsResponse,
-        GetTimelockConfigResponse, InstantiateMsg, MigrateMsg, QueryMsg,
->>>>>>> 2d207d19
+        GetLockedFundsResponse, GetTimelockConfigResponse, InstantiateMsg, MigrateMsg, QueryMsg,
     },
 };
 use cw2::{get_contract_version, set_contract_version};
