--- conflicted
+++ resolved
@@ -2,12 +2,6 @@
     entry_point, to_binary, BankMsg, Binary, Coin, Deps, DepsMut, Env, MessageInfo, Reply,
     Response, StdError, StdResult,
 };
-<<<<<<< HEAD
-use cw721::Expiration;
-use crate::{
-    msg::{ ExecuteMsg, InstantiateMsg, QueryMsg },
-    state::{ State, STATE, HoldFunds }
-=======
 
 use cw721::Expiration;
 
@@ -20,7 +14,6 @@
         get_funds, hold_funds, release_funds, Escrow, ExecuteMsg, GetLockedFundsResponse,
         GetTimelockConfigResponse, InstantiateMsg, QueryMsg,
     },
->>>>>>> 813eb96b
 };
 
 #[entry_point]
@@ -253,9 +246,6 @@
         let info = mock_info(owner, &[]);
         let msg = ExecuteMsg::ReleaseFunds {};
         let res = execute(deps.as_mut(), env.clone(), info.clone(), msg.clone()).unwrap();
-<<<<<<< HEAD
-        assert_ne!( Response::default(), res );
-=======
         let bank_msg = BankMsg::Send {
             to_address: owner.to_string(),
             amount: funds.clone(),
@@ -264,6 +254,5 @@
         let expected = Response::default().add_message(bank_msg);
 
         assert_eq!(res, expected);
->>>>>>> 813eb96b
     }
 }