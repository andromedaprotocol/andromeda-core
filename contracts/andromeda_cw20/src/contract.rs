--- conflicted
+++ resolved
@@ -6,9 +6,6 @@
 };
 
 use andromeda_protocol::{
-<<<<<<< HEAD
-    cw20::{ExecuteMsg, MigrateMsg, QueryMsg},
-=======
     communication::{
         hooks::AndromedaHook,
         modules::{
@@ -16,31 +13,19 @@
             on_funds_transfer, validate_modules, ADOType, MODULE_ADDR, MODULE_INFO,
         },
     },
-    cw20::{ExecuteMsg, InstantiateMsg, QueryMsg},
->>>>>>> c029cc6c
+    cw20::{ExecuteMsg, InstantiateMsg, MigrateMsg, QueryMsg},
     error::ContractError,
     ownership::CONTRACT_OWNER,
     rates::Funds,
     require,
     response::get_reply_address,
 };
-<<<<<<< HEAD
 use cw2::{get_contract_version, set_contract_version};
-use cw20_base::{
-    contract::{
-        execute as execute_cw20, execute_burn as execute_cw20_burn,
-        execute_mint as execute_cw20_mint, execute_send as execute_cw20_send,
-        execute_transfer as execute_cw20_transfer, instantiate as cw20_instantiate,
-        query as query_cw20,
-    },
-    msg::InstantiateMsg,
-=======
 use cw20::{Cw20Coin, Cw20ExecuteMsg};
 use cw20_base::contract::{
     execute as execute_cw20, execute_burn as execute_cw20_burn, execute_mint as execute_cw20_mint,
     execute_send as execute_cw20_send, execute_transfer as execute_cw20_transfer,
     instantiate as cw20_instantiate, query as query_cw20,
->>>>>>> c029cc6c
 };
 use cw20_base::state::BALANCES;
 
@@ -55,10 +40,7 @@
     info: MessageInfo,
     msg: InstantiateMsg,
 ) -> Result<Response, ContractError> {
-<<<<<<< HEAD
     set_contract_version(deps.storage, CONTRACT_NAME, CONTRACT_VERSION)?;
-    Ok(cw20_instantiate(deps, env, info, msg)?)
-=======
     CONTRACT_OWNER.save(deps.storage, &info.sender)?;
     let mut resp = Response::default();
     let sender = info.sender.as_str();
@@ -103,7 +85,6 @@
     MODULE_ADDR.save(deps.storage, &id, &deps.api.addr_validate(&addr)?)?;
 
     Ok(Response::default())
->>>>>>> c029cc6c
 }
 
 #[cfg_attr(not(feature = "library"), entry_point)]
