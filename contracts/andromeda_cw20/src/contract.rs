--- conflicted
+++ resolved
@@ -6,7 +6,6 @@
 };
 
 use andromeda_protocol::{
-<<<<<<< HEAD
     communication::{
         hooks::AndromedaHook,
         modules::{
@@ -14,24 +13,15 @@
             on_funds_transfer, validate_modules, ADOType, MODULE_ADDR, MODULE_INFO,
         },
     },
-    cw20::{ExecuteMsg, InstantiateMsg, QueryMsg},
-=======
-    cw20::{ExecuteMsg, MigrateMsg, QueryMsg},
->>>>>>> 2d207d19
+    cw20::{ExecuteMsg, InstantiateMsg, MigrateMsg, QueryMsg},
     error::ContractError,
     ownership::CONTRACT_OWNER,
     rates::Funds,
     require,
     response::get_reply_address,
 };
-<<<<<<< HEAD
+use cw2::{get_contract_version, set_contract_version};
 use cw20::{Cw20Coin, Cw20ExecuteMsg};
-use cw20_base::contract::{
-    execute as execute_cw20, execute_burn as execute_cw20_burn, execute_mint as execute_cw20_mint,
-    execute_send as execute_cw20_send, execute_transfer as execute_cw20_transfer,
-    instantiate as cw20_instantiate, query as query_cw20,
-=======
-use cw2::{get_contract_version, set_contract_version};
 use cw20_base::{
     contract::{
         execute as execute_cw20, execute_burn as execute_cw20_burn,
@@ -39,10 +29,8 @@
         execute_transfer as execute_cw20_transfer, instantiate as cw20_instantiate,
         query as query_cw20,
     },
-    msg::InstantiateMsg,
->>>>>>> 2d207d19
+    state::BALANCES,
 };
-use cw20_base::state::BALANCES;
 
 // version info for migration info
 const CONTRACT_NAME: &str = "crates.io:andromeda-cw20";
@@ -55,8 +43,8 @@
     info: MessageInfo,
     msg: InstantiateMsg,
 ) -> Result<Response, ContractError> {
-<<<<<<< HEAD
     CONTRACT_OWNER.save(deps.storage, &info.sender)?;
+    set_contract_version(deps.storage, CONTRACT_NAME, CONTRACT_VERSION)?;
     let mut resp = Response::default();
     let sender = info.sender.as_str();
     if let Some(modules) = msg.modules.clone() {
@@ -100,10 +88,6 @@
     MODULE_ADDR.save(deps.storage, &id, &deps.api.addr_validate(&addr)?)?;
 
     Ok(Response::default())
-=======
-    set_contract_version(deps.storage, CONTRACT_NAME, CONTRACT_VERSION)?;
-    Ok(cw20_instantiate(deps, env, info, msg)?)
->>>>>>> 2d207d19
 }
 
 #[cfg_attr(not(feature = "library"), entry_point)]
