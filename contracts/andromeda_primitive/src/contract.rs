--- conflicted
+++ resolved
@@ -308,12 +308,7 @@
             name: None,
             value: Primitive::Vec(vec![Primitive::Vec(vec![])]),
         };
-<<<<<<< HEAD
-        let res: Result<Response, ContractError> =
-            execute(deps.as_mut(), mock_env(), info, msg);
-=======
         let res: Result<Response, ContractError> = execute(deps.as_mut(), mock_env(), info, msg);
->>>>>>> befb4247
         assert_eq!(ContractError::InvalidPrimitive {}, res.unwrap_err());
     }
 
@@ -419,12 +414,7 @@
             name: Some("test1".to_string()),
             value: Primitive::String("value1".to_string()),
         };
-<<<<<<< HEAD
-        let res: Result<Response, ContractError> =
-            execute(deps.as_mut(), mock_env(), user1, msg);
-=======
         let res: Result<Response, ContractError> = execute(deps.as_mut(), mock_env(), user1, msg);
->>>>>>> befb4247
         assert_eq!(ContractError::Unauthorized {}, res.unwrap_err());
     }
 
@@ -446,12 +436,7 @@
 
         let user1 = mock_info("user1", &[]);
         let msg = ExecuteMsg::DeleteValue { name: None };
-<<<<<<< HEAD
-        let res: Result<Response, ContractError> =
-            execute(deps.as_mut(), mock_env(), user1, msg);
-=======
         let res: Result<Response, ContractError> = execute(deps.as_mut(), mock_env(), user1, msg);
->>>>>>> befb4247
         assert_eq!(ContractError::Unauthorized {}, res.unwrap_err());
     }
 
