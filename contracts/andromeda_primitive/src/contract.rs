#[cfg(not(feature = "library"))]
use cosmwasm_std::entry_point;
use cosmwasm_std::{Binary, Deps, DepsMut, Env, MessageInfo, Response, StdError};
use cw2::set_contract_version;

use crate::state::{DATA, DEFAULT_KEY};
use andromeda_protocol::{
<<<<<<< HEAD
    communication::{parse_message, AndromedaMsg, AndromedaQuery},
=======
    communication::encode_binary,
>>>>>>> e3df1bf0
    error::ContractError,
    operators::{execute_update_operators, initialize_operators, query_operators},
    ownership::{execute_update_owner, is_contract_owner, query_contract_owner, CONTRACT_OWNER},
    primitive::{ExecuteMsg, GetValueResponse, InstantiateMsg, Primitive, QueryMsg},
    require,
};

// version info for migration info
const CONTRACT_NAME: &str = "crates.io:andromeda_primitive";
const CONTRACT_VERSION: &str = env!("CARGO_PKG_VERSION");

#[cfg_attr(not(feature = "library"), entry_point)]
pub fn instantiate(
    deps: DepsMut,
    _env: Env,
    info: MessageInfo,
    msg: InstantiateMsg,
) -> Result<Response, ContractError> {
    initialize_operators(deps.storage, msg.operators)?;
    set_contract_version(deps.storage, CONTRACT_NAME, CONTRACT_VERSION)?;
    CONTRACT_OWNER.save(deps.storage, &info.sender)?;
    Ok(Response::new()
        .add_attribute("method", "instantiate")
        .add_attribute("owner", info.sender))
}

#[cfg_attr(not(feature = "library"), entry_point)]
pub fn execute(
    deps: DepsMut,
    env: Env,
    info: MessageInfo,
    msg: ExecuteMsg,
) -> Result<Response, ContractError> {
    match msg {
        ExecuteMsg::AndrReceive(msg) => execute_receive(deps, env, info, msg),
        ExecuteMsg::SetValue { name, value } => execute_set_value(deps, info, name, value),
        ExecuteMsg::DeleteValue { name } => execute_delete_value(deps, info, name),
    }
}

fn execute_receive(
    deps: DepsMut,
    env: Env,
    info: MessageInfo,
    msg: AndromedaMsg,
) -> Result<Response, ContractError> {
    match msg {
        AndromedaMsg::Receive(data) => {
            let received: ExecuteMsg = parse_message(data)?;
            match received {
                ExecuteMsg::AndrReceive(..) => Err(ContractError::NestedAndromedaMsg {}),
                _ => execute(deps, env, info, received),
            }
        }
        AndromedaMsg::UpdateOwner { address } => execute_update_owner(deps, info, address),
        AndromedaMsg::UpdateOperators { operators } => {
            execute_update_operators(deps, info, operators)
        }
    }
}

pub fn execute_set_value(
    deps: DepsMut,
    info: MessageInfo,
    name: Option<String>,
    value: Primitive,
) -> Result<Response, ContractError> {
    require(
        is_contract_owner(deps.storage, info.sender.as_str())?,
        ContractError::Unauthorized {},
    )?;
    if value.is_invalid() {
        return Err(ContractError::InvalidPrimitive {});
    }
    let name: &str = get_name_or_default(&name);
    DATA.update::<_, StdError>(deps.storage, name, |old| match old {
        Some(_) => Ok(value.clone()),
        None => Ok(value.clone()),
    })?;

    Ok(Response::new()
        .add_attribute("method", "set_value")
        .add_attribute("sender", info.sender)
        .add_attribute("name", name)
        .add_attribute("value", format!("{:?}", value)))
}

pub fn execute_delete_value(
    deps: DepsMut,
    info: MessageInfo,
    name: Option<String>,
) -> Result<Response, ContractError> {
    require(
        is_contract_owner(deps.storage, info.sender.as_str())?,
        ContractError::Unauthorized {},
    )?;
    let name = get_name_or_default(&name);
    DATA.remove(deps.storage, name);
    Ok(Response::new()
        .add_attribute("method", "delete_value")
        .add_attribute("sender", info.sender)
        .add_attribute("name", name))
}

#[cfg_attr(not(feature = "library"), entry_point)]
<<<<<<< HEAD
pub fn query(deps: Deps, env: Env, msg: QueryMsg) -> StdResult<Binary> {
    match msg {
        QueryMsg::AndrQuery(msg) => handle_andromeda_query(deps, env, msg),
        QueryMsg::GetValue { name } => to_binary(&query_value(deps, name)?),
    }
}

fn handle_andromeda_query(deps: Deps, env: Env, msg: AndromedaQuery) -> StdResult<Binary> {
    match msg {
        AndromedaQuery::Get(data) => {
            let received: Result<QueryMsg, ContractError> = parse_message(data);
            if received.is_err() {
                return Err(StdError::ParseErr {
                    target_type: "QueryMsg".to_string(),
                    msg: "Error unparsing binary".to_string(),
                });
            }
            let received = received.unwrap();
            match received {
                QueryMsg::AndrQuery(..) => Err(StdError::ParseErr {
                    target_type: "QueryMsg".to_string(),
                    msg: "Not allowed to have nested AndrQuery".to_string(),
                }),
                _ => query(deps, env, received),
            }
        }
        AndromedaQuery::Owner {} => to_binary(&query_contract_owner(deps)?),
        AndromedaQuery::Operators {} => to_binary(&query_operators(deps)?),
=======
pub fn query(deps: Deps, _env: Env, msg: QueryMsg) -> Result<Binary, ContractError> {
    match msg {
        QueryMsg::GetValue { name } => encode_binary(&query_value(deps, name)?),
        QueryMsg::ContractOwner {} => encode_binary(&query_contract_owner(deps)?),
>>>>>>> e3df1bf0
    }
}

fn query_value(deps: Deps, name: Option<String>) -> Result<GetValueResponse, ContractError> {
    let name = get_name_or_default(&name);
    let value = DATA.load(deps.storage, name)?;
    Ok(GetValueResponse {
        name: name.to_string(),
        value,
    })
}

fn get_name_or_default(name: &Option<String>) -> &str {
    match name {
        None => DEFAULT_KEY,
        Some(s) => s,
    }
}

#[cfg(test)]
mod tests {
    use super::*;
    use cosmwasm_std::from_binary;
    use cosmwasm_std::testing::{mock_dependencies, mock_env, mock_info};

    fn query_value_helper(deps: Deps, name: Option<String>) -> GetValueResponse {
        from_binary(&query(deps, mock_env(), QueryMsg::GetValue { name }).unwrap()).unwrap()
    }

    #[test]
    fn proper_initialization() {
        let mut deps = mock_dependencies(&[]);

        let msg = InstantiateMsg { operators: vec![] };
        let info = mock_info("creator", &[]);

        // we can just call .unwrap() to assert this was a success
        let res = instantiate(deps.as_mut(), mock_env(), info, msg).unwrap();
        assert_eq!(0, res.messages.len());
    }

    #[test]
    fn set_and_update_value_with_name() {
        let mut deps = mock_dependencies(&[]);

        let msg = InstantiateMsg { operators: vec![] };
        let info = mock_info("creator", &[]);

        // we can just call .unwrap() to assert this was a success
        let _res = instantiate(deps.as_mut(), mock_env(), info.clone(), msg).unwrap();

        let msg = ExecuteMsg::SetValue {
            name: Some("test1".to_string()),
            value: Primitive::String("value1".to_string()),
        };
        let res = execute(deps.as_mut(), mock_env(), info.clone(), msg).unwrap();
        assert_eq!(
            Response::new()
                .add_attribute("method", "set_value")
                .add_attribute("sender", "creator")
                .add_attribute("name", "test1")
                .add_attribute("value", "String(\"value1\")"),
            res
        );

        let query_res: GetValueResponse =
            query_value_helper(deps.as_ref(), Some("test1".to_string()));

        assert_eq!(
            GetValueResponse {
                name: "test1".to_string(),
                value: Primitive::String("value1".to_string())
            },
            query_res
        );

        // Update the value to something else
        let msg = ExecuteMsg::SetValue {
            name: Some("test1".to_string()),
            value: Primitive::String("value2".to_string()),
        };
        let _res = execute(deps.as_mut(), mock_env(), info.clone(), msg).unwrap();

        let query_res: GetValueResponse =
            query_value_helper(deps.as_ref(), Some("test1".to_string()));

        assert_eq!(
            GetValueResponse {
                name: "test1".to_string(),
                value: Primitive::String("value2".to_string())
            },
            query_res
        );
    }

    #[test]
    fn set_and_update_value_without_name() {
        let mut deps = mock_dependencies(&[]);

        let msg = InstantiateMsg { operators: vec![] };
        let info = mock_info("creator", &[]);

        // we can just call .unwrap() to assert this was a success
        let _res = instantiate(deps.as_mut(), mock_env(), info.clone(), msg).unwrap();

        let msg = ExecuteMsg::SetValue {
            name: None,
            value: Primitive::String("value1".to_string()),
        };
        let res = execute(deps.as_mut(), mock_env(), info.clone(), msg).unwrap();
        assert_eq!(
            Response::new()
                .add_attribute("method", "set_value")
                .add_attribute("sender", "creator")
                .add_attribute("name", DEFAULT_KEY)
                .add_attribute("value", "String(\"value1\")"),
            res
        );

        let query_res: GetValueResponse = query_value_helper(deps.as_ref(), None);

        assert_eq!(
            GetValueResponse {
                name: DEFAULT_KEY.to_string(),
                value: Primitive::String("value1".to_string())
            },
            query_res
        );

        // Update the value to something else
        let msg = ExecuteMsg::SetValue {
            name: None,
            value: Primitive::String("value2".to_string()),
        };
        let _res = execute(deps.as_mut(), mock_env(), info.clone(), msg).unwrap();

        let query_res: GetValueResponse = query_value_helper(deps.as_ref(), None);

        assert_eq!(
            GetValueResponse {
                name: DEFAULT_KEY.to_string(),
                value: Primitive::String("value2".to_string())
            },
            query_res
        );
    }

    #[test]
    fn cannot_set_nested_vector_primitive() {
        let mut deps = mock_dependencies(&[]);

        let msg = InstantiateMsg { operators: vec![] };
        let info = mock_info("creator", &[]);

        // we can just call .unwrap() to assert this was a success
        let _res = instantiate(deps.as_mut(), mock_env(), info.clone(), msg).unwrap();

        let msg = ExecuteMsg::SetValue {
            name: None,
            value: Primitive::Vec(vec![Primitive::Vec(vec![])]),
        };
        let res: Result<Response, ContractError> =
            execute(deps.as_mut(), mock_env(), info.clone(), msg);
        assert_eq!(ContractError::InvalidPrimitive {}, res.unwrap_err());
    }

    #[test]
    fn delete_value_with_name() {
        let mut deps = mock_dependencies(&[]);

        let msg = InstantiateMsg { operators: vec![] };
        let info = mock_info("creator", &[]);

        // we can just call .unwrap() to assert this was a success
        let _res = instantiate(deps.as_mut(), mock_env(), info.clone(), msg).unwrap();

        let msg = ExecuteMsg::SetValue {
            name: Some("test1".to_string()),
            value: Primitive::String("value1".to_string()),
        };
        let _res = execute(deps.as_mut(), mock_env(), info.clone(), msg).unwrap();

        let query_res: GetValueResponse =
            query_value_helper(deps.as_ref(), Some("test1".to_string()));

        assert_eq!(
            GetValueResponse {
                name: "test1".to_string(),
                value: Primitive::String("value1".to_string())
            },
            query_res
        );

        let msg = ExecuteMsg::DeleteValue {
            name: Some("test1".to_string()),
        };
        let res = execute(deps.as_mut(), mock_env(), info.clone(), msg).unwrap();
        assert_eq!(
            res,
            Response::new()
                .add_attribute("method", "delete_value")
                .add_attribute("sender", "creator")
                .add_attribute("name", "test1")
        );
        let query_res = &query(
            deps.as_ref(),
            mock_env(),
            QueryMsg::GetValue {
                name: Some("test1".to_string()),
            },
        );
        assert!(query_res.is_err());
    }

    #[test]
    fn delete_value_without_name() {
        let mut deps = mock_dependencies(&[]);

        let msg = InstantiateMsg { operators: vec![] };
        let info = mock_info("creator", &[]);

        // we can just call .unwrap() to assert this was a success
        let _res = instantiate(deps.as_mut(), mock_env(), info.clone(), msg).unwrap();

        let msg = ExecuteMsg::SetValue {
            name: None,
            value: Primitive::String("value1".to_string()),
        };
        let _res = execute(deps.as_mut(), mock_env(), info.clone(), msg).unwrap();

        let query_res: GetValueResponse = query_value_helper(deps.as_ref(), None);

        assert_eq!(
            GetValueResponse {
                name: DEFAULT_KEY.to_string(),
                value: Primitive::String("value1".to_string())
            },
            query_res
        );

        let msg = ExecuteMsg::DeleteValue { name: None };
        let res = execute(deps.as_mut(), mock_env(), info.clone(), msg).unwrap();
        assert_eq!(
            res,
            Response::new()
                .add_attribute("method", "delete_value")
                .add_attribute("sender", "creator")
                .add_attribute("name", DEFAULT_KEY)
        );
        let query_res = &query(deps.as_ref(), mock_env(), QueryMsg::GetValue { name: None });
        assert!(query_res.is_err());
    }

    #[test]
    fn non_creator_cannot_set_value() {
        let mut deps = mock_dependencies(&[]);

        let msg = InstantiateMsg { operators: vec![] };
        let info = mock_info("creator", &[]);

        // we can just call .unwrap() to assert this was a success
        let _res = instantiate(deps.as_mut(), mock_env(), info.clone(), msg).unwrap();

        let user1 = mock_info("user1", &[]);
        let msg = ExecuteMsg::SetValue {
            name: Some("test1".to_string()),
            value: Primitive::String("value1".to_string()),
        };
        let res: Result<Response, ContractError> =
            execute(deps.as_mut(), mock_env(), user1.clone(), msg);
        assert_eq!(ContractError::Unauthorized {}, res.unwrap_err());
    }

    #[test]
    fn non_creator_cannot_delete_value() {
        let mut deps = mock_dependencies(&[]);

        let msg = InstantiateMsg { operators: vec![] };
        let info = mock_info("creator", &[]);

        // we can just call .unwrap() to assert this was a success
        let _res = instantiate(deps.as_mut(), mock_env(), info.clone(), msg).unwrap();

        let msg = ExecuteMsg::SetValue {
            name: None,
            value: Primitive::String("value1".to_string()),
        };
        let _res = execute(deps.as_mut(), mock_env(), info.clone(), msg).unwrap();

        let user1 = mock_info("user1", &[]);
        let msg = ExecuteMsg::DeleteValue { name: None };
        let res: Result<Response, ContractError> =
            execute(deps.as_mut(), mock_env(), user1.clone(), msg);
        assert_eq!(ContractError::Unauthorized {}, res.unwrap_err());
    }

    #[test]
    fn test_execute_receive() {
        let mut deps = mock_dependencies(&[]);

        let msg = InstantiateMsg { operators: vec![] };
        let info = mock_info("creator", &[]);

        // we can just call .unwrap() to assert this was a success
        let _res = instantiate(deps.as_mut(), mock_env(), info.clone(), msg).unwrap();

        let msg = ExecuteMsg::SetValue {
            name: None,
            value: Primitive::String("value1".to_string()),
        };
        let msg_binary = to_binary(&msg).unwrap();
        let msg = ExecuteMsg::AndrReceive(AndromedaMsg::Receive(Some(msg_binary)));
        let res = execute(deps.as_mut(), mock_env(), info.clone(), msg).unwrap();
        assert_eq!(
            Response::new()
                .add_attribute("method", "set_value")
                .add_attribute("sender", "creator")
                .add_attribute("name", DEFAULT_KEY)
                .add_attribute("value", "String(\"value1\")"),
            res
        );

        let msg = QueryMsg::GetValue { name: None };
        let msg_binary = to_binary(&msg).unwrap();
        let msg = QueryMsg::AndrQuery(AndromedaQuery::Get(Some(msg_binary)));
        let res: GetValueResponse =
            from_binary(&query(deps.as_ref(), mock_env(), msg).unwrap()).unwrap();
        assert_eq!(
            GetValueResponse {
                name: DEFAULT_KEY.to_string(),
                value: Primitive::String("value1".to_string())
            },
            res
        );
    }
}<|MERGE_RESOLUTION|>--- conflicted
+++ resolved
@@ -5,11 +5,7 @@
 
 use crate::state::{DATA, DEFAULT_KEY};
 use andromeda_protocol::{
-<<<<<<< HEAD
-    communication::{parse_message, AndromedaMsg, AndromedaQuery},
-=======
-    communication::encode_binary,
->>>>>>> e3df1bf0
+    communication::{encode_binary, parse_message, AndromedaMsg, AndromedaQuery},
     error::ContractError,
     operators::{execute_update_operators, initialize_operators, query_operators},
     ownership::{execute_update_owner, is_contract_owner, query_contract_owner, CONTRACT_OWNER},
@@ -115,41 +111,28 @@
 }
 
 #[cfg_attr(not(feature = "library"), entry_point)]
-<<<<<<< HEAD
-pub fn query(deps: Deps, env: Env, msg: QueryMsg) -> StdResult<Binary> {
+pub fn query(deps: Deps, env: Env, msg: QueryMsg) -> Result<Binary, ContractError> {
     match msg {
         QueryMsg::AndrQuery(msg) => handle_andromeda_query(deps, env, msg),
-        QueryMsg::GetValue { name } => to_binary(&query_value(deps, name)?),
-    }
-}
-
-fn handle_andromeda_query(deps: Deps, env: Env, msg: AndromedaQuery) -> StdResult<Binary> {
+        QueryMsg::GetValue { name } => encode_binary(&query_value(deps, name)?),
+    }
+}
+
+fn handle_andromeda_query(
+    deps: Deps,
+    env: Env,
+    msg: AndromedaQuery,
+) -> Result<Binary, ContractError> {
     match msg {
         AndromedaQuery::Get(data) => {
-            let received: Result<QueryMsg, ContractError> = parse_message(data);
-            if received.is_err() {
-                return Err(StdError::ParseErr {
-                    target_type: "QueryMsg".to_string(),
-                    msg: "Error unparsing binary".to_string(),
-                });
-            }
-            let received = received.unwrap();
+            let received: QueryMsg = parse_message(data)?;
             match received {
-                QueryMsg::AndrQuery(..) => Err(StdError::ParseErr {
-                    target_type: "QueryMsg".to_string(),
-                    msg: "Not allowed to have nested AndrQuery".to_string(),
-                }),
+                QueryMsg::AndrQuery(..) => Err(ContractError::NestedAndromedaMsg {}),
                 _ => query(deps, env, received),
             }
         }
-        AndromedaQuery::Owner {} => to_binary(&query_contract_owner(deps)?),
-        AndromedaQuery::Operators {} => to_binary(&query_operators(deps)?),
-=======
-pub fn query(deps: Deps, _env: Env, msg: QueryMsg) -> Result<Binary, ContractError> {
-    match msg {
-        QueryMsg::GetValue { name } => encode_binary(&query_value(deps, name)?),
-        QueryMsg::ContractOwner {} => encode_binary(&query_contract_owner(deps)?),
->>>>>>> e3df1bf0
+        AndromedaQuery::Owner {} => encode_binary(&query_contract_owner(deps)?),
+        AndromedaQuery::Operators {} => encode_binary(&query_operators(deps)?),
     }
 }
 
@@ -460,7 +443,7 @@
             name: None,
             value: Primitive::String("value1".to_string()),
         };
-        let msg_binary = to_binary(&msg).unwrap();
+        let msg_binary = encode_binary(&msg).unwrap();
         let msg = ExecuteMsg::AndrReceive(AndromedaMsg::Receive(Some(msg_binary)));
         let res = execute(deps.as_mut(), mock_env(), info.clone(), msg).unwrap();
         assert_eq!(
@@ -473,7 +456,7 @@
         );
 
         let msg = QueryMsg::GetValue { name: None };
-        let msg_binary = to_binary(&msg).unwrap();
+        let msg_binary = encode_binary(&msg).unwrap();
         let msg = QueryMsg::AndrQuery(AndromedaQuery::Get(Some(msg_binary)));
         let res: GetValueResponse =
             from_binary(&query(deps.as_ref(), mock_env(), msg).unwrap()).unwrap();
