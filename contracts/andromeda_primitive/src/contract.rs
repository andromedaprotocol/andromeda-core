--- conflicted
+++ resolved
@@ -119,9 +119,6 @@
 }
 
 #[cfg_attr(not(feature = "library"), entry_point)]
-<<<<<<< HEAD
-pub fn query(deps: Deps, _env: Env, msg: QueryMsg) -> Result<Binary, ContractError> {
-=======
 pub fn migrate(deps: DepsMut, _env: Env, _msg: MigrateMsg) -> Result<Response, ContractError> {
     let version = get_contract_version(deps.storage)?;
     if version.contract != CONTRACT_NAME {
@@ -133,8 +130,7 @@
 }
 
 #[cfg_attr(not(feature = "library"), entry_point)]
-pub fn query(deps: Deps, env: Env, msg: QueryMsg) -> Result<Binary, ContractError> {
->>>>>>> b919661a
+pub fn query(deps: Deps, _env: Env, msg: QueryMsg) -> Result<Binary, ContractError> {
     match msg {
         QueryMsg::AndrQuery(msg) => handle_andromeda_query(deps, msg),
     }
