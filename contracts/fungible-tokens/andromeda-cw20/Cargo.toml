[package]
name = "andromeda-cw20"
version = "1.0.0-rc.1"
edition = "2021"
rust-version = "1.65.0"

[lib]
crate-type = ["cdylib", "rlib"]

[features]
# for more explicit tests, cargo test --features=backtraces
backtraces = ["cosmwasm-std/backtraces"]
# use library feature to disable all instantiate/execute/query exports
library = []
testing = ["cw-multi-test"]


[dependencies]
cosmwasm-std = { workspace = true }
cosmwasm-schema = { workspace = true }
cw-storage-plus = { workspace = true }
<<<<<<< HEAD
cw-utils = { workspace = true }
cw2 = { workspace = true }
=======
cw-utils = { workspace = true}
>>>>>>> cbc3f4fd
cw20 = { workspace = true }
cw20-base = { workspace = true }

andromeda-std = { workspace = true, features = ["modules"] }
andromeda-fungible-tokens = { workspace = true }

[target.'cfg(not(target_arch = "wasm32"))'.dependencies]
cw-multi-test = { workspace = true, optional = true }

[dev-dependencies]
andromeda-app = { version = "0.1.0", path = "../../../packages/andromeda-app" }
andromeda-testing = { version = "0.1.0", path = "../../../packages/andromeda-testing" }<|MERGE_RESOLUTION|>--- conflicted
+++ resolved
@@ -19,12 +19,8 @@
 cosmwasm-std = { workspace = true }
 cosmwasm-schema = { workspace = true }
 cw-storage-plus = { workspace = true }
-<<<<<<< HEAD
 cw-utils = { workspace = true }
 cw2 = { workspace = true }
-=======
-cw-utils = { workspace = true}
->>>>>>> cbc3f4fd
 cw20 = { workspace = true }
 cw20-base = { workspace = true }
 
