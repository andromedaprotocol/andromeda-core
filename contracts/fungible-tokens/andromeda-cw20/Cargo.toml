--- conflicted
+++ resolved
@@ -29,11 +29,7 @@
 
 [target.'cfg(not(target_arch = "wasm32"))'.dependencies]
 cw-multi-test = { workspace = true, optional = true }
-<<<<<<< HEAD
-andromeda-testing = { workspace = true }
-=======
 andromeda-testing = { workspace = true, optional = true }
 
 [dev-dependencies]
-andromeda-app = { version = "0.1.0", path = "../../../packages/andromeda-app" }
->>>>>>> fc5e72a3
+andromeda-app = { version = "0.1.0", path = "../../../packages/andromeda-app" }