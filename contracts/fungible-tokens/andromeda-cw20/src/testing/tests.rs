use crate::contract::{execute, instantiate, query};
use crate::testing::mock_querier::mock_dependencies_custom;
use andromeda_fungible_tokens::cw20::{ExecuteMsg, InstantiateMsg, QueryMsg};
use andromeda_std::ado_base::permissioning::{LocalPermission, Permission};
use andromeda_std::ado_base::rates::{LocalRate, LocalRateType, LocalRateValue, PercentRate, Rate};
use andromeda_std::ado_contract::ADOContract;
use andromeda_std::amp::{AndrAddr, Recipient};
use andromeda_std::common::context::ExecuteContext;

use andromeda_std::{error::ContractError, testing::mock_querier::MOCK_KERNEL_CONTRACT};
use cosmwasm_std::{attr, Decimal, Event};
use cosmwasm_std::{
    testing::{message_info, mock_env},
    to_json_binary, Response, Uint128,
};

use cw20::{Cw20Coin, Cw20ReceiveMsg};
use cw20_base::state::BALANCES;

use super::mock_querier::{TestDeps, MOCK_CW20_CONTRACT};

fn init(deps: &mut TestDeps) -> Response {
    let sender = deps.api.addr_make("sender");
    let rates_recipient = deps.api.addr_make("rates_recipient");
    let royalty_recipient = deps.api.addr_make("royalty_recipient");
    let msg = InstantiateMsg {
        name: MOCK_CW20_CONTRACT.into(),
        symbol: "Symbol".into(),
        decimals: 6,
        initial_balances: vec![
            Cw20Coin {
                amount: 1000u128.into(),
                address: sender.to_string(),
            },
            Cw20Coin {
                amount: 1u128.into(),
                address: rates_recipient.to_string(),
            },
            Cw20Coin {
                amount: 1u128.into(),
                address: royalty_recipient.to_string(),
            },
        ],
        mint: None,
        marketing: None,
        kernel_address: MOCK_KERNEL_CONTRACT.to_string(),
        owner: None,
    };

    let owner = deps.api.addr_make("owner");
    let info = message_info(&owner, &[]);
    instantiate(deps.as_mut(), mock_env(), info, msg).unwrap()
}

#[test]
fn test_andr_query() {
    let mut deps = mock_dependencies_custom(&[]);
    let _res = init(&mut deps);

    let msg = QueryMsg::Owner {};
    let res = query(deps.as_ref(), mock_env(), msg);
    // Test that the query is hooked up correctly.
    assert!(res.is_ok())
}

#[test]
fn test_transfer() {
    let mut deps = mock_dependencies_custom(&[]);
    let res = init(&mut deps);
    let owner = deps.api.addr_make("owner");
    assert_eq!(
        Response::new()
            .add_attribute("method", "instantiate")
            .add_attribute("type", "cw20")
            .add_attribute("kernel_address", MOCK_KERNEL_CONTRACT)
            .add_attribute("owner", owner.to_string()),
        res
    );

    let sender = deps.api.addr_make("sender");
    assert_eq!(
        Uint128::from(1000u128),
        BALANCES.load(deps.as_ref().storage, &sender).unwrap()
    );

    let other = deps.api.addr_make("other");
    let msg = ExecuteMsg::Transfer {
        recipient: AndrAddr::from_string(other.to_string()),
        amount: 100u128.into(),
    };

    let royalty_recipient = deps.api.addr_make("royalty_recipient");
    // Set a royalty of 10% to be paid to royalty_recipient
    let rate = Rate::Local(LocalRate {
        rate_type: LocalRateType::Deductive,
        recipient: Recipient {
            address: AndrAddr::from_string(royalty_recipient.to_string()),
            msg: None,
            ibc_recovery_address: None,
        },
        value: LocalRateValue::Percent(PercentRate {
            percent: Decimal::percent(10),
        }),
        description: None,
    });

    // Set rates
    ADOContract::default()
        .set_rates(deps.as_mut().storage, "Transfer", rate)
        .unwrap();

    // The expected events for the royalty
    let expected_event = Event::new("royalty").add_attributes(vec![
        attr("deducted", "10cosmwasm1jpev2csrppg792t22rn8z8uew8h3sjcpglcd0qv9g8gj8ky922tscp8avs"),
        attr("payment", "cosmwasm15r4uytzhmpnefdw0ykpfjrmja37tpcf092wzyfjkfe40g7zf3w4svuasg3<10cosmwasm1jpev2csrppg792t22rn8z8uew8h3sjcpglcd0qv9g8gj8ky922tscp8avs"),
    ]);

    // Blacklist the sender who otherwise would have been able to call the function successfully
    let permission = Permission::Local(LocalPermission::blacklisted(None, None));
    let actors = vec![AndrAddr::from_string(sender.to_string())];
    let action = "Transfer";
    let ctx = ExecuteContext::new(deps.as_mut(), message_info(&owner, &[]), mock_env());
    ADOContract::default()
        .execute_set_permission(ctx, actors, action, permission)
        .unwrap();
    let info = message_info(&sender, &[]);
    let err = execute(deps.as_mut(), mock_env(), info.clone(), msg.clone()).unwrap_err();

    assert_eq!(err, ContractError::Unauthorized {});

    // Now whitelist the sender, that should allow him to call the function successfully
<<<<<<< HEAD
    let permission = Permission::Local(LocalPermission::whitelisted(None, None, None, None));
    let actors = vec![AndrAddr::from_string("sender")];
=======
    let permission = Permission::Local(LocalPermission::whitelisted(None, None));
    let actors = vec![AndrAddr::from_string(sender.to_string())];
>>>>>>> de2bf6c2
    let action = "Transfer";
    let owner = deps.api.addr_make("owner");
    let ctx = ExecuteContext::new(deps.as_mut(), message_info(&owner, &[]), mock_env());
    ADOContract::default()
        .execute_set_permission(ctx, actors, action, permission)
        .unwrap();
    let res = execute(deps.as_mut(), mock_env(), info, msg).unwrap();

    assert_eq!(
        Response::new()
            .add_event(expected_event)
            .add_attribute("action", "transfer")
            .add_attribute("from", sender.to_string())
            .add_attribute("to", other.to_string())
            .add_attribute("amount", "90"),
        res
    );

    // Funds deducted from the sender (100 for send, 10 for tax).
    assert_eq!(
        Uint128::from(900u128),
        BALANCES.load(deps.as_ref().storage, &sender).unwrap()
    );

    // Funds given to the receiver. Remove 10 for the royalty
    assert_eq!(
        Uint128::from(100u128 - 10u128),
        BALANCES.load(deps.as_ref().storage, &other).unwrap()
    );

    // Royalty given to royalty_recipient
    assert_eq!(
        Uint128::from(1u128 + 10u128),
        BALANCES
            .load(deps.as_ref().storage, &royalty_recipient)
            .unwrap()
    );
}

#[test]
fn test_send() {
    let mut deps = mock_dependencies_custom(&[]);
    let sender = deps.api.addr_make("sender");
    let info = message_info(&sender, &[]);

    let res = init(&mut deps);

    let owner = deps.api.addr_make("owner");
    assert_eq!(
        Response::new()
            .add_attribute("method", "instantiate")
            .add_attribute("type", "cw20")
            .add_attribute("kernel_address", MOCK_KERNEL_CONTRACT)
            .add_attribute("owner", owner.to_string()),
        res
    );

    assert_eq!(
        Uint128::from(1000u128),
        BALANCES.load(deps.as_ref().storage, &sender).unwrap()
    );

    let rates_recipient = deps.api.addr_make("rates_recipient");
    let rate = Rate::Local(LocalRate {
        rate_type: LocalRateType::Additive,
        recipient: Recipient {
            address: AndrAddr::from_string(rates_recipient.to_string()),
            msg: None,
            ibc_recovery_address: None,
        },
        value: LocalRateValue::Percent(PercentRate {
            percent: Decimal::percent(10),
        }),
        description: None,
    });

    // Set rates
    ADOContract::default()
        .set_rates(deps.as_mut().storage, "Send", rate)
        .unwrap();

    let contract = deps.api.addr_make("contract");
    let msg = ExecuteMsg::Send {
        contract: AndrAddr::from_string(contract.to_string()),
        amount: 100u128.into(),
        msg: to_json_binary(&"msg").unwrap(),
    };

    let res = execute(deps.as_mut(), mock_env(), info, msg).unwrap();
    let expected_event = Event::new("tax").add_attributes(vec![attr(
        "payment",
        format!(
            "{}<10cosmwasm1jpev2csrppg792t22rn8z8uew8h3sjcpglcd0qv9g8gj8ky922tscp8avs",
            rates_recipient
        ),
    )]);

    assert_eq!(
        Response::new()
            .add_attribute("action", "send")
            .add_attribute("from", sender.to_string())
            .add_attribute("to", contract.to_string())
            .add_attribute("amount", "100")
            .add_message(
                Cw20ReceiveMsg {
                    sender: sender.to_string(),
                    amount: 100u128.into(),
                    msg: to_json_binary(&"msg").unwrap(),
                }
                .into_cosmos_msg(contract.to_string())
                .unwrap(),
            )
            .add_event(expected_event),
        res
    );

    // Funds deducted from the sender (100 for send, 10 for tax).
    assert_eq!(
        Uint128::from(1_000u128 - 100u128 - 10u128),
        BALANCES.load(deps.as_ref().storage, &sender).unwrap()
    );

    // Funds given to the receiver.
    assert_eq!(
        Uint128::from(100u128),
        BALANCES.load(deps.as_ref().storage, &contract).unwrap()
    );

    // The rates recipient started with a balance of 1, and received 10 from the tax
    assert_eq!(
        Uint128::from(1u128 + 10u128),
        BALANCES
            .load(deps.as_ref().storage, &rates_recipient)
            .unwrap()
    );
}<|MERGE_RESOLUTION|>--- conflicted
+++ resolved
@@ -129,13 +129,8 @@
     assert_eq!(err, ContractError::Unauthorized {});
 
     // Now whitelist the sender, that should allow him to call the function successfully
-<<<<<<< HEAD
     let permission = Permission::Local(LocalPermission::whitelisted(None, None, None, None));
-    let actors = vec![AndrAddr::from_string("sender")];
-=======
-    let permission = Permission::Local(LocalPermission::whitelisted(None, None));
     let actors = vec![AndrAddr::from_string(sender.to_string())];
->>>>>>> de2bf6c2
     let action = "Transfer";
     let owner = deps.api.addr_make("owner");
     let ctx = ExecuteContext::new(deps.as_mut(), message_info(&owner, &[]), mock_env());
