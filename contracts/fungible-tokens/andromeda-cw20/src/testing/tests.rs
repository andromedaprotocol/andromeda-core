--- conflicted
+++ resolved
@@ -1,23 +1,15 @@
 use crate::contract::{execute, instantiate, query};
 use crate::testing::mock_querier::mock_dependencies_custom;
 use andromeda_fungible_tokens::cw20::{ExecuteMsg, InstantiateMsg, QueryMsg};
-<<<<<<< HEAD
 use andromeda_std::ado_base::permissioning::Permission;
 use andromeda_std::ado_base::rates::{LocalRate, LocalRateType, LocalRateValue, PercentRate, Rate};
 use andromeda_std::ado_contract::ADOContract;
 use andromeda_std::amp::{AndrAddr, Recipient};
 use andromeda_std::common::context::ExecuteContext;
-use andromeda_std::error::ContractError;
-use andromeda_std::testing::mock_querier::MOCK_KERNEL_CONTRACT;
+use andromeda_std::testing::mock_querier::MOCK_ADDRESS_LIST_CONTRACT;
+use andromeda_std::{error::ContractError, testing::mock_querier::MOCK_KERNEL_CONTRACT};
+use andromeda_testing::economics_msg::generate_economics_message;
 use cosmwasm_std::{attr, Decimal, Event};
-=======
-use andromeda_std::testing::mock_querier::MOCK_ADDRESS_LIST_CONTRACT;
-use andromeda_std::{
-    ado_base::Module, amp::addresses::AndrAddr, error::ContractError,
-    testing::mock_querier::MOCK_KERNEL_CONTRACT,
-};
-use andromeda_testing::economics_msg::generate_economics_message;
->>>>>>> 11e545db
 use cosmwasm_std::{
     testing::{mock_env, mock_info},
     to_json_binary, Addr, DepsMut, Response, Uint128,
@@ -76,15 +68,11 @@
     assert_eq!(
         Response::new()
             .add_attribute("method", "instantiate")
-<<<<<<< HEAD
-            .add_attribute("type", "cw20"),
-=======
             .add_attribute("type", "cw20")
             .add_attribute("kernel_address", MOCK_KERNEL_CONTRACT)
             .add_attribute("owner", "owner")
             .add_attribute("action", "register_module")
             .add_attribute("module_idx", "1"),
->>>>>>> 11e545db
         res
     );
 
@@ -154,12 +142,8 @@
             .add_attribute("action", "transfer")
             .add_attribute("from", "sender")
             .add_attribute("to", "other")
-<<<<<<< HEAD
-            .add_attribute("amount", "90"),
-=======
-            .add_attribute("amount", "100")
+            .add_attribute("amount", "90")
             .add_submessage(generate_economics_message("sender", "Transfer")),
->>>>>>> 11e545db
         res
     );
 
@@ -254,11 +238,8 @@
                 .into_cosmos_msg("contract")
                 .unwrap(),
             )
-<<<<<<< HEAD
-            .add_event(expected_event),
-=======
+            .add_event(expected_event)
             .add_submessage(generate_economics_message("sender", "Send")),
->>>>>>> 11e545db
         res
     );
 
