{
  "$schema": "http://json-schema.org/draft-07/schema#",
  "title": "QueryMsg",
  "oneOf": [
    {
      "type": "object",
      "required": [
        "config"
      ],
      "properties": {
        "config": {
          "type": "object",
          "additionalProperties": false
        }
      },
      "additionalProperties": false
    },
    {
      "type": "object",
      "required": [
        "merkle_root"
      ],
      "properties": {
        "merkle_root": {
          "type": "object",
          "required": [
            "stage"
          ],
          "properties": {
            "stage": {
              "type": "integer",
              "format": "uint8",
              "minimum": 0.0
            }
          },
          "additionalProperties": false
        }
      },
      "additionalProperties": false
    },
    {
      "type": "object",
      "required": [
        "latest_stage"
      ],
      "properties": {
        "latest_stage": {
          "type": "object",
          "additionalProperties": false
        }
      },
      "additionalProperties": false
    },
    {
      "type": "object",
      "required": [
        "is_claimed"
      ],
      "properties": {
        "is_claimed": {
          "type": "object",
          "required": [
            "address",
            "stage"
          ],
          "properties": {
            "address": {
              "type": "string"
            },
            "stage": {
              "type": "integer",
              "format": "uint8",
              "minimum": 0.0
            }
          },
          "additionalProperties": false
        }
      },
      "additionalProperties": false
    },
    {
      "type": "object",
      "required": [
        "total_claimed"
      ],
      "properties": {
        "total_claimed": {
          "type": "object",
          "required": [
            "stage"
          ],
          "properties": {
            "stage": {
              "type": "integer",
              "format": "uint8",
              "minimum": 0.0
            }
          },
          "additionalProperties": false
        }
      },
      "additionalProperties": false
    },
    {
      "type": "object",
      "required": [
        "owner"
      ],
      "properties": {
        "owner": {
          "type": "object",
          "additionalProperties": false
        }
      },
      "additionalProperties": false
    },
    {
      "type": "object",
      "required": [
        "ownership_request"
      ],
      "properties": {
        "ownership_request": {
          "type": "object",
          "additionalProperties": false
        }
      },
      "additionalProperties": false
    },
    {
      "type": "object",
      "required": [
        "type"
      ],
      "properties": {
        "type": {
          "type": "object",
          "additionalProperties": false
        }
      },
      "additionalProperties": false
    },
    {
      "type": "object",
      "required": [
        "kernel_address"
      ],
      "properties": {
        "kernel_address": {
          "type": "object",
          "additionalProperties": false
        }
      },
      "additionalProperties": false
    },
    {
      "type": "object",
      "required": [
        "app_contract"
      ],
      "properties": {
        "app_contract": {
          "type": "object",
          "additionalProperties": false
        }
      },
      "additionalProperties": false
    },
    {
      "type": "object",
      "required": [
        "original_publisher"
      ],
      "properties": {
        "original_publisher": {
          "type": "object",
          "additionalProperties": false
        }
      },
      "additionalProperties": false
    },
    {
      "type": "object",
      "required": [
        "block_height_upon_creation"
      ],
      "properties": {
        "block_height_upon_creation": {
          "type": "object",
          "additionalProperties": false
        }
      },
      "additionalProperties": false
    },
    {
      "type": "object",
      "required": [
        "version"
      ],
      "properties": {
        "version": {
          "type": "object",
          "additionalProperties": false
        }
      },
      "additionalProperties": false
    },
    {
      "type": "object",
      "required": [
<<<<<<< HEAD
=======
        "a_d_o_base_version"
      ],
      "properties": {
        "a_d_o_base_version": {
          "type": "object",
          "additionalProperties": false
        }
      },
      "additionalProperties": false
    },
    {
      "type": "object",
      "required": [
>>>>>>> 49078030
        "permissions"
      ],
      "properties": {
        "permissions": {
          "type": "object",
          "required": [
            "actor"
          ],
          "properties": {
            "actor": {
              "type": "string"
            },
            "limit": {
              "type": [
                "integer",
                "null"
              ],
              "format": "uint32",
              "minimum": 0.0
            },
            "start_after": {
              "type": [
                "string",
                "null"
              ]
            }
          },
          "additionalProperties": false
        }
      },
      "additionalProperties": false
    },
    {
      "type": "object",
      "required": [
        "permissioned_actions"
      ],
      "properties": {
        "permissioned_actions": {
          "type": "object",
          "additionalProperties": false
        }
      },
      "additionalProperties": false
    },
    {
      "type": "object",
      "required": [
        "module"
      ],
      "properties": {
        "module": {
          "type": "object",
          "required": [
            "id"
          ],
          "properties": {
            "id": {
              "$ref": "#/definitions/Uint64"
            }
          },
          "additionalProperties": false
        }
      },
      "additionalProperties": false
    },
    {
      "type": "object",
      "required": [
        "module_ids"
      ],
      "properties": {
        "module_ids": {
          "type": "object",
          "additionalProperties": false
        }
      },
      "additionalProperties": false
    },
    {
      "type": "object",
      "required": [
        "andr_hook"
      ],
      "properties": {
        "andr_hook": {
          "$ref": "#/definitions/AndromedaHook"
        }
      },
      "additionalProperties": false
    }
  ],
  "definitions": {
    "AndromedaHook": {
      "oneOf": [
        {
          "type": "object",
          "required": [
            "on_execute"
          ],
          "properties": {
            "on_execute": {
              "type": "object",
              "required": [
                "payload",
                "sender"
              ],
              "properties": {
                "payload": {
                  "$ref": "#/definitions/Binary"
                },
                "sender": {
                  "type": "string"
                }
              },
              "additionalProperties": false
            }
          },
          "additionalProperties": false
        },
        {
          "type": "object",
          "required": [
            "on_funds_transfer"
          ],
          "properties": {
            "on_funds_transfer": {
              "type": "object",
              "required": [
                "amount",
                "payload",
                "sender"
              ],
              "properties": {
                "amount": {
                  "$ref": "#/definitions/Funds"
                },
                "payload": {
                  "$ref": "#/definitions/Binary"
                },
                "sender": {
                  "type": "string"
                }
              },
              "additionalProperties": false
            }
          },
          "additionalProperties": false
        },
        {
          "type": "object",
          "required": [
            "on_token_transfer"
          ],
          "properties": {
            "on_token_transfer": {
              "type": "object",
              "required": [
                "recipient",
                "sender",
                "token_id"
              ],
              "properties": {
                "recipient": {
                  "type": "string"
                },
                "sender": {
                  "type": "string"
                },
                "token_id": {
                  "type": "string"
                }
              },
              "additionalProperties": false
            }
          },
          "additionalProperties": false
        }
      ]
    },
    "Binary": {
      "description": "Binary is a wrapper around Vec<u8> to add base64 de/serialization with serde. It also adds some helper methods to help encode inline.\n\nThis is only needed as serde-json-{core,wasm} has a horrible encoding for Vec<u8>. See also <https://github.com/CosmWasm/cosmwasm/blob/main/docs/MESSAGE_TYPES.md>.",
      "type": "string"
    },
    "Coin": {
      "type": "object",
      "required": [
        "amount",
        "denom"
      ],
      "properties": {
        "amount": {
          "$ref": "#/definitions/Uint128"
        },
        "denom": {
          "type": "string"
        }
      }
    },
    "Cw20Coin": {
      "type": "object",
      "required": [
        "address",
        "amount"
      ],
      "properties": {
        "address": {
          "type": "string"
        },
        "amount": {
          "$ref": "#/definitions/Uint128"
        }
      },
      "additionalProperties": false
    },
    "Funds": {
      "oneOf": [
        {
          "type": "object",
          "required": [
            "native"
          ],
          "properties": {
            "native": {
              "$ref": "#/definitions/Coin"
            }
          },
          "additionalProperties": false
        },
        {
          "type": "object",
          "required": [
            "cw20"
          ],
          "properties": {
            "cw20": {
              "$ref": "#/definitions/Cw20Coin"
            }
          },
          "additionalProperties": false
        }
      ]
    },
    "Uint128": {
      "description": "A thin wrapper around u128 that is using strings for JSON encoding/decoding, such that the full u128 range can be used for clients that convert JSON numbers to floats, like JavaScript and jq.\n\n# Examples\n\nUse `from` to create instances of this and `u128` to get the value out:\n\n``` # use cosmwasm_std::Uint128; let a = Uint128::from(123u128); assert_eq!(a.u128(), 123);\n\nlet b = Uint128::from(42u64); assert_eq!(b.u128(), 42);\n\nlet c = Uint128::from(70u32); assert_eq!(c.u128(), 70); ```",
      "type": "string"
    },
    "Uint64": {
      "description": "A thin wrapper around u64 that is using strings for JSON encoding/decoding, such that the full u64 range can be used for clients that convert JSON numbers to floats, like JavaScript and jq.\n\n# Examples\n\nUse `from` to create instances of this and `u64` to get the value out:\n\n``` # use cosmwasm_std::Uint64; let a = Uint64::from(42u64); assert_eq!(a.u64(), 42);\n\nlet b = Uint64::from(70u32); assert_eq!(b.u64(), 70); ```",
      "type": "string"
    }
  }
}<|MERGE_RESOLUTION|>--- conflicted
+++ resolved
@@ -208,8 +208,6 @@
     {
       "type": "object",
       "required": [
-<<<<<<< HEAD
-=======
         "a_d_o_base_version"
       ],
       "properties": {
@@ -223,7 +221,6 @@
     {
       "type": "object",
       "required": [
->>>>>>> 49078030
         "permissions"
       ],
       "properties": {
