--- conflicted
+++ resolved
@@ -3,18 +3,9 @@
 #[cfg(not(feature = "library"))]
 use cosmwasm_std::entry_point;
 use cosmwasm_std::{
-<<<<<<< HEAD
-    attr, ensure, to_json_binary, Addr, BankMsg, Binary, Coin, CosmosMsg, Deps, DepsMut, Empty,
-    Env, MessageInfo, Response, StdResult, Uint128, WasmMsg,
-};
-use cw20::Cw20ExecuteMsg;
-use cw_asset::AssetInfoBase;
-use cw_utils::{nonpayable, Expiration};
-=======
     attr, ensure, Addr, Binary, Deps, DepsMut, Env, MessageInfo, Response, StdResult, Uint128,
 };
 use cw_utils::nonpayable;
->>>>>>> fbe0197d
 use sha2::Digest;
 use std::convert::TryInto;
 
@@ -27,11 +18,6 @@
     MerkleRootResponse, QueryMsg, TotalClaimedResponse,
 };
 use andromeda_std::{
-<<<<<<< HEAD
-    ado_base::{InstantiateMsg as BaseInstantiateMsg, MigrateMsg},
-    ado_contract::ADOContract,
-    common::{actions::call_action, context::ExecuteContext, encode_binary},
-=======
     ado_base::{
         permissioning::{LocalPermission, Permission},
         InstantiateMsg as BaseInstantiateMsg, MigrateMsg,
@@ -44,7 +30,6 @@
         encode_binary,
         expiration::Expiry,
     },
->>>>>>> fbe0197d
     error::ContractError,
 };
 
@@ -59,20 +44,7 @@
     info: MessageInfo,
     msg: InstantiateMsg,
 ) -> Result<Response, ContractError> {
-<<<<<<< HEAD
-    let config = Config {
-        asset_info: msg.asset_info.check(deps.api, None)?,
-    };
-    CONFIG.save(deps.storage, &config)?;
-
-    let stage = 0;
-    LATEST_STAGE.save(deps.storage, &stage)?;
-
-    let contract = ADOContract::default();
-    let resp = contract.instantiate(
-=======
     let resp = ADOContract::default().instantiate(
->>>>>>> fbe0197d
         deps.storage,
         env.clone(),
         deps.api,
@@ -264,27 +236,9 @@
     claimed_amount = claimed_amount.checked_add(amount)?;
     STAGE_AMOUNT_CLAIMED.save(deps.storage, stage, &claimed_amount)?;
 
-<<<<<<< HEAD
-    let transfer_msg: CosmosMsg = match config.asset_info {
-        AssetInfoBase::Native(denom) => CosmosMsg::Bank(BankMsg::Send {
-            to_address: info.sender.to_string(),
-            amount: vec![Coin { amount, denom }],
-        }),
-        AssetInfoBase::Cw20(address) => CosmosMsg::Wasm(WasmMsg::Execute {
-            contract_addr: address.to_string(),
-            funds: vec![],
-            msg: to_json_binary(&Cw20ExecuteMsg::Transfer {
-                recipient: info.sender.to_string(),
-                amount,
-            })?,
-        }),
-        _ => CosmosMsg::Custom(Empty {}),
-    };
-=======
     let transfer_msg = config
         .asset_info
         .transfer(&deps.as_ref(), info.sender.clone(), amount)?;
->>>>>>> fbe0197d
 
     let res = Response::new()
         .add_submessage(transfer_msg)
@@ -329,26 +283,7 @@
     let balance_to_burn = total_amount - claimed_amount;
 
     let config = CONFIG.load(deps.storage)?;
-<<<<<<< HEAD
-    let burn_msg = match config.asset_info {
-        AssetInfoBase::Native(denom) => CosmosMsg::Bank(BankMsg::Burn {
-            amount: vec![Coin {
-                amount: balance_to_burn,
-                denom,
-            }],
-        }),
-        AssetInfoBase::Cw20(address) => CosmosMsg::Wasm(WasmMsg::Execute {
-            contract_addr: address.to_string(),
-            funds: vec![],
-            msg: to_json_binary(&Cw20ExecuteMsg::Burn {
-                amount: balance_to_burn,
-            })?,
-        }),
-        _ => CosmosMsg::Custom(Empty {}),
-    };
-=======
     let burn_msg = config.asset_info.burn(&deps.as_ref(), balance_to_burn)?;
->>>>>>> fbe0197d
 
     // Burn the tokens and response
     let res = Response::new()
