[package]
name = "andromeda-merkle-airdrop"
version = "1.0.0"
edition = "2021"
rust-version = "1.75.0"

[lib]
crate-type = ["cdylib", "rlib"]

[features]
# for more explicit tests, cargo test --features=backtraces
backtraces = ["cosmwasm-std/backtraces"]
# use library feature to disable all instantiate/execute/query exports
library = []
testing = ["cw-multi-test"]


[dependencies]
cosmwasm-std = { workspace = true }
cosmwasm-schema = { workspace = true }
cw-storage-plus = { workspace = true }
cw-utils = { workspace = true }
<<<<<<< HEAD

=======
>>>>>>> fbe0197d
cw20 = { workspace = true }
cw-asset = { workspace = true }
sha2 = "0.10.6"
hex = "0.4.3"
serde = "1.0.163"

andromeda-std = { workspace = true }
andromeda-fungible-tokens = { workspace = true }

[target.'cfg(not(target_arch = "wasm32"))'.dependencies]
cw-multi-test = { workspace = true, optional = true }
<<<<<<< HEAD

=======
>>>>>>> fbe0197d

[dev-dependencies]
andromeda-app = { workspace = true }
andromeda-testing = { workspace = true }<|MERGE_RESOLUTION|>--- conflicted
+++ resolved
@@ -20,10 +20,6 @@
 cosmwasm-schema = { workspace = true }
 cw-storage-plus = { workspace = true }
 cw-utils = { workspace = true }
-<<<<<<< HEAD
-
-=======
->>>>>>> fbe0197d
 cw20 = { workspace = true }
 cw-asset = { workspace = true }
 sha2 = "0.10.6"
@@ -35,10 +31,6 @@
 
 [target.'cfg(not(target_arch = "wasm32"))'.dependencies]
 cw-multi-test = { workspace = true, optional = true }
-<<<<<<< HEAD
-
-=======
->>>>>>> fbe0197d
 
 [dev-dependencies]
 andromeda-app = { workspace = true }
