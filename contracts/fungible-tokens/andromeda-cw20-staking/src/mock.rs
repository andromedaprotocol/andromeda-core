#![cfg(all(not(target_arch = "wasm32"), feature = "testing"))]

use crate::contract::{execute, instantiate, query};
use andromeda_fungible_tokens::cw20_staking::{
    AllocationConfig, Cw20HookMsg, ExecuteMsg, InstantiateMsg, QueryMsg, RewardTokenUnchecked,
};
<<<<<<< HEAD
use andromeda_std::{ado_base::Module, amp::AndrAddr, common::Milliseconds};
=======
use andromeda_std::{ado_base::Module, amp::AndrAddr, common::expiration::Expiry};
>>>>>>> 3d80187d
use andromeda_testing::{mock_ado, MockADO, MockContract};
use cosmwasm_std::{Addr, Empty};

use cw_asset::AssetInfoUnchecked;
use cw_multi_test::{Contract, ContractWrapper};

pub struct MockCW20Staking(pub Addr);
mock_ado!(MockCW20Staking, ExecuteMsg, QueryMsg);

pub fn mock_andromeda_cw20_staking() -> Box<dyn Contract<Empty>> {
    let contract = ContractWrapper::new_with_empty(execute, instantiate, query);
    Box::new(contract)
}

pub fn mock_cw20_staking_instantiate_msg(
    staking_token: impl Into<String>,
    kernel_address: impl Into<String>,
    modules: Option<Vec<Module>>,
    owner: Option<String>,
) -> InstantiateMsg {
    InstantiateMsg {
        staking_token: AndrAddr::from_string(staking_token.into()),
        additional_rewards: None,
        kernel_address: kernel_address.into(),
        modules,
        owner,
    }
}

pub fn mock_cw20_staking_add_reward_tokens(
    reward_token: AssetInfoUnchecked,
<<<<<<< HEAD
    init_timestamp: Milliseconds,
=======
    init_timestamp: Expiry,
>>>>>>> 3d80187d
    allocation_config: Option<AllocationConfig>,
) -> ExecuteMsg {
    let reward_token = RewardTokenUnchecked {
        asset_info: reward_token,
        init_timestamp,
        allocation_config,
    };
    ExecuteMsg::AddRewardToken { reward_token }
}

pub fn mock_cw20_staking_update_global_indexes(
    asset_infos: Option<Vec<AssetInfoUnchecked>>,
) -> ExecuteMsg {
    ExecuteMsg::UpdateGlobalIndexes { asset_infos }
}

pub fn mock_cw20_stake() -> Cw20HookMsg {
    Cw20HookMsg::StakeTokens {}
}

pub fn mock_cw20_get_staker(address: String) -> QueryMsg {
    QueryMsg::Staker { address }
}<|MERGE_RESOLUTION|>--- conflicted
+++ resolved
@@ -4,11 +4,7 @@
 use andromeda_fungible_tokens::cw20_staking::{
     AllocationConfig, Cw20HookMsg, ExecuteMsg, InstantiateMsg, QueryMsg, RewardTokenUnchecked,
 };
-<<<<<<< HEAD
-use andromeda_std::{ado_base::Module, amp::AndrAddr, common::Milliseconds};
-=======
 use andromeda_std::{ado_base::Module, amp::AndrAddr, common::expiration::Expiry};
->>>>>>> 3d80187d
 use andromeda_testing::{mock_ado, MockADO, MockContract};
 use cosmwasm_std::{Addr, Empty};
 
@@ -40,11 +36,7 @@
 
 pub fn mock_cw20_staking_add_reward_tokens(
     reward_token: AssetInfoUnchecked,
-<<<<<<< HEAD
-    init_timestamp: Milliseconds,
-=======
     init_timestamp: Expiry,
->>>>>>> 3d80187d
     allocation_config: Option<AllocationConfig>,
 ) -> ExecuteMsg {
     let reward_token = RewardTokenUnchecked {
