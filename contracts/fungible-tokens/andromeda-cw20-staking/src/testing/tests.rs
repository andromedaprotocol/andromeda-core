use andromeda_std::{
    amp::addresses::AndrAddr,
    common::{expiration::MILLISECONDS_TO_NANOSECONDS_RATIO, Milliseconds},
    error::ContractError,
    testing::mock_querier::MOCK_KERNEL_CONTRACT,
};
use cosmwasm_std::{
    coin, coins, from_json,
    testing::{mock_dependencies, mock_env, mock_info, MOCK_CONTRACT_ADDR},
    to_json_binary, Addr, BankMsg, Decimal, Decimal256, DepsMut, Response, Uint128, Uint256,
    WasmMsg,
};
use cw20::{Cw20ExecuteMsg, Cw20ReceiveMsg};

use crate::{
    contract::{execute, instantiate, query},
    state::{
        Staker, StakerRewardInfo, CONFIG, MAX_REWARD_TOKENS, REWARD_TOKENS, STAKERS,
        STAKER_REWARD_INFOS, STATE,
    },
    testing::mock_querier::mock_dependencies_custom,
};
use andromeda_fungible_tokens::cw20_staking::{
    AllocationConfig, AllocationState, Config, Cw20HookMsg, ExecuteMsg, InstantiateMsg, QueryMsg,
    RewardToken, RewardTokenUnchecked, RewardType, StakerResponse, State,
};
use andromeda_testing::economics_msg::generate_economics_message;
use cw_asset::{AssetInfo, AssetInfoUnchecked};

const MOCK_STAKING_TOKEN: &str = "staking_token";
const MOCK_INCENTIVE_TOKEN: &str = "incentive_token";
const MOCK_ALLOCATED_TOKEN: &str = "allocated_token";

fn init(
    deps: DepsMut,
    additional_rewards: Option<Vec<RewardTokenUnchecked>>,
) -> Result<Response, ContractError> {
    let info = mock_info("owner", &[]);

    let msg = InstantiateMsg {
        staking_token: AndrAddr::from_string(MOCK_STAKING_TOKEN.to_owned()),
        additional_rewards,
        kernel_address: MOCK_KERNEL_CONTRACT.to_string(),
        owner: None,
        modules: None,
    };

    instantiate(deps, mock_env(), info, msg)
}

#[test]
fn test_instantiate() {
    let mut deps = mock_dependencies();
    let current_timestamp = Milliseconds::from_seconds(mock_env().block.time.seconds());
    let res = init(
        deps.as_mut(),
        Some(vec![
            RewardTokenUnchecked {
                asset_info: AssetInfoUnchecked::native("uusd"),
                allocation_config: None,
                init_timestamp: current_timestamp,
            },
            RewardTokenUnchecked {
                asset_info: AssetInfoUnchecked::cw20("incentive_token"),
                allocation_config: None,
                init_timestamp: current_timestamp,
            },
            RewardTokenUnchecked {
                asset_info: AssetInfoUnchecked::cw20("allocated_token"),
                init_timestamp: current_timestamp,
                allocation_config: Some(AllocationConfig {
                    till_timestamp: current_timestamp.plus_seconds(1),
                    cycle_rewards: Uint128::new(100),
                    cycle_duration: Milliseconds::from_seconds(1),
                    reward_increase: None,
                }),
            },
        ]),
    )
    .unwrap();

    assert_eq!(
        Response::new()
            .add_attribute("method", "instantiate")
            .add_attribute("type", "cw20-staking")
            .add_attribute("kernel_address", MOCK_KERNEL_CONTRACT)
            .add_attribute("owner", "owner"),
        res
    );

    assert_eq!(
        Config {
            staking_token: AndrAddr::from_string(MOCK_STAKING_TOKEN.to_owned()),
            number_of_reward_tokens: 3,
        },
        CONFIG.load(deps.as_ref().storage).unwrap()
    );

    assert_eq!(
        RewardToken {
            index: Decimal256::zero(),
            asset_info: AssetInfo::native("uusd"),
            reward_type: RewardType::NonAllocated {
                previous_reward_balance: Uint128::zero(),
                init_timestamp: current_timestamp,
            },
            is_active: true,
        },
        REWARD_TOKENS
            .load(deps.as_ref().storage, "native:uusd")
            .unwrap()
    );

    assert_eq!(
        RewardToken {
            index: Decimal256::zero(),
            asset_info: AssetInfo::cw20(Addr::unchecked("incentive_token")),
            reward_type: RewardType::NonAllocated {
                previous_reward_balance: Uint128::zero(),
                init_timestamp: current_timestamp,
            },
            is_active: true,
        },
        REWARD_TOKENS
            .load(deps.as_ref().storage, "cw20:incentive_token")
            .unwrap()
    );

    assert_eq!(
        RewardToken {
            index: Decimal256::zero(),
            asset_info: AssetInfo::cw20(Addr::unchecked("allocated_token")),
            reward_type: RewardType::Allocated {
                init_timestamp: current_timestamp,
                allocation_config: AllocationConfig {
                    till_timestamp: current_timestamp.plus_seconds(1),
                    cycle_rewards: Uint128::new(100),
                    cycle_duration: Milliseconds::from_seconds(1),
                    reward_increase: None,
                },
                allocation_state: AllocationState {
                    current_cycle: 0,
                    current_cycle_rewards: Uint128::new(100),
                    last_distributed: current_timestamp,
                }
            },
            is_active: true,
        },
        REWARD_TOKENS
            .load(deps.as_ref().storage, "cw20:allocated_token")
            .unwrap()
    );

    assert_eq!(
        State {
            total_share: Uint128::zero(),
        },
        STATE.load(deps.as_ref().storage).unwrap()
    );
}

#[test]
fn test_instantiate_exceed_max() {
    let mut deps = mock_dependencies();
    let current_timestamp = Milliseconds::from_seconds(mock_env().block.time.seconds());

    let mut reward_tokens: Vec<RewardTokenUnchecked> = vec![];

    for i in 0..MAX_REWARD_TOKENS + 1 {
        reward_tokens.push(RewardTokenUnchecked {
            asset_info: AssetInfoUnchecked::cw20(format!("token{i}")),
            allocation_config: None,
            init_timestamp: current_timestamp,
        });
    }

    let res = init(deps.as_mut(), Some(reward_tokens));

    assert_eq!(
        ContractError::MaxRewardTokensExceeded {
            max: MAX_REWARD_TOKENS
        },
        res.unwrap_err()
    );
}

#[test]
fn test_instantiate_staking_token_as_addtional_reward() {
    let mut deps = mock_dependencies();
    let current_timestamp = Milliseconds::from_seconds(mock_env().block.time.seconds());

    let res = init(
        deps.as_mut(),
        Some(vec![RewardTokenUnchecked {
            asset_info: AssetInfoUnchecked::cw20(MOCK_STAKING_TOKEN),
            allocation_config: None,
            init_timestamp: current_timestamp,
        }]),
    );
    assert_eq!(
        ContractError::InvalidAsset {
            asset: "staking_token".to_string()
        },
        res.unwrap_err()
    );
}

#[test]
fn test_instantiate_start_time_in_past() {
    let mut deps = mock_dependencies();
    let current_timestamp = Milliseconds::from_seconds(mock_env().block.time.seconds());

    let res = init(
        deps.as_mut(),
        Some(vec![RewardTokenUnchecked {
            asset_info: AssetInfoUnchecked::cw20(MOCK_INCENTIVE_TOKEN),
            init_timestamp: current_timestamp.minus_seconds(1),
            allocation_config: Some(AllocationConfig {
                till_timestamp: current_timestamp.plus_seconds(1),
                cycle_rewards: Uint128::new(100),
                cycle_duration: Milliseconds::from_seconds(1),
                reward_increase: None,
            }),
        }]),
    );

    let env = mock_env();
    assert_eq!(
        ContractError::StartTimeInThePast {
            current_block: env.block.height,
            current_time: env.block.time.nanos() / MILLISECONDS_TO_NANOSECONDS_RATIO
        },
        res.unwrap_err()
    );
}

#[test]
fn test_instantiate_end_time_in_past() {
    let mut deps = mock_dependencies();
    let current_timestamp = Milliseconds::from_seconds(mock_env().block.time.seconds());

    let res = init(
        deps.as_mut(),
        Some(vec![RewardTokenUnchecked {
            asset_info: AssetInfoUnchecked::cw20(MOCK_INCENTIVE_TOKEN),
            init_timestamp: current_timestamp,
            allocation_config: Some(AllocationConfig {
                till_timestamp: current_timestamp.minus_seconds(1),
                cycle_rewards: Uint128::new(100),
                cycle_duration: Milliseconds::from_seconds(1),
                reward_increase: None,
            }),
        }]),
    );

    assert_eq!(ContractError::StartTimeAfterEndTime {}, res.unwrap_err());
}

#[test]
fn test_instantiate_cycle_duration_zero() {
    let mut deps = mock_dependencies();
    let current_timestamp = Milliseconds::from_seconds(mock_env().block.time.seconds());

    let res = init(
        deps.as_mut(),
        Some(vec![RewardTokenUnchecked {
            asset_info: AssetInfoUnchecked::cw20(MOCK_INCENTIVE_TOKEN),
            init_timestamp: current_timestamp,
            allocation_config: Some(AllocationConfig {
                till_timestamp: current_timestamp.plus_seconds(1),
                cycle_rewards: Uint128::new(100),
                cycle_duration: Milliseconds::zero(),
                reward_increase: None,
            }),
        }]),
    );

    assert_eq!(ContractError::InvalidCycleDuration {}, res.unwrap_err());
}

#[test]
fn test_instantiate_invalid_reward_increase() {
    let mut deps = mock_dependencies();
    let current_timestamp = Milliseconds::from_seconds(mock_env().block.time.seconds());

    let res = init(
        deps.as_mut(),
        Some(vec![RewardTokenUnchecked {
            asset_info: AssetInfoUnchecked::cw20(MOCK_INCENTIVE_TOKEN),
            init_timestamp: current_timestamp,
            allocation_config: Some(AllocationConfig {
                till_timestamp: current_timestamp.plus_seconds(1),
                cycle_rewards: Uint128::new(100),
                cycle_duration: Milliseconds::from_seconds(1),
                reward_increase: Some(Decimal::one()),
            }),
        }]),
    );

    assert_eq!(ContractError::InvalidRewardIncrease {}, res.unwrap_err());
}

#[test]
fn test_receive_cw20_zero_amount() {
    let mut deps = mock_dependencies_custom(&[]);
    init(deps.as_mut(), None).unwrap();

    let msg = ExecuteMsg::Receive(Cw20ReceiveMsg {
        sender: "sender".to_string(),
        amount: Uint128::zero(),
        msg: to_json_binary(&"").unwrap(),
    });

    let info = mock_info(MOCK_STAKING_TOKEN, &[]);
    let res = execute(deps.as_mut(), mock_env(), info, msg);

    assert_eq!(
        ContractError::InvalidFunds {
            msg: "Amount must be non-zero".to_string()
        },
        res.unwrap_err()
    );
}

#[test]
fn test_stake_unstake_tokens() {
    let mut deps = mock_dependencies_custom(&[]);
    init(deps.as_mut(), None).unwrap();

    deps.querier.with_token_balances(&[(
        &MOCK_STAKING_TOKEN.to_string(),
        // 100 initial, 100 added by deposit.
        &[(&MOCK_CONTRACT_ADDR.to_string(), &Uint128::new(100 + 100))],
    )]);

    let msg = ExecuteMsg::Receive(Cw20ReceiveMsg {
        sender: "sender".to_string(),
        amount: Uint128::new(100),
        msg: to_json_binary(&Cw20HookMsg::StakeTokens {}).unwrap(),
    });

    let info = mock_info(MOCK_STAKING_TOKEN, &[]);
    let res = execute(deps.as_mut(), mock_env(), info, msg).unwrap();

    assert_eq!(
        Response::new()
            .add_attribute("action", "stake_tokens")
            .add_attribute("sender", "sender")
            .add_attribute("share", "100")
            .add_attribute("amount", "100")
            .add_submessage(generate_economics_message(MOCK_STAKING_TOKEN, "Receive")),
        res
    );

    assert_eq!(
        State {
            total_share: Uint128::new(100)
        },
        STATE.load(deps.as_ref().storage).unwrap()
    );

    assert_eq!(
        Staker {
            share: Uint128::new(100)
        },
        STAKERS.load(deps.as_ref().storage, "sender").unwrap()
    );

    deps.querier.with_token_balances(&[(
        &MOCK_STAKING_TOKEN.to_string(),
        // 200 from last time and 100 for the deposit made by other_sender
        &[(&MOCK_CONTRACT_ADDR.to_string(), &Uint128::new(200 + 100))],
    )]);

    let msg = ExecuteMsg::Receive(Cw20ReceiveMsg {
        sender: "other_sender".to_string(),
        amount: Uint128::new(100),
        msg: to_json_binary(&Cw20HookMsg::StakeTokens {}).unwrap(),
    });

    let info = mock_info(MOCK_STAKING_TOKEN, &[]);
    let res = execute(deps.as_mut(), mock_env(), info, msg).unwrap();

    assert_eq!(
        Response::new()
            .add_attribute("action", "stake_tokens")
            .add_attribute("sender", "other_sender")
            .add_attribute("share", "50")
            .add_attribute("amount", "100")
            .add_submessage(generate_economics_message(MOCK_STAKING_TOKEN, "Receive")),
        res
    );

    assert_eq!(
        State {
            total_share: Uint128::new(150)
        },
        STATE.load(deps.as_ref().storage).unwrap()
    );

    assert_eq!(
        Staker {
            share: Uint128::new(50)
        },
        STAKERS.load(deps.as_ref().storage, "other_sender").unwrap()
    );

    // User 1 tries to unstake too many tokens.
    let msg = ExecuteMsg::UnstakeTokens {
        amount: Some(Uint128::new(202)),
    };

    let info = mock_info("sender", &[]);
    let res = execute(deps.as_mut(), mock_env(), info.clone(), msg);

    assert_eq!(
        ContractError::InvalidWithdrawal {
            msg: Some("Desired amount exceeds balance".to_string()),
        },
        res.unwrap_err()
    );

    // User 1 unstakes all
    let msg = ExecuteMsg::UnstakeTokens { amount: None };

    let res = execute(deps.as_mut(), mock_env(), info, msg).unwrap();

    assert_eq!(
        Response::new()
            .add_attribute("action", "unstake_tokens")
            .add_attribute("sender", "sender")
            .add_attribute("withdraw_amount", "200")
            .add_attribute("withdraw_share", "100")
            .add_message(WasmMsg::Execute {
                contract_addr: MOCK_STAKING_TOKEN.to_owned(),
                funds: vec![],
                msg: to_json_binary(&Cw20ExecuteMsg::Transfer {
                    recipient: "sender".to_string(),
                    amount: Uint128::new(200)
                })
                .unwrap()
            })
            .add_submessage(generate_economics_message("sender", "UnstakeTokens")),
        res
    );

    assert_eq!(
        State {
            total_share: Uint128::new(50)
        },
        STATE.load(deps.as_ref().storage).unwrap()
    );

    assert_eq!(
        Staker {
            share: Uint128::zero()
        },
        STAKERS.load(deps.as_ref().storage, "sender").unwrap()
    );

    deps.querier.with_token_balances(&[(
        &MOCK_STAKING_TOKEN.to_string(),
        &[(&MOCK_CONTRACT_ADDR.to_string(), &Uint128::new(100))],
    )]);

    // User 2 unstakes all
    let msg = ExecuteMsg::UnstakeTokens { amount: None };

    let info = mock_info("other_sender", &[]);
    let res = execute(deps.as_mut(), mock_env(), info, msg).unwrap();

    assert_eq!(
        Response::new()
            .add_attribute("action", "unstake_tokens")
            .add_attribute("sender", "other_sender")
            .add_attribute("withdraw_amount", "100")
            .add_attribute("withdraw_share", "50")
            .add_message(WasmMsg::Execute {
                contract_addr: MOCK_STAKING_TOKEN.to_owned(),
                funds: vec![],
                msg: to_json_binary(&Cw20ExecuteMsg::Transfer {
                    recipient: "other_sender".to_string(),
                    amount: Uint128::new(100)
                })
                .unwrap()
            })
            .add_submessage(generate_economics_message("other_sender", "UnstakeTokens")),
        res
    );

    assert_eq!(
        State {
            total_share: Uint128::zero()
        },
        STATE.load(deps.as_ref().storage).unwrap()
    );

    assert_eq!(
        Staker {
            share: Uint128::zero()
        },
        STAKERS.load(deps.as_ref().storage, "other_sender").unwrap()
    );
}

#[test]
fn test_stake_invalid_token() {
    let mut deps = mock_dependencies_custom(&[]);
    init(deps.as_mut(), None).unwrap();

    let msg = ExecuteMsg::Receive(Cw20ReceiveMsg {
        sender: "sender".to_string(),
        amount: Uint128::new(100),
        msg: to_json_binary(&Cw20HookMsg::StakeTokens {}).unwrap(),
    });

    let info = mock_info("invalid_token", &[]);
    let res = execute(deps.as_mut(), mock_env(), info, msg);

    assert_eq!(
        ContractError::InvalidFunds {
            msg: "Deposited cw20 token is not the staking token".to_string(),
        },
        res.unwrap_err()
    );
}

#[test]
fn test_update_global_indexes() {
    let mut deps = mock_dependencies_custom(&[coin(40, "uusd"), coin(40, "uandr")]);
    let current_timestamp = Milliseconds::from_seconds(mock_env().block.time.seconds());
    init(
        deps.as_mut(),
        Some(vec![
            RewardTokenUnchecked {
                asset_info: AssetInfoUnchecked::native("uusd"),
                allocation_config: None,
                init_timestamp: current_timestamp,
            },
            RewardTokenUnchecked {
                asset_info: AssetInfoUnchecked::native("uandr"),
                allocation_config: None,
                init_timestamp: current_timestamp.plus_seconds(1),
            },
            RewardTokenUnchecked {
                asset_info: AssetInfoUnchecked::cw20(MOCK_INCENTIVE_TOKEN),
                allocation_config: None,
                init_timestamp: current_timestamp,
            },
        ]),
    )
    .unwrap();

    deps.querier.with_token_balances(&[
        (
            &MOCK_STAKING_TOKEN.to_string(),
            &[(&MOCK_CONTRACT_ADDR.to_string(), &Uint128::new(100))],
        ),
        (
            &MOCK_INCENTIVE_TOKEN.to_string(),
            &[(&MOCK_CONTRACT_ADDR.to_string(), &Uint128::new(20))],
        ),
    ]);

    STATE
        .save(
            deps.as_mut().storage,
            &State {
                total_share: Uint128::new(100),
            },
        )
        .unwrap();

    let msg = ExecuteMsg::UpdateGlobalIndexes { asset_infos: None };

    let info = mock_info("owner", &[]);
    let res = execute(deps.as_mut(), mock_env(), info.clone(), msg).unwrap();

    assert_eq!(
        Response::new()
            .add_attribute("action", "update_global_indexes")
            .add_attribute("cw20:incentive_token", "0.2")
            .add_attribute("native:uandr", "0")
            .add_attribute("native:uusd", "0.4")
            .add_submessage(generate_economics_message("owner", "UpdateGlobalIndexes")),
        res
    );

    assert_eq!(
        RewardToken {
            index: Decimal256::from_ratio(Uint256::from(40u128), Uint256::from(100u128)),
            asset_info: AssetInfo::native("uusd"),
            reward_type: RewardType::NonAllocated {
                previous_reward_balance: Uint128::new(40),
                init_timestamp: current_timestamp,
            },
            is_active: true,
        },
        REWARD_TOKENS
            .load(deps.as_ref().storage, "native:uusd")
            .unwrap()
    );

    assert_eq!(
        RewardToken {
            index: Decimal256::zero(),
            asset_info: AssetInfo::native("uandr"),
            reward_type: RewardType::NonAllocated {
                previous_reward_balance: Uint128::zero(),
                init_timestamp: current_timestamp.plus_seconds(1),
            },
<<<<<<< HEAD
=======
            is_active: true,
>>>>>>> 49078030
        },
        REWARD_TOKENS
            .load(deps.as_ref().storage, "native:uandr")
            .unwrap()
    );

    assert_eq!(
        RewardToken {
            index: Decimal256::from_ratio(Uint256::from(20u128), Uint256::from(100u128)),
            asset_info: AssetInfo::cw20(Addr::unchecked(MOCK_INCENTIVE_TOKEN)),
            reward_type: RewardType::NonAllocated {
                previous_reward_balance: Uint128::new(20),
                init_timestamp: current_timestamp,
            },
            is_active: true,
        },
        REWARD_TOKENS
            .load(deps.as_ref().storage, "cw20:incentive_token")
            .unwrap()
    );

    // Check unallocate updates after init timestamp
    let msg = ExecuteMsg::UpdateGlobalIndexes { asset_infos: None };
    let mut new_env = mock_env();
    new_env.block.time = new_env.block.time.plus_seconds(2);
    let res = execute(deps.as_mut(), new_env, info, msg).unwrap();

    assert_eq!(
        Response::new()
            .add_attribute("action", "update_global_indexes")
            .add_attribute("cw20:incentive_token", "0.2")
            .add_attribute("native:uandr", "0.4")
            .add_attribute("native:uusd", "0.4")
            .add_submessage(generate_economics_message("owner", "UpdateGlobalIndexes")),
        res
    );

    assert_eq!(
        RewardToken {
            index: Decimal256::from_ratio(Uint256::from(40u128), Uint256::from(100u128)),
            asset_info: AssetInfo::native("uandr"),
            reward_type: RewardType::NonAllocated {
                previous_reward_balance: Uint128::new(40),
                init_timestamp: current_timestamp.plus_seconds(1),
            },
<<<<<<< HEAD
=======
            is_active: true,
>>>>>>> 49078030
        },
        REWARD_TOKENS
            .load(deps.as_ref().storage, "native:uandr")
            .unwrap()
    );
}

#[test]
fn test_update_global_indexes_selective() {
    let mut deps = mock_dependencies_custom(&coins(40, "uusd"));
    let current_timestamp = Milliseconds::from_seconds(mock_env().block.time.seconds());
    init(
        deps.as_mut(),
        Some(vec![
            RewardTokenUnchecked {
                asset_info: AssetInfoUnchecked::native("uusd"),
                allocation_config: None,
                init_timestamp: current_timestamp,
            },
            RewardTokenUnchecked {
                asset_info: AssetInfoUnchecked::cw20(MOCK_INCENTIVE_TOKEN),
                allocation_config: None,
                init_timestamp: current_timestamp,
            },
        ]),
    )
    .unwrap();

    deps.querier.with_token_balances(&[
        (
            &MOCK_STAKING_TOKEN.to_string(),
            &[(&MOCK_CONTRACT_ADDR.to_string(), &Uint128::new(100))],
        ),
        (
            &MOCK_INCENTIVE_TOKEN.to_string(),
            &[(&MOCK_CONTRACT_ADDR.to_string(), &Uint128::new(20))],
        ),
    ]);

    STATE
        .save(
            deps.as_mut().storage,
            &State {
                total_share: Uint128::new(100),
            },
        )
        .unwrap();

    let msg = ExecuteMsg::UpdateGlobalIndexes {
        asset_infos: Some(vec![AssetInfoUnchecked::native("uusd")]),
    };

    let info = mock_info("owner", &[]);
    let res = execute(deps.as_mut(), mock_env(), info, msg).unwrap();

    assert_eq!(
        Response::new()
            .add_attribute("action", "update_global_indexes")
            .add_attribute("native:uusd", "0.4")
            .add_submessage(generate_economics_message("owner", "UpdateGlobalIndexes")),
        res
    );

    assert_eq!(
        RewardToken {
            index: Decimal256::from_ratio(Uint256::from(40u128), Uint256::from(100u128)),
            asset_info: AssetInfo::native("uusd"),
            reward_type: RewardType::NonAllocated {
                previous_reward_balance: Uint128::new(40),
                init_timestamp: current_timestamp,
            },
            is_active: true,
        },
        REWARD_TOKENS
            .load(deps.as_ref().storage, "native:uusd")
            .unwrap()
    );

    assert_eq!(
        RewardToken {
            index: Decimal256::zero(),
            asset_info: AssetInfo::cw20(Addr::unchecked(MOCK_INCENTIVE_TOKEN)),
            reward_type: RewardType::NonAllocated {
                previous_reward_balance: Uint128::zero(),
                init_timestamp: current_timestamp,
            },
            is_active: true,
        },
        REWARD_TOKENS
            .load(deps.as_ref().storage, "cw20:incentive_token")
            .unwrap()
    );
}

#[test]
fn test_update_global_indexes_invalid_asset() {
    let mut deps = mock_dependencies_custom(&coins(40, "uusd"));
    let current_timestamp = Milliseconds::from_seconds(mock_env().block.time.seconds());
    init(
        deps.as_mut(),
        Some(vec![
            RewardTokenUnchecked {
                asset_info: AssetInfoUnchecked::native("uusd"),
                allocation_config: None,
                init_timestamp: current_timestamp,
            },
            RewardTokenUnchecked {
                asset_info: AssetInfoUnchecked::cw20(MOCK_INCENTIVE_TOKEN),
                allocation_config: None,
                init_timestamp: current_timestamp,
            },
        ]),
    )
    .unwrap();

    STATE
        .save(
            deps.as_mut().storage,
            &State {
                total_share: Uint128::new(100),
            },
        )
        .unwrap();

    let msg = ExecuteMsg::UpdateGlobalIndexes {
        asset_infos: Some(vec![AssetInfoUnchecked::native("uluna")]),
    };

    let info = mock_info("owner", &[]);
    let res = execute(deps.as_mut(), mock_env(), info, msg);

    assert_eq!(
        ContractError::InvalidAsset {
            asset: "native:uluna".to_string(),
        },
        res.unwrap_err()
    );
}

#[test]
fn test_update_global_indexes_cw20_deposit() {
    let mut deps = mock_dependencies_custom(&coins(40, "uusd"));
    let current_timestamp = Milliseconds::from_seconds(mock_env().block.time.seconds());
    init(
        deps.as_mut(),
        Some(vec![
            RewardTokenUnchecked {
                asset_info: AssetInfoUnchecked::native("uusd"),
                allocation_config: None,
                init_timestamp: current_timestamp,
            },
            RewardTokenUnchecked {
                asset_info: AssetInfoUnchecked::cw20(MOCK_INCENTIVE_TOKEN),
                allocation_config: None,
                init_timestamp: current_timestamp,
            },
        ]),
    )
    .unwrap();

    deps.querier.with_token_balances(&[
        (
            &MOCK_STAKING_TOKEN.to_string(),
            &[(&MOCK_CONTRACT_ADDR.to_string(), &Uint128::new(100))],
        ),
        (
            &MOCK_INCENTIVE_TOKEN.to_string(),
            &[(&MOCK_CONTRACT_ADDR.to_string(), &Uint128::new(20))],
        ),
    ]);

    STATE
        .save(
            deps.as_mut().storage,
            &State {
                total_share: Uint128::new(100),
            },
        )
        .unwrap();

    let msg = ExecuteMsg::Receive(Cw20ReceiveMsg {
        sender: "owner".to_string(),
        amount: Uint128::new(20),
        msg: to_json_binary(&Cw20HookMsg::UpdateGlobalIndex {}).unwrap(),
    });

    let info = mock_info(MOCK_INCENTIVE_TOKEN, &[]);
    let res = execute(deps.as_mut(), mock_env(), info, msg).unwrap();

    assert_eq!(
        Response::new()
            .add_attribute("action", "update_global_indexes")
            .add_attribute("cw20:incentive_token", "0.2")
            .add_submessage(generate_economics_message(MOCK_INCENTIVE_TOKEN, "Receive")),
        res
    );

    assert_eq!(
        RewardToken {
            index: Decimal256::zero(),
            asset_info: AssetInfo::native("uusd"),
            reward_type: RewardType::NonAllocated {
                previous_reward_balance: Uint128::zero(),
                init_timestamp: current_timestamp,
            },
            is_active: true,
        },
        REWARD_TOKENS
            .load(deps.as_ref().storage, "native:uusd")
            .unwrap()
    );

    assert_eq!(
        RewardToken {
            index: Decimal256::from_ratio(Uint256::from(20u128), Uint256::from(100u128)),
            asset_info: AssetInfo::cw20(Addr::unchecked(MOCK_INCENTIVE_TOKEN)),
            reward_type: RewardType::NonAllocated {
                previous_reward_balance: Uint128::new(20),
                init_timestamp: current_timestamp,
            },
            is_active: true,
        },
        REWARD_TOKENS
            .load(deps.as_ref().storage, "cw20:incentive_token")
            .unwrap()
    );
}

#[test]
fn test_claim_rewards() {
    let mut deps = mock_dependencies_custom(&[]);
    let current_timestamp = Milliseconds::from_seconds(mock_env().block.time.seconds());
    init(
        deps.as_mut(),
        Some(vec![RewardTokenUnchecked {
            asset_info: AssetInfoUnchecked::native("uusd"),
            allocation_config: None,
            init_timestamp: current_timestamp,
        }]),
    )
    .unwrap();

    deps.querier.with_token_balances(&[(
        &MOCK_STAKING_TOKEN.to_string(),
        &[(&MOCK_CONTRACT_ADDR.to_string(), &Uint128::new(100 + 100))],
    )]);

    let msg = ExecuteMsg::Receive(Cw20ReceiveMsg {
        sender: "user1".to_string(),
        amount: Uint128::new(100),
        msg: to_json_binary(&Cw20HookMsg::StakeTokens {}).unwrap(),
    });

    let info = mock_info(MOCK_STAKING_TOKEN, &[]);
    let _res = execute(deps.as_mut(), mock_env(), info, msg).unwrap();

    deps.querier.with_token_balances(&[(
        &MOCK_STAKING_TOKEN.to_string(),
        &[(&MOCK_CONTRACT_ADDR.to_string(), &Uint128::new(200 + 100))],
    )]);

    let msg = ExecuteMsg::Receive(Cw20ReceiveMsg {
        sender: "user2".to_string(),
        amount: Uint128::new(100),
        msg: to_json_binary(&Cw20HookMsg::StakeTokens {}).unwrap(),
    });

    let info = mock_info(MOCK_STAKING_TOKEN, &[]);
    let _res = execute(deps.as_mut(), mock_env(), info, msg).unwrap();

    assert_eq!(
        Staker {
            share: Uint128::new(100)
        },
        STAKERS.load(deps.as_ref().storage, "user1").unwrap()
    );
    assert_eq!(
        Staker {
            share: Uint128::new(50)
        },
        STAKERS.load(deps.as_ref().storage, "user2").unwrap()
    );

    let info = mock_info("user1", &[]);
    let msg = ExecuteMsg::ClaimRewards {};
    let res = execute(deps.as_mut(), mock_env(), info, msg);

    // No rewards have been given yet.
    assert_eq!(ContractError::WithdrawalIsEmpty {}, res.unwrap_err());

    deps.querier
        .base
        .update_balance(mock_env().contract.address, coins(100, "uusd"));

    // Update the global index for uusd by depositing 100 uusd
    let msg = ExecuteMsg::UpdateGlobalIndexes {
        asset_infos: Some(vec![AssetInfoUnchecked::native("uusd")]),
    };

    let info = mock_info("owner", &[]);
    let _res = execute(deps.as_mut(), mock_env(), info, msg).unwrap();

    assert_eq!(
        RewardToken {
            index: Decimal256::from_ratio(Uint256::from(100u128), Uint256::from(150u128)),
            asset_info: AssetInfo::native("uusd"),
            reward_type: RewardType::NonAllocated {
                previous_reward_balance: Uint128::new(100),
                init_timestamp: current_timestamp,
            },
            is_active: true,
        },
        REWARD_TOKENS
            .load(deps.as_ref().storage, "native:uusd")
            .unwrap()
    );

    // Verify that the queries return the updated rewards.
    let msg = QueryMsg::Stakers {
        start_after: None,
        limit: None,
    };
    let res: Vec<StakerResponse> =
        from_json(query(deps.as_ref(), mock_env(), msg).unwrap()).unwrap();

    assert_eq!(
        vec![
            StakerResponse {
                address: "user1".to_string(),
                share: Uint128::new(100),
                pending_rewards: vec![("native:uusd".to_string(), Uint128::new(66))],
                balance: Uint128::new(200),
            },
            StakerResponse {
                address: "user2".to_string(),
                share: Uint128::new(50),
                pending_rewards: vec![("native:uusd".to_string(), Uint128::new(33))],
                balance: Uint128::new(100),
            },
        ],
        res
    );

    let info = mock_info("user1", &[]);
    let msg = ExecuteMsg::ClaimRewards {};
    let res = execute(deps.as_mut(), mock_env(), info, msg).unwrap();

    assert_eq!(
        StakerRewardInfo {
            index: Decimal256::from_ratio(Uint256::from(100u128), Uint256::from(150u128)),
            pending_rewards: Decimal256::zero(),
        },
        STAKER_REWARD_INFOS
            .load(deps.as_ref().storage, ("user1", "native:uusd"))
            .unwrap()
    );

    assert_eq!(
        RewardToken {
            index: Decimal256::from_ratio(Uint256::from(100u128), Uint256::from(150u128)),
            asset_info: AssetInfo::native("uusd"),
            reward_type: RewardType::NonAllocated {
                previous_reward_balance: Uint128::new(34),
                init_timestamp: current_timestamp,
            },
            is_active: true,
        },
        REWARD_TOKENS
            .load(deps.as_ref().storage, "native:uusd")
            .unwrap()
    );

    assert_eq!(
        Response::new()
            .add_attribute("action", "claim_rewards")
            .add_message(BankMsg::Send {
                to_address: "user1".to_string(),
                amount: coins(66, "uusd")
            })
            .add_submessage(generate_economics_message("user1", "ClaimRewards")),
        res
    );

    deps.querier
        .base
        .update_balance(mock_env().contract.address, coins(34, "uusd"));

    let info = mock_info("user2", &[]);
    let msg = ExecuteMsg::ClaimRewards {};
    let res = execute(deps.as_mut(), mock_env(), info, msg).unwrap();

    assert_eq!(
        Response::new()
            .add_attribute("action", "claim_rewards")
            .add_message(BankMsg::Send {
                to_address: "user2".to_string(),
                amount: coins(33, "uusd")
            })
            .add_submessage(generate_economics_message("user2", "ClaimRewards")),
        res
    );

    assert_eq!(
        StakerRewardInfo {
            index: Decimal256::from_ratio(Uint256::from(100u128), Uint256::from(150u128)),
            pending_rewards: Decimal256::zero(),
        },
        STAKER_REWARD_INFOS
            .load(deps.as_ref().storage, ("user2", "native:uusd"))
            .unwrap()
    );

    assert_eq!(
        RewardToken {
            index: Decimal256::from_ratio(Uint256::from(100u128), Uint256::from(150u128)),
            asset_info: AssetInfo::native("uusd"),
            reward_type: RewardType::NonAllocated {
                // Small rounding error, shouldn't really make a difference and is inevitable.
                previous_reward_balance: Uint128::new(1),
                init_timestamp: current_timestamp,
            },
            is_active: true,
        },
        REWARD_TOKENS
            .load(deps.as_ref().storage, "native:uusd")
            .unwrap()
    );

    deps.querier
        .base
        .update_balance(mock_env().contract.address, coins(1, "uusd"));

    // Verify that the queries return the correct pending rewards.
    let msg = QueryMsg::Stakers {
        start_after: None,
        limit: None,
    };
    let res: Vec<StakerResponse> =
        from_json(query(deps.as_ref(), mock_env(), msg).unwrap()).unwrap();

    assert_eq!(
        vec![
            StakerResponse {
                address: "user1".to_string(),
                share: Uint128::new(100),
                pending_rewards: vec![("native:uusd".to_string(), Uint128::zero())],
                balance: Uint128::new(200),
            },
            StakerResponse {
                address: "user2".to_string(),
                share: Uint128::new(50),
                pending_rewards: vec![("native:uusd".to_string(), Uint128::zero())],
                balance: Uint128::new(100),
            },
        ],
        res
    );
}

#[test]
fn test_claim_rewards_allocated() {
    let mut deps = mock_dependencies_custom(&[]);
    let current_timestamp = Milliseconds::from_seconds(mock_env().block.time.seconds());
    init(
        deps.as_mut(),
        Some(vec![RewardTokenUnchecked {
            asset_info: AssetInfoUnchecked::cw20(MOCK_ALLOCATED_TOKEN),
            init_timestamp: current_timestamp,
            allocation_config: Some(AllocationConfig {
                till_timestamp: current_timestamp.plus_seconds(100),
                cycle_rewards: Uint128::new(100),
                cycle_duration: Milliseconds::from_seconds(100),
                reward_increase: None,
            }),
        }]),
    )
    .unwrap();

    deps.querier.with_token_balances(&[
        (
            &MOCK_STAKING_TOKEN.to_string(),
            // 100 is user's deposit.
            &[(&MOCK_CONTRACT_ADDR.to_string(), &Uint128::new(100))],
        ),
        (
            &MOCK_ALLOCATED_TOKEN.to_string(),
            &[(&MOCK_CONTRACT_ADDR.to_string(), &Uint128::new(100))],
        ),
    ]);

    // User 1 stakes tokens.
    let msg = ExecuteMsg::Receive(Cw20ReceiveMsg {
        sender: "user1".to_string(),
        amount: Uint128::new(100),
        msg: to_json_binary(&Cw20HookMsg::StakeTokens {}).unwrap(),
    });

    let info = mock_info(MOCK_STAKING_TOKEN, &[]);
    let _res = execute(deps.as_mut(), mock_env(), info, msg).unwrap();

    assert_eq!(
        StakerRewardInfo {
            index: Decimal256::zero(),
            pending_rewards: Decimal256::zero(),
        },
        STAKER_REWARD_INFOS
            .load(deps.as_ref().storage, ("user1", "cw20:allocated_token"))
            .unwrap()
    );

    deps.querier.with_token_balances(&[
        (
            &MOCK_STAKING_TOKEN.to_string(),
            &[(&MOCK_CONTRACT_ADDR.to_string(), &Uint128::new(100 + 100))],
        ),
        (
            &MOCK_ALLOCATED_TOKEN.to_string(),
            &[(&MOCK_CONTRACT_ADDR.to_string(), &Uint128::new(100))],
        ),
    ]);

    // User 2 stakes 100 tokens.
    let msg = ExecuteMsg::Receive(Cw20ReceiveMsg {
        sender: "user2".to_string(),
        amount: Uint128::new(100),
        msg: to_json_binary(&Cw20HookMsg::StakeTokens {}).unwrap(),
    });

    let info = mock_info(MOCK_STAKING_TOKEN, &[]);
    let _res = execute(deps.as_mut(), mock_env(), info, msg).unwrap();

    assert_eq!(
        Staker {
            share: Uint128::new(100)
        },
        STAKERS.load(deps.as_ref().storage, "user1").unwrap()
    );
    assert_eq!(
        Staker {
            share: Uint128::new(100)
        },
        STAKERS.load(deps.as_ref().storage, "user2").unwrap()
    );

    // Speed time up to halfway through cycle.
    let mut env = mock_env();
    env.block.time = env.block.time.plus_seconds(50);

    // User 1 claims rewards.
    let info = mock_info("user1", &[]);
    let msg = ExecuteMsg::ClaimRewards {};
    let res = execute(deps.as_mut(), env.clone(), info, msg).unwrap();

    assert_eq!(
        Response::new()
            .add_attribute("action", "claim_rewards")
            .add_message(WasmMsg::Execute {
                contract_addr: MOCK_ALLOCATED_TOKEN.to_owned(),
                funds: vec![],
                msg: to_json_binary(&Cw20ExecuteMsg::Transfer {
                    recipient: "user1".to_string(),
                    amount: Uint128::new(25)
                })
                .unwrap(),
            })
            .add_submessage(generate_economics_message("user1", "ClaimRewards")),
        res
    );

    assert_eq!(
        StakerRewardInfo {
            index: Decimal256::percent(25),
            pending_rewards: Decimal256::zero(),
        },
        STAKER_REWARD_INFOS
            .load(deps.as_ref().storage, ("user1", "cw20:allocated_token"))
            .unwrap()
    );

    assert_eq!(
        RewardToken {
            index: Decimal256::from_ratio(Uint256::from(50u128), Uint256::from(200u128)),
            asset_info: AssetInfo::cw20(Addr::unchecked(MOCK_ALLOCATED_TOKEN)),
            reward_type: RewardType::Allocated {
                init_timestamp: current_timestamp,
                allocation_config: AllocationConfig {
                    till_timestamp: current_timestamp.plus_seconds(100),
                    cycle_rewards: Uint128::new(100),
                    cycle_duration: Milliseconds::from_seconds(100),
                    reward_increase: None,
                },
                allocation_state: AllocationState {
                    current_cycle: 0,
                    current_cycle_rewards: Uint128::new(100),
                    last_distributed: current_timestamp.plus_seconds(50),
                },
            },
            is_active: true,
        },
        REWARD_TOKENS
            .load(deps.as_ref().storage, "cw20:allocated_token")
            .unwrap()
    );

    // User 2 claims rewards.
    let info = mock_info("user2", &[]);
    let msg = ExecuteMsg::ClaimRewards {};
    let res = execute(deps.as_mut(), env, info, msg).unwrap();

    assert_eq!(
        Response::new()
            .add_attribute("action", "claim_rewards")
            .add_message(WasmMsg::Execute {
                contract_addr: MOCK_ALLOCATED_TOKEN.to_owned(),
                funds: vec![],
                msg: to_json_binary(&Cw20ExecuteMsg::Transfer {
                    recipient: "user2".to_string(),
                    amount: Uint128::new(25)
                })
                .unwrap(),
            })
            .add_submessage(generate_economics_message("user2", "ClaimRewards")),
        res
    );

    assert_eq!(
        StakerRewardInfo {
            index: Decimal256::percent(25),
            pending_rewards: Decimal256::zero(),
        },
        STAKER_REWARD_INFOS
            .load(deps.as_ref().storage, ("user2", "cw20:allocated_token"))
            .unwrap()
    );
}

#[test]
fn test_claim_rewards_allocated_init_timestamp_in_future() {
    let mut deps = mock_dependencies_custom(&[]);
    let current_timestamp = Milliseconds::from_seconds(mock_env().block.time.seconds());
    init(
        deps.as_mut(),
        Some(vec![RewardTokenUnchecked {
            asset_info: AssetInfoUnchecked::cw20(MOCK_ALLOCATED_TOKEN),
            init_timestamp: current_timestamp.plus_seconds(10),
            allocation_config: Some(AllocationConfig {
                till_timestamp: current_timestamp.plus_seconds(110),
                cycle_rewards: Uint128::new(100),
                cycle_duration: Milliseconds::from_seconds(100),
                reward_increase: None,
            }),
        }]),
    )
    .unwrap();

    deps.querier.with_token_balances(&[
        (
            &MOCK_STAKING_TOKEN.to_string(),
            // 100 is user's deposit.
            &[(&MOCK_CONTRACT_ADDR.to_string(), &Uint128::new(100))],
        ),
        (
            &MOCK_ALLOCATED_TOKEN.to_string(),
            &[(&MOCK_CONTRACT_ADDR.to_string(), &Uint128::new(100))],
        ),
    ]);

    // User 1 stakes tokens.
    let msg = ExecuteMsg::Receive(Cw20ReceiveMsg {
        sender: "user1".to_string(),
        amount: Uint128::new(100),
        msg: to_json_binary(&Cw20HookMsg::StakeTokens {}).unwrap(),
    });

    let info = mock_info(MOCK_STAKING_TOKEN, &[]);
    let _res = execute(deps.as_mut(), mock_env(), info, msg).unwrap();

    assert_eq!(
        StakerRewardInfo {
            index: Decimal256::zero(),
            pending_rewards: Decimal256::zero(),
        },
        STAKER_REWARD_INFOS
            .load(deps.as_ref().storage, ("user1", "cw20:allocated_token"))
            .unwrap()
    );

    deps.querier.with_token_balances(&[
        (
            &MOCK_STAKING_TOKEN.to_string(),
            &[(&MOCK_CONTRACT_ADDR.to_string(), &Uint128::new(100 + 100))],
        ),
        (
            &MOCK_ALLOCATED_TOKEN.to_string(),
            &[(&MOCK_CONTRACT_ADDR.to_string(), &Uint128::new(100))],
        ),
    ]);

    // User 2 stakes 100 tokens.
    let msg = ExecuteMsg::Receive(Cw20ReceiveMsg {
        sender: "user2".to_string(),
        amount: Uint128::new(100),
        msg: to_json_binary(&Cw20HookMsg::StakeTokens {}).unwrap(),
    });

    let info = mock_info(MOCK_STAKING_TOKEN, &[]);
    let _res = execute(deps.as_mut(), mock_env(), info, msg).unwrap();

    assert_eq!(
        Staker {
            share: Uint128::new(100)
        },
        STAKERS.load(deps.as_ref().storage, "user1").unwrap()
    );
    assert_eq!(
        Staker {
            share: Uint128::new(100)
        },
        STAKERS.load(deps.as_ref().storage, "user2").unwrap()
    );

    // Speed time up to halfway through cycle.

    let mut env = mock_env();
    env.block.time = env.block.time.plus_seconds(50 + 10);

    // User 1 claims rewards.
    let info = mock_info("user1", &[]);
    let msg = ExecuteMsg::ClaimRewards {};
    let res = execute(deps.as_mut(), env.clone(), info, msg).unwrap();

    assert_eq!(
        Response::new()
            .add_attribute("action", "claim_rewards")
            .add_message(WasmMsg::Execute {
                contract_addr: MOCK_ALLOCATED_TOKEN.to_owned(),
                funds: vec![],
                msg: to_json_binary(&Cw20ExecuteMsg::Transfer {
                    recipient: "user1".to_string(),
                    amount: Uint128::new(25)
                })
                .unwrap(),
            })
            .add_submessage(generate_economics_message("user1", "ClaimRewards")),
        res
    );

    assert_eq!(
        StakerRewardInfo {
            index: Decimal256::percent(25),
            pending_rewards: Decimal256::zero(),
        },
        STAKER_REWARD_INFOS
            .load(deps.as_ref().storage, ("user1", "cw20:allocated_token"))
            .unwrap()
    );

    assert_eq!(
        RewardToken {
            index: Decimal256::from_ratio(Uint256::from(50u128), Uint256::from(200u128)),
            asset_info: AssetInfo::cw20(Addr::unchecked(MOCK_ALLOCATED_TOKEN)),
            reward_type: RewardType::Allocated {
                init_timestamp: current_timestamp.plus_seconds(10),
                allocation_config: AllocationConfig {
                    till_timestamp: current_timestamp.plus_seconds(110),
                    cycle_rewards: Uint128::new(100),
                    cycle_duration: Milliseconds::from_seconds(100),
                    reward_increase: None,
                },
                allocation_state: AllocationState {
                    current_cycle: 0,
                    current_cycle_rewards: Uint128::new(100),
                    last_distributed: current_timestamp.plus_seconds(60),
                },
            },
<<<<<<< HEAD
=======
            is_active: true,
>>>>>>> 49078030
        },
        REWARD_TOKENS
            .load(deps.as_ref().storage, "cw20:allocated_token")
            .unwrap()
    );

    // User 2 claims rewards.
    let info = mock_info("user2", &[]);
    let msg = ExecuteMsg::ClaimRewards {};
    let res = execute(deps.as_mut(), env, info, msg).unwrap();

    assert_eq!(
        Response::new()
            .add_attribute("action", "claim_rewards")
            .add_message(WasmMsg::Execute {
                contract_addr: MOCK_ALLOCATED_TOKEN.to_owned(),
                funds: vec![],
                msg: to_json_binary(&Cw20ExecuteMsg::Transfer {
                    recipient: "user2".to_string(),
                    amount: Uint128::new(25)
                })
                .unwrap(),
            })
            .add_submessage(generate_economics_message("user2", "ClaimRewards")),
        res
    );

    assert_eq!(
        StakerRewardInfo {
            index: Decimal256::percent(25),
            pending_rewards: Decimal256::zero(),
        },
        STAKER_REWARD_INFOS
            .load(deps.as_ref().storage, ("user2", "cw20:allocated_token"))
            .unwrap()
    );
}

#[test]
fn test_stake_rewards_update() {
    let mut deps = mock_dependencies_custom(&coins(40, "uusd"));
    let current_timestamp = Milliseconds::from_seconds(mock_env().block.time.seconds());
    init(
        deps.as_mut(),
        Some(vec![
            RewardTokenUnchecked {
                asset_info: AssetInfoUnchecked::cw20(MOCK_INCENTIVE_TOKEN),
                allocation_config: None,
                init_timestamp: current_timestamp,
            },
            RewardTokenUnchecked {
                asset_info: AssetInfoUnchecked::native("uusd"),
                allocation_config: None,
                init_timestamp: current_timestamp,
            },
            RewardTokenUnchecked {
                asset_info: AssetInfoUnchecked::cw20(MOCK_ALLOCATED_TOKEN),
                init_timestamp: current_timestamp,
                allocation_config: Some(AllocationConfig {
                    till_timestamp: current_timestamp.plus_seconds(100),
                    cycle_rewards: Uint128::new(100),
                    cycle_duration: Milliseconds::from_seconds(100),
                    reward_increase: None,
                }),
            },
        ]),
    )
    .unwrap();

    deps.querier.with_token_balances(&[
        (
            &MOCK_STAKING_TOKEN.to_string(),
            &[(&MOCK_CONTRACT_ADDR.to_string(), &Uint128::new(100))],
        ),
        (
            // Add allocated token.
            &MOCK_ALLOCATED_TOKEN.to_string(),
            &[(&MOCK_CONTRACT_ADDR.to_string(), &Uint128::new(100))],
        ),
    ]);

    // Stake tokens.
    let msg = ExecuteMsg::Receive(Cw20ReceiveMsg {
        sender: "user1".to_string(),
        amount: Uint128::new(100),
        msg: to_json_binary(&Cw20HookMsg::StakeTokens {}).unwrap(),
    });

    let info = mock_info(MOCK_STAKING_TOKEN, &[]);
    let _res = execute(deps.as_mut(), mock_env(), info, msg).unwrap();

    deps.querier.with_token_balances(&[
        (
            &MOCK_STAKING_TOKEN.to_string(),
            &[(&MOCK_CONTRACT_ADDR.to_string(), &Uint128::new(100))],
        ),
        (
            // Deposit incentive token
            &MOCK_INCENTIVE_TOKEN.to_string(),
            &[(&MOCK_CONTRACT_ADDR.to_string(), &Uint128::new(20))],
        ),
        (
            // Add allocated token.
            &MOCK_ALLOCATED_TOKEN.to_string(),
            &[(&MOCK_CONTRACT_ADDR.to_string(), &Uint128::new(100))],
        ),
    ]);

    // Update global index.
    let msg = ExecuteMsg::UpdateGlobalIndexes { asset_infos: None };
    let info = mock_info("owner", &[]);

    let _res = execute(deps.as_mut(), mock_env(), info, msg).unwrap();

    // Verify pending rewards updated with query.
    let msg = QueryMsg::Staker {
        address: "user1".to_string(),
    };
    // Speed time up to halfway through cycle.
    let mut env = mock_env();
    env.block.time = env.block.time.plus_seconds(50);

    let res: StakerResponse = from_json(query(deps.as_ref(), env.clone(), msg).unwrap()).unwrap();

    assert_eq!(
        StakerResponse {
            address: "user1".to_string(),
            share: Uint128::new(100),
            pending_rewards: vec![
                ("cw20:allocated_token".to_string(), Uint128::new(50)),
                ("cw20:incentive_token".to_string(), Uint128::new(20)),
                ("native:uusd".to_string(), Uint128::new(40))
            ],
            balance: Uint128::new(100),
        },
        res
    );

    // Stake 50 more.
    deps.querier.with_token_balances(&[
        (
            &MOCK_STAKING_TOKEN.to_string(),
            &[(&MOCK_CONTRACT_ADDR.to_string(), &Uint128::new(100 + 50))],
        ),
        (
            // Deposit incentive token
            &MOCK_INCENTIVE_TOKEN.to_string(),
            &[(&MOCK_CONTRACT_ADDR.to_string(), &Uint128::new(20))],
        ),
        (
            // Add allocated token.
            &MOCK_ALLOCATED_TOKEN.to_string(),
            &[(&MOCK_CONTRACT_ADDR.to_string(), &Uint128::new(100))],
        ),
    ]);

    let msg = ExecuteMsg::Receive(Cw20ReceiveMsg {
        sender: "user1".to_string(),
        amount: Uint128::new(50),
        msg: to_json_binary(&Cw20HookMsg::StakeTokens {}).unwrap(),
    });

    let info = mock_info(MOCK_STAKING_TOKEN, &[]);
    let _res = execute(deps.as_mut(), env, info, msg).unwrap();

    assert_eq!(
        StakerRewardInfo {
            index: Decimal256::from_ratio(Uint256::from(20u128), Uint256::from(100u128)),
            pending_rewards: Decimal256::from_ratio(Uint256::from(20u128), 1u128)
        },
        STAKER_REWARD_INFOS
            .load(deps.as_ref().storage, ("user1", "cw20:incentive_token"))
            .unwrap()
    );

    assert_eq!(
        StakerRewardInfo {
            index: Decimal256::from_ratio(Uint256::from(40u128), Uint256::from(100u128)),
            pending_rewards: Decimal256::from_ratio(Uint256::from(40u128), 1u128)
        },
        STAKER_REWARD_INFOS
            .load(deps.as_ref().storage, ("user1", "native:uusd"))
            .unwrap()
    );

    assert_eq!(
        StakerRewardInfo {
            // Halfway through cycle -> half of rewards available
            index: Decimal256::from_ratio(Uint256::from(50u128), Uint256::from(100u128)),
            pending_rewards: Decimal256::from_ratio(Uint256::from(50u128), 1u128)
        },
        STAKER_REWARD_INFOS
            .load(deps.as_ref().storage, ("user1", "cw20:allocated_token"))
            .unwrap()
    );

    assert_eq!(
        RewardToken {
            index: Decimal256::from_ratio(Uint256::from(50u128), Uint256::from(100u128)),
            asset_info: AssetInfo::cw20(Addr::unchecked(MOCK_ALLOCATED_TOKEN)),
            reward_type: RewardType::Allocated {
                init_timestamp: current_timestamp,
                allocation_config: AllocationConfig {
                    till_timestamp: current_timestamp.plus_seconds(100),
                    cycle_rewards: Uint128::new(100),
                    cycle_duration: Milliseconds::from_seconds(100),
                    reward_increase: None,
                },
                allocation_state: AllocationState {
                    current_cycle: 0,
                    current_cycle_rewards: Uint128::new(100),
                    last_distributed: current_timestamp.plus_seconds(50),
                },
            },
            is_active: true,
        },
        REWARD_TOKENS
            .load(deps.as_ref().storage, "cw20:allocated_token")
            .unwrap()
    );
}

#[test]
fn test_unstake_rewards_update() {
    let mut deps = mock_dependencies_custom(&coins(40, "uusd"));
    let current_timestamp = Milliseconds::from_seconds(mock_env().block.time.seconds());
    init(
        deps.as_mut(),
        Some(vec![
            RewardTokenUnchecked {
                asset_info: AssetInfoUnchecked::cw20(MOCK_INCENTIVE_TOKEN),
                allocation_config: None,
                init_timestamp: current_timestamp,
            },
            RewardTokenUnchecked {
                asset_info: AssetInfoUnchecked::native("uusd"),
                allocation_config: None,
                init_timestamp: current_timestamp,
            },
            RewardTokenUnchecked {
                asset_info: AssetInfoUnchecked::cw20(MOCK_ALLOCATED_TOKEN),
                init_timestamp: current_timestamp,
                allocation_config: Some(AllocationConfig {
                    till_timestamp: current_timestamp.plus_seconds(100),
                    cycle_rewards: Uint128::new(100),
                    cycle_duration: Milliseconds::from_seconds(100),
                    reward_increase: None,
                }),
            },
        ]),
    )
    .unwrap();

    deps.querier.with_token_balances(&[
        (
            &MOCK_STAKING_TOKEN.to_string(),
            &[(&MOCK_CONTRACT_ADDR.to_string(), &Uint128::new(100))],
        ),
        (
            // Add allocated token.
            &MOCK_ALLOCATED_TOKEN.to_string(),
            &[(&MOCK_CONTRACT_ADDR.to_string(), &Uint128::new(100))],
        ),
    ]);

    let msg = ExecuteMsg::Receive(Cw20ReceiveMsg {
        sender: "user1".to_string(),
        amount: Uint128::new(100),
        msg: to_json_binary(&Cw20HookMsg::StakeTokens {}).unwrap(),
    });

    let info = mock_info(MOCK_STAKING_TOKEN, &[]);
    let _res = execute(deps.as_mut(), mock_env(), info, msg).unwrap();

    deps.querier.with_token_balances(&[
        (
            &MOCK_STAKING_TOKEN.to_string(),
            &[(&MOCK_CONTRACT_ADDR.to_string(), &Uint128::new(100))],
        ),
        (
            // Deposit incentive token
            &MOCK_INCENTIVE_TOKEN.to_string(),
            &[(&MOCK_CONTRACT_ADDR.to_string(), &Uint128::new(20))],
        ),
        (
            &MOCK_ALLOCATED_TOKEN.to_string(),
            &[(&MOCK_CONTRACT_ADDR.to_string(), &Uint128::new(100))],
        ),
    ]);

    assert_eq!(
        StakerRewardInfo {
            index: Decimal256::zero(),
            pending_rewards: Decimal256::zero()
        },
        STAKER_REWARD_INFOS
            .load(deps.as_ref().storage, ("user1", "cw20:allocated_token"))
            .unwrap()
    );

    // Update global index.
    let msg = ExecuteMsg::UpdateGlobalIndexes { asset_infos: None };
    let info = mock_info("owner", &[]);

    let _res = execute(deps.as_mut(), mock_env(), info, msg).unwrap();

    // Unstake all.
    let msg = ExecuteMsg::UnstakeTokens { amount: None };

    let info = mock_info("user1", &[]);

    // Speed time up to halfway through cycle.
    let mut env = mock_env();
    env.block.time = env.block.time.plus_seconds(50);
    let _res = execute(deps.as_mut(), env, info, msg).unwrap();

    assert_eq!(
        StakerRewardInfo {
            index: Decimal256::from_ratio(Uint256::from(20u128), Uint256::from(100u128)),
            pending_rewards: Decimal256::from_ratio(Uint256::from(20u128), 1u128)
        },
        STAKER_REWARD_INFOS
            .load(deps.as_ref().storage, ("user1", "cw20:incentive_token"))
            .unwrap()
    );

    assert_eq!(
        StakerRewardInfo {
            index: Decimal256::from_ratio(Uint256::from(40u128), Uint256::from(100u128)),
            pending_rewards: Decimal256::from_ratio(Uint256::from(40u128), 1u128)
        },
        STAKER_REWARD_INFOS
            .load(deps.as_ref().storage, ("user1", "native:uusd"))
            .unwrap()
    );

    assert_eq!(
        StakerRewardInfo {
            // Halfway through cycle -> half of rewards available
            index: Decimal256::from_ratio(Uint256::from(50u128), Uint256::from(100u128)),
            pending_rewards: Decimal256::from_ratio(Uint256::from(50u128), 1u128)
        },
        STAKER_REWARD_INFOS
            .load(deps.as_ref().storage, ("user1", "cw20:allocated_token"))
            .unwrap()
    );

    assert_eq!(
        RewardToken {
            index: Decimal256::from_ratio(Uint256::from(50u128), Uint256::from(100u128)),
            asset_info: AssetInfo::cw20(Addr::unchecked(MOCK_ALLOCATED_TOKEN)),
            reward_type: RewardType::Allocated {
                init_timestamp: current_timestamp,
                allocation_config: AllocationConfig {
                    till_timestamp: current_timestamp.plus_seconds(100),
                    cycle_rewards: Uint128::new(100),
                    cycle_duration: Milliseconds::from_seconds(100),
                    reward_increase: None,
                },
                allocation_state: AllocationState {
                    current_cycle: 0,
                    current_cycle_rewards: Uint128::new(100),
                    last_distributed: current_timestamp.plus_seconds(50),
                },
            },
            is_active: true,
        },
        REWARD_TOKENS
            .load(deps.as_ref().storage, "cw20:allocated_token")
            .unwrap()
    );
}

#[test]
fn test_add_reward_token() {
    let mut deps = mock_dependencies_custom(&[]);
    let current_timestamp = Milliseconds::from_seconds(mock_env().block.time.seconds());
    init(deps.as_mut(), None).unwrap();

    deps.querier.with_token_balances(&[
        (
            &MOCK_STAKING_TOKEN.to_string(),
            &[(&MOCK_CONTRACT_ADDR.to_string(), &Uint128::new(100))],
        ),
        (
            &MOCK_INCENTIVE_TOKEN.to_string(),
            &[(&MOCK_CONTRACT_ADDR.to_string(), &Uint128::zero())],
        ),
    ]);

    STATE
        .save(
            deps.as_mut().storage,
            &State {
                total_share: Uint128::new(100),
            },
        )
        .unwrap();

    let msg = ExecuteMsg::AddRewardToken {
        reward_token: RewardTokenUnchecked {
            asset_info: AssetInfoUnchecked::cw20(MOCK_INCENTIVE_TOKEN),
            allocation_config: None,
            init_timestamp: current_timestamp,
        },
    };
    let info = mock_info("owner", &[]);

    let res = execute(deps.as_mut(), mock_env(), info, msg).unwrap();

    assert_eq!(
        Response::new()
            .add_attribute("action", "add_reward_token")
            .add_attribute("added_token", "cw20:incentive_token")
            .add_submessage(generate_economics_message("owner", "AddRewardToken")),
        res
    );

    assert_eq!(
        RewardToken {
            index: Decimal256::zero(),
            asset_info: AssetInfo::cw20(Addr::unchecked(MOCK_INCENTIVE_TOKEN)),
            reward_type: RewardType::NonAllocated {
                previous_reward_balance: Uint128::zero(),
                init_timestamp: current_timestamp,
            },
            is_active: true,
        },
        REWARD_TOKENS
            .load(deps.as_ref().storage, "cw20:incentive_token")
            .unwrap()
    );
}

#[test]
fn test_add_reward_token_duplicate() {
    let mut deps = mock_dependencies_custom(&[]);
    let current_timestamp = Milliseconds::from_seconds(mock_env().block.time.seconds());
    init(
        deps.as_mut(),
        Some(vec![RewardTokenUnchecked {
            asset_info: AssetInfoUnchecked::native("uusd"),
            allocation_config: None,
            init_timestamp: current_timestamp,
        }]),
    )
    .unwrap();

    let msg = ExecuteMsg::AddRewardToken {
        reward_token: RewardTokenUnchecked {
            asset_info: AssetInfoUnchecked::native("uusd"),
            allocation_config: None,
            init_timestamp: current_timestamp,
        },
    };
    let info = mock_info("owner", &[]);

    let res = execute(deps.as_mut(), mock_env(), info, msg);
    assert_eq!(
        ContractError::InvalidAsset {
            asset: "native:uusd".to_string()
        },
        res.unwrap_err()
    );
}

#[test]
fn test_add_reward_token_staking_token() {
    let mut deps = mock_dependencies_custom(&[]);
    let current_timestamp = Milliseconds::from_seconds(mock_env().block.time.seconds());
    init(deps.as_mut(), None).unwrap();

    let msg = ExecuteMsg::AddRewardToken {
        reward_token: RewardTokenUnchecked {
            asset_info: AssetInfoUnchecked::cw20(MOCK_STAKING_TOKEN),
            allocation_config: None,
            init_timestamp: current_timestamp,
        },
    };
    let info = mock_info("owner", &[]);

    let res = execute(deps.as_mut(), mock_env(), info, msg);
    assert_eq!(
        ContractError::InvalidAsset {
            asset: "cw20:staking_token".to_string()
        },
        res.unwrap_err()
    );
}

#[test]
fn test_add_reward_token_unauthorized() {
    let mut deps = mock_dependencies_custom(&[]);
    let current_timestamp = Milliseconds::from_seconds(mock_env().block.time.seconds());
    init(deps.as_mut(), None).unwrap();

    let msg = ExecuteMsg::AddRewardToken {
        reward_token: RewardTokenUnchecked {
            asset_info: AssetInfoUnchecked::cw20(MOCK_STAKING_TOKEN),
            allocation_config: None,
            init_timestamp: current_timestamp,
        },
    };
    let info = mock_info("not_owner", &[]);

    let res = execute(deps.as_mut(), mock_env(), info, msg);
    assert_eq!(ContractError::Unauthorized {}, res.unwrap_err());
}

#[test]
fn test_add_reward_token_exceeds_max() {
    let mut deps = mock_dependencies_custom(&[]);
    let current_timestamp = Milliseconds::from_seconds(mock_env().block.time.seconds());
    let mut reward_tokens: Vec<RewardTokenUnchecked> = vec![];

    for i in 0..MAX_REWARD_TOKENS {
        reward_tokens.push(RewardTokenUnchecked {
            asset_info: AssetInfoUnchecked::cw20(format!("token{i}")),
            allocation_config: None,
            init_timestamp: current_timestamp,
        });
    }

    let _res = init(deps.as_mut(), Some(reward_tokens)).unwrap();

    let msg = ExecuteMsg::AddRewardToken {
        reward_token: RewardTokenUnchecked {
            asset_info: AssetInfoUnchecked::cw20(MOCK_INCENTIVE_TOKEN),
            allocation_config: None,
            init_timestamp: current_timestamp,
        },
    };
    let info = mock_info("owner", &[]);

    let res = execute(deps.as_mut(), mock_env(), info, msg);

    assert_eq!(
        ContractError::MaxRewardTokensExceeded {
            max: MAX_REWARD_TOKENS
        },
        res.unwrap_err()
    );
}

#[test]
fn test_remove_reward_token() {
    let mut deps = mock_dependencies_custom(&[]);
    let current_timestamp = Milliseconds::from_seconds(mock_env().block.time.seconds());
    init(
        deps.as_mut(),
        Some(vec![RewardTokenUnchecked {
            asset_info: AssetInfoUnchecked::native("uusd"),
            allocation_config: None,
            init_timestamp: current_timestamp,
        }]),
    )
    .unwrap();

    let msg = ExecuteMsg::RemoveRewardToken {
        reward_token: "native:uusd".to_string(),
    };
    let info = mock_info("owner", &[]);

    let res = execute(deps.as_mut(), mock_env(), info, msg).unwrap();

    assert_eq!(
        Response::new()
            .add_attribute("action", "remove_reward_token")
            .add_attribute("number_of_reward_tokens", "0")
            .add_attribute("removed_token", "native:uusd")
            .add_submessage(generate_economics_message("owner", "RemoveRewardToken")),
        res
    );

    let reward_token = REWARD_TOKENS
        .load(deps.as_ref().storage, "native:uusd")
        .unwrap();
    assert!(!reward_token.is_active);
}

#[test]
fn test_remove_reward_token_unauthorized() {
    let mut deps = mock_dependencies_custom(&[]);
    let current_timestamp = Milliseconds::from_seconds(mock_env().block.time.seconds());
    init(
        deps.as_mut(),
        Some(vec![RewardTokenUnchecked {
            asset_info: AssetInfoUnchecked::native("uusd"),
            allocation_config: None,
            init_timestamp: current_timestamp,
        }]),
    )
    .unwrap();

    let msg = ExecuteMsg::RemoveRewardToken {
        reward_token: "native:uusd".to_string(),
    };
    let info = mock_info("owner1", &[]);

    let res = execute(deps.as_mut(), mock_env(), info, msg);

    assert_eq!(ContractError::Unauthorized {}, res.unwrap_err());
}

#[test]
fn test_remove_reward_token_invalid_asset() {
    let mut deps = mock_dependencies_custom(&[]);
    let current_timestamp = Milliseconds::from_seconds(mock_env().block.time.seconds());
    init(
        deps.as_mut(),
        Some(vec![RewardTokenUnchecked {
            asset_info: AssetInfoUnchecked::cw20(MOCK_INCENTIVE_TOKEN),
            allocation_config: None,
            init_timestamp: current_timestamp,
        }]),
    )
    .unwrap();

    let msg = ExecuteMsg::RemoveRewardToken {
        reward_token: "native:uusd".to_string(),
    };
    let info = mock_info("owner", &[]);

    let res = execute(deps.as_mut(), mock_env(), info, msg);

    assert_eq!(
        ContractError::InvalidAsset {
            asset: "native:uusd".to_string()
        },
        res.unwrap_err()
    );
}

#[test]
fn test_claim_rewards_after_remove() {
    let mut deps = mock_dependencies_custom(&[]);
    let current_timestamp = Milliseconds::from_seconds(mock_env().block.time.seconds());

    // Init with additional rewards
    init(
        deps.as_mut(),
        Some(vec![RewardTokenUnchecked {
            asset_info: AssetInfoUnchecked::native("uusd"),
            allocation_config: None,
            init_timestamp: current_timestamp,
        }]),
    )
    .unwrap();

    deps.querier.with_token_balances(&[(
        &MOCK_STAKING_TOKEN.to_string(),
        &[(&MOCK_CONTRACT_ADDR.to_string(), &Uint128::new(100 + 100))],
    )]);

    // user1 and user2 stake with 100 tokens separately
    let msg = ExecuteMsg::Receive(Cw20ReceiveMsg {
        sender: "user1".to_string(),
        amount: Uint128::new(100),
        msg: to_json_binary(&Cw20HookMsg::StakeTokens {}).unwrap(),
    });

    let info = mock_info(MOCK_STAKING_TOKEN, &[]);
    let _res = execute(deps.as_mut(), mock_env(), info, msg).unwrap();

    deps.querier.with_token_balances(&[(
        &MOCK_STAKING_TOKEN.to_string(),
        &[(&MOCK_CONTRACT_ADDR.to_string(), &Uint128::new(200 + 100))],
    )]);

    let msg = ExecuteMsg::Receive(Cw20ReceiveMsg {
        sender: "user2".to_string(),
        amount: Uint128::new(100),
        msg: to_json_binary(&Cw20HookMsg::StakeTokens {}).unwrap(),
    });

    let info = mock_info(MOCK_STAKING_TOKEN, &[]);
    let _res = execute(deps.as_mut(), mock_env(), info, msg).unwrap();

    assert_eq!(
        Staker {
            share: Uint128::new(100)
        },
        STAKERS.load(deps.as_ref().storage, "user1").unwrap()
    );
    assert_eq!(
        Staker {
            share: Uint128::new(50)
        },
        STAKERS.load(deps.as_ref().storage, "user2").unwrap()
    );

    let info = mock_info("user1", &[]);
    let msg = ExecuteMsg::ClaimRewards {};
    let res = execute(deps.as_mut(), mock_env(), info, msg);

    // No rewards have been given yet.
    assert_eq!(ContractError::WithdrawalIsEmpty {}, res.unwrap_err());

    deps.querier
        .base
        .update_balance(mock_env().contract.address, coins(100, "uusd"));

    // Update the global index for uusd by depositing 100 uusd
    let msg = ExecuteMsg::UpdateGlobalIndexes {
        asset_infos: Some(vec![AssetInfoUnchecked::native("uusd")]),
    };

    let info = mock_info("owner", &[]);
    let _res = execute(deps.as_mut(), mock_env(), info, msg).unwrap();

    assert_eq!(
        RewardToken {
            index: Decimal256::from_ratio(Uint256::from(100u128), Uint256::from(150u128)),
            asset_info: AssetInfo::native("uusd"),
            reward_type: RewardType::NonAllocated {
                previous_reward_balance: Uint128::new(100),
                init_timestamp: current_timestamp,
            },
            is_active: true,
        },
        REWARD_TOKENS
            .load(deps.as_ref().storage, "native:uusd")
            .unwrap()
    );

    let info = mock_info("user1", &[]);
    let msg = ExecuteMsg::ClaimRewards {};
    let res = execute(deps.as_mut(), mock_env(), info, msg).unwrap();

    assert_eq!(
        StakerRewardInfo {
            index: Decimal256::from_ratio(Uint256::from(100u128), Uint256::from(150u128)),
            pending_rewards: Decimal256::zero(),
        },
        STAKER_REWARD_INFOS
            .load(deps.as_ref().storage, ("user1", "native:uusd"))
            .unwrap()
    );

    assert_eq!(
        RewardToken {
            index: Decimal256::from_ratio(Uint256::from(100u128), Uint256::from(150u128)),
            asset_info: AssetInfo::native("uusd"),
            reward_type: RewardType::NonAllocated {
                previous_reward_balance: Uint128::new(34),
                init_timestamp: current_timestamp,
            },
            is_active: true,
        },
        REWARD_TOKENS
            .load(deps.as_ref().storage, "native:uusd")
            .unwrap()
    );

    assert_eq!(
        Response::new()
            .add_attribute("action", "claim_rewards")
            .add_message(BankMsg::Send {
                to_address: "user1".to_string(),
                amount: coins(66, "uusd")
            })
            .add_submessage(generate_economics_message("user1", "ClaimRewards")),
        res
    );

    deps.querier
        .base
        .update_balance(mock_env().contract.address, coins(34, "uusd"));

    let msg = ExecuteMsg::RemoveRewardToken {
        reward_token: "native:uusd".to_string(),
    };
    let info = mock_info("owner", &[]);
    let _res = execute(deps.as_mut(), mock_env(), info, msg).unwrap();

    let info = mock_info("user2", &[]);
    let msg = ExecuteMsg::ClaimRewards {};
    let res = execute(deps.as_mut(), mock_env(), info, msg).unwrap();

    assert_eq!(
        Response::new()
            .add_attribute("action", "claim_rewards")
            .add_message(BankMsg::Send {
                to_address: "user2".to_string(),
                amount: coins(33, "uusd")
            })
            .add_submessage(generate_economics_message("user2", "ClaimRewards")),
        res
    );

    assert_eq!(
        StakerRewardInfo {
            index: Decimal256::from_ratio(Uint256::from(100u128), Uint256::from(150u128)),
            pending_rewards: Decimal256::zero()
        },
        STAKER_REWARD_INFOS
            .load(deps.as_ref().storage, ("user2", "native:uusd"))
            .unwrap()
    );

    // Last reward is distributed and reward token is removed from the reward token list
    assert!(!REWARD_TOKENS.has(deps.as_ref().storage, "native:uusd"));
    deps.querier
        .base
        .update_balance(mock_env().contract.address, coins(1, "uusd"));

    // Verify that the queries return the empty pending rewards.
    let msg = QueryMsg::Stakers {
        start_after: None,
        limit: None,
    };
    let res: Vec<StakerResponse> =
        from_json(query(deps.as_ref(), mock_env(), msg).unwrap()).unwrap();

    assert_eq!(
        vec![
            StakerResponse {
                address: "user1".to_string(),
                share: Uint128::new(100),
                pending_rewards: vec![],
                balance: Uint128::new(200),
            },
            StakerResponse {
                address: "user2".to_string(),
                share: Uint128::new(50),
                pending_rewards: vec![],
                balance: Uint128::new(100),
            },
        ],
        res
    );
}

#[test]
fn test_claim_rewards_allocated_after_remove() {
    let mut deps = mock_dependencies_custom(&[]);
    let current_timestamp = Milliseconds::from_seconds(mock_env().block.time.seconds());
    init(
        deps.as_mut(),
        Some(vec![RewardTokenUnchecked {
            asset_info: AssetInfoUnchecked::cw20(MOCK_ALLOCATED_TOKEN),
            init_timestamp: current_timestamp,
            allocation_config: Some(AllocationConfig {
                till_timestamp: current_timestamp.plus_seconds(100),
                cycle_rewards: Uint128::new(100),
                cycle_duration: Milliseconds::from_seconds(100),
                reward_increase: None,
            }),
        }]),
    )
    .unwrap();

    deps.querier.with_token_balances(&[
        (
            &MOCK_STAKING_TOKEN.to_string(),
            // 100 is user's deposit.
            &[(&MOCK_CONTRACT_ADDR.to_string(), &Uint128::new(100))],
        ),
        (
            &MOCK_ALLOCATED_TOKEN.to_string(),
            &[(&MOCK_CONTRACT_ADDR.to_string(), &Uint128::new(100))],
        ),
    ]);

    // user stake with 100 mock token
    let msg = ExecuteMsg::Receive(Cw20ReceiveMsg {
        sender: "user".to_string(),
        amount: Uint128::new(100),
        msg: to_json_binary(&Cw20HookMsg::StakeTokens {}).unwrap(),
    });

    let info = mock_info(MOCK_STAKING_TOKEN, &[]);
    let _res = execute(deps.as_mut(), mock_env(), info, msg).unwrap();

    deps.querier.with_token_balances(&[
        (
            &MOCK_STAKING_TOKEN.to_string(),
            &[(&MOCK_CONTRACT_ADDR.to_string(), &Uint128::new(100 + 100))],
        ),
        (
            &MOCK_ALLOCATED_TOKEN.to_string(),
            &[(&MOCK_CONTRACT_ADDR.to_string(), &Uint128::new(100))],
        ),
    ]);

    // Speed time up to halfway through cycle.
    let mut env = mock_env();
    env.block.time = env.block.time.plus_seconds(50);

    // User claims rewards.
    let info = mock_info("user", &[]);
    let msg = ExecuteMsg::ClaimRewards {};
    execute(deps.as_mut(), env.clone(), info, msg).unwrap();

    let msg = ExecuteMsg::RemoveRewardToken {
        reward_token: format!("cw20:{MOCK_ALLOCATED_TOKEN}"),
    };

    env.block.time = env.block.time.plus_seconds(25);
    let info = mock_info("owner", &[]);
    execute(deps.as_mut(), env.clone(), info, msg).unwrap();

    env.block.time = env.block.time.plus_seconds(25);
    let info = mock_info("user", &[]);
    let msg = ExecuteMsg::ClaimRewards {};
    let res = execute(deps.as_mut(), env, info, msg).unwrap();

    assert_eq!(
        Response::new()
            .add_attribute("action", "claim_rewards")
            .add_message(WasmMsg::Execute {
                contract_addr: MOCK_ALLOCATED_TOKEN.to_owned(),
                funds: vec![],
                msg: to_json_binary(&Cw20ExecuteMsg::Transfer {
                    recipient: "user".to_string(),
                    amount: Uint128::new(25)
                })
                .unwrap(),
            })
            .add_submessage(generate_economics_message("user", "ClaimRewards")),
        res
    );

    assert_eq!(
        StakerRewardInfo {
            index: Decimal256::percent(75),
            pending_rewards: Decimal256::zero(),
        },
        STAKER_REWARD_INFOS
            .load(deps.as_ref().storage, ("user", "cw20:allocated_token"))
            .unwrap()
    );

    assert_eq!(
        RewardToken {
            index: Decimal256::from_ratio(Uint256::from(150u128), Uint256::from(200u128)),
            asset_info: AssetInfo::cw20(Addr::unchecked(MOCK_ALLOCATED_TOKEN)),
            reward_type: RewardType::Allocated {
                init_timestamp: current_timestamp,
                allocation_config: AllocationConfig {
                    till_timestamp: current_timestamp.plus_seconds(100),
                    cycle_rewards: Uint128::new(100),
                    cycle_duration: Milliseconds::from_seconds(100),
                    reward_increase: None,
                },
                allocation_state: AllocationState {
                    current_cycle: 0,
                    current_cycle_rewards: Uint128::new(100),
                    last_distributed: current_timestamp.plus_seconds(75),
                },
            },
            is_active: false,
        },
        REWARD_TOKENS
            .load(deps.as_ref().storage, "cw20:allocated_token")
            .unwrap()
    );
}

#[test]
fn test_replace_reward_token() {
    let mut deps = mock_dependencies_custom(&[]);
    let current_timestamp = Milliseconds::from_seconds(mock_env().block.time.seconds());
    init(
        deps.as_mut(),
        Some(vec![RewardTokenUnchecked {
            asset_info: AssetInfoUnchecked::native("uusd"),
            allocation_config: None,
            init_timestamp: current_timestamp,
        }]),
    )
    .unwrap();

    let msg = ExecuteMsg::ReplaceRewardToken {
        origin_reward_token: "native:uusd".to_string(),
        reward_token: RewardTokenUnchecked {
            asset_info: AssetInfoUnchecked::cw20(MOCK_INCENTIVE_TOKEN),
            allocation_config: None,
            init_timestamp: current_timestamp,
        },
    };
    let info = mock_info("owner", &[]);

    let res = execute(deps.as_mut(), mock_env(), info, msg).unwrap();

    assert_eq!(
        Response::new()
            .add_attribute("action", "replace_reward_token")
            .add_attribute("origin_reward_token", "native:uusd")
            .add_attribute("new_reward_token", format!("cw20:{MOCK_INCENTIVE_TOKEN}"))
            .add_submessage(generate_economics_message("owner", "ReplaceRewardToken")),
        res
    );

    let reward_token = REWARD_TOKENS
        .load(deps.as_ref().storage, "native:uusd")
        .unwrap();
    assert!(!reward_token.is_active);

    assert!(REWARD_TOKENS.has(
        deps.as_ref().storage,
        &format!("cw20:{MOCK_INCENTIVE_TOKEN}")
    ));
}
#[test]
fn test_replace_reward_token_unauthorized() {
    let mut deps = mock_dependencies_custom(&[]);
    let current_timestamp = Milliseconds::from_seconds(mock_env().block.time.seconds());
    init(
        deps.as_mut(),
        Some(vec![RewardTokenUnchecked {
            asset_info: AssetInfoUnchecked::native("uusd"),
            allocation_config: None,
            init_timestamp: current_timestamp,
        }]),
    )
    .unwrap();

    let msg = ExecuteMsg::ReplaceRewardToken {
        origin_reward_token: "native:uusd".to_string(),
        reward_token: RewardTokenUnchecked {
            asset_info: AssetInfoUnchecked::cw20(MOCK_INCENTIVE_TOKEN),
            allocation_config: None,
            init_timestamp: current_timestamp,
        },
    };
    let info = mock_info("owner1", &[]);

    let res = execute(deps.as_mut(), mock_env(), info, msg);

    assert_eq!(ContractError::Unauthorized {}, res.unwrap_err());
}

#[test]
fn test_replace_reward_token_invalid_asset() {
    let mut deps = mock_dependencies_custom(&[]);
    let current_timestamp = Milliseconds::from_seconds(mock_env().block.time.seconds());
    init(
        deps.as_mut(),
        Some(vec![RewardTokenUnchecked {
            asset_info: AssetInfoUnchecked::native("uusd"),
            allocation_config: None,
            init_timestamp: current_timestamp,
        }]),
    )
    .unwrap();

    let msg = ExecuteMsg::ReplaceRewardToken {
        origin_reward_token: "native:uusd".to_string(),
        reward_token: RewardTokenUnchecked {
            asset_info: AssetInfoUnchecked::native("uusd"),
            allocation_config: None,
            init_timestamp: current_timestamp,
        },
    };
    let info = mock_info("owner", &[]);

    let res = execute(deps.as_mut(), mock_env(), info, msg);

    assert_eq!(
        ContractError::InvalidAsset {
            asset: "native:uusd".to_string()
        },
        res.unwrap_err()
    );

    let msg = ExecuteMsg::ReplaceRewardToken {
        origin_reward_token: "cw20:uusd".to_string(),
        reward_token: RewardTokenUnchecked {
            asset_info: AssetInfoUnchecked::cw20(MOCK_INCENTIVE_TOKEN),
            allocation_config: None,
            init_timestamp: current_timestamp,
        },
    };
    let info = mock_info("owner", &[]);

    let res = execute(deps.as_mut(), mock_env(), info, msg);

    assert_eq!(
        ContractError::InvalidAsset {
            asset: "cw20:uusd".to_string()
        },
        res.unwrap_err()
    );
}<|MERGE_RESOLUTION|>--- conflicted
+++ resolved
@@ -609,10 +609,6 @@
                 previous_reward_balance: Uint128::zero(),
                 init_timestamp: current_timestamp.plus_seconds(1),
             },
-<<<<<<< HEAD
-=======
-            is_active: true,
->>>>>>> 49078030
         },
         REWARD_TOKENS
             .load(deps.as_ref().storage, "native:uandr")
@@ -658,10 +654,6 @@
                 previous_reward_balance: Uint128::new(40),
                 init_timestamp: current_timestamp.plus_seconds(1),
             },
-<<<<<<< HEAD
-=======
-            is_active: true,
->>>>>>> 49078030
         },
         REWARD_TOKENS
             .load(deps.as_ref().storage, "native:uandr")
@@ -1437,10 +1429,6 @@
                     last_distributed: current_timestamp.plus_seconds(60),
                 },
             },
-<<<<<<< HEAD
-=======
-            is_active: true,
->>>>>>> 49078030
         },
         REWARD_TOKENS
             .load(deps.as_ref().storage, "cw20:allocated_token")
