use andromeda_std::{
    amp::addresses::AndrAddr,
    common::{
        expiration::{Expiry, MILLISECONDS_TO_NANOSECONDS_RATIO},
        Milliseconds,
    },
    error::ContractError,
    testing::mock_querier::MOCK_KERNEL_CONTRACT,
};
use cosmwasm_std::{
    coin, coins, from_json,
    testing::{mock_dependencies, mock_env, mock_info, MOCK_CONTRACT_ADDR},
    to_json_binary, Addr, BankMsg, Decimal, Decimal256, DepsMut, Response, Uint128, Uint256,
    WasmMsg,
};
use cw20::{Cw20ExecuteMsg, Cw20ReceiveMsg};

use crate::{
    contract::{execute, instantiate, query},
    state::{
        Staker, StakerRewardInfo, CONFIG, MAX_REWARD_TOKENS, REWARD_TOKENS, STAKERS,
        STAKER_REWARD_INFOS, STATE,
    },
    testing::mock_querier::mock_dependencies_custom,
};
use andromeda_fungible_tokens::cw20_staking::{
    AllocationConfig, AllocationState, Config, Cw20HookMsg, ExecuteMsg, InstantiateMsg, QueryMsg,
    RewardToken, RewardTokenUnchecked, RewardType, StakerResponse, State,
};
use andromeda_testing::economics_msg::generate_economics_message;
use cw_asset::{AssetInfo, AssetInfoUnchecked};

const MOCK_STAKING_TOKEN: &str = "staking_token";
const MOCK_INCENTIVE_TOKEN: &str = "incentive_token";
const MOCK_ALLOCATED_TOKEN: &str = "allocated_token";

fn init(
    deps: DepsMut,
    additional_rewards: Option<Vec<RewardTokenUnchecked>>,
) -> Result<Response, ContractError> {
    let info = mock_info("owner", &[]);

    let msg = InstantiateMsg {
        staking_token: AndrAddr::from_string(MOCK_STAKING_TOKEN.to_owned()),
        additional_rewards,
        kernel_address: MOCK_KERNEL_CONTRACT.to_string(),
        owner: None,
        modules: None,
    };

    instantiate(deps, mock_env(), info, msg)
}

#[test]
fn test_instantiate() {
    let mut deps = mock_dependencies();
    let current_timestamp = Milliseconds::from_seconds(mock_env().block.time.seconds());
    let res = init(
        deps.as_mut(),
        Some(vec![
            RewardTokenUnchecked {
                asset_info: AssetInfoUnchecked::native("uusd"),
                allocation_config: None,
                init_timestamp: Expiry::AtTime(current_timestamp),
            },
            RewardTokenUnchecked {
                asset_info: AssetInfoUnchecked::cw20("incentive_token"),
                allocation_config: None,
                init_timestamp: Expiry::AtTime(current_timestamp),
            },
            RewardTokenUnchecked {
                asset_info: AssetInfoUnchecked::cw20("allocated_token"),
                init_timestamp: Expiry::AtTime(current_timestamp),
                allocation_config: Some(AllocationConfig {
                    till_timestamp: Expiry::AtTime(current_timestamp.plus_seconds(1)),
                    cycle_rewards: Uint128::new(100),
                    cycle_duration: Milliseconds::from_seconds(1),
                    reward_increase: None,
                }),
            },
        ]),
    )
    .unwrap();

    assert_eq!(
        Response::new()
            .add_attribute("method", "instantiate")
            .add_attribute("type", "cw20-staking")
            .add_attribute("kernel_address", MOCK_KERNEL_CONTRACT)
            .add_attribute("owner", "owner"),
        res
    );

    assert_eq!(
        Config {
            staking_token: AndrAddr::from_string(MOCK_STAKING_TOKEN.to_owned()),
            number_of_reward_tokens: 3,
        },
        CONFIG.load(deps.as_ref().storage).unwrap()
    );

    assert_eq!(
        RewardToken {
            index: Decimal256::zero(),
            asset_info: AssetInfo::native("uusd"),
            reward_type: RewardType::NonAllocated {
                previous_reward_balance: Uint128::zero(),
                init_timestamp: current_timestamp,
            },
            is_active: true,
        },
        REWARD_TOKENS
            .load(deps.as_ref().storage, "native:uusd")
            .unwrap()
    );

    assert_eq!(
        RewardToken {
            index: Decimal256::zero(),
            asset_info: AssetInfo::cw20(Addr::unchecked("incentive_token")),
            reward_type: RewardType::NonAllocated {
                previous_reward_balance: Uint128::zero(),
                init_timestamp: current_timestamp,
            },
            is_active: true,
        },
        REWARD_TOKENS
            .load(deps.as_ref().storage, "cw20:incentive_token")
            .unwrap()
    );

    assert_eq!(
        RewardToken {
            index: Decimal256::zero(),
            asset_info: AssetInfo::cw20(Addr::unchecked("allocated_token")),
            reward_type: RewardType::Allocated {
                init_timestamp: current_timestamp,

                allocation_config: AllocationConfig {
                    till_timestamp: Expiry::AtTime(current_timestamp.plus_seconds(1)),
                    cycle_rewards: Uint128::new(100),
                    cycle_duration: Milliseconds::from_seconds(1),
                    reward_increase: None,
                },
                allocation_state: AllocationState {
                    current_cycle: 0,
                    current_cycle_rewards: Uint128::new(100),
                    last_distributed: current_timestamp,
                }
            },
            is_active: true,
        },
        REWARD_TOKENS
            .load(deps.as_ref().storage, "cw20:allocated_token")
            .unwrap()
    );

    assert_eq!(
        State {
            total_share: Uint128::zero(),
        },
        STATE.load(deps.as_ref().storage).unwrap()
    );
}

#[test]
fn test_instantiate_exceed_max() {
    let mut deps = mock_dependencies();
    let current_timestamp = Milliseconds::from_seconds(mock_env().block.time.seconds());

    let mut reward_tokens: Vec<RewardTokenUnchecked> = vec![];

    for i in 0..MAX_REWARD_TOKENS + 1 {
        reward_tokens.push(RewardTokenUnchecked {
            asset_info: AssetInfoUnchecked::cw20(format!("token{i}")),
            allocation_config: None,
            init_timestamp: Expiry::AtTime(current_timestamp),
        });
    }

    let res = init(deps.as_mut(), Some(reward_tokens));

    assert_eq!(
        ContractError::MaxRewardTokensExceeded {
            max: MAX_REWARD_TOKENS
        },
        res.unwrap_err()
    );
}

#[test]
fn test_instantiate_staking_token_as_addtional_reward() {
    let mut deps = mock_dependencies();
    let current_timestamp = Milliseconds::from_seconds(mock_env().block.time.seconds());

    let res = init(
        deps.as_mut(),
        Some(vec![RewardTokenUnchecked {
            asset_info: AssetInfoUnchecked::cw20(MOCK_STAKING_TOKEN),
            allocation_config: None,
            init_timestamp: Expiry::AtTime(current_timestamp),
        }]),
    );
    assert_eq!(
        ContractError::InvalidAsset {
            asset: "staking_token".to_string()
        },
        res.unwrap_err()
    );
}

#[test]
fn test_instantiate_start_time_in_past() {
    let mut deps = mock_dependencies();
    let current_timestamp = Milliseconds::from_seconds(mock_env().block.time.seconds());

    let res = init(
        deps.as_mut(),
        Some(vec![RewardTokenUnchecked {
            asset_info: AssetInfoUnchecked::cw20(MOCK_INCENTIVE_TOKEN),
            init_timestamp: Expiry::AtTime(current_timestamp.minus_seconds(1)),
            allocation_config: Some(AllocationConfig {
                till_timestamp: Expiry::AtTime(current_timestamp.plus_seconds(1)),
                cycle_rewards: Uint128::new(100),
                cycle_duration: Milliseconds::from_seconds(1),
                reward_increase: None,
            }),
        }]),
    );

    let env = mock_env();
    assert_eq!(
        ContractError::StartTimeInThePast {
            current_block: env.block.height,
            current_time: env.block.time.nanos() / MILLISECONDS_TO_NANOSECONDS_RATIO
        },
        res.unwrap_err()
    );
}

#[test]
fn test_instantiate_end_time_in_past() {
    let mut deps = mock_dependencies();
    let current_timestamp = Milliseconds::from_seconds(mock_env().block.time.seconds());

    let res = init(
        deps.as_mut(),
        Some(vec![RewardTokenUnchecked {
            asset_info: AssetInfoUnchecked::cw20(MOCK_INCENTIVE_TOKEN),
            init_timestamp: Expiry::AtTime(current_timestamp),

            allocation_config: Some(AllocationConfig {
                till_timestamp: Expiry::AtTime(current_timestamp.minus_seconds(1)),
                cycle_rewards: Uint128::new(100),
                cycle_duration: Milliseconds::from_seconds(1),
                reward_increase: None,
            }),
        }]),
    );

    assert_eq!(ContractError::StartTimeAfterEndTime {}, res.unwrap_err());
}

#[test]
fn test_instantiate_cycle_duration_zero() {
    let mut deps = mock_dependencies();
    let current_timestamp = Milliseconds::from_seconds(mock_env().block.time.seconds());

    let res = init(
        deps.as_mut(),
        Some(vec![RewardTokenUnchecked {
            asset_info: AssetInfoUnchecked::cw20(MOCK_INCENTIVE_TOKEN),
            init_timestamp: Expiry::AtTime(current_timestamp),

            allocation_config: Some(AllocationConfig {
                till_timestamp: Expiry::AtTime(current_timestamp.plus_seconds(1)),
                cycle_rewards: Uint128::new(100),
                cycle_duration: Milliseconds::zero(),
                reward_increase: None,
            }),
        }]),
    );

    assert_eq!(ContractError::InvalidCycleDuration {}, res.unwrap_err());
}

#[test]
fn test_instantiate_invalid_reward_increase() {
    let mut deps = mock_dependencies();
    let current_timestamp = Milliseconds::from_seconds(mock_env().block.time.seconds());

    let res = init(
        deps.as_mut(),
        Some(vec![RewardTokenUnchecked {
            asset_info: AssetInfoUnchecked::cw20(MOCK_INCENTIVE_TOKEN),
            init_timestamp: Expiry::AtTime(current_timestamp),

            allocation_config: Some(AllocationConfig {
                till_timestamp: Expiry::AtTime(current_timestamp.plus_seconds(1)),
                cycle_rewards: Uint128::new(100),
                cycle_duration: Milliseconds::from_seconds(1),
                reward_increase: Some(Decimal::one()),
            }),
        }]),
    );

    assert_eq!(ContractError::InvalidRewardIncrease {}, res.unwrap_err());
}

#[test]
fn test_receive_cw20_zero_amount() {
    let mut deps = mock_dependencies_custom(&[]);
    init(deps.as_mut(), None).unwrap();

    let msg = ExecuteMsg::Receive(Cw20ReceiveMsg {
        sender: "sender".to_string(),
        amount: Uint128::zero(),
        msg: to_json_binary(&"").unwrap(),
    });

    let info = mock_info(MOCK_STAKING_TOKEN, &[]);
    let res = execute(deps.as_mut(), mock_env(), info, msg);

    assert_eq!(
        ContractError::InvalidFunds {
            msg: "Amount must be non-zero".to_string()
        },
        res.unwrap_err()
    );
}

#[test]
fn test_stake_unstake_tokens() {
    let mut deps = mock_dependencies_custom(&[]);
    init(deps.as_mut(), None).unwrap();

    deps.querier.with_token_balances(&[(
        &MOCK_STAKING_TOKEN.to_string(),
        // 100 initial, 100 added by deposit.
        &[(&MOCK_CONTRACT_ADDR.to_string(), &Uint128::new(100 + 100))],
    )]);

    let msg = ExecuteMsg::Receive(Cw20ReceiveMsg {
        sender: "sender".to_string(),
        amount: Uint128::new(100),
        msg: to_json_binary(&Cw20HookMsg::StakeTokens {}).unwrap(),
    });

    let info = mock_info(MOCK_STAKING_TOKEN, &[]);
    let res = execute(deps.as_mut(), mock_env(), info, msg).unwrap();

    assert_eq!(
        Response::new()
            .add_attribute("action", "stake_tokens")
            .add_attribute("sender", "sender")
            .add_attribute("share", "100")
            .add_attribute("amount", "100")
            .add_submessage(generate_economics_message(MOCK_STAKING_TOKEN, "Receive")),
        res
    );

    assert_eq!(
        State {
            total_share: Uint128::new(100)
        },
        STATE.load(deps.as_ref().storage).unwrap()
    );

    assert_eq!(
        Staker {
            share: Uint128::new(100)
        },
        STAKERS.load(deps.as_ref().storage, "sender").unwrap()
    );

    deps.querier.with_token_balances(&[(
        &MOCK_STAKING_TOKEN.to_string(),
        // 200 from last time and 100 for the deposit made by other_sender
        &[(&MOCK_CONTRACT_ADDR.to_string(), &Uint128::new(200 + 100))],
    )]);

    let msg = ExecuteMsg::Receive(Cw20ReceiveMsg {
        sender: "other_sender".to_string(),
        amount: Uint128::new(100),
        msg: to_json_binary(&Cw20HookMsg::StakeTokens {}).unwrap(),
    });

    let info = mock_info(MOCK_STAKING_TOKEN, &[]);
    let res = execute(deps.as_mut(), mock_env(), info, msg).unwrap();

    assert_eq!(
        Response::new()
            .add_attribute("action", "stake_tokens")
            .add_attribute("sender", "other_sender")
            .add_attribute("share", "50")
            .add_attribute("amount", "100")
            .add_submessage(generate_economics_message(MOCK_STAKING_TOKEN, "Receive")),
        res
    );

    assert_eq!(
        State {
            total_share: Uint128::new(150)
        },
        STATE.load(deps.as_ref().storage).unwrap()
    );

    assert_eq!(
        Staker {
            share: Uint128::new(50)
        },
        STAKERS.load(deps.as_ref().storage, "other_sender").unwrap()
    );

    // User 1 tries to unstake too many tokens.
    let msg = ExecuteMsg::UnstakeTokens {
        amount: Some(Uint128::new(202)),
    };

    let info = mock_info("sender", &[]);
    let res = execute(deps.as_mut(), mock_env(), info.clone(), msg);

    assert_eq!(
        ContractError::InvalidWithdrawal {
            msg: Some("Desired amount exceeds balance".to_string()),
        },
        res.unwrap_err()
    );

    // User 1 unstakes all
    let msg = ExecuteMsg::UnstakeTokens { amount: None };

    let res = execute(deps.as_mut(), mock_env(), info, msg).unwrap();

    assert_eq!(
        Response::new()
            .add_attribute("action", "unstake_tokens")
            .add_attribute("sender", "sender")
            .add_attribute("withdraw_amount", "200")
            .add_attribute("withdraw_share", "100")
            .add_message(WasmMsg::Execute {
                contract_addr: MOCK_STAKING_TOKEN.to_owned(),
                funds: vec![],
                msg: to_json_binary(&Cw20ExecuteMsg::Transfer {
                    recipient: "sender".to_string(),
                    amount: Uint128::new(200)
                })
                .unwrap()
            })
            .add_submessage(generate_economics_message("sender", "UnstakeTokens")),
        res
    );

    assert_eq!(
        State {
            total_share: Uint128::new(50)
        },
        STATE.load(deps.as_ref().storage).unwrap()
    );

    assert_eq!(
        Staker {
            share: Uint128::zero()
        },
        STAKERS.load(deps.as_ref().storage, "sender").unwrap()
    );

    deps.querier.with_token_balances(&[(
        &MOCK_STAKING_TOKEN.to_string(),
        &[(&MOCK_CONTRACT_ADDR.to_string(), &Uint128::new(100))],
    )]);

    // User 2 unstakes all
    let msg = ExecuteMsg::UnstakeTokens { amount: None };

    let info = mock_info("other_sender", &[]);
    let res = execute(deps.as_mut(), mock_env(), info, msg).unwrap();

    assert_eq!(
        Response::new()
            .add_attribute("action", "unstake_tokens")
            .add_attribute("sender", "other_sender")
            .add_attribute("withdraw_amount", "100")
            .add_attribute("withdraw_share", "50")
            .add_message(WasmMsg::Execute {
                contract_addr: MOCK_STAKING_TOKEN.to_owned(),
                funds: vec![],
                msg: to_json_binary(&Cw20ExecuteMsg::Transfer {
                    recipient: "other_sender".to_string(),
                    amount: Uint128::new(100)
                })
                .unwrap()
            })
            .add_submessage(generate_economics_message("other_sender", "UnstakeTokens")),
        res
    );

    assert_eq!(
        State {
            total_share: Uint128::zero()
        },
        STATE.load(deps.as_ref().storage).unwrap()
    );

    assert_eq!(
        Staker {
            share: Uint128::zero()
        },
        STAKERS.load(deps.as_ref().storage, "other_sender").unwrap()
    );
}

#[test]
fn test_stake_invalid_token() {
    let mut deps = mock_dependencies_custom(&[]);
    init(deps.as_mut(), None).unwrap();

    let msg = ExecuteMsg::Receive(Cw20ReceiveMsg {
        sender: "sender".to_string(),
        amount: Uint128::new(100),
        msg: to_json_binary(&Cw20HookMsg::StakeTokens {}).unwrap(),
    });

    let info = mock_info("invalid_token", &[]);
    let res = execute(deps.as_mut(), mock_env(), info, msg);

    assert_eq!(
        ContractError::InvalidFunds {
            msg: "Deposited cw20 token is not the staking token".to_string(),
        },
        res.unwrap_err()
    );
}

#[test]
fn test_update_global_indexes() {
    let mut deps = mock_dependencies_custom(&[coin(40, "uusd"), coin(40, "uandr")]);
    let current_timestamp = Milliseconds::from_seconds(mock_env().block.time.seconds());
    init(
        deps.as_mut(),
        Some(vec![
            RewardTokenUnchecked {
                asset_info: AssetInfoUnchecked::native("uusd"),
                allocation_config: None,
                init_timestamp: Expiry::AtTime(current_timestamp),
            },
            RewardTokenUnchecked {
                asset_info: AssetInfoUnchecked::native("uandr"),
                allocation_config: None,
                init_timestamp: Expiry::AtTime(current_timestamp.plus_seconds(1)),
            },
            RewardTokenUnchecked {
                asset_info: AssetInfoUnchecked::cw20(MOCK_INCENTIVE_TOKEN),
                allocation_config: None,
                init_timestamp: Expiry::AtTime(current_timestamp),
            },
        ]),
    )
    .unwrap();

    deps.querier.with_token_balances(&[
        (
            &MOCK_STAKING_TOKEN.to_string(),
            &[(&MOCK_CONTRACT_ADDR.to_string(), &Uint128::new(100))],
        ),
        (
            &MOCK_INCENTIVE_TOKEN.to_string(),
            &[(&MOCK_CONTRACT_ADDR.to_string(), &Uint128::new(20))],
        ),
    ]);

    STATE
        .save(
            deps.as_mut().storage,
            &State {
                total_share: Uint128::new(100),
            },
        )
        .unwrap();

    let msg = ExecuteMsg::UpdateGlobalIndexes { asset_infos: None };

    let info = mock_info("owner", &[]);
    let res = execute(deps.as_mut(), mock_env(), info.clone(), msg).unwrap();

    assert_eq!(
        Response::new()
            .add_attribute("action", "update_global_indexes")
            .add_attribute("cw20:incentive_token", "0.2")
            .add_attribute("native:uandr", "0")
            .add_attribute("native:uusd", "0.4")
            .add_submessage(generate_economics_message("owner", "UpdateGlobalIndexes")),
        res
    );

    assert_eq!(
        RewardToken {
            index: Decimal256::from_ratio(Uint256::from(40u128), Uint256::from(100u128)),
            asset_info: AssetInfo::native("uusd"),
            reward_type: RewardType::NonAllocated {
                previous_reward_balance: Uint128::new(40),
                init_timestamp: current_timestamp,
            },
            is_active: true,
        },
        REWARD_TOKENS
            .load(deps.as_ref().storage, "native:uusd")
            .unwrap()
    );

    assert_eq!(
        RewardToken {
            index: Decimal256::zero(),
            asset_info: AssetInfo::native("uandr"),
            reward_type: RewardType::NonAllocated {
                previous_reward_balance: Uint128::zero(),
                init_timestamp: current_timestamp.plus_seconds(1),
            },
<<<<<<< HEAD
            is_active: true,
=======
            is_active: true
>>>>>>> b6a33921
        },
        REWARD_TOKENS
            .load(deps.as_ref().storage, "native:uandr")
            .unwrap()
    );

    assert_eq!(
        RewardToken {
            index: Decimal256::from_ratio(Uint256::from(20u128), Uint256::from(100u128)),
            asset_info: AssetInfo::cw20(Addr::unchecked(MOCK_INCENTIVE_TOKEN)),
            reward_type: RewardType::NonAllocated {
                previous_reward_balance: Uint128::new(20),
                init_timestamp: current_timestamp,
            },
            is_active: true,
        },
        REWARD_TOKENS
            .load(deps.as_ref().storage, "cw20:incentive_token")
            .unwrap()
    );

    // Check unallocate updates after init timestamp
    let msg = ExecuteMsg::UpdateGlobalIndexes { asset_infos: None };
    let mut new_env = mock_env();
    new_env.block.time = new_env.block.time.plus_seconds(2);
    let res = execute(deps.as_mut(), new_env, info, msg).unwrap();

    assert_eq!(
        Response::new()
            .add_attribute("action", "update_global_indexes")
            .add_attribute("cw20:incentive_token", "0.2")
            .add_attribute("native:uandr", "0.4")
            .add_attribute("native:uusd", "0.4")
            .add_submessage(generate_economics_message("owner", "UpdateGlobalIndexes")),
        res
    );

    assert_eq!(
        RewardToken {
            index: Decimal256::from_ratio(Uint256::from(40u128), Uint256::from(100u128)),
            asset_info: AssetInfo::native("uandr"),
            reward_type: RewardType::NonAllocated {
                previous_reward_balance: Uint128::new(40),
                init_timestamp: current_timestamp.plus_seconds(1),
            },
<<<<<<< HEAD
            is_active: true,
=======
            is_active: true
>>>>>>> b6a33921
        },
        REWARD_TOKENS
            .load(deps.as_ref().storage, "native:uandr")
            .unwrap()
    );
}

#[test]
fn test_update_global_indexes_selective() {
    let mut deps = mock_dependencies_custom(&coins(40, "uusd"));
    let current_timestamp = Milliseconds::from_seconds(mock_env().block.time.seconds());
    init(
        deps.as_mut(),
        Some(vec![
            RewardTokenUnchecked {
                asset_info: AssetInfoUnchecked::native("uusd"),
                allocation_config: None,
                init_timestamp: Expiry::AtTime(current_timestamp),
            },
            RewardTokenUnchecked {
                asset_info: AssetInfoUnchecked::cw20(MOCK_INCENTIVE_TOKEN),
                allocation_config: None,
                init_timestamp: Expiry::AtTime(current_timestamp),
            },
        ]),
    )
    .unwrap();

    deps.querier.with_token_balances(&[
        (
            &MOCK_STAKING_TOKEN.to_string(),
            &[(&MOCK_CONTRACT_ADDR.to_string(), &Uint128::new(100))],
        ),
        (
            &MOCK_INCENTIVE_TOKEN.to_string(),
            &[(&MOCK_CONTRACT_ADDR.to_string(), &Uint128::new(20))],
        ),
    ]);

    STATE
        .save(
            deps.as_mut().storage,
            &State {
                total_share: Uint128::new(100),
            },
        )
        .unwrap();

    let msg = ExecuteMsg::UpdateGlobalIndexes {
        asset_infos: Some(vec![AssetInfoUnchecked::native("uusd")]),
    };

    let info = mock_info("owner", &[]);
    let res = execute(deps.as_mut(), mock_env(), info, msg).unwrap();

    assert_eq!(
        Response::new()
            .add_attribute("action", "update_global_indexes")
            .add_attribute("native:uusd", "0.4")
            .add_submessage(generate_economics_message("owner", "UpdateGlobalIndexes")),
        res
    );

    assert_eq!(
        RewardToken {
            index: Decimal256::from_ratio(Uint256::from(40u128), Uint256::from(100u128)),
            asset_info: AssetInfo::native("uusd"),
            reward_type: RewardType::NonAllocated {
                previous_reward_balance: Uint128::new(40),
                init_timestamp: current_timestamp,
            },
            is_active: true,
        },
        REWARD_TOKENS
            .load(deps.as_ref().storage, "native:uusd")
            .unwrap()
    );

    assert_eq!(
        RewardToken {
            index: Decimal256::zero(),
            asset_info: AssetInfo::cw20(Addr::unchecked(MOCK_INCENTIVE_TOKEN)),
            reward_type: RewardType::NonAllocated {
                previous_reward_balance: Uint128::zero(),
                init_timestamp: current_timestamp,
            },
            is_active: true,
        },
        REWARD_TOKENS
            .load(deps.as_ref().storage, "cw20:incentive_token")
            .unwrap()
    );
}

#[test]
fn test_update_global_indexes_invalid_asset() {
    let mut deps = mock_dependencies_custom(&coins(40, "uusd"));
    let current_timestamp = Milliseconds::from_seconds(mock_env().block.time.seconds());
    init(
        deps.as_mut(),
        Some(vec![
            RewardTokenUnchecked {
                asset_info: AssetInfoUnchecked::native("uusd"),
                allocation_config: None,
                init_timestamp: Expiry::AtTime(current_timestamp),
            },
            RewardTokenUnchecked {
                asset_info: AssetInfoUnchecked::cw20(MOCK_INCENTIVE_TOKEN),
                allocation_config: None,
                init_timestamp: Expiry::AtTime(current_timestamp),
            },
        ]),
    )
    .unwrap();

    STATE
        .save(
            deps.as_mut().storage,
            &State {
                total_share: Uint128::new(100),
            },
        )
        .unwrap();

    let msg = ExecuteMsg::UpdateGlobalIndexes {
        asset_infos: Some(vec![AssetInfoUnchecked::native("uluna")]),
    };

    let info = mock_info("owner", &[]);
    let res = execute(deps.as_mut(), mock_env(), info, msg);

    assert_eq!(
        ContractError::InvalidAsset {
            asset: "native:uluna".to_string(),
        },
        res.unwrap_err()
    );
}

#[test]
fn test_update_global_indexes_cw20_deposit() {
    let mut deps = mock_dependencies_custom(&coins(40, "uusd"));
    let current_timestamp = Milliseconds::from_seconds(mock_env().block.time.seconds());
    init(
        deps.as_mut(),
        Some(vec![
            RewardTokenUnchecked {
                asset_info: AssetInfoUnchecked::native("uusd"),
                allocation_config: None,
                init_timestamp: Expiry::AtTime(current_timestamp),
            },
            RewardTokenUnchecked {
                asset_info: AssetInfoUnchecked::cw20(MOCK_INCENTIVE_TOKEN),
                allocation_config: None,
                init_timestamp: Expiry::AtTime(current_timestamp),
            },
        ]),
    )
    .unwrap();

    deps.querier.with_token_balances(&[
        (
            &MOCK_STAKING_TOKEN.to_string(),
            &[(&MOCK_CONTRACT_ADDR.to_string(), &Uint128::new(100))],
        ),
        (
            &MOCK_INCENTIVE_TOKEN.to_string(),
            &[(&MOCK_CONTRACT_ADDR.to_string(), &Uint128::new(20))],
        ),
    ]);

    STATE
        .save(
            deps.as_mut().storage,
            &State {
                total_share: Uint128::new(100),
            },
        )
        .unwrap();

    let msg = ExecuteMsg::Receive(Cw20ReceiveMsg {
        sender: "owner".to_string(),
        amount: Uint128::new(20),
        msg: to_json_binary(&Cw20HookMsg::UpdateGlobalIndex {}).unwrap(),
    });

    let info = mock_info(MOCK_INCENTIVE_TOKEN, &[]);
    let res = execute(deps.as_mut(), mock_env(), info, msg).unwrap();

    assert_eq!(
        Response::new()
            .add_attribute("action", "update_global_indexes")
            .add_attribute("cw20:incentive_token", "0.2")
            .add_submessage(generate_economics_message(MOCK_INCENTIVE_TOKEN, "Receive")),
        res
    );

    assert_eq!(
        RewardToken {
            index: Decimal256::zero(),
            asset_info: AssetInfo::native("uusd"),
            reward_type: RewardType::NonAllocated {
                previous_reward_balance: Uint128::zero(),
                init_timestamp: current_timestamp,
            },
            is_active: true,
        },
        REWARD_TOKENS
            .load(deps.as_ref().storage, "native:uusd")
            .unwrap()
    );

    assert_eq!(
        RewardToken {
            index: Decimal256::from_ratio(Uint256::from(20u128), Uint256::from(100u128)),
            asset_info: AssetInfo::cw20(Addr::unchecked(MOCK_INCENTIVE_TOKEN)),
            reward_type: RewardType::NonAllocated {
                previous_reward_balance: Uint128::new(20),
                init_timestamp: current_timestamp,
            },
            is_active: true,
        },
        REWARD_TOKENS
            .load(deps.as_ref().storage, "cw20:incentive_token")
            .unwrap()
    );
}

#[test]
fn test_claim_rewards() {
    let mut deps = mock_dependencies_custom(&[]);
    let current_timestamp = Milliseconds::from_seconds(mock_env().block.time.seconds());
    init(
        deps.as_mut(),
        Some(vec![RewardTokenUnchecked {
            asset_info: AssetInfoUnchecked::native("uusd"),
            allocation_config: None,
            init_timestamp: Expiry::AtTime(current_timestamp),
        }]),
    )
    .unwrap();

    deps.querier.with_token_balances(&[(
        &MOCK_STAKING_TOKEN.to_string(),
        &[(&MOCK_CONTRACT_ADDR.to_string(), &Uint128::new(100 + 100))],
    )]);

    let msg = ExecuteMsg::Receive(Cw20ReceiveMsg {
        sender: "user1".to_string(),
        amount: Uint128::new(100),
        msg: to_json_binary(&Cw20HookMsg::StakeTokens {}).unwrap(),
    });

    let info = mock_info(MOCK_STAKING_TOKEN, &[]);
    let _res = execute(deps.as_mut(), mock_env(), info, msg).unwrap();

    deps.querier.with_token_balances(&[(
        &MOCK_STAKING_TOKEN.to_string(),
        &[(&MOCK_CONTRACT_ADDR.to_string(), &Uint128::new(200 + 100))],
    )]);

    let msg = ExecuteMsg::Receive(Cw20ReceiveMsg {
        sender: "user2".to_string(),
        amount: Uint128::new(100),
        msg: to_json_binary(&Cw20HookMsg::StakeTokens {}).unwrap(),
    });

    let info = mock_info(MOCK_STAKING_TOKEN, &[]);
    let _res = execute(deps.as_mut(), mock_env(), info, msg).unwrap();

    assert_eq!(
        Staker {
            share: Uint128::new(100)
        },
        STAKERS.load(deps.as_ref().storage, "user1").unwrap()
    );
    assert_eq!(
        Staker {
            share: Uint128::new(50)
        },
        STAKERS.load(deps.as_ref().storage, "user2").unwrap()
    );

    let info = mock_info("user1", &[]);
    let msg = ExecuteMsg::ClaimRewards {};
    let res = execute(deps.as_mut(), mock_env(), info, msg);

    // No rewards have been given yet.
    assert_eq!(ContractError::WithdrawalIsEmpty {}, res.unwrap_err());

    deps.querier
        .base
        .update_balance(mock_env().contract.address, coins(100, "uusd"));

    // Update the global index for uusd by depositing 100 uusd
    let msg = ExecuteMsg::UpdateGlobalIndexes {
        asset_infos: Some(vec![AssetInfoUnchecked::native("uusd")]),
    };

    let info = mock_info("owner", &[]);
    let _res = execute(deps.as_mut(), mock_env(), info, msg).unwrap();

    assert_eq!(
        RewardToken {
            index: Decimal256::from_ratio(Uint256::from(100u128), Uint256::from(150u128)),
            asset_info: AssetInfo::native("uusd"),
            reward_type: RewardType::NonAllocated {
                previous_reward_balance: Uint128::new(100),
                init_timestamp: current_timestamp,
            },
            is_active: true,
        },
        REWARD_TOKENS
            .load(deps.as_ref().storage, "native:uusd")
            .unwrap()
    );

    // Verify that the queries return the updated rewards.
    let msg = QueryMsg::Stakers {
        start_after: None,
        limit: None,
    };
    let res: Vec<StakerResponse> =
        from_json(query(deps.as_ref(), mock_env(), msg).unwrap()).unwrap();

    assert_eq!(
        vec![
            StakerResponse {
                address: "user1".to_string(),
                share: Uint128::new(100),
                pending_rewards: vec![("native:uusd".to_string(), Uint128::new(66))],
                balance: Uint128::new(200),
            },
            StakerResponse {
                address: "user2".to_string(),
                share: Uint128::new(50),
                pending_rewards: vec![("native:uusd".to_string(), Uint128::new(33))],
                balance: Uint128::new(100),
            },
        ],
        res
    );

    let info = mock_info("user1", &[]);
    let msg = ExecuteMsg::ClaimRewards {};
    let res = execute(deps.as_mut(), mock_env(), info, msg).unwrap();

    assert_eq!(
        StakerRewardInfo {
            index: Decimal256::from_ratio(Uint256::from(100u128), Uint256::from(150u128)),
            pending_rewards: Decimal256::zero(),
        },
        STAKER_REWARD_INFOS
            .load(deps.as_ref().storage, ("user1", "native:uusd"))
            .unwrap()
    );

    assert_eq!(
        RewardToken {
            index: Decimal256::from_ratio(Uint256::from(100u128), Uint256::from(150u128)),
            asset_info: AssetInfo::native("uusd"),
            reward_type: RewardType::NonAllocated {
                previous_reward_balance: Uint128::new(34),
                init_timestamp: current_timestamp,
            },
            is_active: true,
        },
        REWARD_TOKENS
            .load(deps.as_ref().storage, "native:uusd")
            .unwrap()
    );

    assert_eq!(
        Response::new()
            .add_attribute("action", "claim_rewards")
            .add_message(BankMsg::Send {
                to_address: "user1".to_string(),
                amount: coins(66, "uusd")
            })
            .add_submessage(generate_economics_message("user1", "ClaimRewards")),
        res
    );

    deps.querier
        .base
        .update_balance(mock_env().contract.address, coins(34, "uusd"));

    let info = mock_info("user2", &[]);
    let msg = ExecuteMsg::ClaimRewards {};
    let res = execute(deps.as_mut(), mock_env(), info, msg).unwrap();

    assert_eq!(
        Response::new()
            .add_attribute("action", "claim_rewards")
            .add_message(BankMsg::Send {
                to_address: "user2".to_string(),
                amount: coins(33, "uusd")
            })
            .add_submessage(generate_economics_message("user2", "ClaimRewards")),
        res
    );

    assert_eq!(
        StakerRewardInfo {
            index: Decimal256::from_ratio(Uint256::from(100u128), Uint256::from(150u128)),
            pending_rewards: Decimal256::zero(),
        },
        STAKER_REWARD_INFOS
            .load(deps.as_ref().storage, ("user2", "native:uusd"))
            .unwrap()
    );

    assert_eq!(
        RewardToken {
            index: Decimal256::from_ratio(Uint256::from(100u128), Uint256::from(150u128)),
            asset_info: AssetInfo::native("uusd"),
            reward_type: RewardType::NonAllocated {
                // Small rounding error, shouldn't really make a difference and is inevitable.
                previous_reward_balance: Uint128::new(1),
                init_timestamp: current_timestamp,
            },
            is_active: true,
        },
        REWARD_TOKENS
            .load(deps.as_ref().storage, "native:uusd")
            .unwrap()
    );

    deps.querier
        .base
        .update_balance(mock_env().contract.address, coins(1, "uusd"));

    // Verify that the queries return the correct pending rewards.
    let msg = QueryMsg::Stakers {
        start_after: None,
        limit: None,
    };
    let res: Vec<StakerResponse> =
        from_json(query(deps.as_ref(), mock_env(), msg).unwrap()).unwrap();

    assert_eq!(
        vec![
            StakerResponse {
                address: "user1".to_string(),
                share: Uint128::new(100),
                pending_rewards: vec![("native:uusd".to_string(), Uint128::zero())],
                balance: Uint128::new(200),
            },
            StakerResponse {
                address: "user2".to_string(),
                share: Uint128::new(50),
                pending_rewards: vec![("native:uusd".to_string(), Uint128::zero())],
                balance: Uint128::new(100),
            },
        ],
        res
    );
}

#[test]
fn test_claim_rewards_allocated() {
    let mut deps = mock_dependencies_custom(&[]);
    let current_timestamp = Milliseconds::from_seconds(mock_env().block.time.seconds());
    init(
        deps.as_mut(),
        Some(vec![RewardTokenUnchecked {
            asset_info: AssetInfoUnchecked::cw20(MOCK_ALLOCATED_TOKEN),
            init_timestamp: Expiry::AtTime(current_timestamp),

            allocation_config: Some(AllocationConfig {
                till_timestamp: Expiry::AtTime(current_timestamp.plus_seconds(100)),
                cycle_rewards: Uint128::new(100),
                cycle_duration: Milliseconds::from_seconds(100),
                reward_increase: None,
            }),
        }]),
    )
    .unwrap();

    deps.querier.with_token_balances(&[
        (
            &MOCK_STAKING_TOKEN.to_string(),
            // 100 is user's deposit.
            &[(&MOCK_CONTRACT_ADDR.to_string(), &Uint128::new(100))],
        ),
        (
            &MOCK_ALLOCATED_TOKEN.to_string(),
            &[(&MOCK_CONTRACT_ADDR.to_string(), &Uint128::new(100))],
        ),
    ]);

    // User 1 stakes tokens.
    let msg = ExecuteMsg::Receive(Cw20ReceiveMsg {
        sender: "user1".to_string(),
        amount: Uint128::new(100),
        msg: to_json_binary(&Cw20HookMsg::StakeTokens {}).unwrap(),
    });

    let info = mock_info(MOCK_STAKING_TOKEN, &[]);
    let _res = execute(deps.as_mut(), mock_env(), info, msg).unwrap();

    assert_eq!(
        StakerRewardInfo {
            index: Decimal256::zero(),
            pending_rewards: Decimal256::zero(),
        },
        STAKER_REWARD_INFOS
            .load(deps.as_ref().storage, ("user1", "cw20:allocated_token"))
            .unwrap()
    );

    deps.querier.with_token_balances(&[
        (
            &MOCK_STAKING_TOKEN.to_string(),
            &[(&MOCK_CONTRACT_ADDR.to_string(), &Uint128::new(100 + 100))],
        ),
        (
            &MOCK_ALLOCATED_TOKEN.to_string(),
            &[(&MOCK_CONTRACT_ADDR.to_string(), &Uint128::new(100))],
        ),
    ]);

    // User 2 stakes 100 tokens.
    let msg = ExecuteMsg::Receive(Cw20ReceiveMsg {
        sender: "user2".to_string(),
        amount: Uint128::new(100),
        msg: to_json_binary(&Cw20HookMsg::StakeTokens {}).unwrap(),
    });

    let info = mock_info(MOCK_STAKING_TOKEN, &[]);
    let _res = execute(deps.as_mut(), mock_env(), info, msg).unwrap();

    assert_eq!(
        Staker {
            share: Uint128::new(100)
        },
        STAKERS.load(deps.as_ref().storage, "user1").unwrap()
    );
    assert_eq!(
        Staker {
            share: Uint128::new(100)
        },
        STAKERS.load(deps.as_ref().storage, "user2").unwrap()
    );

    // Speed time up to halfway through cycle.
    let mut env = mock_env();
    env.block.time = env.block.time.plus_seconds(50);

    // User 1 claims rewards.
    let info = mock_info("user1", &[]);
    let msg = ExecuteMsg::ClaimRewards {};
    let res = execute(deps.as_mut(), env.clone(), info, msg).unwrap();

    assert_eq!(
        Response::new()
            .add_attribute("action", "claim_rewards")
            .add_message(WasmMsg::Execute {
                contract_addr: MOCK_ALLOCATED_TOKEN.to_owned(),
                funds: vec![],
                msg: to_json_binary(&Cw20ExecuteMsg::Transfer {
                    recipient: "user1".to_string(),
                    amount: Uint128::new(25)
                })
                .unwrap(),
            })
            .add_submessage(generate_economics_message("user1", "ClaimRewards")),
        res
    );

    assert_eq!(
        StakerRewardInfo {
            index: Decimal256::percent(25),
            pending_rewards: Decimal256::zero(),
        },
        STAKER_REWARD_INFOS
            .load(deps.as_ref().storage, ("user1", "cw20:allocated_token"))
            .unwrap()
    );

    assert_eq!(
        RewardToken {
            index: Decimal256::from_ratio(Uint256::from(50u128), Uint256::from(200u128)),
            asset_info: AssetInfo::cw20(Addr::unchecked(MOCK_ALLOCATED_TOKEN)),
            reward_type: RewardType::Allocated {
                init_timestamp: current_timestamp,

                allocation_config: AllocationConfig {
                    till_timestamp: Expiry::AtTime(current_timestamp.plus_seconds(100)),
                    cycle_rewards: Uint128::new(100),
                    cycle_duration: Milliseconds::from_seconds(100),
                    reward_increase: None,
                },
                allocation_state: AllocationState {
                    current_cycle: 0,
                    current_cycle_rewards: Uint128::new(100),
                    last_distributed: current_timestamp.plus_seconds(50),
                },
            },
            is_active: true,
        },
        REWARD_TOKENS
            .load(deps.as_ref().storage, "cw20:allocated_token")
            .unwrap()
    );

    // User 2 claims rewards.
    let info = mock_info("user2", &[]);
    let msg = ExecuteMsg::ClaimRewards {};
    let res = execute(deps.as_mut(), env, info, msg).unwrap();

    assert_eq!(
        Response::new()
            .add_attribute("action", "claim_rewards")
            .add_message(WasmMsg::Execute {
                contract_addr: MOCK_ALLOCATED_TOKEN.to_owned(),
                funds: vec![],
                msg: to_json_binary(&Cw20ExecuteMsg::Transfer {
                    recipient: "user2".to_string(),
                    amount: Uint128::new(25)
                })
                .unwrap(),
            })
            .add_submessage(generate_economics_message("user2", "ClaimRewards")),
        res
    );

    assert_eq!(
        StakerRewardInfo {
            index: Decimal256::percent(25),
            pending_rewards: Decimal256::zero(),
        },
        STAKER_REWARD_INFOS
            .load(deps.as_ref().storage, ("user2", "cw20:allocated_token"))
            .unwrap()
    );
}

#[test]
fn test_claim_rewards_allocated_init_timestamp_in_future() {
    let mut deps = mock_dependencies_custom(&[]);
    let current_timestamp = Milliseconds::from_seconds(mock_env().block.time.seconds());
    init(
        deps.as_mut(),
        Some(vec![RewardTokenUnchecked {
            asset_info: AssetInfoUnchecked::cw20(MOCK_ALLOCATED_TOKEN),
            init_timestamp: Expiry::AtTime(current_timestamp.plus_seconds(10)),
            allocation_config: Some(AllocationConfig {
                till_timestamp: Expiry::AtTime(current_timestamp.plus_seconds(110)),
                cycle_rewards: Uint128::new(100),
                cycle_duration: Milliseconds::from_seconds(100),
                reward_increase: None,
            }),
        }]),
    )
    .unwrap();

    deps.querier.with_token_balances(&[
        (
            &MOCK_STAKING_TOKEN.to_string(),
            // 100 is user's deposit.
            &[(&MOCK_CONTRACT_ADDR.to_string(), &Uint128::new(100))],
        ),
        (
            &MOCK_ALLOCATED_TOKEN.to_string(),
            &[(&MOCK_CONTRACT_ADDR.to_string(), &Uint128::new(100))],
        ),
    ]);

    // User 1 stakes tokens.
    let msg = ExecuteMsg::Receive(Cw20ReceiveMsg {
        sender: "user1".to_string(),
        amount: Uint128::new(100),
        msg: to_json_binary(&Cw20HookMsg::StakeTokens {}).unwrap(),
    });

    let info = mock_info(MOCK_STAKING_TOKEN, &[]);
    let _res = execute(deps.as_mut(), mock_env(), info, msg).unwrap();

    assert_eq!(
        StakerRewardInfo {
            index: Decimal256::zero(),
            pending_rewards: Decimal256::zero(),
        },
        STAKER_REWARD_INFOS
            .load(deps.as_ref().storage, ("user1", "cw20:allocated_token"))
            .unwrap()
    );

    deps.querier.with_token_balances(&[
        (
            &MOCK_STAKING_TOKEN.to_string(),
            &[(&MOCK_CONTRACT_ADDR.to_string(), &Uint128::new(100 + 100))],
        ),
        (
            &MOCK_ALLOCATED_TOKEN.to_string(),
            &[(&MOCK_CONTRACT_ADDR.to_string(), &Uint128::new(100))],
        ),
    ]);

    // User 2 stakes 100 tokens.
    let msg = ExecuteMsg::Receive(Cw20ReceiveMsg {
        sender: "user2".to_string(),
        amount: Uint128::new(100),
        msg: to_json_binary(&Cw20HookMsg::StakeTokens {}).unwrap(),
    });

    let info = mock_info(MOCK_STAKING_TOKEN, &[]);
    let _res = execute(deps.as_mut(), mock_env(), info, msg).unwrap();

    assert_eq!(
        Staker {
            share: Uint128::new(100)
        },
        STAKERS.load(deps.as_ref().storage, "user1").unwrap()
    );
    assert_eq!(
        Staker {
            share: Uint128::new(100)
        },
        STAKERS.load(deps.as_ref().storage, "user2").unwrap()
    );

    // Speed time up to halfway through cycle.

    let mut env = mock_env();
    env.block.time = env.block.time.plus_seconds(50 + 10);

    // User 1 claims rewards.
    let info = mock_info("user1", &[]);
    let msg = ExecuteMsg::ClaimRewards {};
    let res = execute(deps.as_mut(), env.clone(), info, msg).unwrap();

    assert_eq!(
        Response::new()
            .add_attribute("action", "claim_rewards")
            .add_message(WasmMsg::Execute {
                contract_addr: MOCK_ALLOCATED_TOKEN.to_owned(),
                funds: vec![],
                msg: to_json_binary(&Cw20ExecuteMsg::Transfer {
                    recipient: "user1".to_string(),
                    amount: Uint128::new(25)
                })
                .unwrap(),
            })
            .add_submessage(generate_economics_message("user1", "ClaimRewards")),
        res
    );

    assert_eq!(
        StakerRewardInfo {
            index: Decimal256::percent(25),
            pending_rewards: Decimal256::zero(),
        },
        STAKER_REWARD_INFOS
            .load(deps.as_ref().storage, ("user1", "cw20:allocated_token"))
            .unwrap()
    );

    assert_eq!(
        RewardToken {
            index: Decimal256::from_ratio(Uint256::from(50u128), Uint256::from(200u128)),
            asset_info: AssetInfo::cw20(Addr::unchecked(MOCK_ALLOCATED_TOKEN)),
            reward_type: RewardType::Allocated {
                init_timestamp: current_timestamp.plus_seconds(10),
                allocation_config: AllocationConfig {
                    till_timestamp: Expiry::AtTime(current_timestamp.plus_seconds(110)),
                    cycle_rewards: Uint128::new(100),
                    cycle_duration: Milliseconds::from_seconds(100),
                    reward_increase: None,
                },
                allocation_state: AllocationState {
                    current_cycle: 0,
                    current_cycle_rewards: Uint128::new(100),
                    last_distributed: current_timestamp.plus_seconds(60),
                },
            },
<<<<<<< HEAD
            is_active: true,
=======
            is_active: true
>>>>>>> b6a33921
        },
        REWARD_TOKENS
            .load(deps.as_ref().storage, "cw20:allocated_token")
            .unwrap()
    );

    // User 2 claims rewards.
    let info = mock_info("user2", &[]);
    let msg = ExecuteMsg::ClaimRewards {};
    let res = execute(deps.as_mut(), env, info, msg).unwrap();

    assert_eq!(
        Response::new()
            .add_attribute("action", "claim_rewards")
            .add_message(WasmMsg::Execute {
                contract_addr: MOCK_ALLOCATED_TOKEN.to_owned(),
                funds: vec![],
                msg: to_json_binary(&Cw20ExecuteMsg::Transfer {
                    recipient: "user2".to_string(),
                    amount: Uint128::new(25)
                })
                .unwrap(),
            })
            .add_submessage(generate_economics_message("user2", "ClaimRewards")),
        res
    );

    assert_eq!(
        StakerRewardInfo {
            index: Decimal256::percent(25),
            pending_rewards: Decimal256::zero(),
        },
        STAKER_REWARD_INFOS
            .load(deps.as_ref().storage, ("user2", "cw20:allocated_token"))
            .unwrap()
    );
}

#[test]
fn test_stake_rewards_update() {
    let mut deps = mock_dependencies_custom(&coins(40, "uusd"));
    let current_timestamp = Milliseconds::from_seconds(mock_env().block.time.seconds());
    init(
        deps.as_mut(),
        Some(vec![
            RewardTokenUnchecked {
                asset_info: AssetInfoUnchecked::cw20(MOCK_INCENTIVE_TOKEN),
                allocation_config: None,
                init_timestamp: Expiry::AtTime(current_timestamp),
            },
            RewardTokenUnchecked {
                asset_info: AssetInfoUnchecked::native("uusd"),
                allocation_config: None,
                init_timestamp: Expiry::AtTime(current_timestamp),
            },
            RewardTokenUnchecked {
                asset_info: AssetInfoUnchecked::cw20(MOCK_ALLOCATED_TOKEN),
                init_timestamp: Expiry::AtTime(current_timestamp),

                allocation_config: Some(AllocationConfig {
                    till_timestamp: Expiry::AtTime(current_timestamp.plus_seconds(100)),
                    cycle_rewards: Uint128::new(100),
                    cycle_duration: Milliseconds::from_seconds(100),
                    reward_increase: None,
                }),
            },
        ]),
    )
    .unwrap();

    deps.querier.with_token_balances(&[
        (
            &MOCK_STAKING_TOKEN.to_string(),
            &[(&MOCK_CONTRACT_ADDR.to_string(), &Uint128::new(100))],
        ),
        (
            // Add allocated token.
            &MOCK_ALLOCATED_TOKEN.to_string(),
            &[(&MOCK_CONTRACT_ADDR.to_string(), &Uint128::new(100))],
        ),
    ]);

    // Stake tokens.
    let msg = ExecuteMsg::Receive(Cw20ReceiveMsg {
        sender: "user1".to_string(),
        amount: Uint128::new(100),
        msg: to_json_binary(&Cw20HookMsg::StakeTokens {}).unwrap(),
    });

    let info = mock_info(MOCK_STAKING_TOKEN, &[]);
    let _res = execute(deps.as_mut(), mock_env(), info, msg).unwrap();

    deps.querier.with_token_balances(&[
        (
            &MOCK_STAKING_TOKEN.to_string(),
            &[(&MOCK_CONTRACT_ADDR.to_string(), &Uint128::new(100))],
        ),
        (
            // Deposit incentive token
            &MOCK_INCENTIVE_TOKEN.to_string(),
            &[(&MOCK_CONTRACT_ADDR.to_string(), &Uint128::new(20))],
        ),
        (
            // Add allocated token.
            &MOCK_ALLOCATED_TOKEN.to_string(),
            &[(&MOCK_CONTRACT_ADDR.to_string(), &Uint128::new(100))],
        ),
    ]);

    // Update global index.
    let msg = ExecuteMsg::UpdateGlobalIndexes { asset_infos: None };
    let info = mock_info("owner", &[]);

    let _res = execute(deps.as_mut(), mock_env(), info, msg).unwrap();

    // Verify pending rewards updated with query.
    let msg = QueryMsg::Staker {
        address: "user1".to_string(),
    };
    // Speed time up to halfway through cycle.
    let mut env = mock_env();
    env.block.time = env.block.time.plus_seconds(50);

    let res: StakerResponse = from_json(query(deps.as_ref(), env.clone(), msg).unwrap()).unwrap();

    assert_eq!(
        StakerResponse {
            address: "user1".to_string(),
            share: Uint128::new(100),
            pending_rewards: vec![
                ("cw20:allocated_token".to_string(), Uint128::new(50)),
                ("cw20:incentive_token".to_string(), Uint128::new(20)),
                ("native:uusd".to_string(), Uint128::new(40))
            ],
            balance: Uint128::new(100),
        },
        res
    );

    // Stake 50 more.
    deps.querier.with_token_balances(&[
        (
            &MOCK_STAKING_TOKEN.to_string(),
            &[(&MOCK_CONTRACT_ADDR.to_string(), &Uint128::new(100 + 50))],
        ),
        (
            // Deposit incentive token
            &MOCK_INCENTIVE_TOKEN.to_string(),
            &[(&MOCK_CONTRACT_ADDR.to_string(), &Uint128::new(20))],
        ),
        (
            // Add allocated token.
            &MOCK_ALLOCATED_TOKEN.to_string(),
            &[(&MOCK_CONTRACT_ADDR.to_string(), &Uint128::new(100))],
        ),
    ]);

    let msg = ExecuteMsg::Receive(Cw20ReceiveMsg {
        sender: "user1".to_string(),
        amount: Uint128::new(50),
        msg: to_json_binary(&Cw20HookMsg::StakeTokens {}).unwrap(),
    });

    let info = mock_info(MOCK_STAKING_TOKEN, &[]);
    let _res = execute(deps.as_mut(), env, info, msg).unwrap();

    assert_eq!(
        StakerRewardInfo {
            index: Decimal256::from_ratio(Uint256::from(20u128), Uint256::from(100u128)),
            pending_rewards: Decimal256::from_ratio(Uint256::from(20u128), 1u128)
        },
        STAKER_REWARD_INFOS
            .load(deps.as_ref().storage, ("user1", "cw20:incentive_token"))
            .unwrap()
    );

    assert_eq!(
        StakerRewardInfo {
            index: Decimal256::from_ratio(Uint256::from(40u128), Uint256::from(100u128)),
            pending_rewards: Decimal256::from_ratio(Uint256::from(40u128), 1u128)
        },
        STAKER_REWARD_INFOS
            .load(deps.as_ref().storage, ("user1", "native:uusd"))
            .unwrap()
    );

    assert_eq!(
        StakerRewardInfo {
            // Halfway through cycle -> half of rewards available
            index: Decimal256::from_ratio(Uint256::from(50u128), Uint256::from(100u128)),
            pending_rewards: Decimal256::from_ratio(Uint256::from(50u128), 1u128)
        },
        STAKER_REWARD_INFOS
            .load(deps.as_ref().storage, ("user1", "cw20:allocated_token"))
            .unwrap()
    );

    assert_eq!(
        RewardToken {
            index: Decimal256::from_ratio(Uint256::from(50u128), Uint256::from(100u128)),
            asset_info: AssetInfo::cw20(Addr::unchecked(MOCK_ALLOCATED_TOKEN)),
            reward_type: RewardType::Allocated {
                init_timestamp: current_timestamp,

                allocation_config: AllocationConfig {
                    till_timestamp: Expiry::AtTime(current_timestamp.plus_seconds(100)),
                    cycle_rewards: Uint128::new(100),
                    cycle_duration: Milliseconds::from_seconds(100),
                    reward_increase: None,
                },
                allocation_state: AllocationState {
                    current_cycle: 0,
                    current_cycle_rewards: Uint128::new(100),
                    last_distributed: current_timestamp.plus_seconds(50),
                },
            },
            is_active: true,
        },
        REWARD_TOKENS
            .load(deps.as_ref().storage, "cw20:allocated_token")
            .unwrap()
    );
}

#[test]
fn test_unstake_rewards_update() {
    let mut deps = mock_dependencies_custom(&coins(40, "uusd"));
    let current_timestamp = Milliseconds::from_seconds(mock_env().block.time.seconds());
    init(
        deps.as_mut(),
        Some(vec![
            RewardTokenUnchecked {
                asset_info: AssetInfoUnchecked::cw20(MOCK_INCENTIVE_TOKEN),
                allocation_config: None,
                init_timestamp: Expiry::AtTime(current_timestamp),
            },
            RewardTokenUnchecked {
                asset_info: AssetInfoUnchecked::native("uusd"),
                allocation_config: None,
                init_timestamp: Expiry::AtTime(current_timestamp),
            },
            RewardTokenUnchecked {
                asset_info: AssetInfoUnchecked::cw20(MOCK_ALLOCATED_TOKEN),
                init_timestamp: Expiry::AtTime(current_timestamp),

                allocation_config: Some(AllocationConfig {
                    till_timestamp: Expiry::AtTime(current_timestamp.plus_seconds(100)),
                    cycle_rewards: Uint128::new(100),
                    cycle_duration: Milliseconds::from_seconds(100),
                    reward_increase: None,
                }),
            },
        ]),
    )
    .unwrap();

    deps.querier.with_token_balances(&[
        (
            &MOCK_STAKING_TOKEN.to_string(),
            &[(&MOCK_CONTRACT_ADDR.to_string(), &Uint128::new(100))],
        ),
        (
            // Add allocated token.
            &MOCK_ALLOCATED_TOKEN.to_string(),
            &[(&MOCK_CONTRACT_ADDR.to_string(), &Uint128::new(100))],
        ),
    ]);

    let msg = ExecuteMsg::Receive(Cw20ReceiveMsg {
        sender: "user1".to_string(),
        amount: Uint128::new(100),
        msg: to_json_binary(&Cw20HookMsg::StakeTokens {}).unwrap(),
    });

    let info = mock_info(MOCK_STAKING_TOKEN, &[]);
    let _res = execute(deps.as_mut(), mock_env(), info, msg).unwrap();

    deps.querier.with_token_balances(&[
        (
            &MOCK_STAKING_TOKEN.to_string(),
            &[(&MOCK_CONTRACT_ADDR.to_string(), &Uint128::new(100))],
        ),
        (
            // Deposit incentive token
            &MOCK_INCENTIVE_TOKEN.to_string(),
            &[(&MOCK_CONTRACT_ADDR.to_string(), &Uint128::new(20))],
        ),
        (
            &MOCK_ALLOCATED_TOKEN.to_string(),
            &[(&MOCK_CONTRACT_ADDR.to_string(), &Uint128::new(100))],
        ),
    ]);

    assert_eq!(
        StakerRewardInfo {
            index: Decimal256::zero(),
            pending_rewards: Decimal256::zero()
        },
        STAKER_REWARD_INFOS
            .load(deps.as_ref().storage, ("user1", "cw20:allocated_token"))
            .unwrap()
    );

    // Update global index.
    let msg = ExecuteMsg::UpdateGlobalIndexes { asset_infos: None };
    let info = mock_info("owner", &[]);

    let _res = execute(deps.as_mut(), mock_env(), info, msg).unwrap();

    // Unstake all.
    let msg = ExecuteMsg::UnstakeTokens { amount: None };

    let info = mock_info("user1", &[]);

    // Speed time up to halfway through cycle.
    let mut env = mock_env();
    env.block.time = env.block.time.plus_seconds(50);
    let _res = execute(deps.as_mut(), env, info, msg).unwrap();

    assert_eq!(
        StakerRewardInfo {
            index: Decimal256::from_ratio(Uint256::from(20u128), Uint256::from(100u128)),
            pending_rewards: Decimal256::from_ratio(Uint256::from(20u128), 1u128)
        },
        STAKER_REWARD_INFOS
            .load(deps.as_ref().storage, ("user1", "cw20:incentive_token"))
            .unwrap()
    );

    assert_eq!(
        StakerRewardInfo {
            index: Decimal256::from_ratio(Uint256::from(40u128), Uint256::from(100u128)),
            pending_rewards: Decimal256::from_ratio(Uint256::from(40u128), 1u128)
        },
        STAKER_REWARD_INFOS
            .load(deps.as_ref().storage, ("user1", "native:uusd"))
            .unwrap()
    );

    assert_eq!(
        StakerRewardInfo {
            // Halfway through cycle -> half of rewards available
            index: Decimal256::from_ratio(Uint256::from(50u128), Uint256::from(100u128)),
            pending_rewards: Decimal256::from_ratio(Uint256::from(50u128), 1u128)
        },
        STAKER_REWARD_INFOS
            .load(deps.as_ref().storage, ("user1", "cw20:allocated_token"))
            .unwrap()
    );

    assert_eq!(
        RewardToken {
            index: Decimal256::from_ratio(Uint256::from(50u128), Uint256::from(100u128)),
            asset_info: AssetInfo::cw20(Addr::unchecked(MOCK_ALLOCATED_TOKEN)),
            reward_type: RewardType::Allocated {
                init_timestamp: current_timestamp,

                allocation_config: AllocationConfig {
                    till_timestamp: Expiry::AtTime(current_timestamp.plus_seconds(100)),
                    cycle_rewards: Uint128::new(100),
                    cycle_duration: Milliseconds::from_seconds(100),
                    reward_increase: None,
                },
                allocation_state: AllocationState {
                    current_cycle: 0,
                    current_cycle_rewards: Uint128::new(100),
                    last_distributed: current_timestamp.plus_seconds(50),
                },
            },
            is_active: true,
        },
        REWARD_TOKENS
            .load(deps.as_ref().storage, "cw20:allocated_token")
            .unwrap()
    );
}

#[test]
fn test_add_reward_token() {
    let mut deps = mock_dependencies_custom(&[]);
    let current_timestamp = Milliseconds::from_seconds(mock_env().block.time.seconds());
    init(deps.as_mut(), None).unwrap();

    deps.querier.with_token_balances(&[
        (
            &MOCK_STAKING_TOKEN.to_string(),
            &[(&MOCK_CONTRACT_ADDR.to_string(), &Uint128::new(100))],
        ),
        (
            &MOCK_INCENTIVE_TOKEN.to_string(),
            &[(&MOCK_CONTRACT_ADDR.to_string(), &Uint128::zero())],
        ),
    ]);

    STATE
        .save(
            deps.as_mut().storage,
            &State {
                total_share: Uint128::new(100),
            },
        )
        .unwrap();

    let msg = ExecuteMsg::AddRewardToken {
        reward_token: RewardTokenUnchecked {
            asset_info: AssetInfoUnchecked::cw20(MOCK_INCENTIVE_TOKEN),
            allocation_config: None,
            init_timestamp: Expiry::AtTime(current_timestamp),
        },
    };
    let info = mock_info("owner", &[]);

    let res = execute(deps.as_mut(), mock_env(), info, msg).unwrap();

    assert_eq!(
        Response::new()
            .add_attribute("action", "add_reward_token")
            .add_attribute("added_token", "cw20:incentive_token")
            .add_submessage(generate_economics_message("owner", "AddRewardToken")),
        res
    );

    assert_eq!(
        RewardToken {
            index: Decimal256::zero(),
            asset_info: AssetInfo::cw20(Addr::unchecked(MOCK_INCENTIVE_TOKEN)),
            reward_type: RewardType::NonAllocated {
                previous_reward_balance: Uint128::zero(),
                init_timestamp: current_timestamp,
            },
            is_active: true,
        },
        REWARD_TOKENS
            .load(deps.as_ref().storage, "cw20:incentive_token")
            .unwrap()
    );
}

#[test]
fn test_add_reward_token_duplicate() {
    let mut deps = mock_dependencies_custom(&[]);
    let current_timestamp = Milliseconds::from_seconds(mock_env().block.time.seconds());
    init(
        deps.as_mut(),
        Some(vec![RewardTokenUnchecked {
            asset_info: AssetInfoUnchecked::native("uusd"),
            allocation_config: None,
            init_timestamp: Expiry::AtTime(current_timestamp),
        }]),
    )
    .unwrap();

    let msg = ExecuteMsg::AddRewardToken {
        reward_token: RewardTokenUnchecked {
            asset_info: AssetInfoUnchecked::native("uusd"),
            allocation_config: None,
            init_timestamp: Expiry::AtTime(current_timestamp),
        },
    };
    let info = mock_info("owner", &[]);

    let res = execute(deps.as_mut(), mock_env(), info, msg);
    assert_eq!(
        ContractError::InvalidAsset {
            asset: "native:uusd".to_string()
        },
        res.unwrap_err()
    );
}

#[test]
fn test_add_reward_token_staking_token() {
    let mut deps = mock_dependencies_custom(&[]);
    let current_timestamp = Milliseconds::from_seconds(mock_env().block.time.seconds());
    init(deps.as_mut(), None).unwrap();

    let msg = ExecuteMsg::AddRewardToken {
        reward_token: RewardTokenUnchecked {
            asset_info: AssetInfoUnchecked::cw20(MOCK_STAKING_TOKEN),
            allocation_config: None,
            init_timestamp: Expiry::AtTime(current_timestamp),
        },
    };
    let info = mock_info("owner", &[]);

    let res = execute(deps.as_mut(), mock_env(), info, msg);
    assert_eq!(
        ContractError::InvalidAsset {
            asset: "cw20:staking_token".to_string()
        },
        res.unwrap_err()
    );
}

#[test]
fn test_add_reward_token_unauthorized() {
    let mut deps = mock_dependencies_custom(&[]);
    let current_timestamp = Milliseconds::from_seconds(mock_env().block.time.seconds());
    init(deps.as_mut(), None).unwrap();

    let msg = ExecuteMsg::AddRewardToken {
        reward_token: RewardTokenUnchecked {
            asset_info: AssetInfoUnchecked::cw20(MOCK_STAKING_TOKEN),
            allocation_config: None,
            init_timestamp: Expiry::AtTime(current_timestamp),
        },
    };
    let info = mock_info("not_owner", &[]);

    let res = execute(deps.as_mut(), mock_env(), info, msg);
    assert_eq!(ContractError::Unauthorized {}, res.unwrap_err());
}

#[test]
fn test_add_reward_token_exceeds_max() {
    let mut deps = mock_dependencies_custom(&[]);
    let current_timestamp = Milliseconds::from_seconds(mock_env().block.time.seconds());
    let mut reward_tokens: Vec<RewardTokenUnchecked> = vec![];

    for i in 0..MAX_REWARD_TOKENS {
        reward_tokens.push(RewardTokenUnchecked {
            asset_info: AssetInfoUnchecked::cw20(format!("token{i}")),
            allocation_config: None,
            init_timestamp: Expiry::AtTime(current_timestamp),
        });
    }

    let _res = init(deps.as_mut(), Some(reward_tokens)).unwrap();

    let msg = ExecuteMsg::AddRewardToken {
        reward_token: RewardTokenUnchecked {
            asset_info: AssetInfoUnchecked::cw20(MOCK_INCENTIVE_TOKEN),
            allocation_config: None,
            init_timestamp: Expiry::AtTime(current_timestamp),
        },
    };
    let info = mock_info("owner", &[]);

    let res = execute(deps.as_mut(), mock_env(), info, msg);

    assert_eq!(
        ContractError::MaxRewardTokensExceeded {
            max: MAX_REWARD_TOKENS
        },
        res.unwrap_err()
    );
}

#[test]
fn test_remove_reward_token() {
    let mut deps = mock_dependencies_custom(&[]);
    let current_timestamp = Milliseconds::from_seconds(mock_env().block.time.seconds());
    init(
        deps.as_mut(),
        Some(vec![RewardTokenUnchecked {
            asset_info: AssetInfoUnchecked::native("uusd"),
            allocation_config: None,
<<<<<<< HEAD
            init_timestamp: Expiry::AtTime(current_timestamp),
=======
            init_timestamp: current_timestamp,
>>>>>>> b6a33921
        }]),
    )
    .unwrap();

    let msg = ExecuteMsg::RemoveRewardToken {
        reward_token: "native:uusd".to_string(),
    };
    let info = mock_info("owner", &[]);

    let res = execute(deps.as_mut(), mock_env(), info, msg).unwrap();

    assert_eq!(
        Response::new()
            .add_attribute("action", "remove_reward_token")
            .add_attribute("number_of_reward_tokens", "0")
            .add_attribute("removed_token", "native:uusd")
            .add_submessage(generate_economics_message("owner", "RemoveRewardToken")),
        res
    );

    let reward_token = REWARD_TOKENS
        .load(deps.as_ref().storage, "native:uusd")
        .unwrap();
    assert!(!reward_token.is_active);
}

#[test]
fn test_remove_reward_token_unauthorized() {
    let mut deps = mock_dependencies_custom(&[]);
    let current_timestamp = Milliseconds::from_seconds(mock_env().block.time.seconds());
    init(
        deps.as_mut(),
        Some(vec![RewardTokenUnchecked {
            asset_info: AssetInfoUnchecked::native("uusd"),
            allocation_config: None,
<<<<<<< HEAD
            init_timestamp: Expiry::AtTime(current_timestamp),
=======
            init_timestamp: current_timestamp,
>>>>>>> b6a33921
        }]),
    )
    .unwrap();

    let msg = ExecuteMsg::RemoveRewardToken {
        reward_token: "native:uusd".to_string(),
    };
    let info = mock_info("owner1", &[]);

    let res = execute(deps.as_mut(), mock_env(), info, msg);

    assert_eq!(ContractError::Unauthorized {}, res.unwrap_err());
}

#[test]
fn test_remove_reward_token_invalid_asset() {
    let mut deps = mock_dependencies_custom(&[]);
    let current_timestamp = Milliseconds::from_seconds(mock_env().block.time.seconds());
    init(
        deps.as_mut(),
        Some(vec![RewardTokenUnchecked {
            asset_info: AssetInfoUnchecked::cw20(MOCK_INCENTIVE_TOKEN),
            allocation_config: None,
<<<<<<< HEAD
            init_timestamp: Expiry::AtTime(current_timestamp),
=======
            init_timestamp: current_timestamp,
>>>>>>> b6a33921
        }]),
    )
    .unwrap();

    let msg = ExecuteMsg::RemoveRewardToken {
        reward_token: "native:uusd".to_string(),
    };
    let info = mock_info("owner", &[]);

    let res = execute(deps.as_mut(), mock_env(), info, msg);

    assert_eq!(
        ContractError::InvalidAsset {
            asset: "native:uusd".to_string()
        },
        res.unwrap_err()
    );
}

#[test]
fn test_claim_rewards_after_remove() {
    let mut deps = mock_dependencies_custom(&[]);
    let current_timestamp = Milliseconds::from_seconds(mock_env().block.time.seconds());

    // Init with additional rewards
    init(
        deps.as_mut(),
        Some(vec![RewardTokenUnchecked {
            asset_info: AssetInfoUnchecked::native("uusd"),
            allocation_config: None,
<<<<<<< HEAD
            init_timestamp: Expiry::AtTime(current_timestamp),
=======
            init_timestamp: current_timestamp,
>>>>>>> b6a33921
        }]),
    )
    .unwrap();

    deps.querier.with_token_balances(&[(
        &MOCK_STAKING_TOKEN.to_string(),
        &[(&MOCK_CONTRACT_ADDR.to_string(), &Uint128::new(100 + 100))],
    )]);

    // user1 and user2 stake with 100 tokens separately
    let msg = ExecuteMsg::Receive(Cw20ReceiveMsg {
        sender: "user1".to_string(),
        amount: Uint128::new(100),
        msg: to_json_binary(&Cw20HookMsg::StakeTokens {}).unwrap(),
    });

    let info = mock_info(MOCK_STAKING_TOKEN, &[]);
    let _res = execute(deps.as_mut(), mock_env(), info, msg).unwrap();

    deps.querier.with_token_balances(&[(
        &MOCK_STAKING_TOKEN.to_string(),
        &[(&MOCK_CONTRACT_ADDR.to_string(), &Uint128::new(200 + 100))],
    )]);

    let msg = ExecuteMsg::Receive(Cw20ReceiveMsg {
        sender: "user2".to_string(),
        amount: Uint128::new(100),
        msg: to_json_binary(&Cw20HookMsg::StakeTokens {}).unwrap(),
    });

    let info = mock_info(MOCK_STAKING_TOKEN, &[]);
    let _res = execute(deps.as_mut(), mock_env(), info, msg).unwrap();

    assert_eq!(
        Staker {
            share: Uint128::new(100)
        },
        STAKERS.load(deps.as_ref().storage, "user1").unwrap()
    );
    assert_eq!(
        Staker {
            share: Uint128::new(50)
        },
        STAKERS.load(deps.as_ref().storage, "user2").unwrap()
    );

    let info = mock_info("user1", &[]);
    let msg = ExecuteMsg::ClaimRewards {};
    let res = execute(deps.as_mut(), mock_env(), info, msg);

    // No rewards have been given yet.
    assert_eq!(ContractError::WithdrawalIsEmpty {}, res.unwrap_err());

    deps.querier
        .base
        .update_balance(mock_env().contract.address, coins(100, "uusd"));

    // Update the global index for uusd by depositing 100 uusd
    let msg = ExecuteMsg::UpdateGlobalIndexes {
        asset_infos: Some(vec![AssetInfoUnchecked::native("uusd")]),
    };

    let info = mock_info("owner", &[]);
    let _res = execute(deps.as_mut(), mock_env(), info, msg).unwrap();

    assert_eq!(
        RewardToken {
            index: Decimal256::from_ratio(Uint256::from(100u128), Uint256::from(150u128)),
            asset_info: AssetInfo::native("uusd"),
            reward_type: RewardType::NonAllocated {
                previous_reward_balance: Uint128::new(100),
                init_timestamp: current_timestamp,
            },
            is_active: true,
        },
        REWARD_TOKENS
            .load(deps.as_ref().storage, "native:uusd")
            .unwrap()
    );

    let info = mock_info("user1", &[]);
    let msg = ExecuteMsg::ClaimRewards {};
    let res = execute(deps.as_mut(), mock_env(), info, msg).unwrap();

    assert_eq!(
        StakerRewardInfo {
            index: Decimal256::from_ratio(Uint256::from(100u128), Uint256::from(150u128)),
            pending_rewards: Decimal256::zero(),
        },
        STAKER_REWARD_INFOS
            .load(deps.as_ref().storage, ("user1", "native:uusd"))
            .unwrap()
    );

    assert_eq!(
        RewardToken {
            index: Decimal256::from_ratio(Uint256::from(100u128), Uint256::from(150u128)),
            asset_info: AssetInfo::native("uusd"),
            reward_type: RewardType::NonAllocated {
                previous_reward_balance: Uint128::new(34),
                init_timestamp: current_timestamp,
            },
            is_active: true,
        },
        REWARD_TOKENS
            .load(deps.as_ref().storage, "native:uusd")
            .unwrap()
    );

    assert_eq!(
        Response::new()
            .add_attribute("action", "claim_rewards")
            .add_message(BankMsg::Send {
                to_address: "user1".to_string(),
                amount: coins(66, "uusd")
            })
            .add_submessage(generate_economics_message("user1", "ClaimRewards")),
        res
    );

    deps.querier
        .base
        .update_balance(mock_env().contract.address, coins(34, "uusd"));

    let msg = ExecuteMsg::RemoveRewardToken {
        reward_token: "native:uusd".to_string(),
    };
    let info = mock_info("owner", &[]);
    let _res = execute(deps.as_mut(), mock_env(), info, msg).unwrap();

    let info = mock_info("user2", &[]);
    let msg = ExecuteMsg::ClaimRewards {};
    let res = execute(deps.as_mut(), mock_env(), info, msg).unwrap();

    assert_eq!(
        Response::new()
            .add_attribute("action", "claim_rewards")
            .add_message(BankMsg::Send {
                to_address: "user2".to_string(),
                amount: coins(33, "uusd")
            })
            .add_submessage(generate_economics_message("user2", "ClaimRewards")),
        res
    );

    assert_eq!(
        StakerRewardInfo {
            index: Decimal256::from_ratio(Uint256::from(100u128), Uint256::from(150u128)),
            pending_rewards: Decimal256::zero()
        },
        STAKER_REWARD_INFOS
            .load(deps.as_ref().storage, ("user2", "native:uusd"))
            .unwrap()
    );

    // Last reward is distributed and reward token is removed from the reward token list
    assert!(!REWARD_TOKENS.has(deps.as_ref().storage, "native:uusd"));
    deps.querier
        .base
        .update_balance(mock_env().contract.address, coins(1, "uusd"));

    // Verify that the queries return the empty pending rewards.
    let msg = QueryMsg::Stakers {
        start_after: None,
        limit: None,
    };
    let res: Vec<StakerResponse> =
        from_json(query(deps.as_ref(), mock_env(), msg).unwrap()).unwrap();

    assert_eq!(
        vec![
            StakerResponse {
                address: "user1".to_string(),
                share: Uint128::new(100),
                pending_rewards: vec![],
                balance: Uint128::new(200),
            },
            StakerResponse {
                address: "user2".to_string(),
                share: Uint128::new(50),
                pending_rewards: vec![],
                balance: Uint128::new(100),
            },
        ],
        res
    );
}

#[test]
fn test_claim_rewards_allocated_after_remove() {
    let mut deps = mock_dependencies_custom(&[]);
    let current_timestamp = Milliseconds::from_seconds(mock_env().block.time.seconds());
    init(
        deps.as_mut(),
        Some(vec![RewardTokenUnchecked {
            asset_info: AssetInfoUnchecked::cw20(MOCK_ALLOCATED_TOKEN),
<<<<<<< HEAD
            init_timestamp: Expiry::AtTime(current_timestamp),
            allocation_config: Some(AllocationConfig {
                till_timestamp: Expiry::AtTime(current_timestamp.plus_seconds(100)),
=======
            init_timestamp: current_timestamp,
            allocation_config: Some(AllocationConfig {
                till_timestamp: current_timestamp.plus_seconds(100),
>>>>>>> b6a33921
                cycle_rewards: Uint128::new(100),
                cycle_duration: Milliseconds::from_seconds(100),
                reward_increase: None,
            }),
        }]),
    )
    .unwrap();

    deps.querier.with_token_balances(&[
        (
            &MOCK_STAKING_TOKEN.to_string(),
            // 100 is user's deposit.
            &[(&MOCK_CONTRACT_ADDR.to_string(), &Uint128::new(100))],
        ),
        (
            &MOCK_ALLOCATED_TOKEN.to_string(),
            &[(&MOCK_CONTRACT_ADDR.to_string(), &Uint128::new(100))],
        ),
    ]);

    // user stake with 100 mock token
    let msg = ExecuteMsg::Receive(Cw20ReceiveMsg {
        sender: "user".to_string(),
        amount: Uint128::new(100),
        msg: to_json_binary(&Cw20HookMsg::StakeTokens {}).unwrap(),
    });

    let info = mock_info(MOCK_STAKING_TOKEN, &[]);
    let _res = execute(deps.as_mut(), mock_env(), info, msg).unwrap();

    deps.querier.with_token_balances(&[
        (
            &MOCK_STAKING_TOKEN.to_string(),
            &[(&MOCK_CONTRACT_ADDR.to_string(), &Uint128::new(100 + 100))],
        ),
        (
            &MOCK_ALLOCATED_TOKEN.to_string(),
            &[(&MOCK_CONTRACT_ADDR.to_string(), &Uint128::new(100))],
        ),
    ]);

    // Speed time up to halfway through cycle.
    let mut env = mock_env();
    env.block.time = env.block.time.plus_seconds(50);

    // User claims rewards.
    let info = mock_info("user", &[]);
    let msg = ExecuteMsg::ClaimRewards {};
    execute(deps.as_mut(), env.clone(), info, msg).unwrap();

    let msg = ExecuteMsg::RemoveRewardToken {
        reward_token: format!("cw20:{MOCK_ALLOCATED_TOKEN}"),
    };

    env.block.time = env.block.time.plus_seconds(25);
    let info = mock_info("owner", &[]);
    execute(deps.as_mut(), env.clone(), info, msg).unwrap();

    env.block.time = env.block.time.plus_seconds(25);
    let info = mock_info("user", &[]);
    let msg = ExecuteMsg::ClaimRewards {};
    let res = execute(deps.as_mut(), env, info, msg).unwrap();

    assert_eq!(
        Response::new()
            .add_attribute("action", "claim_rewards")
            .add_message(WasmMsg::Execute {
                contract_addr: MOCK_ALLOCATED_TOKEN.to_owned(),
                funds: vec![],
                msg: to_json_binary(&Cw20ExecuteMsg::Transfer {
                    recipient: "user".to_string(),
                    amount: Uint128::new(25)
                })
                .unwrap(),
            })
            .add_submessage(generate_economics_message("user", "ClaimRewards")),
        res
    );

    assert_eq!(
        StakerRewardInfo {
            index: Decimal256::percent(75),
            pending_rewards: Decimal256::zero(),
        },
        STAKER_REWARD_INFOS
            .load(deps.as_ref().storage, ("user", "cw20:allocated_token"))
            .unwrap()
    );

    assert_eq!(
        RewardToken {
            index: Decimal256::from_ratio(Uint256::from(150u128), Uint256::from(200u128)),
            asset_info: AssetInfo::cw20(Addr::unchecked(MOCK_ALLOCATED_TOKEN)),
            reward_type: RewardType::Allocated {
                init_timestamp: current_timestamp,
                allocation_config: AllocationConfig {
<<<<<<< HEAD
                    till_timestamp: Expiry::AtTime(current_timestamp.plus_seconds(100)),
=======
                    till_timestamp: current_timestamp.plus_seconds(100),
>>>>>>> b6a33921
                    cycle_rewards: Uint128::new(100),
                    cycle_duration: Milliseconds::from_seconds(100),
                    reward_increase: None,
                },
                allocation_state: AllocationState {
                    current_cycle: 0,
                    current_cycle_rewards: Uint128::new(100),
                    last_distributed: current_timestamp.plus_seconds(75),
                },
            },
            is_active: false,
        },
        REWARD_TOKENS
            .load(deps.as_ref().storage, "cw20:allocated_token")
            .unwrap()
    );
}

#[test]
fn test_replace_reward_token() {
    let mut deps = mock_dependencies_custom(&[]);
    let current_timestamp = Milliseconds::from_seconds(mock_env().block.time.seconds());
    init(
        deps.as_mut(),
        Some(vec![RewardTokenUnchecked {
            asset_info: AssetInfoUnchecked::native("uusd"),
            allocation_config: None,
<<<<<<< HEAD
            init_timestamp: Expiry::AtTime(current_timestamp),
=======
            init_timestamp: current_timestamp,
>>>>>>> b6a33921
        }]),
    )
    .unwrap();

    let msg = ExecuteMsg::ReplaceRewardToken {
        origin_reward_token: "native:uusd".to_string(),
        reward_token: RewardTokenUnchecked {
            asset_info: AssetInfoUnchecked::cw20(MOCK_INCENTIVE_TOKEN),
            allocation_config: None,
<<<<<<< HEAD
            init_timestamp: Expiry::AtTime(current_timestamp),
=======
            init_timestamp: current_timestamp,
>>>>>>> b6a33921
        },
    };
    let info = mock_info("owner", &[]);

    let res = execute(deps.as_mut(), mock_env(), info, msg).unwrap();

    assert_eq!(
        Response::new()
            .add_attribute("action", "replace_reward_token")
            .add_attribute("origin_reward_token", "native:uusd")
            .add_attribute("new_reward_token", format!("cw20:{MOCK_INCENTIVE_TOKEN}"))
            .add_submessage(generate_economics_message("owner", "ReplaceRewardToken")),
        res
    );

    let reward_token = REWARD_TOKENS
        .load(deps.as_ref().storage, "native:uusd")
        .unwrap();
    assert!(!reward_token.is_active);

    assert!(REWARD_TOKENS.has(
        deps.as_ref().storage,
        &format!("cw20:{MOCK_INCENTIVE_TOKEN}")
    ));
}
#[test]
fn test_replace_reward_token_unauthorized() {
    let mut deps = mock_dependencies_custom(&[]);
    let current_timestamp = Milliseconds::from_seconds(mock_env().block.time.seconds());
    init(
        deps.as_mut(),
        Some(vec![RewardTokenUnchecked {
            asset_info: AssetInfoUnchecked::native("uusd"),
            allocation_config: None,
<<<<<<< HEAD
            init_timestamp: Expiry::AtTime(current_timestamp),
=======
            init_timestamp: current_timestamp,
>>>>>>> b6a33921
        }]),
    )
    .unwrap();

    let msg = ExecuteMsg::ReplaceRewardToken {
        origin_reward_token: "native:uusd".to_string(),
        reward_token: RewardTokenUnchecked {
            asset_info: AssetInfoUnchecked::cw20(MOCK_INCENTIVE_TOKEN),
            allocation_config: None,
<<<<<<< HEAD
            init_timestamp: Expiry::AtTime(current_timestamp),
=======
            init_timestamp: current_timestamp,
>>>>>>> b6a33921
        },
    };
    let info = mock_info("owner1", &[]);

    let res = execute(deps.as_mut(), mock_env(), info, msg);

    assert_eq!(ContractError::Unauthorized {}, res.unwrap_err());
}

#[test]
fn test_replace_reward_token_invalid_asset() {
    let mut deps = mock_dependencies_custom(&[]);
    let current_timestamp = Milliseconds::from_seconds(mock_env().block.time.seconds());
    init(
        deps.as_mut(),
        Some(vec![RewardTokenUnchecked {
            asset_info: AssetInfoUnchecked::native("uusd"),
            allocation_config: None,
<<<<<<< HEAD
            init_timestamp: Expiry::AtTime(current_timestamp),
=======
            init_timestamp: current_timestamp,
>>>>>>> b6a33921
        }]),
    )
    .unwrap();

    let msg = ExecuteMsg::ReplaceRewardToken {
        origin_reward_token: "native:uusd".to_string(),
        reward_token: RewardTokenUnchecked {
            asset_info: AssetInfoUnchecked::native("uusd"),
            allocation_config: None,
<<<<<<< HEAD
            init_timestamp: Expiry::AtTime(current_timestamp),
=======
            init_timestamp: current_timestamp,
>>>>>>> b6a33921
        },
    };
    let info = mock_info("owner", &[]);

    let res = execute(deps.as_mut(), mock_env(), info, msg);

    assert_eq!(
        ContractError::InvalidAsset {
            asset: "native:uusd".to_string()
        },
        res.unwrap_err()
    );

    let msg = ExecuteMsg::ReplaceRewardToken {
        origin_reward_token: "cw20:uusd".to_string(),
        reward_token: RewardTokenUnchecked {
            asset_info: AssetInfoUnchecked::cw20(MOCK_INCENTIVE_TOKEN),
            allocation_config: None,
<<<<<<< HEAD
            init_timestamp: Expiry::AtTime(current_timestamp),
=======
            init_timestamp: current_timestamp,
>>>>>>> b6a33921
        },
    };
    let info = mock_info("owner", &[]);

    let res = execute(deps.as_mut(), mock_env(), info, msg);

    assert_eq!(
        ContractError::InvalidAsset {
            asset: "cw20:uusd".to_string()
        },
        res.unwrap_err()
    );
}<|MERGE_RESOLUTION|>--- conflicted
+++ resolved
@@ -616,11 +616,7 @@
                 previous_reward_balance: Uint128::zero(),
                 init_timestamp: current_timestamp.plus_seconds(1),
             },
-<<<<<<< HEAD
-            is_active: true,
-=======
             is_active: true
->>>>>>> b6a33921
         },
         REWARD_TOKENS
             .load(deps.as_ref().storage, "native:uandr")
@@ -666,11 +662,7 @@
                 previous_reward_balance: Uint128::new(40),
                 init_timestamp: current_timestamp.plus_seconds(1),
             },
-<<<<<<< HEAD
             is_active: true,
-=======
-            is_active: true
->>>>>>> b6a33921
         },
         REWARD_TOKENS
             .load(deps.as_ref().storage, "native:uandr")
@@ -1448,11 +1440,7 @@
                     last_distributed: current_timestamp.plus_seconds(60),
                 },
             },
-<<<<<<< HEAD
             is_active: true,
-=======
-            is_active: true
->>>>>>> b6a33921
         },
         REWARD_TOKENS
             .load(deps.as_ref().storage, "cw20:allocated_token")
@@ -2010,11 +1998,7 @@
         Some(vec![RewardTokenUnchecked {
             asset_info: AssetInfoUnchecked::native("uusd"),
             allocation_config: None,
-<<<<<<< HEAD
             init_timestamp: Expiry::AtTime(current_timestamp),
-=======
-            init_timestamp: current_timestamp,
->>>>>>> b6a33921
         }]),
     )
     .unwrap();
@@ -2050,11 +2034,7 @@
         Some(vec![RewardTokenUnchecked {
             asset_info: AssetInfoUnchecked::native("uusd"),
             allocation_config: None,
-<<<<<<< HEAD
             init_timestamp: Expiry::AtTime(current_timestamp),
-=======
-            init_timestamp: current_timestamp,
->>>>>>> b6a33921
         }]),
     )
     .unwrap();
@@ -2078,11 +2058,7 @@
         Some(vec![RewardTokenUnchecked {
             asset_info: AssetInfoUnchecked::cw20(MOCK_INCENTIVE_TOKEN),
             allocation_config: None,
-<<<<<<< HEAD
             init_timestamp: Expiry::AtTime(current_timestamp),
-=======
-            init_timestamp: current_timestamp,
->>>>>>> b6a33921
         }]),
     )
     .unwrap();
@@ -2113,11 +2089,7 @@
         Some(vec![RewardTokenUnchecked {
             asset_info: AssetInfoUnchecked::native("uusd"),
             allocation_config: None,
-<<<<<<< HEAD
             init_timestamp: Expiry::AtTime(current_timestamp),
-=======
-            init_timestamp: current_timestamp,
->>>>>>> b6a33921
         }]),
     )
     .unwrap();
@@ -2314,15 +2286,9 @@
         deps.as_mut(),
         Some(vec![RewardTokenUnchecked {
             asset_info: AssetInfoUnchecked::cw20(MOCK_ALLOCATED_TOKEN),
-<<<<<<< HEAD
             init_timestamp: Expiry::AtTime(current_timestamp),
             allocation_config: Some(AllocationConfig {
                 till_timestamp: Expiry::AtTime(current_timestamp.plus_seconds(100)),
-=======
-            init_timestamp: current_timestamp,
-            allocation_config: Some(AllocationConfig {
-                till_timestamp: current_timestamp.plus_seconds(100),
->>>>>>> b6a33921
                 cycle_rewards: Uint128::new(100),
                 cycle_duration: Milliseconds::from_seconds(100),
                 reward_increase: None,
@@ -2419,11 +2385,7 @@
             reward_type: RewardType::Allocated {
                 init_timestamp: current_timestamp,
                 allocation_config: AllocationConfig {
-<<<<<<< HEAD
                     till_timestamp: Expiry::AtTime(current_timestamp.plus_seconds(100)),
-=======
-                    till_timestamp: current_timestamp.plus_seconds(100),
->>>>>>> b6a33921
                     cycle_rewards: Uint128::new(100),
                     cycle_duration: Milliseconds::from_seconds(100),
                     reward_increase: None,
@@ -2451,11 +2413,7 @@
         Some(vec![RewardTokenUnchecked {
             asset_info: AssetInfoUnchecked::native("uusd"),
             allocation_config: None,
-<<<<<<< HEAD
             init_timestamp: Expiry::AtTime(current_timestamp),
-=======
-            init_timestamp: current_timestamp,
->>>>>>> b6a33921
         }]),
     )
     .unwrap();
@@ -2465,11 +2423,7 @@
         reward_token: RewardTokenUnchecked {
             asset_info: AssetInfoUnchecked::cw20(MOCK_INCENTIVE_TOKEN),
             allocation_config: None,
-<<<<<<< HEAD
             init_timestamp: Expiry::AtTime(current_timestamp),
-=======
-            init_timestamp: current_timestamp,
->>>>>>> b6a33921
         },
     };
     let info = mock_info("owner", &[]);
@@ -2504,11 +2458,7 @@
         Some(vec![RewardTokenUnchecked {
             asset_info: AssetInfoUnchecked::native("uusd"),
             allocation_config: None,
-<<<<<<< HEAD
             init_timestamp: Expiry::AtTime(current_timestamp),
-=======
-            init_timestamp: current_timestamp,
->>>>>>> b6a33921
         }]),
     )
     .unwrap();
@@ -2518,11 +2468,7 @@
         reward_token: RewardTokenUnchecked {
             asset_info: AssetInfoUnchecked::cw20(MOCK_INCENTIVE_TOKEN),
             allocation_config: None,
-<<<<<<< HEAD
             init_timestamp: Expiry::AtTime(current_timestamp),
-=======
-            init_timestamp: current_timestamp,
->>>>>>> b6a33921
         },
     };
     let info = mock_info("owner1", &[]);
@@ -2541,11 +2487,7 @@
         Some(vec![RewardTokenUnchecked {
             asset_info: AssetInfoUnchecked::native("uusd"),
             allocation_config: None,
-<<<<<<< HEAD
             init_timestamp: Expiry::AtTime(current_timestamp),
-=======
-            init_timestamp: current_timestamp,
->>>>>>> b6a33921
         }]),
     )
     .unwrap();
@@ -2555,11 +2497,7 @@
         reward_token: RewardTokenUnchecked {
             asset_info: AssetInfoUnchecked::native("uusd"),
             allocation_config: None,
-<<<<<<< HEAD
             init_timestamp: Expiry::AtTime(current_timestamp),
-=======
-            init_timestamp: current_timestamp,
->>>>>>> b6a33921
         },
     };
     let info = mock_info("owner", &[]);
@@ -2578,11 +2516,7 @@
         reward_token: RewardTokenUnchecked {
             asset_info: AssetInfoUnchecked::cw20(MOCK_INCENTIVE_TOKEN),
             allocation_config: None,
-<<<<<<< HEAD
             init_timestamp: Expiry::AtTime(current_timestamp),
-=======
-            init_timestamp: current_timestamp,
->>>>>>> b6a33921
         },
     };
     let info = mock_info("owner", &[]);
