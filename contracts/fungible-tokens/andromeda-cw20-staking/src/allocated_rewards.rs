use andromeda_fungible_tokens::cw20_staking::{
    AllocationConfig, AllocationState, RewardToken, RewardType,
};
use andromeda_std::error::ContractError;

use cosmwasm_std::{Decimal, Decimal256, Uint128};

/// This was taken with few changes from the MARS staking contract
/// https://github.com/mars-protocol/mars-periphery/blob/537ab8046a4670d0e80de6cbf6e6e0492c586fb2/contracts/lp_staking/src/contract.rs#L420
pub(crate) fn update_allocated_index(
    total_share: Uint128,
    reward_token: &mut RewardToken,
    config: AllocationConfig,
    mut state: AllocationState,
    cur_timestamp: u64,
    init_timestamp: u64,
) -> Result<(), ContractError> {
    // If the reward distribution period is over
    if state.last_distributed == config.till_timestamp {
        return Ok(());
    }

    let mut last_distribution_cycle = state.current_cycle;
    state.current_cycle = calculate_cycles_elapsed(
        cur_timestamp,
        init_timestamp,
        config.cycle_duration,
        config.till_timestamp,
    );
    let mut rewards_to_distribute = Uint128::zero();
    let mut last_distribution_next_timestamp: u64; // 0 as u64;

    while state.current_cycle >= last_distribution_cycle {
        last_distribution_next_timestamp = std::cmp::min(
            config.till_timestamp,
            calculate_init_timestamp_for_cycle(
                init_timestamp,
                last_distribution_cycle + 1,
                config.cycle_duration,
            ),
        );
<<<<<<< HEAD
        rewards_to_distribute =
            rewards_to_distribute.checked_add(rewards_distributed_for_cycle(
                Decimal::from_ratio(state.current_cycle_rewards, config.cycle_duration),
                std::cmp::max(state.last_distributed, config.init_timestamp),
                std::cmp::min(cur_timestamp, last_distribution_next_timestamp),
            ))?;
=======
        rewards_to_distribute += rewards_distributed_for_cycle(
            Decimal::from_ratio(state.current_cycle_rewards, config.cycle_duration),
            std::cmp::max(state.last_distributed, init_timestamp),
            std::cmp::min(cur_timestamp, last_distribution_next_timestamp),
        );
>>>>>>> 3159aa7d
        state.current_cycle_rewards = calculate_cycle_rewards(
            state.current_cycle_rewards,
            config.reward_increase.unwrap_or_else(Decimal::zero),
            state.current_cycle == last_distribution_cycle,
        );
        state.last_distributed = std::cmp::min(cur_timestamp, last_distribution_next_timestamp);

        let new_cycle = last_distribution_cycle.checked_add(1);
        match new_cycle {
            Some(new_cycle) => last_distribution_cycle = new_cycle,
            None => return Err(ContractError::Overflow {}),
        }
    }

    if state.last_distributed == config.till_timestamp {
        state.current_cycle_rewards = Uint128::zero();
    }

    if total_share == Uint128::zero() || init_timestamp > cur_timestamp {
        return Ok(());
    }

    reward_token.index += Decimal256::from_ratio(rewards_to_distribute, total_share);
    reward_token.reward_type = RewardType::Allocated {
        allocation_config: config,
        allocation_state: state,
        init_timestamp,
    };

    Ok(())
}

fn calculate_cycles_elapsed(
    current_timestamp: u64,
    config_init_timestamp: u64,
    cycle_duration: u64,
    config_till_timestamp: u64,
) -> u64 {
    if config_init_timestamp >= current_timestamp {
        return 0u64;
    }
    let max_cycles = (config_till_timestamp - config_init_timestamp) / cycle_duration;

    let time_elapsed = current_timestamp - config_init_timestamp;
    std::cmp::min(max_cycles, time_elapsed / cycle_duration)
}

fn calculate_init_timestamp_for_cycle(
    config_init_timestamp: u64,
    current_cycle: u64,
    cycle_duration: u64,
) -> u64 {
    config_init_timestamp + (current_cycle * cycle_duration)
}

fn rewards_distributed_for_cycle(
    rewards_per_sec: Decimal,
    from_timestamp: u64,
    till_timestamp: u64,
) -> Uint128 {
    if till_timestamp <= from_timestamp {
        return Uint128::zero();
    }
    rewards_per_sec * Uint128::from(till_timestamp - from_timestamp)
}

fn calculate_cycle_rewards(
    current_cycle_rewards: Uint128,
    reward_increase_percent: Decimal,
    is_same_cycle: bool,
) -> Uint128 {
    if is_same_cycle {
        return current_cycle_rewards;
    }
    current_cycle_rewards + (current_cycle_rewards * reward_increase_percent)
}<|MERGE_RESOLUTION|>--- conflicted
+++ resolved
@@ -39,20 +39,11 @@
                 config.cycle_duration,
             ),
         );
-<<<<<<< HEAD
-        rewards_to_distribute =
-            rewards_to_distribute.checked_add(rewards_distributed_for_cycle(
-                Decimal::from_ratio(state.current_cycle_rewards, config.cycle_duration),
-                std::cmp::max(state.last_distributed, config.init_timestamp),
-                std::cmp::min(cur_timestamp, last_distribution_next_timestamp),
-            ))?;
-=======
         rewards_to_distribute += rewards_distributed_for_cycle(
             Decimal::from_ratio(state.current_cycle_rewards, config.cycle_duration),
             std::cmp::max(state.last_distributed, init_timestamp),
             std::cmp::min(cur_timestamp, last_distribution_next_timestamp),
         );
->>>>>>> 3159aa7d
         state.current_cycle_rewards = calculate_cycle_rewards(
             state.current_cycle_rewards,
             config.reward_increase.unwrap_or_else(Decimal::zero),
