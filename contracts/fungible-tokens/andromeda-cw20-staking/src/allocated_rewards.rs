use andromeda_fungible_tokens::cw20_staking::{
    AllocationConfig, AllocationState, RewardToken, RewardType,
};
use andromeda_std::{
    common::{Milliseconds, MillisecondsDuration, MillisecondsExpiration},
    error::ContractError,
};

use cosmwasm_std::{BlockInfo, Decimal, Decimal256, Uint128};

/// This was taken with few changes from the MARS staking contract
/// https://github.com/mars-protocol/mars-periphery/blob/537ab8046a4670d0e80de6cbf6e6e0492c586fb2/contracts/lp_staking/src/contract.rs#L420
pub(crate) fn update_allocated_index(
    block_info: &BlockInfo,
    total_share: Uint128,
    reward_token: &mut RewardToken,
    config: AllocationConfig,
    mut state: AllocationState,
    cur_timestamp: MillisecondsExpiration,
    init_timestamp: MillisecondsExpiration,
) -> Result<(), ContractError> {
    // If the reward distribution period is over
    if state.last_distributed == config.till_timestamp.get_time(block_info)
        || !reward_token.is_active
    {
        return Ok(());
    }

    let mut last_distribution_cycle = state.current_cycle;
    state.current_cycle = calculate_cycles_elapsed(
        cur_timestamp,
        init_timestamp,
        config.cycle_duration,
        config.till_timestamp.get_time(block_info),
    );
    let mut rewards_to_distribute = Uint128::zero();
    let mut last_distribution_next_timestamp: u64; // 0 as u64;

    while state.current_cycle >= last_distribution_cycle {
        last_distribution_next_timestamp = std::cmp::min(
<<<<<<< HEAD
            config.till_timestamp.milliseconds(),
=======
            config.till_timestamp.get_time(block_info).milliseconds(),
>>>>>>> fbe0197d
            calculate_init_timestamp_for_cycle(
                init_timestamp,
                last_distribution_cycle + 1,
                config.cycle_duration,
            )
            .milliseconds(),
        );
        rewards_to_distribute += rewards_distributed_for_cycle(
            Decimal::from_ratio(
                state.current_cycle_rewards,
                config.cycle_duration.milliseconds(),
            ),
            std::cmp::max(
                state.last_distributed.milliseconds(),
                init_timestamp.milliseconds(),
            ),
            std::cmp::min(
                cur_timestamp.milliseconds(),
                last_distribution_next_timestamp,
            ),
        );
        state.current_cycle_rewards = calculate_cycle_rewards(
            state.current_cycle_rewards,
            config.reward_increase.unwrap_or_else(Decimal::zero),
            state.current_cycle == last_distribution_cycle,
        );
        state.last_distributed = Milliseconds(std::cmp::min(
            cur_timestamp.milliseconds(),
            last_distribution_next_timestamp,
        ));

        let new_cycle = last_distribution_cycle.checked_add(1);
        match new_cycle {
            Some(new_cycle) => last_distribution_cycle = new_cycle,
            None => return Err(ContractError::Overflow {}),
        }
    }

    if state.last_distributed == config.till_timestamp.get_time(block_info) {
        state.current_cycle_rewards = Uint128::zero();
    }

    if total_share == Uint128::zero() || init_timestamp > cur_timestamp {
        return Ok(());
    }

    reward_token.index += Decimal256::from_ratio(rewards_to_distribute, total_share);
    reward_token.reward_type = RewardType::Allocated {
        allocation_config: config,
        allocation_state: state,
        init_timestamp,
    };

    Ok(())
}

fn calculate_cycles_elapsed(
    current_timestamp: MillisecondsExpiration,
    config_init_timestamp: MillisecondsExpiration,
    cycle_duration: MillisecondsDuration,
    config_till_timestamp: MillisecondsExpiration,
) -> u64 {
    if config_init_timestamp >= current_timestamp {
        return 0u64;
    }
    let max_cycles = (config_till_timestamp.minus_milliseconds(config_init_timestamp))
        .milliseconds()
        / cycle_duration.milliseconds();

    let time_elapsed = current_timestamp.minus_milliseconds(config_init_timestamp);
    std::cmp::min(
        max_cycles,
        time_elapsed.milliseconds() / cycle_duration.milliseconds(),
    )
}

fn calculate_init_timestamp_for_cycle(
    config_init_timestamp: MillisecondsExpiration,
    current_cycle: u64,
    cycle_duration: MillisecondsDuration,
) -> Milliseconds {
    config_init_timestamp
        .plus_milliseconds(Milliseconds(current_cycle * cycle_duration.milliseconds()))
}

fn rewards_distributed_for_cycle(
    rewards_per_sec: Decimal,
    from_timestamp: u64,
    till_timestamp: u64,
) -> Uint128 {
    if till_timestamp <= from_timestamp {
        return Uint128::zero();
    }
    rewards_per_sec * Uint128::from(till_timestamp - from_timestamp)
}

fn calculate_cycle_rewards(
    current_cycle_rewards: Uint128,
    reward_increase_percent: Decimal,
    is_same_cycle: bool,
) -> Uint128 {
    if is_same_cycle {
        return current_cycle_rewards;
    }
    current_cycle_rewards + (current_cycle_rewards * reward_increase_percent)
}<|MERGE_RESOLUTION|>--- conflicted
+++ resolved
@@ -38,11 +38,7 @@
 
     while state.current_cycle >= last_distribution_cycle {
         last_distribution_next_timestamp = std::cmp::min(
-<<<<<<< HEAD
-            config.till_timestamp.milliseconds(),
-=======
             config.till_timestamp.get_time(block_info).milliseconds(),
->>>>>>> fbe0197d
             calculate_init_timestamp_for_cycle(
                 init_timestamp,
                 last_distribution_cycle + 1,
