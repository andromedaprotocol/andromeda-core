use std::{ops::Mul, str::FromStr};

use andromeda_std::{
<<<<<<< HEAD
    ado_base::{
        hooks::AndromedaHook, ownership::OwnershipMessage, InstantiateMsg as BaseInstantiateMsg,
        MigrateMsg,
    },
=======
    ado_base::{InstantiateMsg as BaseInstantiateMsg, MigrateMsg},
>>>>>>> fbe0197d
    ado_contract::ADOContract,
    common::{actions::call_action, context::ExecuteContext, encode_binary, Milliseconds},
    error::ContractError,
};
use cosmwasm_std::{
    attr, entry_point, Attribute, BlockInfo, Decimal, Decimal256, Order, QuerierWrapper, Uint256,
};
use cosmwasm_std::{
    ensure, from_json, Addr, Binary, CosmosMsg, Deps, DepsMut, Env, MessageInfo, Response, Storage,
    Uint128,
};
<<<<<<< HEAD
=======

>>>>>>> fbe0197d
use cw20::Cw20ReceiveMsg;
use cw_asset::{Asset, AssetInfo, AssetInfoUnchecked};

use crate::{
    allocated_rewards::update_allocated_index,
    state::{
        get_stakers, Staker, StakerRewardInfo, CONFIG, MAX_REWARD_TOKENS, REWARD_TOKENS, STAKERS,
        STAKER_REWARD_INFOS, STATE,
    },
};

use andromeda_fungible_tokens::cw20_staking::{
    Config, Cw20HookMsg, ExecuteMsg, InstantiateMsg, QueryMsg, RewardToken, RewardTokenUnchecked,
    RewardType, StakerResponse, State,
};

use cw_utils::nonpayable;

// Version info, for migration info
const CONTRACT_NAME: &str = "crates.io:andromeda-cw20-staking";
const CONTRACT_VERSION: &str = env!("CARGO_PKG_VERSION");

#[cfg_attr(not(feature = "library"), entry_point)]
pub fn instantiate(
    deps: DepsMut,
    env: Env,
    info: MessageInfo,
    msg: InstantiateMsg,
) -> Result<Response, ContractError> {
    let additional_reward_tokens = if let Some(additional_rewards) = msg.additional_rewards {
        ensure!(
            additional_rewards.len() <= MAX_REWARD_TOKENS as usize,
            ContractError::MaxRewardTokensExceeded {
                max: MAX_REWARD_TOKENS,
            }
        );
        let staking_token = AssetInfoUnchecked::cw20(msg.staking_token.to_string().to_lowercase());
        let staking_token_identifier = msg.staking_token.to_string();
        let additional_rewards: Result<Vec<RewardToken>, ContractError> = additional_rewards
            .into_iter()
            .map(|r| {
                // Staking token cannot be used as an additional reward as it is a reward by
                // default.
                ensure!(
                    staking_token != r.asset_info,
                    ContractError::InvalidAsset {
                        asset: staking_token_identifier.to_string(),
                    }
                );
                r.check(&env.block, deps.api)
            })
            .collect();
        additional_rewards?
    } else {
        vec![]
    };
    for token in additional_reward_tokens.iter() {
        REWARD_TOKENS.save(deps.storage, &token.to_string(), token)?;
    }
    CONFIG.save(
        deps.storage,
        &Config {
            staking_token: msg.staking_token,
            number_of_reward_tokens: additional_reward_tokens.len() as u32,
        },
    )?;
    STATE.save(
        deps.storage,
        &State {
            total_share: Uint128::zero(),
        },
    )?;

    let contract = ADOContract::default();
    let resp = contract.instantiate(
        deps.storage,
        env,
        deps.api,
        &deps.querier,
        info.clone(),
        BaseInstantiateMsg {
            ado_type: CONTRACT_NAME.to_string(),
            ado_version: CONTRACT_VERSION.to_string(),
            kernel_address: msg.kernel_address,
            owner: msg.owner,
        },
    )?;

    Ok(resp)
}

#[cfg_attr(not(feature = "library"), entry_point)]
pub fn execute(
    deps: DepsMut,
    env: Env,
    info: MessageInfo,
    msg: ExecuteMsg,
) -> Result<Response, ContractError> {
    let ctx = ExecuteContext::new(deps, info, env);

    match msg {
        ExecuteMsg::AMPReceive(pkt) => {
            ADOContract::default().execute_amp_receive(ctx, pkt, handle_execute)
        }
        _ => handle_execute(ctx, msg),
    }
}

pub fn handle_execute(mut ctx: ExecuteContext, msg: ExecuteMsg) -> Result<Response, ContractError> {
<<<<<<< HEAD
    let contract = ADOContract::default();
=======
    let _contract = ADOContract::default();
>>>>>>> fbe0197d
    let action_response = call_action(
        &mut ctx.deps,
        &ctx.info,
        &ctx.env,
        &ctx.amp_ctx,
        msg.as_ref(),
    )?;
<<<<<<< HEAD
    if !matches!(msg, ExecuteMsg::UpdateAppContract { .. })
        && !matches!(
            msg,
            ExecuteMsg::Ownership(OwnershipMessage::UpdateOwner { .. })
        )
    {
        contract.module_hook::<Response>(
            &ctx.deps.as_ref(),
            AndromedaHook::OnExecute {
                sender: ctx.info.sender.to_string(),
                payload: encode_binary(&msg)?,
            },
        )?;
    }
=======

>>>>>>> fbe0197d
    let res = match msg {
        ExecuteMsg::Receive(msg) => receive_cw20(ctx, msg),
        ExecuteMsg::AddRewardToken { reward_token } => execute_add_reward_token(ctx, reward_token),
        ExecuteMsg::RemoveRewardToken { reward_token } => {
            execute_remove_reward_token(ctx, reward_token)
        }
        ExecuteMsg::ReplaceRewardToken {
            origin_reward_token,
            reward_token,
        } => execute_replace_reward_token(ctx, origin_reward_token, reward_token),
        ExecuteMsg::UpdateGlobalIndexes { asset_infos } => match asset_infos {
            None => update_global_indexes(
                ctx.deps.storage,
                &ctx.env.block,
                &ctx.deps.querier,
                Milliseconds::from_seconds(ctx.env.block.time.seconds()),
                ctx.env.contract.address,
                None,
            ),
            Some(asset_infos) => {
                let asset_infos: Result<Vec<AssetInfo>, ContractError> = asset_infos
                    .iter()
                    .map(|a| Ok(a.check(ctx.deps.api, None)?))
                    .collect();
                update_global_indexes(
                    ctx.deps.storage,
                    &ctx.env.block,
                    &ctx.deps.querier,
                    Milliseconds::from_seconds(ctx.env.block.time.seconds()),
                    ctx.env.contract.address,
                    Some(asset_infos?),
                )
            }
        },
        ExecuteMsg::UnstakeTokens { amount } => execute_unstake_tokens(ctx, amount),
        ExecuteMsg::ClaimRewards {} => execute_claim_rewards(ctx),
        _ => ADOContract::default().execute(ctx, msg),
    }?;
    Ok(res
        .add_submessages(action_response.messages)
        .add_attributes(action_response.attributes)
        .add_events(action_response.events))
}

fn receive_cw20(ctx: ExecuteContext, msg: Cw20ReceiveMsg) -> Result<Response, ContractError> {
    let ExecuteContext {
        deps, info, env, ..
    } = ctx;
    ensure!(
        !msg.amount.is_zero(),
        ContractError::InvalidFunds {
            msg: "Amount must be non-zero".to_string(),
        }
    );

    match from_json(&msg.msg)? {
        Cw20HookMsg::StakeTokens {} => {
            execute_stake_tokens(deps, env, msg.sender, info.sender.to_string(), msg.amount)
        }
        Cw20HookMsg::UpdateGlobalIndex {} => update_global_indexes(
            deps.storage,
            &env.block,
            &deps.querier,
            Milliseconds::from_seconds(env.block.time.seconds()),
            env.contract.address,
            Some(vec![AssetInfo::cw20(info.sender)]),
        ),
    }
}

fn execute_add_reward_token(
    ctx: ExecuteContext,
    reward_token: RewardTokenUnchecked,
) -> Result<Response, ContractError> {
    let ExecuteContext {
        deps, info, env, ..
    } = ctx;
    let contract = ADOContract::default();
    ensure!(
        contract.is_owner_or_operator(deps.storage, info.sender.as_str())?,
        ContractError::Unauthorized {}
    );
    let mut config = CONFIG.load(deps.storage)?;

    let new_number = config.number_of_reward_tokens.checked_add(1);
    match new_number {
        Some(new_number) => config.number_of_reward_tokens = new_number,
        None => return Err(ContractError::Overflow {}),
    }
    ensure!(
        config.number_of_reward_tokens <= MAX_REWARD_TOKENS,
        ContractError::MaxRewardTokensExceeded {
            max: MAX_REWARD_TOKENS,
        }
    );
    let mut reward_token = reward_token.check(&env.block, deps.api)?;
    let reward_token_string = reward_token.to_string();

    let reward_token_option = REWARD_TOKENS.may_load(deps.storage, &reward_token_string)?;
    ensure!(
        reward_token_option.map_or(true, |reward_token| !reward_token.is_active),
        ContractError::InvalidAsset {
            asset: reward_token_string,
        }
    );

    let staking_token_address = config.staking_token.get_raw_address(&deps.as_ref())?;
    let staking_token = AssetInfo::cw20(deps.api.addr_validate(staking_token_address.as_str())?);
    ensure!(
        staking_token != reward_token.asset_info,
        ContractError::InvalidAsset {
            asset: reward_token.to_string(),
        }
    );

    let reward_token_string = reward_token.to_string();

    let state = STATE.load(deps.storage)?;
    update_global_index(
        &env.block,
        &deps.querier,
        Milliseconds::from_seconds(env.block.time.seconds()),
        env.contract.address,
        &state,
        &mut reward_token,
    )?;

    REWARD_TOKENS.save(deps.storage, &reward_token_string, &reward_token)?;
    CONFIG.save(deps.storage, &config)?;

    Ok(Response::new()
        .add_attribute("action", "add_reward_token")
        .add_attribute("added_token", reward_token_string))
}

fn execute_remove_reward_token(
    ctx: ExecuteContext,
    reward_token_string: String,
) -> Result<Response, ContractError> {
    let ExecuteContext {
        deps, info, env, ..
    } = ctx;
    let contract = ADOContract::default();
    ensure!(
        contract.is_owner_or_operator(deps.storage, info.sender.as_str())?,
        ContractError::Unauthorized {}
    );

    // Set reward token as inactive
    match REWARD_TOKENS.load(deps.storage, &reward_token_string) {
        Ok(mut reward_token) if reward_token.is_active => {
            // Need to save current status before setting reward token as inactive
            // This is important in case the reward token is allocated token
            let state = STATE.load(deps.storage)?;
            update_global_index(
                &env.block,
                &deps.querier,
                Milliseconds::from_seconds(env.block.time.seconds()),
                env.contract.address,
                &state,
                &mut reward_token,
            )?;

            reward_token.is_active = false;
            REWARD_TOKENS.save(deps.storage, &reward_token_string, &reward_token)?;
        }
        _ => {
            return Err(ContractError::InvalidAsset {
                asset: reward_token_string,
            })
        }
    }

    let mut config = CONFIG.load(deps.storage)?;
    config.number_of_reward_tokens -= 1;
    CONFIG.save(deps.storage, &config)?;

    Ok(Response::new()
        .add_attribute("action", "remove_reward_token")
        .add_attribute(
            "number_of_reward_tokens",
            config.number_of_reward_tokens.to_string(),
        )
        .add_attribute("removed_token", reward_token_string))
}

fn execute_replace_reward_token(
    ctx: ExecuteContext,
    origin_reward_token_string: String,
    reward_token: RewardTokenUnchecked,
) -> Result<Response, ContractError> {
    let ExecuteContext {
        deps, info, env, ..
    } = ctx;
    let contract = ADOContract::default();

    // Only owner can replace reward token
    ensure!(
        contract.is_owner_or_operator(deps.storage, info.sender.as_str())?,
        ContractError::Unauthorized {}
    );
    let config = CONFIG.load(deps.storage)?;

    // Validate token to be replaced
    let mut reward_token = reward_token.check(&env.block, deps.api)?;
    let reward_token_string = reward_token.to_string();
    ensure!(
        !REWARD_TOKENS.has(deps.storage, &reward_token_string),
        ContractError::InvalidAsset {
            asset: reward_token_string,
        }
    );

    ensure!(
        reward_token_string != origin_reward_token_string,
        ContractError::InvalidAsset {
            asset: reward_token_string,
        }
    );

    let staking_token_address = config.staking_token.get_raw_address(&deps.as_ref())?;
    let staking_token = AssetInfo::cw20(deps.api.addr_validate(staking_token_address.as_str())?);
    ensure!(
        staking_token != reward_token.asset_info,
        ContractError::InvalidAsset {
            asset: reward_token.to_string(),
        }
    );

    // Set original token as inactive
    match REWARD_TOKENS.load(deps.storage, &origin_reward_token_string) {
        Ok(mut origin_reward_token) if origin_reward_token.is_active => {
            // Need to save current status before setting reward token as inactive
            // This is important in case the reward token is allocated token
            let state = STATE.load(deps.storage)?;
            update_global_index(
                &env.block,
                &deps.querier,
                Milliseconds::from_seconds(env.block.time.seconds()),
                env.contract.address.clone(),
                &state,
                &mut origin_reward_token,
            )?;

            origin_reward_token.is_active = false;
            REWARD_TOKENS.save(
                deps.storage,
                &origin_reward_token_string,
                &origin_reward_token,
            )?;
        }
        _ => {
            return Err(ContractError::InvalidAsset {
                asset: origin_reward_token_string,
            })
        }
    }

    let state = STATE.load(deps.storage)?;
    update_global_index(
        &env.block,
        &deps.querier,
        Milliseconds::from_seconds(env.block.time.seconds()),
        env.contract.address,
        &state,
        &mut reward_token,
    )?;

    REWARD_TOKENS.save(deps.storage, &reward_token_string, &reward_token)?;

    Ok(Response::new()
        .add_attribute("action", "replace_reward_token")
        .add_attribute("origin_reward_token", origin_reward_token_string)
        .add_attribute("new_reward_token", reward_token.to_string()))
}
/// The foundation for this approach is inspired by Anchor's staking implementation:
/// https://github.com/Anchor-Protocol/anchor-token-contracts/blob/15c9d6f9753bd1948831f4e1b5d2389d3cf72c93/contracts/gov/src/staking.rs#L15
fn execute_stake_tokens(
    deps: DepsMut,
    env: Env,
    sender: String,
    token_address: String,
    amount: Uint128,
) -> Result<Response, ContractError> {
    let config = CONFIG.load(deps.storage)?;

    let staking_token_address = config.staking_token.get_raw_address(&deps.as_ref())?;
    ensure!(
        token_address == staking_token_address,
        ContractError::InvalidFunds {
            msg: "Deposited cw20 token is not the staking token".to_string(),
        }
    );

    let mut state = STATE.load(deps.storage)?;
    let mut staker = STAKERS.may_load(deps.storage, &sender)?.unwrap_or_default();

    // Update indexes, important for allocated rewards.
    update_global_indexes(
        deps.storage,
        &env.block,
        &deps.querier,
        Milliseconds::from_seconds(env.block.time.seconds()),
        env.contract.address.clone(),
        None,
    )?;
    // Update the rewards for the user. This must be done before the new share is calculated.
    update_staker_rewards(deps.storage, &sender, &staker)?;

    let staking_token = AssetInfo::cw20(deps.api.addr_validate(staking_token_address.as_ref())?);

    // Balance already increased, so subtract deposit amount
    let total_balance = staking_token
        .query_balance(&deps.querier, env.contract.address.to_string())?
        .checked_sub(amount)?;

    let share = if total_balance.is_zero() || state.total_share.is_zero() {
        amount
    } else {
        amount.multiply_ratio(state.total_share, total_balance)
    };

    staker.share = staker.share.checked_add(share)?;
    state.total_share = state.total_share.checked_add(share)?;

    STATE.save(deps.storage, &state)?;
    STAKERS.save(deps.storage, &sender, &staker)?;

    Ok(Response::new()
        .add_attribute("action", "stake_tokens")
        .add_attribute("sender", sender)
        .add_attribute("share", share)
        .add_attribute("amount", amount))
}

fn execute_unstake_tokens(
    ctx: ExecuteContext,
    amount: Option<Uint128>,
) -> Result<Response, ContractError> {
    let ExecuteContext {
        deps, info, env, ..
    } = ctx;
    nonpayable(&info)?;
    let sender = info.sender.as_str();

    let staking_token = get_staking_token(deps.as_ref())?;

    let total_balance = staking_token.query_balance(&deps.querier, env.contract.address.clone())?;

    let staker = STAKERS.may_load(deps.storage, sender)?;
    if let Some(mut staker) = staker {
        let mut state = STATE.load(deps.storage)?;
        // Update indexes, important for allocated rewards.
        update_global_indexes(
            deps.storage,
            &env.block,
            &deps.querier,
            Milliseconds::from_seconds(env.block.time.seconds()),
            env.contract.address,
            None,
        )?;
        update_staker_rewards(deps.storage, sender, &staker)?;

        let withdraw_share = amount
            .map(|v| {
                std::cmp::max(
                    v.multiply_ratio(state.total_share, total_balance),
                    Uint128::new(1),
                )
            })
            .unwrap_or(staker.share);

        ensure!(
            withdraw_share <= staker.share,
            ContractError::InvalidWithdrawal {
                msg: Some("Desired amount exceeds balance".to_string()),
            }
        );

        let withdraw_amount = amount
            .unwrap_or_else(|| withdraw_share.multiply_ratio(total_balance, state.total_share));

        let asset = Asset {
            info: staking_token,
            amount: withdraw_amount,
        };
        staker.share = staker.share.checked_sub(withdraw_share)?;
        state.total_share = state.total_share.checked_sub(withdraw_share)?;

        STATE.save(deps.storage, &state)?;
        STAKERS.save(deps.storage, sender, &staker)?;

        Ok(Response::new()
            .add_attribute("action", "unstake_tokens")
            .add_attribute("sender", sender)
            .add_attribute("withdraw_amount", withdraw_amount)
            .add_attribute("withdraw_share", withdraw_share)
            .add_message(asset.transfer_msg(info.sender)?))
    } else {
        Err(ContractError::WithdrawalIsEmpty {})
    }
}

fn execute_claim_rewards(ctx: ExecuteContext) -> Result<Response, ContractError> {
    let ExecuteContext {
        deps, info, env, ..
    } = ctx;
    let sender = info.sender.as_str();
    if let Some(staker) = STAKERS.may_load(deps.storage, sender)? {
        // Update indexes, important for allocated rewards.
        update_global_indexes(
            deps.storage,
            &env.block,
            &deps.querier,
            Milliseconds::from_seconds(env.block.time.seconds()),
<<<<<<< HEAD
            env.contract.address,
=======
            env.contract.address.clone(),
>>>>>>> fbe0197d
            None,
        )?;
        update_staker_rewards(deps.storage, sender, &staker)?;
        let mut msgs: Vec<CosmosMsg> = vec![];

        let reward_tokens = get_reward_tokens(deps.storage)?;

        for mut token in reward_tokens {
            let token_string = token.to_string();

            // Since we call `update_staker_rewards` first, this entry will always exist.
            let mut staker_reward_info =
                STAKER_REWARD_INFOS.load(deps.storage, (sender, &token_string))?;
            let rewards: Uint128 =
                Decimal::from_str(staker_reward_info.pending_rewards.to_string().as_str())?
                    * Uint128::from(1u128);

            let decimals: Decimal256 =
                staker_reward_info.pending_rewards - Decimal256::from_ratio(rewards, 1u128);

            if !rewards.is_zero() {
                // Reduce pending rewards for staker to what is left over after rounding.
                staker_reward_info.pending_rewards = decimals;

                STAKER_REWARD_INFOS.save(
                    deps.storage,
                    (sender, &token_string),
                    &staker_reward_info,
                )?;

                // Reduce reward balance if is non-allocated token.
                if let RewardType::NonAllocated {
                    previous_reward_balance,
                    ..
                } = &mut token.reward_type
                {
                    *previous_reward_balance = previous_reward_balance.checked_sub(rewards)?;
                    REWARD_TOKENS.save(deps.storage, &token_string, &token)?;
                }

                let asset = Asset {
                    info: AssetInfoUnchecked::from_str(&token_string)?.check(deps.api, None)?,
                    amount: rewards,
                };
                msgs.push(asset.transfer_msg(sender)?);
            }
            if !token.is_active {
                let reward_balance = token
                    .asset_info
                    .query_balance(&deps.querier, &env.contract.address)?;
                let reward_balance = Decimal256::from_str(&format!("{0}", reward_balance))?;
                let rewards_ceil = staker_reward_info
                    .index
                    .mul(Decimal256::from_str(&format!("{0}", staker.share))?)
                    .ceil();
                // if reward balance token is equal to the rewards, inactive reward token can be removed as it is all distributed
                if reward_balance == rewards_ceil {
                    REWARD_TOKENS.remove(deps.storage, &token_string);
                }
            }
        }

        ensure!(!msgs.is_empty(), ContractError::WithdrawalIsEmpty {});

        Ok(Response::new()
            .add_attribute("action", "claim_rewards")
            .add_messages(msgs))
    } else {
        Err(ContractError::WithdrawalIsEmpty {})
    }
}

fn update_global_indexes(
    storage: &mut dyn Storage,
    block_info: &BlockInfo,
    querier: &QuerierWrapper,
    current_timestamp: Milliseconds,
    contract_address: Addr,
    asset_infos: Option<Vec<AssetInfo>>,
) -> Result<Response, ContractError> {
    let state = STATE.load(storage)?;

    let all_assets = get_reward_tokens(storage)?
        .into_iter()
        .map(|r| r.asset_info)
        .collect();

    let asset_infos = asset_infos.unwrap_or(all_assets);

    let mut attributes: Vec<Attribute> = vec![attr("action", "update_global_indexes")];
    for asset_info in asset_infos {
        let asset_info_string = asset_info.to_string();
        let reward_token = REWARD_TOKENS.may_load(storage, &asset_info_string)?;
        match reward_token {
            None => {
                return Err(ContractError::InvalidAsset {
                    asset: asset_info_string.clone(),
                })
            }
            Some(mut reward_token) => {
                update_global_index(
                    block_info,
                    querier,
                    current_timestamp,
                    contract_address.clone(),
                    &state,
                    &mut reward_token,
                )?;
                REWARD_TOKENS.save(storage, &asset_info_string, &reward_token)?;

                attributes.push(attr(asset_info_string, reward_token.index.to_string()));
            }
        }
    }

    Ok(Response::new().add_attributes(attributes))
}

fn update_global_index(
    block_info: &BlockInfo,
    querier: &QuerierWrapper,
    current_timestamp: Milliseconds,
    contract_address: Addr,
    state: &State,
    reward_token: &mut RewardToken,
) -> Result<(), ContractError> {
    // In this case there is no point updating the index if no one is staked.
    if state.total_share.is_zero() {
        return Ok(());
    }

    match &reward_token.reward_type {
        RewardType::NonAllocated {
            previous_reward_balance,
            init_timestamp,
        } => {
            update_nonallocated_index(
                state,
                querier,
                reward_token,
                *previous_reward_balance,
                contract_address,
                current_timestamp,
                *init_timestamp,
            )?;
        }
        RewardType::Allocated {
            allocation_config,
            allocation_state,
            init_timestamp,
        } => {
            update_allocated_index(
                block_info,
                state.total_share,
                reward_token,
                allocation_config.clone(),
                allocation_state.clone(),
                current_timestamp,
                *init_timestamp,
            )?;
        }
    }

    Ok(())
}

/// This approach was inspired by Lido's bluna reward system.
/// https://github.com/lidofinance/lido-terra-contracts/tree/d7026b9142d718f9b5b6be03b1af33040499553c/contracts/lido_terra_reward/src
fn update_nonallocated_index(
    state: &State,
    querier: &QuerierWrapper,
    reward_token: &mut RewardToken,
    previous_reward_balance: Uint128,
    contract_address: Addr,
    curr_timestamp: Milliseconds,
    init_timestamp: Milliseconds,
) -> Result<(), ContractError> {
<<<<<<< HEAD
    if curr_timestamp < init_timestamp {
=======
    if curr_timestamp < init_timestamp || !reward_token.is_active {
>>>>>>> fbe0197d
        return Ok(());
    }
    let reward_balance = reward_token
        .asset_info
        .query_balance(querier, contract_address)?;
    let deposited_amount = reward_balance.checked_sub(previous_reward_balance)?;

    reward_token.index += Decimal256::from_ratio(deposited_amount, state.total_share);

    reward_token.reward_type = RewardType::NonAllocated {
        previous_reward_balance: reward_balance,
        init_timestamp,
    };

    Ok(())
}

fn update_staker_rewards(
    storage: &mut dyn Storage,
    staker_address: &str,
    staker: &Staker,
) -> Result<(), ContractError> {
    let reward_tokens: Vec<RewardToken> = get_reward_tokens(storage)?;
    for token in reward_tokens {
        let token_string = token.to_string();
        let mut staker_reward_info = STAKER_REWARD_INFOS
            .may_load(storage, (staker_address, &token_string))?
            .unwrap_or_default();
        update_staker_reward_info(staker, &mut staker_reward_info, token);
        STAKER_REWARD_INFOS.save(
            storage,
            (staker_address, &token_string),
            &staker_reward_info,
        )?;
    }
    Ok(())
}

fn get_reward_tokens(storage: &dyn Storage) -> Result<Vec<RewardToken>, ContractError> {
    REWARD_TOKENS
        .range(storage, None, None, Order::Ascending)
        .map(|v| {
            let (_, reward_token) = v?;
            Ok(reward_token)
        })
        .collect()
}

fn update_staker_reward_info(
    staker: &Staker,
    staker_reward_info: &mut StakerRewardInfo,
    reward_token: RewardToken,
) {
    let staker_share = Uint256::from(staker.share);
    let rewards = (reward_token.index - staker_reward_info.index) * staker_share;

    staker_reward_info.index = reward_token.index;
    staker_reward_info.pending_rewards += Decimal256::from_ratio(rewards, 1u128);
}

pub(crate) fn get_staking_token(deps: Deps) -> Result<AssetInfo, ContractError> {
    let _contract = ADOContract::default();
    let config = CONFIG.load(deps.storage)?;

    // let mission_contract = contract.get_app_contract(deps.storage)?;
    let staking_token_address = config.staking_token.get_raw_address(&deps)?;

    let staking_token = AssetInfo::cw20(deps.api.addr_validate(staking_token_address.as_ref())?);

    Ok(staking_token)
}

#[cfg_attr(not(feature = "library"), entry_point)]
pub fn query(deps: Deps, env: Env, msg: QueryMsg) -> Result<Binary, ContractError> {
    match msg {
        QueryMsg::Config {} => encode_binary(&query_config(deps)?),
        QueryMsg::State {} => encode_binary(&query_state(deps)?),
        QueryMsg::Staker { address } => encode_binary(&query_staker(deps, env, address)?),
        QueryMsg::Stakers { start_after, limit } => {
            encode_binary(&query_stakers(deps, env, start_after, limit)?)
        }
        _ => ADOContract::default().query(deps, env, msg),
    }
}

fn query_config(deps: Deps) -> Result<Config, ContractError> {
    Ok(CONFIG.load(deps.storage)?)
}

fn query_state(deps: Deps) -> Result<State, ContractError> {
    Ok(STATE.load(deps.storage)?)
}

fn query_staker(deps: Deps, env: Env, address: String) -> Result<StakerResponse, ContractError> {
    let staker = STAKERS.load(deps.storage, &address)?;
    let state = STATE.load(deps.storage)?;
    let pending_rewards =
        get_pending_rewards(deps.storage, &deps.querier, &env, &address, &staker)?;
    let staking_token = get_staking_token(deps)?;
    let total_balance = staking_token.query_balance(&deps.querier, env.contract.address)?;
    let balance = staker
        .share
        .multiply_ratio(total_balance, state.total_share);
    Ok(StakerResponse {
        address,
        share: staker.share,
        pending_rewards,
        balance,
    })
}

/// Gets the pending rewards for the user in the form of a vector of (token, pending_reward)
/// tuples.
pub(crate) fn get_pending_rewards(
    storage: &dyn Storage,
    querier: &QuerierWrapper,
    env: &Env,
    address: &str,
    staker: &Staker,
) -> Result<Vec<(String, Uint128)>, ContractError> {
    let reward_tokens: Vec<RewardToken> = get_reward_tokens(storage)?;
    let mut pending_rewards = vec![];
    let state = STATE.load(storage)?;
    let current_timestamp = Milliseconds::from_seconds(env.block.time.seconds());
    for mut token in reward_tokens {
        let token_string = token.to_string();
        let mut staker_reward_info = STAKER_REWARD_INFOS
            .may_load(storage, (address, &token_string))?
            .unwrap_or_default();
        update_global_index(
            &env.block,
            querier,
            current_timestamp,
            env.contract.address.to_owned(),
            &state,
            &mut token,
        )?;
        update_staker_reward_info(staker, &mut staker_reward_info, token);
        pending_rewards.push((
            token_string,
            Decimal::from_str(staker_reward_info.pending_rewards.to_string().as_str())?
                * Uint128::from(1u128),
        ))
    }
    Ok(pending_rewards)
}

fn query_stakers(
    deps: Deps,
    env: Env,
    start_after: Option<String>,
    limit: Option<u32>,
) -> Result<Vec<StakerResponse>, ContractError> {
    let start = start_after.as_deref();
    get_stakers(deps, &deps.querier, deps.api, &env, start, limit)
}

#[cfg_attr(not(feature = "library"), entry_point)]
pub fn migrate(deps: DepsMut, _env: Env, _msg: MigrateMsg) -> Result<Response, ContractError> {
    ADOContract::default().migrate(deps, CONTRACT_NAME, CONTRACT_VERSION)
}<|MERGE_RESOLUTION|>--- conflicted
+++ resolved
@@ -1,14 +1,7 @@
 use std::{ops::Mul, str::FromStr};
 
 use andromeda_std::{
-<<<<<<< HEAD
-    ado_base::{
-        hooks::AndromedaHook, ownership::OwnershipMessage, InstantiateMsg as BaseInstantiateMsg,
-        MigrateMsg,
-    },
-=======
     ado_base::{InstantiateMsg as BaseInstantiateMsg, MigrateMsg},
->>>>>>> fbe0197d
     ado_contract::ADOContract,
     common::{actions::call_action, context::ExecuteContext, encode_binary, Milliseconds},
     error::ContractError,
@@ -20,10 +13,6 @@
     ensure, from_json, Addr, Binary, CosmosMsg, Deps, DepsMut, Env, MessageInfo, Response, Storage,
     Uint128,
 };
-<<<<<<< HEAD
-=======
-
->>>>>>> fbe0197d
 use cw20::Cw20ReceiveMsg;
 use cw_asset::{Asset, AssetInfo, AssetInfoUnchecked};
 
@@ -133,11 +122,7 @@
 }
 
 pub fn handle_execute(mut ctx: ExecuteContext, msg: ExecuteMsg) -> Result<Response, ContractError> {
-<<<<<<< HEAD
-    let contract = ADOContract::default();
-=======
     let _contract = ADOContract::default();
->>>>>>> fbe0197d
     let action_response = call_action(
         &mut ctx.deps,
         &ctx.info,
@@ -145,24 +130,6 @@
         &ctx.amp_ctx,
         msg.as_ref(),
     )?;
-<<<<<<< HEAD
-    if !matches!(msg, ExecuteMsg::UpdateAppContract { .. })
-        && !matches!(
-            msg,
-            ExecuteMsg::Ownership(OwnershipMessage::UpdateOwner { .. })
-        )
-    {
-        contract.module_hook::<Response>(
-            &ctx.deps.as_ref(),
-            AndromedaHook::OnExecute {
-                sender: ctx.info.sender.to_string(),
-                payload: encode_binary(&msg)?,
-            },
-        )?;
-    }
-=======
-
->>>>>>> fbe0197d
     let res = match msg {
         ExecuteMsg::Receive(msg) => receive_cw20(ctx, msg),
         ExecuteMsg::AddRewardToken { reward_token } => execute_add_reward_token(ctx, reward_token),
@@ -578,11 +545,7 @@
             &env.block,
             &deps.querier,
             Milliseconds::from_seconds(env.block.time.seconds()),
-<<<<<<< HEAD
-            env.contract.address,
-=======
             env.contract.address.clone(),
->>>>>>> fbe0197d
             None,
         )?;
         update_staker_rewards(deps.storage, sender, &staker)?;
@@ -760,11 +723,7 @@
     curr_timestamp: Milliseconds,
     init_timestamp: Milliseconds,
 ) -> Result<(), ContractError> {
-<<<<<<< HEAD
-    if curr_timestamp < init_timestamp {
-=======
     if curr_timestamp < init_timestamp || !reward_token.is_active {
->>>>>>> fbe0197d
         return Ok(());
     }
     let reward_balance = reward_token
