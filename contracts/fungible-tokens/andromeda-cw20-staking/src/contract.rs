use std::str::FromStr;

use andromeda_std::{
    ado_base::{
        hooks::AndromedaHook, ownership::OwnershipMessage, InstantiateMsg as BaseInstantiateMsg,
    },
    ado_contract::ADOContract,
<<<<<<< HEAD
    common::{context::ExecuteContext, encode_binary, Milliseconds},
=======
    common::{actions::call_action, context::ExecuteContext, encode_binary},
>>>>>>> 5ba77149
    error::{from_semver, ContractError},
};
use cosmwasm_std::{
    attr, entry_point, Attribute, Decimal, Decimal256, Order, QuerierWrapper, Uint256,
};
use cosmwasm_std::{
    ensure, from_binary, Addr, Binary, CosmosMsg, Deps, DepsMut, Env, MessageInfo, Response,
    Storage, Uint128,
};
use cw2::{get_contract_version, set_contract_version};
use cw20::Cw20ReceiveMsg;
use cw_asset::{Asset, AssetInfo, AssetInfoUnchecked};

use crate::{
    allocated_rewards::update_allocated_index,
    state::{
        get_stakers, Staker, StakerRewardInfo, CONFIG, MAX_REWARD_TOKENS, REWARD_TOKENS, STAKERS,
        STAKER_REWARD_INFOS, STATE,
    },
};

use andromeda_fungible_tokens::cw20_staking::{
    Config, Cw20HookMsg, ExecuteMsg, InstantiateMsg, MigrateMsg, QueryMsg, RewardToken,
    RewardTokenUnchecked, RewardType, StakerResponse, State,
};

use cw_utils::nonpayable;
use semver::Version;

// Version info, for migration info
const CONTRACT_NAME: &str = "crates.io:andromeda-cw20-staking";
const CONTRACT_VERSION: &str = env!("CARGO_PKG_VERSION");

#[cfg_attr(not(feature = "library"), entry_point)]
pub fn instantiate(
    deps: DepsMut,
    env: Env,
    info: MessageInfo,
    msg: InstantiateMsg,
) -> Result<Response, ContractError> {
    set_contract_version(deps.storage, CONTRACT_NAME, CONTRACT_VERSION)?;
    let additional_reward_tokens = if let Some(additional_rewards) = msg.additional_rewards {
        ensure!(
            additional_rewards.len() <= MAX_REWARD_TOKENS as usize,
            ContractError::MaxRewardTokensExceeded {
                max: MAX_REWARD_TOKENS,
            }
        );
        let staking_token = AssetInfoUnchecked::cw20(msg.staking_token.to_string().to_lowercase());
        let staking_token_identifier = msg.staking_token.to_string();
        let additional_rewards: Result<Vec<RewardToken>, ContractError> = additional_rewards
            .into_iter()
            .map(|r| {
                // Staking token cannot be used as an additional reward as it is a reward by
                // default.
                ensure!(
                    staking_token != r.asset_info,
                    ContractError::InvalidAsset {
                        asset: staking_token_identifier.to_string(),
                    }
                );
                r.check(&env.block, deps.api)
            })
            .collect();
        additional_rewards?
    } else {
        vec![]
    };
    for token in additional_reward_tokens.iter() {
        REWARD_TOKENS.save(deps.storage, &token.to_string(), token)?;
    }
    CONFIG.save(
        deps.storage,
        &Config {
            staking_token: msg.staking_token,
            number_of_reward_tokens: additional_reward_tokens.len() as u32,
        },
    )?;
    STATE.save(
        deps.storage,
        &State {
            total_share: Uint128::zero(),
        },
    )?;

    let contract = ADOContract::default();
    let resp = contract.instantiate(
        deps.storage,
        env,
        deps.api,
        info.clone(),
        BaseInstantiateMsg {
            ado_type: "cw20-staking".to_string(),
            ado_version: CONTRACT_VERSION.to_string(),
            kernel_address: msg.kernel_address,
            owner: msg.owner,
        },
    )?;
    let modules_resp =
        contract.register_modules(info.sender.as_str(), deps.storage, msg.modules)?;

    Ok(resp
        .add_submessages(modules_resp.messages)
        .add_attributes(modules_resp.attributes))
}

#[cfg_attr(not(feature = "library"), entry_point)]
pub fn execute(
    deps: DepsMut,
    env: Env,
    info: MessageInfo,
    msg: ExecuteMsg,
) -> Result<Response, ContractError> {
    let ctx = ExecuteContext::new(deps, info, env);

    match msg {
        ExecuteMsg::AMPReceive(pkt) => {
            ADOContract::default().execute_amp_receive(ctx, pkt, handle_execute)
        }
        _ => handle_execute(ctx, msg),
    }
}

pub fn handle_execute(mut ctx: ExecuteContext, msg: ExecuteMsg) -> Result<Response, ContractError> {
    let contract = ADOContract::default();
    let action_response = call_action(
        &mut ctx.deps,
        &ctx.info,
        &ctx.env,
        &ctx.amp_ctx,
        msg.as_ref(),
    )?;
    if !matches!(msg, ExecuteMsg::UpdateAppContract { .. })
        && !matches!(
            msg,
            ExecuteMsg::Ownership(OwnershipMessage::UpdateOwner { .. })
        )
    {
        contract.module_hook::<Response>(
            &ctx.deps.as_ref(),
            AndromedaHook::OnExecute {
                sender: ctx.info.sender.to_string(),
                payload: encode_binary(&msg)?,
            },
        )?;
    }
    let res = match msg {
        ExecuteMsg::Receive(msg) => receive_cw20(ctx, msg),
        ExecuteMsg::AddRewardToken { reward_token } => execute_add_reward_token(ctx, reward_token),
        ExecuteMsg::UpdateGlobalIndexes { asset_infos } => match asset_infos {
            None => update_global_indexes(
                ctx.deps.storage,
                &ctx.deps.querier,
                Milliseconds::from_seconds(ctx.env.block.time.seconds()),
                ctx.env.contract.address,
                None,
            ),
            Some(asset_infos) => {
                let asset_infos: Result<Vec<AssetInfo>, ContractError> = asset_infos
                    .iter()
                    .map(|a| Ok(a.check(ctx.deps.api, None)?))
                    .collect();
                update_global_indexes(
                    ctx.deps.storage,
                    &ctx.deps.querier,
                    Milliseconds::from_seconds(ctx.env.block.time.seconds()),
                    ctx.env.contract.address,
                    Some(asset_infos?),
                )
            }
        },
        ExecuteMsg::UnstakeTokens { amount } => execute_unstake_tokens(ctx, amount),
        ExecuteMsg::ClaimRewards {} => execute_claim_rewards(ctx),
        _ => ADOContract::default().execute(ctx, msg),
    }?;
    Ok(res
        .add_submessages(action_response.messages)
        .add_attributes(action_response.attributes)
        .add_events(action_response.events))
}

fn receive_cw20(ctx: ExecuteContext, msg: Cw20ReceiveMsg) -> Result<Response, ContractError> {
    let ExecuteContext {
        deps, info, env, ..
    } = ctx;
    ensure!(
        !msg.amount.is_zero(),
        ContractError::InvalidFunds {
            msg: "Amount must be non-zero".to_string(),
        }
    );

    match from_binary(&msg.msg)? {
        Cw20HookMsg::StakeTokens {} => {
            execute_stake_tokens(deps, env, msg.sender, info.sender.to_string(), msg.amount)
        }
        Cw20HookMsg::UpdateGlobalIndex {} => update_global_indexes(
            deps.storage,
            &deps.querier,
            Milliseconds::from_seconds(env.block.time.seconds()),
            env.contract.address,
            Some(vec![AssetInfo::cw20(info.sender)]),
        ),
    }
}

fn execute_add_reward_token(
    ctx: ExecuteContext,
    reward_token: RewardTokenUnchecked,
) -> Result<Response, ContractError> {
    let ExecuteContext {
        deps, info, env, ..
    } = ctx;
    let contract = ADOContract::default();
    ensure!(
        contract.is_owner_or_operator(deps.storage, info.sender.as_str())?,
        ContractError::Unauthorized {}
    );
    let mut config = CONFIG.load(deps.storage)?;

    let new_number = config.number_of_reward_tokens.checked_add(1);
    match new_number {
        Some(new_number) => config.number_of_reward_tokens = new_number,
        None => return Err(ContractError::Overflow {}),
    }
    ensure!(
        config.number_of_reward_tokens <= MAX_REWARD_TOKENS,
        ContractError::MaxRewardTokensExceeded {
            max: MAX_REWARD_TOKENS,
        }
    );
    let mut reward_token = reward_token.check(&env.block, deps.api)?;
    let reward_token_string = reward_token.to_string();
    ensure!(
        !REWARD_TOKENS.has(deps.storage, &reward_token_string),
        ContractError::InvalidAsset {
            asset: reward_token_string,
        }
    );

    let staking_token_address = config.staking_token.get_raw_address(&deps.as_ref())?;
    let staking_token = AssetInfo::cw20(deps.api.addr_validate(staking_token_address.as_str())?);
    ensure!(
        staking_token != reward_token.asset_info,
        ContractError::InvalidAsset {
            asset: reward_token.to_string(),
        }
    );

    let reward_token_string = reward_token.to_string();

    let state = STATE.load(deps.storage)?;
    update_global_index(
        &deps.querier,
        Milliseconds::from_seconds(env.block.time.seconds()),
        env.contract.address,
        &state,
        &mut reward_token,
    )?;

    REWARD_TOKENS.save(deps.storage, &reward_token_string, &reward_token)?;
    CONFIG.save(deps.storage, &config)?;

    Ok(Response::new()
        .add_attribute("action", "add_reward_token")
        .add_attribute("added_token", reward_token_string))
}

/// The foundation for this approach is inspired by Anchor's staking implementation:
/// https://github.com/Anchor-Protocol/anchor-token-contracts/blob/15c9d6f9753bd1948831f4e1b5d2389d3cf72c93/contracts/gov/src/staking.rs#L15
fn execute_stake_tokens(
    deps: DepsMut,
    env: Env,
    sender: String,
    token_address: String,
    amount: Uint128,
) -> Result<Response, ContractError> {
    let config = CONFIG.load(deps.storage)?;

    let staking_token_address = config.staking_token.get_raw_address(&deps.as_ref())?;
    ensure!(
        token_address == staking_token_address,
        ContractError::InvalidFunds {
            msg: "Deposited cw20 token is not the staking token".to_string(),
        }
    );

    let mut state = STATE.load(deps.storage)?;
    let mut staker = STAKERS.may_load(deps.storage, &sender)?.unwrap_or_default();

    // Update indexes, important for allocated rewards.
    update_global_indexes(
        deps.storage,
        &deps.querier,
        Milliseconds::from_seconds(env.block.time.seconds()),
        env.contract.address.clone(),
        None,
    )?;
    // Update the rewards for the user. This must be done before the new share is calculated.
    update_staker_rewards(deps.storage, &sender, &staker)?;

    let staking_token = AssetInfo::cw20(deps.api.addr_validate(staking_token_address.as_ref())?);

    // Balance already increased, so subtract deposit amount
    let total_balance = staking_token
        .query_balance(&deps.querier, env.contract.address.to_string())?
        .checked_sub(amount)?;

    let share = if total_balance.is_zero() || state.total_share.is_zero() {
        amount
    } else {
        amount.multiply_ratio(state.total_share, total_balance)
    };

    staker.share = staker.share.checked_add(share)?;
    state.total_share = state.total_share.checked_add(share)?;

    STATE.save(deps.storage, &state)?;
    STAKERS.save(deps.storage, &sender, &staker)?;

    Ok(Response::new()
        .add_attribute("action", "stake_tokens")
        .add_attribute("sender", sender)
        .add_attribute("share", share)
        .add_attribute("amount", amount))
}

fn execute_unstake_tokens(
    ctx: ExecuteContext,
    amount: Option<Uint128>,
) -> Result<Response, ContractError> {
    let ExecuteContext {
        deps, info, env, ..
    } = ctx;
    nonpayable(&info)?;
    let sender = info.sender.as_str();

    let staking_token = get_staking_token(deps.as_ref())?;

    let total_balance = staking_token.query_balance(&deps.querier, env.contract.address.clone())?;

    let staker = STAKERS.may_load(deps.storage, sender)?;
    if let Some(mut staker) = staker {
        let mut state = STATE.load(deps.storage)?;
        // Update indexes, important for allocated rewards.
        update_global_indexes(
            deps.storage,
            &deps.querier,
            Milliseconds::from_seconds(env.block.time.seconds()),
            env.contract.address,
            None,
        )?;
        update_staker_rewards(deps.storage, sender, &staker)?;

        let withdraw_share = amount
            .map(|v| {
                std::cmp::max(
                    v.multiply_ratio(state.total_share, total_balance),
                    Uint128::new(1),
                )
            })
            .unwrap_or(staker.share);

        ensure!(
            withdraw_share <= staker.share,
            ContractError::InvalidWithdrawal {
                msg: Some("Desired amount exceeds balance".to_string()),
            }
        );

        let withdraw_amount = amount
            .unwrap_or_else(|| withdraw_share.multiply_ratio(total_balance, state.total_share));

        let asset = Asset {
            info: staking_token,
            amount: withdraw_amount,
        };
        staker.share = staker.share.checked_sub(withdraw_share)?;
        state.total_share = state.total_share.checked_sub(withdraw_share)?;

        STATE.save(deps.storage, &state)?;
        STAKERS.save(deps.storage, sender, &staker)?;

        Ok(Response::new()
            .add_attribute("action", "unstake_tokens")
            .add_attribute("sender", sender)
            .add_attribute("withdraw_amount", withdraw_amount)
            .add_attribute("withdraw_share", withdraw_share)
            .add_message(asset.transfer_msg(info.sender)?))
    } else {
        Err(ContractError::WithdrawalIsEmpty {})
    }
}

fn execute_claim_rewards(ctx: ExecuteContext) -> Result<Response, ContractError> {
    let ExecuteContext {
        deps, info, env, ..
    } = ctx;
    let sender = info.sender.as_str();
    if let Some(staker) = STAKERS.may_load(deps.storage, sender)? {
        // Update indexes, important for allocated rewards.
        update_global_indexes(
            deps.storage,
            &deps.querier,
            Milliseconds::from_seconds(env.block.time.seconds()),
            env.contract.address,
            None,
        )?;
        update_staker_rewards(deps.storage, sender, &staker)?;
        let mut msgs: Vec<CosmosMsg> = vec![];

        let reward_tokens = get_reward_tokens(deps.storage)?;

        for mut token in reward_tokens {
            let token_string = token.to_string();

            // Since we call `update_staker_rewards` first, this entry will always exist.
            let mut staker_reward_info =
                STAKER_REWARD_INFOS.load(deps.storage, (sender, &token_string))?;
            let rewards: Uint128 =
                Decimal::from_str(staker_reward_info.pending_rewards.to_string().as_str())?
                    * Uint128::from(1u128);

            let decimals: Decimal256 =
                staker_reward_info.pending_rewards - Decimal256::from_ratio(rewards, 1u128);

            if !rewards.is_zero() {
                // Reduce pending rewards for staker to what is left over after rounding.
                staker_reward_info.pending_rewards = decimals;

                STAKER_REWARD_INFOS.save(
                    deps.storage,
                    (sender, &token_string),
                    &staker_reward_info,
                )?;

                // Reduce reward balance if is non-allocated token.
                if let RewardType::NonAllocated {
                    previous_reward_balance,
                    ..
                } = &mut token.reward_type
                {
                    *previous_reward_balance = previous_reward_balance.checked_sub(rewards)?;
                    REWARD_TOKENS.save(deps.storage, &token_string, &token)?;
                }

                let asset = Asset {
                    info: AssetInfoUnchecked::from_str(&token_string)?.check(deps.api, None)?,
                    amount: rewards,
                };
                msgs.push(asset.transfer_msg(sender)?);
            }
        }

        ensure!(!msgs.is_empty(), ContractError::WithdrawalIsEmpty {});

        Ok(Response::new()
            .add_attribute("action", "claim_rewards")
            .add_messages(msgs))
    } else {
        Err(ContractError::WithdrawalIsEmpty {})
    }
}

fn update_global_indexes(
    storage: &mut dyn Storage,
    querier: &QuerierWrapper,
    current_timestamp: Milliseconds,
    contract_address: Addr,
    asset_infos: Option<Vec<AssetInfo>>,
) -> Result<Response, ContractError> {
    let state = STATE.load(storage)?;

    let all_assets = get_reward_tokens(storage)?
        .into_iter()
        .map(|r| r.asset_info)
        .collect();

    let asset_infos = asset_infos.unwrap_or(all_assets);

    let mut attributes: Vec<Attribute> = vec![attr("action", "update_global_indexes")];
    for asset_info in asset_infos {
        let asset_info_string = asset_info.to_string();
        let reward_token = REWARD_TOKENS.may_load(storage, &asset_info_string)?;
        match reward_token {
            None => {
                return Err(ContractError::InvalidAsset {
                    asset: asset_info_string.clone(),
                })
            }
            Some(mut reward_token) => {
                update_global_index(
                    querier,
                    current_timestamp,
                    contract_address.clone(),
                    &state,
                    &mut reward_token,
                )?;
                REWARD_TOKENS.save(storage, &asset_info_string, &reward_token)?;

                attributes.push(attr(asset_info_string, reward_token.index.to_string()));
            }
        }
    }

    Ok(Response::new().add_attributes(attributes))
}

fn update_global_index(
    querier: &QuerierWrapper,
    current_timestamp: Milliseconds,
    contract_address: Addr,
    state: &State,
    reward_token: &mut RewardToken,
) -> Result<(), ContractError> {
    // In this case there is no point updating the index if no one is staked.
    if state.total_share.is_zero() {
        return Ok(());
    }

    match &reward_token.reward_type {
        RewardType::NonAllocated {
            previous_reward_balance,
            init_timestamp,
        } => {
            update_nonallocated_index(
                state,
                querier,
                reward_token,
                *previous_reward_balance,
                contract_address,
                current_timestamp,
                *init_timestamp,
            )?;
        }
        RewardType::Allocated {
            allocation_config,
            allocation_state,
            init_timestamp,
        } => {
            update_allocated_index(
                state.total_share,
                reward_token,
                allocation_config.clone(),
                allocation_state.clone(),
                current_timestamp,
                *init_timestamp,
            )?;
        }
    }

    Ok(())
}

/// This approach was inspired by Lido's bluna reward system.
/// https://github.com/lidofinance/lido-terra-contracts/tree/d7026b9142d718f9b5b6be03b1af33040499553c/contracts/lido_terra_reward/src
fn update_nonallocated_index(
    state: &State,
    querier: &QuerierWrapper,
    reward_token: &mut RewardToken,
    previous_reward_balance: Uint128,
    contract_address: Addr,
    curr_timestamp: Milliseconds,
    init_timestamp: Milliseconds,
) -> Result<(), ContractError> {
    if curr_timestamp < init_timestamp {
        return Ok(());
    }
    let reward_balance = reward_token
        .asset_info
        .query_balance(querier, contract_address)?;
    let deposited_amount = reward_balance.checked_sub(previous_reward_balance)?;

    reward_token.index += Decimal256::from_ratio(deposited_amount, state.total_share);

    reward_token.reward_type = RewardType::NonAllocated {
        previous_reward_balance: reward_balance,
        init_timestamp,
    };

    Ok(())
}

fn update_staker_rewards(
    storage: &mut dyn Storage,
    staker_address: &str,
    staker: &Staker,
) -> Result<(), ContractError> {
    let reward_tokens: Vec<RewardToken> = get_reward_tokens(storage)?;
    for token in reward_tokens {
        let token_string = token.to_string();
        let mut staker_reward_info = STAKER_REWARD_INFOS
            .may_load(storage, (staker_address, &token_string))?
            .unwrap_or_default();
        update_staker_reward_info(staker, &mut staker_reward_info, token);
        STAKER_REWARD_INFOS.save(
            storage,
            (staker_address, &token_string),
            &staker_reward_info,
        )?;
    }
    Ok(())
}

fn get_reward_tokens(storage: &dyn Storage) -> Result<Vec<RewardToken>, ContractError> {
    REWARD_TOKENS
        .range(storage, None, None, Order::Ascending)
        .map(|v| {
            let (_, reward_token) = v?;
            Ok(reward_token)
        })
        .collect()
}

fn update_staker_reward_info(
    staker: &Staker,
    staker_reward_info: &mut StakerRewardInfo,
    reward_token: RewardToken,
) {
    let staker_share = Uint256::from(staker.share);
    let rewards = (reward_token.index - staker_reward_info.index) * staker_share;

    staker_reward_info.index = reward_token.index;
    staker_reward_info.pending_rewards += Decimal256::from_ratio(rewards, 1u128);
}

pub(crate) fn get_staking_token(deps: Deps) -> Result<AssetInfo, ContractError> {
    let _contract = ADOContract::default();
    let config = CONFIG.load(deps.storage)?;

    // let mission_contract = contract.get_app_contract(deps.storage)?;
    let staking_token_address = config.staking_token.get_raw_address(&deps)?;

    let staking_token = AssetInfo::cw20(deps.api.addr_validate(staking_token_address.as_ref())?);

    Ok(staking_token)
}

#[cfg_attr(not(feature = "library"), entry_point)]
pub fn query(deps: Deps, env: Env, msg: QueryMsg) -> Result<Binary, ContractError> {
    match msg {
        QueryMsg::Config {} => encode_binary(&query_config(deps)?),
        QueryMsg::State {} => encode_binary(&query_state(deps)?),
        QueryMsg::Staker { address } => encode_binary(&query_staker(deps, env, address)?),
        QueryMsg::Stakers { start_after, limit } => {
            encode_binary(&query_stakers(deps, env, start_after, limit)?)
        }
        QueryMsg::Timestamp {} => encode_binary(&query_timestamp(env)),
        _ => ADOContract::default().query(deps, env, msg),
    }
}

fn query_config(deps: Deps) -> Result<Config, ContractError> {
    Ok(CONFIG.load(deps.storage)?)
}

fn query_state(deps: Deps) -> Result<State, ContractError> {
    Ok(STATE.load(deps.storage)?)
}

fn query_staker(deps: Deps, env: Env, address: String) -> Result<StakerResponse, ContractError> {
    let staker = STAKERS.load(deps.storage, &address)?;
    let state = STATE.load(deps.storage)?;
    let pending_rewards =
        get_pending_rewards(deps.storage, &deps.querier, &env, &address, &staker)?;
    let staking_token = get_staking_token(deps)?;
    let total_balance = staking_token.query_balance(&deps.querier, env.contract.address)?;
    let balance = staker
        .share
        .multiply_ratio(total_balance, state.total_share);
    Ok(StakerResponse {
        address,
        share: staker.share,
        pending_rewards,
        balance,
    })
}

/// Gets the pending rewards for the user in the form of a vector of (token, pending_reward)
/// tuples.
pub(crate) fn get_pending_rewards(
    storage: &dyn Storage,
    querier: &QuerierWrapper,
    env: &Env,
    address: &str,
    staker: &Staker,
) -> Result<Vec<(String, Uint128)>, ContractError> {
    let reward_tokens: Vec<RewardToken> = get_reward_tokens(storage)?;
    let mut pending_rewards = vec![];
    let state = STATE.load(storage)?;
    let current_timestamp = Milliseconds::from_seconds(env.block.time.seconds());
    for mut token in reward_tokens {
        let token_string = token.to_string();
        let mut staker_reward_info = STAKER_REWARD_INFOS
            .may_load(storage, (address, &token_string))?
            .unwrap_or_default();
        update_global_index(
            querier,
            current_timestamp,
            env.contract.address.to_owned(),
            &state,
            &mut token,
        )?;
        update_staker_reward_info(staker, &mut staker_reward_info, token);
        pending_rewards.push((
            token_string,
            Decimal::from_str(staker_reward_info.pending_rewards.to_string().as_str())?
                * Uint128::from(1u128),
        ))
    }
    Ok(pending_rewards)
}

fn query_stakers(
    deps: Deps,
    env: Env,
    start_after: Option<String>,
    limit: Option<u32>,
) -> Result<Vec<StakerResponse>, ContractError> {
    let start = start_after.as_deref();
    get_stakers(deps, &deps.querier, deps.api, &env, start, limit)
}

fn query_timestamp(env: Env) -> u64 {
    env.block.time.seconds()
}

#[cfg_attr(not(feature = "library"), entry_point)]
pub fn migrate(deps: DepsMut, _env: Env, _msg: MigrateMsg) -> Result<Response, ContractError> {
    // New version
    let version: Version = CONTRACT_VERSION.parse().map_err(from_semver)?;

    // Old version
    let stored = get_contract_version(deps.storage)?;
    let storage_version: Version = stored.version.parse().map_err(from_semver)?;

    ensure!(
        stored.contract == CONTRACT_NAME,
        ContractError::CannotMigrate {
            previous_contract: stored.contract,
        }
    );

    // New version has to be newer/greater than the old version
    ensure!(
        storage_version < version,
        ContractError::CannotMigrate {
            previous_contract: stored.version,
        }
    );

    set_contract_version(deps.storage, CONTRACT_NAME, CONTRACT_VERSION)?;

    Ok(Response::default())
}<|MERGE_RESOLUTION|>--- conflicted
+++ resolved
@@ -5,11 +5,7 @@
         hooks::AndromedaHook, ownership::OwnershipMessage, InstantiateMsg as BaseInstantiateMsg,
     },
     ado_contract::ADOContract,
-<<<<<<< HEAD
-    common::{context::ExecuteContext, encode_binary, Milliseconds},
-=======
-    common::{actions::call_action, context::ExecuteContext, encode_binary},
->>>>>>> 5ba77149
+    common::{actions::call_action, context::ExecuteContext, encode_binary, Milliseconds},
     error::{from_semver, ContractError},
 };
 use cosmwasm_std::{
