{
  "contract_name": "andromeda-cw20-staking",
  "contract_version": "1.0.0",
  "idl_version": "1.0.0",
  "instantiate": {
    "$schema": "http://json-schema.org/draft-07/schema#",
    "title": "InstantiateMsg",
    "type": "object",
    "required": [
      "kernel_address",
      "staking_token"
    ],
    "properties": {
      "additional_rewards": {
        "description": "Any rewards in addition to the staking token. This list cannot include the staking token.",
        "type": [
          "array",
          "null"
        ],
        "items": {
          "$ref": "#/definitions/RewardTokenUnchecked"
        }
      },
      "kernel_address": {
        "type": "string"
      },
      "modules": {
        "type": [
          "array",
          "null"
        ],
        "items": {
          "$ref": "#/definitions/Module"
        }
      },
      "owner": {
        "type": [
          "string",
          "null"
        ]
      },
      "staking_token": {
        "description": "The cw20 token that can be staked.",
        "allOf": [
          {
            "$ref": "#/definitions/AndrAddr"
          }
        ]
      }
    },
    "additionalProperties": false,
    "definitions": {
      "AllocationConfig": {
        "type": "object",
        "required": [
          "cycle_duration",
          "cycle_rewards",
          "till_timestamp"
        ],
        "properties": {
          "cycle_duration": {
            "description": "Cycle duration in timestamps",
            "allOf": [
              {
                "$ref": "#/definitions/Milliseconds"
              }
            ]
          },
          "cycle_rewards": {
            "description": "Rewards distributed during the 1st cycle.",
            "allOf": [
              {
                "$ref": "#/definitions/Uint128"
              }
            ]
          },
          "reward_increase": {
            "description": "Percent increase in Rewards per cycle",
            "anyOf": [
              {
                "$ref": "#/definitions/Decimal"
              },
              {
                "type": "null"
              }
            ]
          },
          "till_timestamp": {
            "description": "Timestamp till which Rewards will be accrued. No staking rewards are accrued beyond this timestamp",
            "allOf": [
              {
                "$ref": "#/definitions/Milliseconds"
              }
            ]
          }
        },
        "additionalProperties": false
      },
      "AndrAddr": {
        "description": "An address that can be used within the Andromeda ecosystem. Inspired by the cosmwasm-std `Addr` type. https://github.com/CosmWasm/cosmwasm/blob/2a1c698520a1aacedfe3f4803b0d7d653892217a/packages/std/src/addresses.rs#L33\n\nThis address can be one of two things: 1. A valid human readable address e.g. `cosmos1...` 2. A valid Andromeda VFS path e.g. `/home/user/app/component`\n\nVFS paths can be local in the case of an app and can be done by referencing `./component` they can also contain protocols for cross chain communication. A VFS path is usually structured as so:\n\n`<protocol>://<chain (required if ibc used)>/<path>` or `ibc://cosmoshub-4/user/app/component`",
        "type": "string",
        "pattern": "(^((([A-Za-z0-9]+://)?([A-Za-z0-9.\\-_]{2,80}/)))?((~[a-z0-9]{2,}|(lib|home))(/[A-Za-z0-9.\\-_]{2,80}?)*(/)?)$)|(^(~[a-z0-9]{2,}|/(lib|home))(/[A-Za-z0-9.\\-_]{2,80}?)*(/)?$)|(^[a-z0-9]{2,}$)|(^\\.(/[A-Za-z0-9.\\-_]{2,40}?)*(/)?$)"
      },
      "AssetInfoBase_for_String": {
        "description": "Represents the type of an fungible asset.\n\nEach **asset info** instance can be one of three variants:\n\n- Native SDK coins. To create an **asset info** instance of this type, provide the denomination. - CW20 tokens. To create an **asset info** instance of this type, provide the contract address.",
        "oneOf": [
          {
            "type": "object",
            "required": [
              "native"
            ],
            "properties": {
              "native": {
                "type": "string"
              }
            },
            "additionalProperties": false
          },
          {
            "type": "object",
            "required": [
              "cw20"
            ],
            "properties": {
              "cw20": {
                "type": "string"
              }
            },
            "additionalProperties": false
          }
        ]
      },
      "Decimal": {
        "description": "A fixed-point decimal value with 18 fractional digits, i.e. Decimal(1_000_000_000_000_000_000) == 1.0\n\nThe greatest possible value that can be represented is 340282366920938463463.374607431768211455 (which is (2^128 - 1) / 10^18)",
        "type": "string"
      },
      "Milliseconds": {
        "description": "Represents time in milliseconds.",
        "type": "integer",
        "format": "uint64",
        "minimum": 0.0
      },
      "Module": {
        "description": "A struct describing a token module, provided with the instantiation message this struct is used to record the info about the module and how/if it should be instantiated",
        "type": "object",
        "required": [
          "address",
          "is_mutable"
        ],
        "properties": {
          "address": {
            "$ref": "#/definitions/AndrAddr"
          },
          "is_mutable": {
            "type": "boolean"
          },
          "name": {
            "type": [
              "string",
              "null"
            ]
          }
        },
        "additionalProperties": false
      },
      "RewardTokenUnchecked": {
        "type": "object",
        "required": [
          "asset_info",
          "init_timestamp"
        ],
        "properties": {
          "allocation_config": {
            "anyOf": [
              {
                "$ref": "#/definitions/AllocationConfig"
              },
              {
                "type": "null"
              }
            ]
          },
          "asset_info": {
            "$ref": "#/definitions/AssetInfoBase_for_String"
          },
          "init_timestamp": {
            "$ref": "#/definitions/Milliseconds"
          }
        },
        "additionalProperties": false
      },
      "Uint128": {
        "description": "A thin wrapper around u128 that is using strings for JSON encoding/decoding, such that the full u128 range can be used for clients that convert JSON numbers to floats, like JavaScript and jq.\n\n# Examples\n\nUse `from` to create instances of this and `u128` to get the value out:\n\n``` # use cosmwasm_std::Uint128; let a = Uint128::from(123u128); assert_eq!(a.u128(), 123);\n\nlet b = Uint128::from(42u64); assert_eq!(b.u128(), 42);\n\nlet c = Uint128::from(70u32); assert_eq!(c.u128(), 70); ```",
        "type": "string"
      }
    }
  },
  "execute": {
    "$schema": "http://json-schema.org/draft-07/schema#",
    "title": "ExecuteMsg",
    "oneOf": [
      {
        "type": "object",
        "required": [
          "receive"
        ],
        "properties": {
          "receive": {
            "$ref": "#/definitions/Cw20ReceiveMsg"
          }
        },
        "additionalProperties": false
      },
      {
        "description": "Add `reward_token` as another reward token. Owner only.",
        "type": "object",
        "required": [
          "add_reward_token"
        ],
        "properties": {
          "add_reward_token": {
            "type": "object",
            "required": [
              "reward_token"
            ],
            "properties": {
              "reward_token": {
                "$ref": "#/definitions/RewardTokenUnchecked"
              }
            },
            "additionalProperties": false
          }
        },
        "additionalProperties": false
      },
      {
        "description": "Remove `reward_token`. Owner only.",
        "type": "object",
        "required": [
          "remove_reward_token"
        ],
        "properties": {
          "remove_reward_token": {
            "type": "object",
            "required": [
              "reward_token"
            ],
            "properties": {
              "reward_token": {
                "type": "string"
              }
            },
            "additionalProperties": false
          }
        },
        "additionalProperties": false
      },
      {
        "description": "Replace `reward_token` as another reward token. Owner only.",
        "type": "object",
        "required": [
          "replace_reward_token"
        ],
        "properties": {
          "replace_reward_token": {
            "type": "object",
            "required": [
              "origin_reward_token",
              "reward_token"
            ],
            "properties": {
              "origin_reward_token": {
                "type": "string"
              },
              "reward_token": {
                "$ref": "#/definitions/RewardTokenUnchecked"
              }
            },
            "additionalProperties": false
          }
        },
        "additionalProperties": false
      },
      {
        "description": "Unstakes the specified amount of assets, or all if not specified. The user's pending rewards and indexes are updated for each additional reward token.",
        "type": "object",
        "required": [
          "unstake_tokens"
        ],
        "properties": {
          "unstake_tokens": {
            "type": "object",
            "properties": {
              "amount": {
                "anyOf": [
                  {
                    "$ref": "#/definitions/Uint128"
                  },
                  {
                    "type": "null"
                  }
                ]
              }
            },
            "additionalProperties": false
          }
        },
        "additionalProperties": false
      },
      {
        "description": "Claims any outstanding rewards from the addtional reward tokens.",
        "type": "object",
        "required": [
          "claim_rewards"
        ],
        "properties": {
          "claim_rewards": {
            "type": "object",
            "additionalProperties": false
          }
        },
        "additionalProperties": false
      },
      {
        "description": "Updates the global reward index for the specified reward tokens or all of the specified ones if None. Funds may be sent along with this.",
        "type": "object",
        "required": [
          "update_global_indexes"
        ],
        "properties": {
          "update_global_indexes": {
            "type": "object",
            "properties": {
              "asset_infos": {
                "type": [
                  "array",
                  "null"
                ],
                "items": {
                  "$ref": "#/definitions/AssetInfoBase_for_String"
                }
              }
            },
            "additionalProperties": false
          }
        },
        "additionalProperties": false
      },
      {
        "type": "object",
        "required": [
          "amp_receive"
        ],
        "properties": {
          "amp_receive": {
            "$ref": "#/definitions/AMPPkt"
          }
        },
        "additionalProperties": false
      },
      {
        "type": "object",
        "required": [
          "ownership"
        ],
        "properties": {
          "ownership": {
            "$ref": "#/definitions/OwnershipMessage"
          }
        },
        "additionalProperties": false
      },
      {
        "type": "object",
        "required": [
          "update_kernel_address"
        ],
        "properties": {
          "update_kernel_address": {
            "type": "object",
            "required": [
              "address"
            ],
            "properties": {
              "address": {
                "$ref": "#/definitions/Addr"
              }
            },
            "additionalProperties": false
          }
        },
        "additionalProperties": false
      },
      {
        "type": "object",
        "required": [
          "update_app_contract"
        ],
        "properties": {
          "update_app_contract": {
            "type": "object",
            "required": [
              "address"
            ],
            "properties": {
              "address": {
                "type": "string"
              }
            },
            "additionalProperties": false
          }
        },
        "additionalProperties": false
      },
      {
        "type": "object",
        "required": [
          "permissioning"
        ],
        "properties": {
          "permissioning": {
            "$ref": "#/definitions/PermissioningMessage"
          }
        },
        "additionalProperties": false
      },
      {
        "type": "object",
        "required": [
          "register_module"
        ],
        "properties": {
          "register_module": {
            "type": "object",
            "required": [
              "module"
            ],
            "properties": {
              "module": {
                "$ref": "#/definitions/Module"
              }
            },
            "additionalProperties": false
          }
        },
        "additionalProperties": false
      },
      {
        "type": "object",
        "required": [
          "deregister_module"
        ],
        "properties": {
          "deregister_module": {
            "type": "object",
            "required": [
              "module_idx"
            ],
            "properties": {
              "module_idx": {
                "$ref": "#/definitions/Uint64"
              }
            },
            "additionalProperties": false
          }
        },
        "additionalProperties": false
      },
      {
        "type": "object",
        "required": [
          "alter_module"
        ],
        "properties": {
          "alter_module": {
            "type": "object",
            "required": [
              "module",
              "module_idx"
            ],
            "properties": {
              "module": {
                "$ref": "#/definitions/Module"
              },
              "module_idx": {
                "$ref": "#/definitions/Uint64"
              }
            },
            "additionalProperties": false
          }
        },
        "additionalProperties": false
      }
    ],
    "definitions": {
      "AMPCtx": {
        "type": "object",
        "required": [
          "id",
          "origin",
          "previous_sender"
        ],
        "properties": {
          "id": {
            "type": "integer",
            "format": "uint64",
            "minimum": 0.0
          },
          "origin": {
            "type": "string"
          },
          "origin_username": {
            "anyOf": [
              {
                "$ref": "#/definitions/AndrAddr"
              },
              {
                "type": "null"
              }
            ]
          },
          "previous_sender": {
            "type": "string"
          }
        },
        "additionalProperties": false
      },
      "AMPMsg": {
        "description": "This struct defines how the kernel parses and relays messages between ADOs If the desired recipient is via IBC then namespacing must be employed The attached message must be a binary encoded execute message for the receiving ADO Funds can be attached for an individual message and will be attached accordingly",
        "type": "object",
        "required": [
          "config",
          "funds",
          "message",
          "recipient"
        ],
        "properties": {
          "config": {
            "description": "When the message should reply, defaults to Always",
            "allOf": [
              {
                "$ref": "#/definitions/AMPMsgConfig"
              }
            ]
          },
          "funds": {
            "description": "Any funds to be attached to the message, defaults to an empty vector",
            "type": "array",
            "items": {
              "$ref": "#/definitions/Coin"
            }
          },
          "message": {
            "description": "The message to be sent to the recipient",
            "allOf": [
              {
                "$ref": "#/definitions/Binary"
              }
            ]
          },
          "recipient": {
            "description": "The message recipient, can be a contract/wallet address or a namespaced URI",
            "allOf": [
              {
                "$ref": "#/definitions/AndrAddr"
              }
            ]
          }
        },
        "additionalProperties": false
      },
      "AMPMsgConfig": {
        "description": "The configuration of the message to be sent.\n\nUsed when a sub message is generated for the given AMP Msg (only used in the case of Wasm Messages).",
        "type": "object",
        "required": [
          "direct",
          "exit_at_error",
          "reply_on"
        ],
        "properties": {
          "direct": {
            "description": "Whether to send the message directly to the given recipient",
            "type": "boolean"
          },
          "exit_at_error": {
            "description": "Determines whether the operation should terminate or proceed upon a failed message",
            "type": "boolean"
          },
          "gas_limit": {
            "description": "An optional imposed gas limit for the message",
            "type": [
              "integer",
              "null"
            ],
            "format": "uint64",
            "minimum": 0.0
          },
          "ibc_config": {
            "anyOf": [
              {
                "$ref": "#/definitions/IBCConfig"
              },
              {
                "type": "null"
              }
            ]
          },
          "reply_on": {
            "description": "When the message should reply, defaults to Always",
            "allOf": [
              {
                "$ref": "#/definitions/ReplyOn"
              }
            ]
          }
        },
        "additionalProperties": false
      },
      "AMPPkt": {
        "description": "An Andromeda packet contains all message protocol related data, this is what is sent between ADOs when communicating It contains an original sender, if used for authorisation the sender must be authorised The previous sender is the one who sent the message A packet may contain several messages which allows for message batching",
        "type": "object",
        "required": [
          "ctx",
          "messages"
        ],
        "properties": {
          "ctx": {
            "$ref": "#/definitions/AMPCtx"
          },
          "messages": {
            "description": "Any messages associated with the packet",
            "type": "array",
            "items": {
              "$ref": "#/definitions/AMPMsg"
            }
          }
        },
        "additionalProperties": false
      },
      "Addr": {
        "description": "A human readable address.\n\nIn Cosmos, this is typically bech32 encoded. But for multi-chain smart contracts no assumptions should be made other than being UTF-8 encoded and of reasonable length.\n\nThis type represents a validated address. It can be created in the following ways 1. Use `Addr::unchecked(input)` 2. Use `let checked: Addr = deps.api.addr_validate(input)?` 3. Use `let checked: Addr = deps.api.addr_humanize(canonical_addr)?` 4. Deserialize from JSON. This must only be done from JSON that was validated before such as a contract's state. `Addr` must not be used in messages sent by the user because this would result in unvalidated instances.\n\nThis type is immutable. If you really need to mutate it (Really? Are you sure?), create a mutable copy using `let mut mutable = Addr::to_string()` and operate on that `String` instance.",
        "type": "string"
      },
      "AllocationConfig": {
        "type": "object",
        "required": [
          "cycle_duration",
          "cycle_rewards",
          "till_timestamp"
        ],
        "properties": {
          "cycle_duration": {
            "description": "Cycle duration in timestamps",
            "allOf": [
              {
                "$ref": "#/definitions/Milliseconds"
              }
            ]
          },
          "cycle_rewards": {
            "description": "Rewards distributed during the 1st cycle.",
            "allOf": [
              {
                "$ref": "#/definitions/Uint128"
              }
            ]
          },
          "reward_increase": {
            "description": "Percent increase in Rewards per cycle",
            "anyOf": [
              {
                "$ref": "#/definitions/Decimal"
              },
              {
                "type": "null"
              }
            ]
          },
          "till_timestamp": {
            "description": "Timestamp till which Rewards will be accrued. No staking rewards are accrued beyond this timestamp",
            "allOf": [
              {
                "$ref": "#/definitions/Milliseconds"
              }
            ]
          }
        },
        "additionalProperties": false
      },
      "AndrAddr": {
        "description": "An address that can be used within the Andromeda ecosystem. Inspired by the cosmwasm-std `Addr` type. https://github.com/CosmWasm/cosmwasm/blob/2a1c698520a1aacedfe3f4803b0d7d653892217a/packages/std/src/addresses.rs#L33\n\nThis address can be one of two things: 1. A valid human readable address e.g. `cosmos1...` 2. A valid Andromeda VFS path e.g. `/home/user/app/component`\n\nVFS paths can be local in the case of an app and can be done by referencing `./component` they can also contain protocols for cross chain communication. A VFS path is usually structured as so:\n\n`<protocol>://<chain (required if ibc used)>/<path>` or `ibc://cosmoshub-4/user/app/component`",
        "type": "string",
        "pattern": "(^((([A-Za-z0-9]+://)?([A-Za-z0-9.\\-_]{2,80}/)))?((~[a-z0-9]{2,}|(lib|home))(/[A-Za-z0-9.\\-_]{2,80}?)*(/)?)$)|(^(~[a-z0-9]{2,}|/(lib|home))(/[A-Za-z0-9.\\-_]{2,80}?)*(/)?$)|(^[a-z0-9]{2,}$)|(^\\.(/[A-Za-z0-9.\\-_]{2,40}?)*(/)?$)"
      },
      "AssetInfoBase_for_String": {
        "description": "Represents the type of an fungible asset.\n\nEach **asset info** instance can be one of three variants:\n\n- Native SDK coins. To create an **asset info** instance of this type, provide the denomination. - CW20 tokens. To create an **asset info** instance of this type, provide the contract address.",
        "oneOf": [
          {
            "type": "object",
            "required": [
              "native"
            ],
            "properties": {
              "native": {
                "type": "string"
              }
            },
            "additionalProperties": false
          },
          {
            "type": "object",
            "required": [
              "cw20"
            ],
            "properties": {
              "cw20": {
                "type": "string"
              }
            },
            "additionalProperties": false
          }
        ]
      },
      "Binary": {
        "description": "Binary is a wrapper around Vec<u8> to add base64 de/serialization with serde. It also adds some helper methods to help encode inline.\n\nThis is only needed as serde-json-{core,wasm} has a horrible encoding for Vec<u8>. See also <https://github.com/CosmWasm/cosmwasm/blob/main/docs/MESSAGE_TYPES.md>.",
        "type": "string"
      },
      "Coin": {
        "type": "object",
        "required": [
          "amount",
          "denom"
        ],
        "properties": {
          "amount": {
            "$ref": "#/definitions/Uint128"
          },
          "denom": {
            "type": "string"
          }
        }
      },
      "Cw20ReceiveMsg": {
        "description": "Cw20ReceiveMsg should be de/serialized under `Receive()` variant in a ExecuteMsg",
        "type": "object",
        "required": [
          "amount",
          "msg",
          "sender"
        ],
        "properties": {
          "amount": {
            "$ref": "#/definitions/Uint128"
          },
          "msg": {
            "$ref": "#/definitions/Binary"
          },
          "sender": {
            "type": "string"
          }
        },
        "additionalProperties": false
      },
      "Decimal": {
        "description": "A fixed-point decimal value with 18 fractional digits, i.e. Decimal(1_000_000_000_000_000_000) == 1.0\n\nThe greatest possible value that can be represented is 340282366920938463463.374607431768211455 (which is (2^128 - 1) / 10^18)",
        "type": "string"
      },
      "IBCConfig": {
        "type": "object",
        "properties": {
          "recovery_addr": {
            "anyOf": [
              {
                "$ref": "#/definitions/AndrAddr"
              },
              {
                "type": "null"
              }
            ]
          }
        },
        "additionalProperties": false
      },
      "Milliseconds": {
        "description": "Represents time in milliseconds.",
        "type": "integer",
        "format": "uint64",
        "minimum": 0.0
      },
      "Module": {
        "description": "A struct describing a token module, provided with the instantiation message this struct is used to record the info about the module and how/if it should be instantiated",
        "type": "object",
        "required": [
          "address",
          "is_mutable"
        ],
        "properties": {
          "address": {
            "$ref": "#/definitions/AndrAddr"
          },
          "is_mutable": {
            "type": "boolean"
          },
          "name": {
            "type": [
              "string",
              "null"
            ]
          }
        },
        "additionalProperties": false
      },
      "OwnershipMessage": {
        "oneOf": [
          {
            "type": "string",
            "enum": [
              "revoke_ownership_offer",
              "accept_ownership",
              "disown"
            ]
          },
          {
            "type": "object",
            "required": [
              "update_owner"
            ],
            "properties": {
              "update_owner": {
                "type": "object",
                "required": [
                  "new_owner"
                ],
                "properties": {
                  "expiration": {
                    "anyOf": [
                      {
                        "$ref": "#/definitions/Milliseconds"
                      },
                      {
                        "type": "null"
                      }
                    ]
                  },
                  "new_owner": {
                    "$ref": "#/definitions/Addr"
                  }
                },
                "additionalProperties": false
              }
            },
            "additionalProperties": false
          }
        ]
      },
      "Permission": {
        "description": "An enum to represent a user's permission for an action\n\n- **Blacklisted** - The user cannot perform the action until after the provided expiration - **Limited** - The user can perform the action while uses are remaining and before the provided expiration **for a permissioned action** - **Whitelisted** - The user can perform the action until the provided expiration **for a permissioned action**\n\nExpiration defaults to `Never` if not provided",
        "oneOf": [
          {
            "type": "object",
            "required": [
              "blacklisted"
            ],
            "properties": {
              "blacklisted": {
                "anyOf": [
                  {
                    "$ref": "#/definitions/Milliseconds"
                  },
                  {
                    "type": "null"
                  }
                ]
              }
            },
            "additionalProperties": false
          },
          {
            "type": "object",
            "required": [
              "limited"
            ],
            "properties": {
              "limited": {
                "type": "object",
                "required": [
                  "uses"
                ],
                "properties": {
                  "expiration": {
                    "anyOf": [
                      {
                        "$ref": "#/definitions/Milliseconds"
                      },
                      {
                        "type": "null"
                      }
                    ]
                  },
                  "uses": {
                    "type": "integer",
                    "format": "uint32",
                    "minimum": 0.0
                  }
                },
                "additionalProperties": false
              }
            },
            "additionalProperties": false
          },
          {
            "type": "object",
            "required": [
              "whitelisted"
            ],
            "properties": {
              "whitelisted": {
                "anyOf": [
                  {
                    "$ref": "#/definitions/Milliseconds"
                  },
                  {
                    "type": "null"
                  }
                ]
              }
            },
            "additionalProperties": false
          }
        ]
      },
      "PermissioningMessage": {
        "oneOf": [
          {
            "type": "object",
            "required": [
              "set_permission"
            ],
            "properties": {
              "set_permission": {
                "type": "object",
                "required": [
                  "action",
                  "actor",
                  "permission"
                ],
                "properties": {
                  "action": {
                    "type": "string"
                  },
                  "actor": {
                    "$ref": "#/definitions/AndrAddr"
                  },
                  "permission": {
                    "$ref": "#/definitions/Permission"
                  }
                },
                "additionalProperties": false
              }
            },
            "additionalProperties": false
          },
          {
            "type": "object",
            "required": [
              "remove_permission"
            ],
            "properties": {
              "remove_permission": {
                "type": "object",
                "required": [
                  "action",
                  "actor"
                ],
                "properties": {
                  "action": {
                    "type": "string"
                  },
                  "actor": {
                    "$ref": "#/definitions/AndrAddr"
                  }
                },
                "additionalProperties": false
              }
            },
            "additionalProperties": false
          },
          {
            "type": "object",
            "required": [
              "permission_action"
            ],
            "properties": {
              "permission_action": {
                "type": "object",
                "required": [
                  "action"
                ],
                "properties": {
                  "action": {
                    "type": "string"
                  }
                },
                "additionalProperties": false
              }
            },
            "additionalProperties": false
          },
          {
            "type": "object",
            "required": [
              "disable_action_permissioning"
            ],
            "properties": {
              "disable_action_permissioning": {
                "type": "object",
                "required": [
                  "action"
                ],
                "properties": {
                  "action": {
                    "type": "string"
                  }
                },
                "additionalProperties": false
              }
            },
            "additionalProperties": false
          }
        ]
      },
      "ReplyOn": {
        "description": "Use this to define when the contract gets a response callback. If you only need it for errors or success you can select just those in order to save gas.",
        "oneOf": [
          {
            "description": "Always perform a callback after SubMsg is processed",
            "type": "string",
            "enum": [
              "always"
            ]
          },
          {
            "description": "Only callback if SubMsg returned an error, no callback on success case",
            "type": "string",
            "enum": [
              "error"
            ]
          },
          {
            "description": "Only callback if SubMsg was successful, no callback on error case",
            "type": "string",
            "enum": [
              "success"
            ]
          },
          {
            "description": "Never make a callback - this is like the original CosmosMsg semantics",
            "type": "string",
            "enum": [
              "never"
            ]
          }
        ]
      },
      "RewardTokenUnchecked": {
        "type": "object",
        "required": [
          "asset_info",
          "init_timestamp"
        ],
        "properties": {
          "allocation_config": {
            "anyOf": [
              {
                "$ref": "#/definitions/AllocationConfig"
              },
              {
                "type": "null"
              }
            ]
          },
          "asset_info": {
            "$ref": "#/definitions/AssetInfoBase_for_String"
          },
          "init_timestamp": {
            "$ref": "#/definitions/Milliseconds"
          }
        },
        "additionalProperties": false
      },
      "Uint128": {
        "description": "A thin wrapper around u128 that is using strings for JSON encoding/decoding, such that the full u128 range can be used for clients that convert JSON numbers to floats, like JavaScript and jq.\n\n# Examples\n\nUse `from` to create instances of this and `u128` to get the value out:\n\n``` # use cosmwasm_std::Uint128; let a = Uint128::from(123u128); assert_eq!(a.u128(), 123);\n\nlet b = Uint128::from(42u64); assert_eq!(b.u128(), 42);\n\nlet c = Uint128::from(70u32); assert_eq!(c.u128(), 70); ```",
        "type": "string"
      },
      "Uint64": {
        "description": "A thin wrapper around u64 that is using strings for JSON encoding/decoding, such that the full u64 range can be used for clients that convert JSON numbers to floats, like JavaScript and jq.\n\n# Examples\n\nUse `from` to create instances of this and `u64` to get the value out:\n\n``` # use cosmwasm_std::Uint64; let a = Uint64::from(42u64); assert_eq!(a.u64(), 42);\n\nlet b = Uint64::from(70u32); assert_eq!(b.u64(), 70); ```",
        "type": "string"
      }
    }
  },
  "query": {
    "$schema": "http://json-schema.org/draft-07/schema#",
    "title": "QueryMsg",
    "oneOf": [
      {
        "description": "Gets the config of the contract.",
        "type": "object",
        "required": [
          "config"
        ],
        "properties": {
          "config": {
            "type": "object",
            "additionalProperties": false
          }
        },
        "additionalProperties": false
      },
      {
        "description": "Gets the state of the contract.",
        "type": "object",
        "required": [
          "state"
        ],
        "properties": {
          "state": {
            "type": "object",
            "additionalProperties": false
          }
        },
        "additionalProperties": false
      },
      {
        "description": "Returns a `StakerResponse` for the given staker. The pending rewards are updated to the present index.",
        "type": "object",
        "required": [
          "staker"
        ],
        "properties": {
          "staker": {
            "type": "object",
            "required": [
              "address"
            ],
            "properties": {
              "address": {
                "type": "string"
              }
            },
            "additionalProperties": false
          }
        },
        "additionalProperties": false
      },
      {
        "description": "Returns a `Vec<StakerResponse>` for range of stakers. The pending rewards are updated to the present index for each staker.",
        "type": "object",
        "required": [
          "stakers"
        ],
        "properties": {
          "stakers": {
            "type": "object",
            "properties": {
              "limit": {
                "type": [
                  "integer",
                  "null"
                ],
                "format": "uint32",
                "minimum": 0.0
              },
              "start_after": {
                "type": [
                  "string",
                  "null"
                ]
              }
            },
            "additionalProperties": false
          }
        },
        "additionalProperties": false
      },
      {
        "type": "object",
        "required": [
          "owner"
        ],
        "properties": {
          "owner": {
            "type": "object",
            "additionalProperties": false
          }
        },
        "additionalProperties": false
      },
      {
        "type": "object",
        "required": [
          "ownership_request"
        ],
        "properties": {
          "ownership_request": {
            "type": "object",
            "additionalProperties": false
          }
        },
        "additionalProperties": false
      },
      {
        "type": "object",
        "required": [
          "type"
        ],
        "properties": {
          "type": {
            "type": "object",
            "additionalProperties": false
          }
        },
        "additionalProperties": false
      },
      {
        "type": "object",
        "required": [
          "kernel_address"
        ],
        "properties": {
          "kernel_address": {
            "type": "object",
            "additionalProperties": false
          }
        },
        "additionalProperties": false
      },
      {
        "type": "object",
        "required": [
          "app_contract"
        ],
        "properties": {
          "app_contract": {
            "type": "object",
            "additionalProperties": false
          }
        },
        "additionalProperties": false
      },
      {
        "type": "object",
        "required": [
          "original_publisher"
        ],
        "properties": {
          "original_publisher": {
            "type": "object",
            "additionalProperties": false
          }
        },
        "additionalProperties": false
      },
      {
        "type": "object",
        "required": [
          "block_height_upon_creation"
        ],
        "properties": {
          "block_height_upon_creation": {
            "type": "object",
            "additionalProperties": false
          }
        },
        "additionalProperties": false
      },
      {
        "type": "object",
        "required": [
          "version"
        ],
        "properties": {
          "version": {
            "type": "object",
            "additionalProperties": false
          }
        },
        "additionalProperties": false
      },
      {
        "type": "object",
        "required": [
<<<<<<< HEAD
=======
          "a_d_o_base_version"
        ],
        "properties": {
          "a_d_o_base_version": {
            "type": "object",
            "additionalProperties": false
          }
        },
        "additionalProperties": false
      },
      {
        "type": "object",
        "required": [
>>>>>>> 49078030
          "permissions"
        ],
        "properties": {
          "permissions": {
            "type": "object",
            "required": [
              "actor"
            ],
            "properties": {
              "actor": {
                "type": "string"
              },
              "limit": {
                "type": [
                  "integer",
                  "null"
                ],
                "format": "uint32",
                "minimum": 0.0
              },
              "start_after": {
                "type": [
                  "string",
                  "null"
                ]
              }
            },
            "additionalProperties": false
          }
        },
        "additionalProperties": false
      },
      {
        "type": "object",
        "required": [
          "permissioned_actions"
        ],
        "properties": {
          "permissioned_actions": {
            "type": "object",
            "additionalProperties": false
          }
        },
        "additionalProperties": false
      },
      {
        "type": "object",
        "required": [
          "module"
        ],
        "properties": {
          "module": {
            "type": "object",
            "required": [
              "id"
            ],
            "properties": {
              "id": {
                "$ref": "#/definitions/Uint64"
              }
            },
            "additionalProperties": false
          }
        },
        "additionalProperties": false
      },
      {
        "type": "object",
        "required": [
          "module_ids"
        ],
        "properties": {
          "module_ids": {
            "type": "object",
            "additionalProperties": false
          }
        },
        "additionalProperties": false
      }
    ],
    "definitions": {
      "Uint64": {
        "description": "A thin wrapper around u64 that is using strings for JSON encoding/decoding, such that the full u64 range can be used for clients that convert JSON numbers to floats, like JavaScript and jq.\n\n# Examples\n\nUse `from` to create instances of this and `u64` to get the value out:\n\n``` # use cosmwasm_std::Uint64; let a = Uint64::from(42u64); assert_eq!(a.u64(), 42);\n\nlet b = Uint64::from(70u32); assert_eq!(b.u64(), 70); ```",
        "type": "string"
      }
    }
  },
  "migrate": null,
  "sudo": null,
  "responses": {
<<<<<<< HEAD
    "app_contract": {
      "$schema": "http://json-schema.org/draft-07/schema#",
      "title": "AppContractResponse",
      "type": "object",
      "required": [
        "app_contract"
      ],
      "properties": {
        "app_contract": {
          "$ref": "#/definitions/Addr"
        }
      },
=======
    "a_d_o_base_version": {
      "$schema": "http://json-schema.org/draft-07/schema#",
      "title": "ADOBaseVersionResponse",
      "type": "object",
      "required": [
        "version"
      ],
      "properties": {
        "version": {
          "type": "string"
        }
      },
      "additionalProperties": false
    },
    "app_contract": {
      "$schema": "http://json-schema.org/draft-07/schema#",
      "title": "AppContractResponse",
      "type": "object",
      "required": [
        "app_contract"
      ],
      "properties": {
        "app_contract": {
          "$ref": "#/definitions/Addr"
        }
      },
>>>>>>> 49078030
      "additionalProperties": false,
      "definitions": {
        "Addr": {
          "description": "A human readable address.\n\nIn Cosmos, this is typically bech32 encoded. But for multi-chain smart contracts no assumptions should be made other than being UTF-8 encoded and of reasonable length.\n\nThis type represents a validated address. It can be created in the following ways 1. Use `Addr::unchecked(input)` 2. Use `let checked: Addr = deps.api.addr_validate(input)?` 3. Use `let checked: Addr = deps.api.addr_humanize(canonical_addr)?` 4. Deserialize from JSON. This must only be done from JSON that was validated before such as a contract's state. `Addr` must not be used in messages sent by the user because this would result in unvalidated instances.\n\nThis type is immutable. If you really need to mutate it (Really? Are you sure?), create a mutable copy using `let mut mutable = Addr::to_string()` and operate on that `String` instance.",
          "type": "string"
        }
      }
    },
    "block_height_upon_creation": {
      "$schema": "http://json-schema.org/draft-07/schema#",
      "title": "BlockHeightResponse",
      "type": "object",
      "required": [
        "block_height"
      ],
      "properties": {
        "block_height": {
          "type": "integer",
          "format": "uint64",
          "minimum": 0.0
        }
      },
      "additionalProperties": false
    },
    "config": {
      "$schema": "http://json-schema.org/draft-07/schema#",
      "title": "Config",
      "type": "object",
      "required": [
        "number_of_reward_tokens",
        "staking_token"
      ],
      "properties": {
        "number_of_reward_tokens": {
          "description": "The current number of reward tokens, cannot exceed `MAX_REWARD_TOKENS`.",
          "type": "integer",
          "format": "uint32",
          "minimum": 0.0
        },
        "staking_token": {
          "description": "The token accepted for staking.",
          "allOf": [
            {
              "$ref": "#/definitions/AndrAddr"
            }
          ]
        }
      },
      "additionalProperties": false,
      "definitions": {
        "AndrAddr": {
          "description": "An address that can be used within the Andromeda ecosystem. Inspired by the cosmwasm-std `Addr` type. https://github.com/CosmWasm/cosmwasm/blob/2a1c698520a1aacedfe3f4803b0d7d653892217a/packages/std/src/addresses.rs#L33\n\nThis address can be one of two things: 1. A valid human readable address e.g. `cosmos1...` 2. A valid Andromeda VFS path e.g. `/home/user/app/component`\n\nVFS paths can be local in the case of an app and can be done by referencing `./component` they can also contain protocols for cross chain communication. A VFS path is usually structured as so:\n\n`<protocol>://<chain (required if ibc used)>/<path>` or `ibc://cosmoshub-4/user/app/component`",
          "type": "string",
          "pattern": "(^((([A-Za-z0-9]+://)?([A-Za-z0-9.\\-_]{2,80}/)))?((~[a-z0-9]{2,}|(lib|home))(/[A-Za-z0-9.\\-_]{2,80}?)*(/)?)$)|(^(~[a-z0-9]{2,}|/(lib|home))(/[A-Za-z0-9.\\-_]{2,80}?)*(/)?$)|(^[a-z0-9]{2,}$)|(^\\.(/[A-Za-z0-9.\\-_]{2,40}?)*(/)?$)"
        }
      }
    },
    "kernel_address": {
      "$schema": "http://json-schema.org/draft-07/schema#",
      "title": "KernelAddressResponse",
      "type": "object",
      "required": [
        "kernel_address"
      ],
      "properties": {
        "kernel_address": {
          "$ref": "#/definitions/Addr"
        }
      },
      "additionalProperties": false,
      "definitions": {
        "Addr": {
          "description": "A human readable address.\n\nIn Cosmos, this is typically bech32 encoded. But for multi-chain smart contracts no assumptions should be made other than being UTF-8 encoded and of reasonable length.\n\nThis type represents a validated address. It can be created in the following ways 1. Use `Addr::unchecked(input)` 2. Use `let checked: Addr = deps.api.addr_validate(input)?` 3. Use `let checked: Addr = deps.api.addr_humanize(canonical_addr)?` 4. Deserialize from JSON. This must only be done from JSON that was validated before such as a contract's state. `Addr` must not be used in messages sent by the user because this would result in unvalidated instances.\n\nThis type is immutable. If you really need to mutate it (Really? Are you sure?), create a mutable copy using `let mut mutable = Addr::to_string()` and operate on that `String` instance.",
          "type": "string"
        }
      }
    },
    "module": {
      "$schema": "http://json-schema.org/draft-07/schema#",
      "title": "Module",
      "description": "A struct describing a token module, provided with the instantiation message this struct is used to record the info about the module and how/if it should be instantiated",
      "type": "object",
      "required": [
        "address",
        "is_mutable"
      ],
      "properties": {
        "address": {
          "$ref": "#/definitions/AndrAddr"
        },
        "is_mutable": {
          "type": "boolean"
        },
        "name": {
          "type": [
            "string",
            "null"
          ]
        }
      },
      "additionalProperties": false,
      "definitions": {
        "AndrAddr": {
          "description": "An address that can be used within the Andromeda ecosystem. Inspired by the cosmwasm-std `Addr` type. https://github.com/CosmWasm/cosmwasm/blob/2a1c698520a1aacedfe3f4803b0d7d653892217a/packages/std/src/addresses.rs#L33\n\nThis address can be one of two things: 1. A valid human readable address e.g. `cosmos1...` 2. A valid Andromeda VFS path e.g. `/home/user/app/component`\n\nVFS paths can be local in the case of an app and can be done by referencing `./component` they can also contain protocols for cross chain communication. A VFS path is usually structured as so:\n\n`<protocol>://<chain (required if ibc used)>/<path>` or `ibc://cosmoshub-4/user/app/component`",
          "type": "string",
          "pattern": "(^((([A-Za-z0-9]+://)?([A-Za-z0-9.\\-_]{2,80}/)))?((~[a-z0-9]{2,}|(lib|home))(/[A-Za-z0-9.\\-_]{2,80}?)*(/)?)$)|(^(~[a-z0-9]{2,}|/(lib|home))(/[A-Za-z0-9.\\-_]{2,80}?)*(/)?$)|(^[a-z0-9]{2,}$)|(^\\.(/[A-Za-z0-9.\\-_]{2,40}?)*(/)?$)"
        }
      }
    },
    "module_ids": {
      "$schema": "http://json-schema.org/draft-07/schema#",
      "title": "Array_of_String",
      "type": "array",
      "items": {
        "type": "string"
      }
    },
    "original_publisher": {
      "$schema": "http://json-schema.org/draft-07/schema#",
      "title": "PublisherResponse",
      "type": "object",
      "required": [
        "original_publisher"
      ],
      "properties": {
        "original_publisher": {
          "type": "string"
        }
      },
      "additionalProperties": false
    },
    "owner": {
      "$schema": "http://json-schema.org/draft-07/schema#",
      "title": "ContractOwnerResponse",
      "type": "object",
      "required": [
        "owner"
      ],
      "properties": {
        "owner": {
          "type": "string"
        }
      },
      "additionalProperties": false
    },
    "ownership_request": {
      "$schema": "http://json-schema.org/draft-07/schema#",
      "title": "ContractPotentialOwnerResponse",
      "type": "object",
      "properties": {
        "expiration": {
          "anyOf": [
            {
              "$ref": "#/definitions/Milliseconds"
            },
            {
              "type": "null"
            }
          ]
        },
        "potential_owner": {
          "anyOf": [
            {
              "$ref": "#/definitions/Addr"
            },
            {
              "type": "null"
            }
          ]
        }
      },
      "additionalProperties": false,
      "definitions": {
        "Addr": {
          "description": "A human readable address.\n\nIn Cosmos, this is typically bech32 encoded. But for multi-chain smart contracts no assumptions should be made other than being UTF-8 encoded and of reasonable length.\n\nThis type represents a validated address. It can be created in the following ways 1. Use `Addr::unchecked(input)` 2. Use `let checked: Addr = deps.api.addr_validate(input)?` 3. Use `let checked: Addr = deps.api.addr_humanize(canonical_addr)?` 4. Deserialize from JSON. This must only be done from JSON that was validated before such as a contract's state. `Addr` must not be used in messages sent by the user because this would result in unvalidated instances.\n\nThis type is immutable. If you really need to mutate it (Really? Are you sure?), create a mutable copy using `let mut mutable = Addr::to_string()` and operate on that `String` instance.",
          "type": "string"
        },
        "Milliseconds": {
          "description": "Represents time in milliseconds.",
          "type": "integer",
          "format": "uint64",
          "minimum": 0.0
        }
      }
    },
    "permissioned_actions": {
      "$schema": "http://json-schema.org/draft-07/schema#",
      "title": "Array_of_String",
      "type": "array",
      "items": {
        "type": "string"
      }
    },
    "permissions": {
      "$schema": "http://json-schema.org/draft-07/schema#",
      "title": "Array_of_PermissionInfo",
      "type": "array",
      "items": {
        "$ref": "#/definitions/PermissionInfo"
      },
      "definitions": {
        "Milliseconds": {
          "description": "Represents time in milliseconds.",
          "type": "integer",
          "format": "uint64",
          "minimum": 0.0
        },
        "Permission": {
          "description": "An enum to represent a user's permission for an action\n\n- **Blacklisted** - The user cannot perform the action until after the provided expiration - **Limited** - The user can perform the action while uses are remaining and before the provided expiration **for a permissioned action** - **Whitelisted** - The user can perform the action until the provided expiration **for a permissioned action**\n\nExpiration defaults to `Never` if not provided",
          "oneOf": [
            {
              "type": "object",
              "required": [
                "blacklisted"
              ],
              "properties": {
                "blacklisted": {
                  "anyOf": [
                    {
                      "$ref": "#/definitions/Milliseconds"
                    },
                    {
                      "type": "null"
                    }
                  ]
                }
              },
              "additionalProperties": false
            },
            {
              "type": "object",
              "required": [
                "limited"
              ],
              "properties": {
                "limited": {
                  "type": "object",
                  "required": [
                    "uses"
                  ],
                  "properties": {
                    "expiration": {
                      "anyOf": [
                        {
                          "$ref": "#/definitions/Milliseconds"
                        },
                        {
                          "type": "null"
                        }
                      ]
                    },
                    "uses": {
                      "type": "integer",
                      "format": "uint32",
                      "minimum": 0.0
                    }
                  },
                  "additionalProperties": false
                }
              },
              "additionalProperties": false
            },
            {
              "type": "object",
              "required": [
                "whitelisted"
              ],
              "properties": {
                "whitelisted": {
                  "anyOf": [
                    {
                      "$ref": "#/definitions/Milliseconds"
                    },
                    {
                      "type": "null"
                    }
                  ]
                }
              },
              "additionalProperties": false
            }
          ]
        },
        "PermissionInfo": {
          "type": "object",
          "required": [
            "action",
            "actor",
            "permission"
          ],
          "properties": {
            "action": {
              "type": "string"
            },
            "actor": {
              "type": "string"
            },
            "permission": {
              "$ref": "#/definitions/Permission"
            }
          },
          "additionalProperties": false
        }
      }
    },
    "staker": {
      "$schema": "http://json-schema.org/draft-07/schema#",
      "title": "StakerResponse",
      "type": "object",
      "required": [
        "address",
        "balance",
        "pending_rewards",
        "share"
      ],
      "properties": {
        "address": {
          "description": "Address of the staker.",
          "type": "string"
        },
        "balance": {
          "description": "The staker's balance of tokens.",
          "allOf": [
            {
              "$ref": "#/definitions/Uint128"
            }
          ]
        },
        "pending_rewards": {
          "description": "The staker's pending rewards represented as [(token_1, amount_1), ..., (token_n, amount_n)]",
          "type": "array",
          "items": {
            "type": "array",
            "items": [
              {
                "type": "string"
              },
              {
                "$ref": "#/definitions/Uint128"
              }
            ],
            "maxItems": 2,
            "minItems": 2
          }
        },
        "share": {
          "description": "The staker's share of the tokens.",
          "allOf": [
            {
              "$ref": "#/definitions/Uint128"
            }
          ]
        }
      },
      "additionalProperties": false,
      "definitions": {
        "Uint128": {
          "description": "A thin wrapper around u128 that is using strings for JSON encoding/decoding, such that the full u128 range can be used for clients that convert JSON numbers to floats, like JavaScript and jq.\n\n# Examples\n\nUse `from` to create instances of this and `u128` to get the value out:\n\n``` # use cosmwasm_std::Uint128; let a = Uint128::from(123u128); assert_eq!(a.u128(), 123);\n\nlet b = Uint128::from(42u64); assert_eq!(b.u128(), 42);\n\nlet c = Uint128::from(70u32); assert_eq!(c.u128(), 70); ```",
          "type": "string"
        }
      }
    },
    "stakers": {
      "$schema": "http://json-schema.org/draft-07/schema#",
      "title": "Array_of_StakerResponse",
      "type": "array",
      "items": {
        "$ref": "#/definitions/StakerResponse"
      },
      "definitions": {
        "StakerResponse": {
          "type": "object",
          "required": [
            "address",
            "balance",
            "pending_rewards",
            "share"
          ],
          "properties": {
            "address": {
              "description": "Address of the staker.",
              "type": "string"
            },
            "balance": {
              "description": "The staker's balance of tokens.",
              "allOf": [
                {
                  "$ref": "#/definitions/Uint128"
                }
              ]
            },
            "pending_rewards": {
              "description": "The staker's pending rewards represented as [(token_1, amount_1), ..., (token_n, amount_n)]",
              "type": "array",
              "items": {
                "type": "array",
                "items": [
                  {
                    "type": "string"
                  },
                  {
                    "$ref": "#/definitions/Uint128"
                  }
                ],
                "maxItems": 2,
                "minItems": 2
              }
            },
            "share": {
              "description": "The staker's share of the tokens.",
              "allOf": [
                {
                  "$ref": "#/definitions/Uint128"
                }
              ]
            }
          },
          "additionalProperties": false
        },
        "Uint128": {
          "description": "A thin wrapper around u128 that is using strings for JSON encoding/decoding, such that the full u128 range can be used for clients that convert JSON numbers to floats, like JavaScript and jq.\n\n# Examples\n\nUse `from` to create instances of this and `u128` to get the value out:\n\n``` # use cosmwasm_std::Uint128; let a = Uint128::from(123u128); assert_eq!(a.u128(), 123);\n\nlet b = Uint128::from(42u64); assert_eq!(b.u128(), 42);\n\nlet c = Uint128::from(70u32); assert_eq!(c.u128(), 70); ```",
          "type": "string"
        }
      }
    },
    "state": {
      "$schema": "http://json-schema.org/draft-07/schema#",
      "title": "State",
      "type": "object",
      "required": [
        "total_share"
      ],
      "properties": {
        "total_share": {
          "description": "The total share of the staking token in the contract.",
          "allOf": [
            {
              "$ref": "#/definitions/Uint128"
            }
          ]
        }
      },
      "additionalProperties": false,
      "definitions": {
        "Uint128": {
          "description": "A thin wrapper around u128 that is using strings for JSON encoding/decoding, such that the full u128 range can be used for clients that convert JSON numbers to floats, like JavaScript and jq.\n\n# Examples\n\nUse `from` to create instances of this and `u128` to get the value out:\n\n``` # use cosmwasm_std::Uint128; let a = Uint128::from(123u128); assert_eq!(a.u128(), 123);\n\nlet b = Uint128::from(42u64); assert_eq!(b.u128(), 42);\n\nlet c = Uint128::from(70u32); assert_eq!(c.u128(), 70); ```",
          "type": "string"
        }
      }
    },
    "type": {
      "$schema": "http://json-schema.org/draft-07/schema#",
      "title": "TypeResponse",
      "type": "object",
      "required": [
        "ado_type"
      ],
      "properties": {
        "ado_type": {
          "type": "string"
        }
      },
      "additionalProperties": false
    },
    "version": {
      "$schema": "http://json-schema.org/draft-07/schema#",
      "title": "VersionResponse",
      "type": "object",
      "required": [
        "version"
      ],
      "properties": {
        "version": {
          "type": "string"
        }
      },
      "additionalProperties": false
    }
  }
}<|MERGE_RESOLUTION|>--- conflicted
+++ resolved
@@ -1289,8 +1289,6 @@
       {
         "type": "object",
         "required": [
-<<<<<<< HEAD
-=======
           "a_d_o_base_version"
         ],
         "properties": {
@@ -1304,7 +1302,6 @@
       {
         "type": "object",
         "required": [
->>>>>>> 49078030
           "permissions"
         ],
         "properties": {
@@ -1395,20 +1392,6 @@
   "migrate": null,
   "sudo": null,
   "responses": {
-<<<<<<< HEAD
-    "app_contract": {
-      "$schema": "http://json-schema.org/draft-07/schema#",
-      "title": "AppContractResponse",
-      "type": "object",
-      "required": [
-        "app_contract"
-      ],
-      "properties": {
-        "app_contract": {
-          "$ref": "#/definitions/Addr"
-        }
-      },
-=======
     "a_d_o_base_version": {
       "$schema": "http://json-schema.org/draft-07/schema#",
       "title": "ADOBaseVersionResponse",
@@ -1435,7 +1418,6 @@
           "$ref": "#/definitions/Addr"
         }
       },
->>>>>>> 49078030
       "additionalProperties": false,
       "definitions": {
         "Addr": {
