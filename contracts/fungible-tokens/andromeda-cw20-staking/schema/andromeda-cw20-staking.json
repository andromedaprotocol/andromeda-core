--- conflicted
+++ resolved
@@ -184,13 +184,7 @@
             "$ref": "#/definitions/AssetInfoBase_for_String"
           },
           "init_timestamp": {
-<<<<<<< HEAD
             "$ref": "#/definitions/Milliseconds"
-=======
-            "type": "integer",
-            "format": "uint64",
-            "minimum": 0.0
->>>>>>> 5ba77149
           }
         },
         "additionalProperties": false
@@ -1088,13 +1082,7 @@
             "$ref": "#/definitions/AssetInfoBase_for_String"
           },
           "init_timestamp": {
-<<<<<<< HEAD
             "$ref": "#/definitions/Milliseconds"
-=======
-            "type": "integer",
-            "format": "uint64",
-            "minimum": 0.0
->>>>>>> 5ba77149
           }
         },
         "additionalProperties": false
@@ -1421,6 +1409,18 @@
           }
         },
         "additionalProperties": false
+      },
+      {
+        "type": "object",
+        "required": [
+          "andr_hook"
+        ],
+        "properties": {
+          "andr_hook": {
+            "$ref": "#/definitions/AndromedaHook"
+          }
+        },
+        "additionalProperties": false
       }
     ],
     "definitions": {
@@ -1428,6 +1428,160 @@
         "description": "An address that can be used within the Andromeda ecosystem. Inspired by the cosmwasm-std `Addr` type. https://github.com/CosmWasm/cosmwasm/blob/2a1c698520a1aacedfe3f4803b0d7d653892217a/packages/std/src/addresses.rs#L33\n\nThis address can be one of two things: 1. A valid human readable address e.g. `cosmos1...` 2. A valid Andromeda VFS path e.g. `/home/user/app/component`\n\nVFS paths can be local in the case of an app and can be done by referencing `./component` they can also contain protocols for cross chain communication. A VFS path is usually structured as so:\n\n`<protocol>://<chain (required if ibc used)>/<path>` or `ibc://cosmoshub-4/user/app/component`",
         "type": "string",
         "pattern": "(^((([A-Za-z0-9]+://)?([A-Za-z0-9.\\-_]{2,40}/)))?((~[a-z0-9]{2,}|(lib|home))(/[A-Za-z0-9.\\-_]{2,40}?)*(/)?)$)|(^(~[a-z0-9]{2,}|/(lib|home))(/[A-Za-z0-9.\\-_]{2,40}?)*(/)?$)|(^[a-z0-9]{2,}$)|(^\\.(/[A-Za-z0-9.\\-_]{2,40}?)*(/)?$)"
+      },
+      "AndromedaHook": {
+        "oneOf": [
+          {
+            "type": "object",
+            "required": [
+              "on_execute"
+            ],
+            "properties": {
+              "on_execute": {
+                "type": "object",
+                "required": [
+                  "payload",
+                  "sender"
+                ],
+                "properties": {
+                  "payload": {
+                    "$ref": "#/definitions/Binary"
+                  },
+                  "sender": {
+                    "type": "string"
+                  }
+                },
+                "additionalProperties": false
+              }
+            },
+            "additionalProperties": false
+          },
+          {
+            "type": "object",
+            "required": [
+              "on_funds_transfer"
+            ],
+            "properties": {
+              "on_funds_transfer": {
+                "type": "object",
+                "required": [
+                  "amount",
+                  "payload",
+                  "sender"
+                ],
+                "properties": {
+                  "amount": {
+                    "$ref": "#/definitions/Funds"
+                  },
+                  "payload": {
+                    "$ref": "#/definitions/Binary"
+                  },
+                  "sender": {
+                    "type": "string"
+                  }
+                },
+                "additionalProperties": false
+              }
+            },
+            "additionalProperties": false
+          },
+          {
+            "type": "object",
+            "required": [
+              "on_token_transfer"
+            ],
+            "properties": {
+              "on_token_transfer": {
+                "type": "object",
+                "required": [
+                  "recipient",
+                  "sender",
+                  "token_id"
+                ],
+                "properties": {
+                  "recipient": {
+                    "type": "string"
+                  },
+                  "sender": {
+                    "type": "string"
+                  },
+                  "token_id": {
+                    "type": "string"
+                  }
+                },
+                "additionalProperties": false
+              }
+            },
+            "additionalProperties": false
+          }
+        ]
+      },
+      "Binary": {
+        "description": "Binary is a wrapper around Vec<u8> to add base64 de/serialization with serde. It also adds some helper methods to help encode inline.\n\nThis is only needed as serde-json-{core,wasm} has a horrible encoding for Vec<u8>. See also <https://github.com/CosmWasm/cosmwasm/blob/main/docs/MESSAGE_TYPES.md>.",
+        "type": "string"
+      },
+      "Coin": {
+        "type": "object",
+        "required": [
+          "amount",
+          "denom"
+        ],
+        "properties": {
+          "amount": {
+            "$ref": "#/definitions/Uint128"
+          },
+          "denom": {
+            "type": "string"
+          }
+        }
+      },
+      "Cw20Coin": {
+        "type": "object",
+        "required": [
+          "address",
+          "amount"
+        ],
+        "properties": {
+          "address": {
+            "type": "string"
+          },
+          "amount": {
+            "$ref": "#/definitions/Uint128"
+          }
+        },
+        "additionalProperties": false
+      },
+      "Funds": {
+        "oneOf": [
+          {
+            "type": "object",
+            "required": [
+              "native"
+            ],
+            "properties": {
+              "native": {
+                "$ref": "#/definitions/Coin"
+              }
+            },
+            "additionalProperties": false
+          },
+          {
+            "type": "object",
+            "required": [
+              "cw20"
+            ],
+            "properties": {
+              "cw20": {
+                "$ref": "#/definitions/Cw20Coin"
+              }
+            },
+            "additionalProperties": false
+          }
+        ]
+      },
+      "Uint128": {
+        "description": "A thin wrapper around u128 that is using strings for JSON encoding/decoding, such that the full u128 range can be used for clients that convert JSON numbers to floats, like JavaScript and jq.\n\n# Examples\n\nUse `from` to create instances of this and `u128` to get the value out:\n\n``` # use cosmwasm_std::Uint128; let a = Uint128::from(123u128); assert_eq!(a.u128(), 123);\n\nlet b = Uint128::from(42u64); assert_eq!(b.u128(), 42);\n\nlet c = Uint128::from(70u32); assert_eq!(c.u128(), 70); ```",
+        "type": "string"
       },
       "Uint64": {
         "description": "A thin wrapper around u64 that is using strings for JSON encoding/decoding, such that the full u64 range can be used for clients that convert JSON numbers to floats, like JavaScript and jq.\n\n# Examples\n\nUse `from` to create instances of this and `u64` to get the value out:\n\n``` # use cosmwasm_std::Uint64; let a = Uint64::from(42u64); assert_eq!(a.u64(), 42);\n\nlet b = Uint64::from(70u32); assert_eq!(b.u64(), 70); ```",
@@ -1438,6 +1592,12 @@
   "migrate": null,
   "sudo": null,
   "responses": {
+    "andr_hook": {
+      "$schema": "http://json-schema.org/draft-07/schema#",
+      "title": "Binary",
+      "description": "Binary is a wrapper around Vec<u8> to add base64 de/serialization with serde. It also adds some helper methods to help encode inline.\n\nThis is only needed as serde-json-{core,wasm} has a horrible encoding for Vec<u8>. See also <https://github.com/CosmWasm/cosmwasm/blob/main/docs/MESSAGE_TYPES.md>.",
+      "type": "string"
+    },
     "app_contract": {
       "$schema": "http://json-schema.org/draft-07/schema#",
       "title": "AppContractResponse",
