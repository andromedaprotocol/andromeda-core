// The mars lockdrop contract was used as a base for this.
// https://github.com/mars-protocol/mars-periphery/tree/main/contracts/lockdrop

use andromeda_fungible_tokens::lockdrop::{
    ConfigResponse, Cw20HookMsg, ExecuteMsg, InstantiateMsg, QueryMsg, StateResponse,
    UserInfoResponse,
};
use andromeda_std::{
    ado_base::{
        hooks::AndromedaHook, ownership::OwnershipMessage, InstantiateMsg as BaseInstantiateMsg,
        MigrateMsg,
    },
    ado_contract::ADOContract,
    common::{
        actions::call_action, context::ExecuteContext, encode_binary,
        expiration::MILLISECONDS_TO_NANOSECONDS_RATIO, Milliseconds, MillisecondsExpiration,
    },
    error::ContractError,
};
use cosmwasm_std::{ensure, from_json, Binary, Deps, DepsMut, Env, MessageInfo, Response, Uint128};
use cosmwasm_std::{entry_point, Decimal};
use cw_asset::Asset;

use crate::state::{Config, State, CONFIG, STATE, USER_INFO};
use cw20::Cw20ReceiveMsg;

use cw_utils::nonpayable;

// version info for migration info
const CONTRACT_NAME: &str = "crates.io:andromeda-lockdrop";
const CONTRACT_VERSION: &str = env!("CARGO_PKG_VERSION");

//----------------------------------------------------------------------------------------
// Entry Points
//----------------------------------------------------------------------------------------

#[cfg_attr(not(feature = "library"), entry_point)]
pub fn instantiate(
    deps: DepsMut,
    env: Env,
    info: MessageInfo,
    msg: InstantiateMsg,
) -> Result<Response, ContractError> {
    // CHECK :: init_timestamp needs to be valid
    ensure!(
        !msg.init_timestamp
            .get_time(&env.block)
            .is_in_past(&env.block),
        ContractError::StartTimeInThePast {
            current_time: env.block.time.nanos() / MILLISECONDS_TO_NANOSECONDS_RATIO,
            current_block: env.block.height,
        }
    );

    // CHECK :: deposit_window,withdrawal_window need to be valid (withdrawal_window < deposit_window)
    ensure!(
        !msg.deposit_window.is_zero()
            && !msg.withdrawal_window.is_zero()
            && msg.withdrawal_window < msg.deposit_window,
        ContractError::InvalidWindow {}
    );

    let config = Config {
        // bootstrap_contract_address: msg.bootstrap_contract,
<<<<<<< HEAD
        init_timestamp: msg.init_timestamp.into(),
        deposit_window: msg.deposit_window.into(),
        withdrawal_window: msg.withdrawal_window.into(),
=======
        init_timestamp: msg.init_timestamp.get_time(&env.block),
        deposit_window: msg.deposit_window,
        withdrawal_window: msg.withdrawal_window,
>>>>>>> 3d80187d
        lockdrop_incentives: Uint128::zero(),
        incentive_token: msg.incentive_token,
        native_denom: msg.native_denom,
    };

    CONFIG.save(deps.storage, &config)?;
    STATE.save(deps.storage, &State::default())?;

    let inst_resp = ADOContract::default().instantiate(
        deps.storage,
        env,
        deps.api,
        &deps.querier,
        info.clone(),
        BaseInstantiateMsg {
            ado_type: CONTRACT_NAME.to_string(),
            ado_version: CONTRACT_VERSION.to_string(),
            kernel_address: msg.kernel_address,
            owner: msg.owner,
        },
    )?;
    let mod_resp =
        ADOContract::default().register_modules(info.sender.as_str(), deps.storage, msg.modules)?;

    Ok(inst_resp
        .add_attributes(mod_resp.attributes)
        .add_submessages(mod_resp.messages))
}

#[cfg_attr(not(feature = "library"), entry_point)]
pub fn execute(
    deps: DepsMut,
    env: Env,
    info: MessageInfo,
    msg: ExecuteMsg,
) -> Result<Response, ContractError> {
    let ctx = ExecuteContext::new(deps, info, env);

    match msg {
        ExecuteMsg::AMPReceive(pkt) => {
            ADOContract::default().execute_amp_receive(ctx, pkt, handle_execute)
        }
        _ => handle_execute(ctx, msg),
    }
}

pub fn handle_execute(mut ctx: ExecuteContext, msg: ExecuteMsg) -> Result<Response, ContractError> {
    let contract = ADOContract::default();
    let action_response = call_action(
        &mut ctx.deps,
        &ctx.info,
        &ctx.env,
        &ctx.amp_ctx,
        msg.as_ref(),
    )?;
    if !matches!(msg, ExecuteMsg::UpdateAppContract { .. })
        && !matches!(
            msg,
            ExecuteMsg::Ownership(OwnershipMessage::UpdateOwner { .. })
        )
    {
        contract.module_hook::<Response>(
            &ctx.deps.as_ref(),
            AndromedaHook::OnExecute {
                sender: ctx.info.sender.to_string(),
                payload: encode_binary(&msg)?,
            },
        )?;
    }

    let res = match msg {
        ExecuteMsg::Receive(msg) => receive_cw20(ctx, msg),
        ExecuteMsg::DepositNative {} => execute_deposit_native(ctx),
        ExecuteMsg::WithdrawNative { amount } => execute_withdraw_native(ctx, amount),
        ExecuteMsg::EnableClaims {} => execute_enable_claims(ctx),
        ExecuteMsg::ClaimRewards {} => execute_claim_rewards(ctx),
        // ExecuteMsg::WithdrawProceeds { recipient } => execute_withdraw_proceeds(ctx, recipient),
        _ => ADOContract::default().execute(ctx, msg),
    }?;
    Ok(res
        .add_submessages(action_response.messages)
        .add_attributes(action_response.attributes)
        .add_events(action_response.events))
}

#[cfg_attr(not(feature = "library"), entry_point)]
pub fn migrate(deps: DepsMut, _env: Env, _msg: MigrateMsg) -> Result<Response, ContractError> {
    ADOContract::default().migrate(deps, CONTRACT_NAME, CONTRACT_VERSION)
}

pub fn receive_cw20(
    ctx: ExecuteContext,
    cw20_msg: Cw20ReceiveMsg,
) -> Result<Response, ContractError> {
    // CHECK :: Tokens sent > 0
    ensure!(
        !cw20_msg.amount.is_zero(),
        ContractError::InvalidFunds {
            msg: "Number of tokens should be > 0".to_string(),
        }
    );

    match from_json(&cw20_msg.msg)? {
        Cw20HookMsg::IncreaseIncentives {} => execute_increase_incentives(ctx, cw20_msg.amount),
    }
}

#[cfg_attr(not(feature = "library"), entry_point)]
pub fn query(deps: Deps, env: Env, msg: QueryMsg) -> Result<Binary, ContractError> {
    match msg {
        QueryMsg::Config {} => encode_binary(&query_config(deps)?),
        QueryMsg::State {} => encode_binary(&query_state(deps)?),
        QueryMsg::UserInfo { address } => encode_binary(&query_user_info(deps, env, address)?),
        QueryMsg::WithdrawalPercentAllowed { timestamp } => {
            encode_binary(&query_max_withdrawable_percent(
                deps,
                env,
                timestamp.map(MillisecondsExpiration::from),
            )?)
        }
        _ => ADOContract::default().query(deps, env, msg),
    }
}

//----------------------------------------------------------------------------------------
// Execute Functions
//----------------------------------------------------------------------------------------

/// @dev Facilitates increasing token incentives that are to be distributed as Lockdrop participation reward
/// @params amount : Number of tokens which are to be added to current incentives
pub fn execute_increase_incentives(
    ctx: ExecuteContext,
    amount: Uint128,
) -> Result<Response, ContractError> {
    let ExecuteContext {
        deps, env, info, ..
    } = ctx;
    let mut config = CONFIG.load(deps.storage)?;

    ensure!(
        info.sender == config.incentive_token.get_raw_address(&deps.as_ref())?,
        ContractError::InvalidFunds {
            msg: "Only incentive tokens are valid".to_string(),
        }
    );

    ensure!(
        !config
            .init_timestamp
            .plus_milliseconds(config.deposit_window)
            .is_expired(&env.block),
        ContractError::TokenAlreadyBeingDistributed {}
    );

    config.lockdrop_incentives = config.lockdrop_incentives.checked_add(amount)?;
    CONFIG.save(deps.storage, &config)?;
    Ok(Response::new()
        .add_attribute("action", "incentives_increased")
        .add_attribute("amount", amount))
}

/// @dev Facilitates NATIVE deposits.
pub fn execute_deposit_native(ctx: ExecuteContext) -> Result<Response, ContractError> {
    let ExecuteContext {
        deps, env, info, ..
    } = ctx;
    let config = CONFIG.load(deps.storage)?;
    let mut state = STATE.load(deps.storage)?;

    let depositor_address = info.sender;

    // CHECK :: Lockdrop deposit window open
    ensure!(
        is_deposit_open(Milliseconds::from_nanos(env.block.time.nanos()), &config),
        ContractError::DepositWindowClosed {}
    );

    // Check if multiple native coins sent by the user
    ensure!(
        info.funds.len() == 1,
        ContractError::InvalidFunds {
            msg: "Must deposit a single fund".to_string(),
        }
    );

    let native_token = info.funds.first().unwrap();
    ensure!(
        native_token.denom == config.native_denom,
        ContractError::InvalidFunds {
            msg: format!("Only {} accepted", config.native_denom),
        }
    );

    // CHECK ::: Amount needs to be valid
    ensure!(
        !native_token.amount.is_zero(),
        ContractError::InvalidFunds {
            msg: "Amount must be greater than 0".to_string(),
        }
    );

    // USER INFO :: RETRIEVE --> UPDATE
    let mut user_info = USER_INFO
        .may_load(deps.storage, &depositor_address)?
        .unwrap_or_default();

    user_info.total_native_locked = user_info
        .total_native_locked
        .checked_add(native_token.amount)?;

    // STATE :: UPDATE --> SAVE
    state.total_native_locked = state.total_native_locked.checked_add(native_token.amount)?;

    STATE.save(deps.storage, &state)?;
    USER_INFO.save(deps.storage, &depositor_address, &user_info)?;

    Ok(Response::new()
        .add_attribute("action", "lock_native")
        .add_attribute("user", depositor_address)
        .add_attribute("ust_deposited", native_token.amount))
}

/// @dev Facilitates NATIVE withdrawal from an existing Lockup position. Can only be called when deposit / withdrawal window is open
/// @param withdraw_amount : NATIVE amount to be withdrawn
pub fn execute_withdraw_native(
    ctx: ExecuteContext,
    withdraw_amount: Option<Uint128>,
) -> Result<Response, ContractError> {
    let ExecuteContext {
        deps, env, info, ..
    } = ctx;
    let config = CONFIG.load(deps.storage)?;
    let mut state = STATE.load(deps.storage)?;

    let mut user_info = USER_INFO.load(deps.storage, &info.sender)?;

    // USER ADDRESS AND LOCKUP DETAILS
    let withdrawer_address = info.sender;

    // CHECK :: Lockdrop withdrawal window open
    ensure!(
        is_withdraw_open(Milliseconds::from_nanos(env.block.time.nanos()), &config),
        ContractError::InvalidWithdrawal {
            msg: Some("Withdrawals not available".to_string()),
        }
    );

    // Check :: Amount should be within the allowed withdrawal limit bounds
    // let max_withdrawal_percent = allowed_withdrawal_percent(env.block.time.seconds(), &config);
    let max_withdrawal_percent = Decimal::one();
    let max_withdrawal_allowed = user_info.total_native_locked * max_withdrawal_percent;
    let withdraw_amount = withdraw_amount.unwrap_or(max_withdrawal_allowed);
    ensure!(
        withdraw_amount <= max_withdrawal_allowed,
        ContractError::InvalidWithdrawal {
            msg: Some(format!(
                "Amount exceeds max allowed withdrawal limit of {max_withdrawal_allowed}"
            )),
        }
    );

    // Update withdrawal flag after the deposit window
    if config
        .init_timestamp
        .plus_milliseconds(config.deposit_window)
        .is_expired(&env.block)
    {
        // CHECK :: Max 1 withdrawal allowed
        ensure!(
            !user_info.withdrawal_flag,
            ContractError::InvalidWithdrawal {
                msg: Some("Max 1 withdrawal allowed".to_string()),
            }
        );

        user_info.withdrawal_flag = true;
    }

    user_info.total_native_locked = user_info.total_native_locked.checked_sub(withdraw_amount)?;

    USER_INFO.save(deps.storage, &withdrawer_address, &user_info)?;

    // STATE :: UPDATE --> SAVE
    state.total_native_locked = state.total_native_locked.checked_sub(withdraw_amount)?;
    STATE.save(deps.storage, &state)?;

    // COSMOS_MSG ::TRANSFER WITHDRAWN native token
    let native_token = Asset::native(config.native_denom, withdraw_amount);
    let withdraw_msg = native_token.transfer_msg(withdrawer_address.clone())?;

    Ok(Response::new()
        .add_message(withdraw_msg)
        .add_attribute("action", "withdraw_native")
        .add_attribute("user", withdrawer_address)
        .add_attribute("amount", withdraw_amount))
}

/// Function callable only by Bootstrap contract (if it is specified) to enable TOKEN Claims by users.
/// Called along-with Bootstrap contract's LP Pool provide liquidity tx. If it is not
/// specified then anyone can execute this when the phase has ended.
pub fn execute_enable_claims(ctx: ExecuteContext) -> Result<Response, ContractError> {
    let ExecuteContext {
        deps, env, info, ..
    } = ctx;
    nonpayable(&info)?;

    // let contract = ADOContract::default();
    let config = CONFIG.load(deps.storage)?;
    let mut state = STATE.load(deps.storage)?;

    // // If bootstrap is specified then only it can enable claims.
    // if let Some(bootstrap_contract_address) = &config.bootstrap_contract_address {
    //     let app_contract = contract.get_app_contract(deps.storage)?;
    //     let bootstrap_contract_address =
    //         bootstrap_contract_address.get_address(deps.api, &deps.querier, app_contract)?;

    //     // CHECK :: ONLY BOOTSTRAP CONTRACT CAN CALL THIS FUNCTION
    //     ensure!(
    //         info.sender == bootstrap_contract_address,
    //         ContractError::Unauthorized {},
    //     )?;
    // }

    // CHECK :: Claims can only be enabled after the deposit / withdrawal windows are closed
    ensure!(
        is_phase_over(Milliseconds::from_nanos(env.block.time.nanos()), &config),
        ContractError::PhaseOngoing {}
    );

    // CHECK ::: Claims are only enabled once
    ensure!(
        !state.are_claims_allowed,
        ContractError::ClaimsAlreadyAllowed {}
    );
    state.are_claims_allowed = true;

    STATE.save(deps.storage, &state)?;
    Ok(Response::new().add_attribute("action", "enable_claims"))
}

/// @dev Function to claim Rewards from lockdrop.
pub fn execute_claim_rewards(ctx: ExecuteContext) -> Result<Response, ContractError> {
    let ExecuteContext { deps, info, .. } = ctx;
    let config = CONFIG.load(deps.storage)?;
    let state = STATE.load(deps.storage)?;

    let user_address = info.sender;
    let mut user_info = USER_INFO
        .may_load(deps.storage, &user_address)?
        .unwrap_or_default();

    ensure!(
        !user_info.lockdrop_claimed,
        ContractError::LockdropAlreadyClaimed {}
    );
    ensure!(
        !user_info.total_native_locked.is_zero(),
        ContractError::NoLockup {}
    );
    ensure!(state.are_claims_allowed, ContractError::ClaimsNotAllowed {});

    let total_incentives = config
        .lockdrop_incentives
        .multiply_ratio(user_info.total_native_locked, state.total_native_locked);

    let amount_to_transfer = total_incentives - user_info.delegated_incentives;
    let token = Asset::cw20(
        config.incentive_token.get_raw_address(&deps.as_ref())?,
        amount_to_transfer,
    );
    let transfer_msg = token.transfer_msg(user_address.clone())?;
    user_info.lockdrop_claimed = true;

    USER_INFO.save(deps.storage, &user_address, &user_info)?;

    Ok(Response::new()
        .add_attribute("action", "claim_rewards")
        .add_attribute("amount", amount_to_transfer)
        .add_message(transfer_msg))
}

// fn execute_withdraw_proceeds(
//     ctx: ExecuteContext,
//     recipient: Option<String>,
// ) -> Result<Response, ContractError> {
//     let ExecuteContext {
//         deps, env, info, ..
//     } = ctx;
//     nonpayable(&info)?;

//     let recipient = recipient.unwrap_or_else(|| info.sender.to_string());
//     let config = CONFIG.load(deps.storage)?;
//     let state = STATE.load(deps.storage)?;
//     // CHECK :: Only Owner can call this function
//     ensure!(
//         ADOContract::default().is_contract_owner(deps.storage, info.sender.as_str())?,
//         ContractError::Unauthorized {}
//     );

//     // CHECK :: Lockdrop withdrawal window should be closed
//     let current_timestamp = env.block.time.seconds();
//     ensure!(
//         current_timestamp >= config.init_timestamp && is_phase_over(current_timestamp, &config),
//         ContractError::InvalidWithdrawal {
//             msg: Some("Lockdrop withdrawals haven't concluded yet".to_string()),
//         }
//     );

//     let native_token = Asset::native(config.native_denom, state.total_native_locked);

//     let balance = native_token
//         .info
//         .query_balance(&deps.querier, env.contract.address)?;

//     ensure!(
//         balance >= state.total_native_locked,
//         ContractError::InvalidWithdrawal {
//             msg: Some("Already withdrew funds".to_string()),
//         }
//     );

//     let transfer_msg = native_token.transfer_msg(recipient)?;

//     Ok(Response::new()
//         .add_message(transfer_msg)
//         .add_attribute("action", "withdraw_proceeds")
//         .add_attribute("amount", state.total_native_locked)
//         .add_attribute("timestamp", env.block.time.seconds().to_string()))
// }

//----------------------------------------------------------------------------------------
// Query Functions
//----------------------------------------------------------------------------------------

/// @dev Returns the contract's configuration
pub fn query_config(deps: Deps) -> Result<ConfigResponse, ContractError> {
    let config = CONFIG.load(deps.storage)?;
    // let contract = ADOContract::default();
    // let app_contract = contract.get_app_contract(deps.storage)?;
    // let bootstrap_contract_address = config
    //     .bootstrap_contract_address
    //     .map(|a| a.get_address(deps.api, &deps.querier, app_contract))
    //     // Flip Option<Result> to Result<Option>
    //     .map_or(Ok(None), |v| v.map(Some));

    Ok(ConfigResponse {
        // bootstrap_contract_address: bootstrap_contract_address?,
        init_timestamp: config.init_timestamp.into(),
        deposit_window: config.deposit_window.into(),
        withdrawal_window: config.withdrawal_window.into(),
        lockdrop_incentives: config.lockdrop_incentives,
        incentive_token: config.incentive_token,
        native_denom: config.native_denom,
    })
}

/// @dev Returns the contract's Global State
pub fn query_state(deps: Deps) -> Result<StateResponse, ContractError> {
    let state: State = STATE.load(deps.storage)?;
    Ok(StateResponse {
        total_native_locked: state.total_native_locked,
        are_claims_allowed: state.are_claims_allowed,
    })
}

/// @dev Returns summarized details regarding the user
/// @params user_address : User address whose state is being queries
pub fn query_user_info(
    deps: Deps,
    _env: Env,
    user_address_: String,
) -> Result<UserInfoResponse, ContractError> {
    let config = CONFIG.load(deps.storage)?;
    let user_address = deps.api.addr_validate(&user_address_)?;
    let state: State = STATE.load(deps.storage)?;
    let user_info = USER_INFO
        .may_load(deps.storage, &user_address)?
        .unwrap_or_default();

    let total_incentives = config
        .lockdrop_incentives
        .multiply_ratio(user_info.total_native_locked, state.total_native_locked);

    Ok(UserInfoResponse {
        total_native_locked: user_info.total_native_locked,
        total_incentives,
        is_lockdrop_claimed: user_info.lockdrop_claimed,
        withdrawal_flag: user_info.withdrawal_flag,
    })
}

/// @dev Returns max withdrawable % for a position
pub fn query_max_withdrawable_percent(
    deps: Deps,
    env: Env,
    timestamp: Option<MillisecondsExpiration>,
) -> Result<Decimal, ContractError> {
    let config = CONFIG.load(deps.storage)?;
    Ok(match timestamp {
        Some(timestamp) => {
            ensure!(
                !timestamp.is_in_past(&env.block),
                ContractError::InvalidTimestamp {
                    msg: "Provided timestamp is in past".to_string()
                }
            );
            allowed_withdrawal_percent(timestamp.into(), &config)
        }
        None => {
            allowed_withdrawal_percent(Milliseconds::from_nanos(env.block.time.nanos()), &config)
        }
    })
}

//----------------------------------------------------------------------------------------
// HELPERS
//----------------------------------------------------------------------------------------

/// @dev Returns true if deposits are allowed
fn is_deposit_open(current_timestamp: Milliseconds, config: &Config) -> bool {
    let deposits_opened_till = config
        .init_timestamp
        .plus_milliseconds(config.deposit_window);
    (current_timestamp >= config.init_timestamp) && (deposits_opened_till >= current_timestamp)
}

/// @dev Returns true if withdrawals are allowed
fn is_withdraw_open(current_timestamp: Milliseconds, config: &Config) -> bool {
    current_timestamp >= config.init_timestamp
}

fn is_phase_over(current_timestamp: Milliseconds, config: &Config) -> bool {
    let deposits_opened_till = config
        .init_timestamp
        .plus_milliseconds(config.deposit_window);
    // let withdrawals_opened_till = deposits_opened_till + config.withdrawal_window;
    deposits_opened_till <= current_timestamp
}

/// @dev Helper function to calculate maximum % of NATIVE deposited that can be withdrawn
/// @params current_timestamp : Current block timestamp
/// @params config : Contract configuration
pub fn allowed_withdrawal_percent(current_timestamp: Milliseconds, config: &Config) -> Decimal {
    let withdrawal_cutoff_init_point = config
        .init_timestamp
        .plus_milliseconds(config.deposit_window);

    // Deposit window :: 100% withdrawals allowed
    if current_timestamp < withdrawal_cutoff_init_point {
        return Decimal::percent(100);
    }

    let withdrawal_cutoff_second_point = withdrawal_cutoff_init_point
        .plus_milliseconds(Milliseconds(config.withdrawal_window.milliseconds() / 2u64));
    // Deposit window closed, 1st half of withdrawal window :: 50% withdrawals allowed
    if current_timestamp <= withdrawal_cutoff_second_point {
        return Decimal::percent(50);
    }

    // max withdrawal allowed decreasing linearly from 50% to 0% vs time elapsed
    let withdrawal_cutoff_final =
        withdrawal_cutoff_init_point.plus_milliseconds(config.withdrawal_window);
    //  Deposit window closed, 2nd half of withdrawal window :: max withdrawal allowed decreases linearly from 50% to 0% vs time elapsed
    if current_timestamp < withdrawal_cutoff_final {
        let time_left = withdrawal_cutoff_final.minus_milliseconds(current_timestamp);
        Decimal::from_ratio(
            50u64 * time_left.milliseconds(),
            100u64
                * (withdrawal_cutoff_final.minus_milliseconds(withdrawal_cutoff_second_point))
                    .milliseconds(),
        )
    }
    // Withdrawals not allowed
    else {
        Decimal::zero()
    }
}<|MERGE_RESOLUTION|>--- conflicted
+++ resolved
@@ -62,15 +62,9 @@
 
     let config = Config {
         // bootstrap_contract_address: msg.bootstrap_contract,
-<<<<<<< HEAD
-        init_timestamp: msg.init_timestamp.into(),
-        deposit_window: msg.deposit_window.into(),
-        withdrawal_window: msg.withdrawal_window.into(),
-=======
         init_timestamp: msg.init_timestamp.get_time(&env.block),
         deposit_window: msg.deposit_window,
         withdrawal_window: msg.withdrawal_window,
->>>>>>> 3d80187d
         lockdrop_incentives: Uint128::zero(),
         incentive_token: msg.incentive_token,
         native_denom: msg.native_denom,
