// The mars lockdrop contract was used as a base for this.
// https://github.com/mars-protocol/mars-periphery/tree/main/contracts/lockdrop

use andromeda_fungible_tokens::lockdrop::{
    ConfigResponse, Cw20HookMsg, ExecuteMsg, InstantiateMsg, MigrateMsg, QueryMsg, StateResponse,
    UserInfoResponse,
};
use andromeda_std::{
    ado_base::{
        hooks::AndromedaHook, ownership::OwnershipMessage, InstantiateMsg as BaseInstantiateMsg,
    },
    ado_contract::ADOContract,
    common::{
        actions::call_action, context::ExecuteContext, encode_binary,
        expiration::MILLISECONDS_TO_NANOSECONDS_RATIO, Milliseconds,
    },
    error::{from_semver, ContractError},
};
use cosmwasm_std::{
<<<<<<< HEAD
    ensure, from_json, Binary, Deps, DepsMut, Env, MessageInfo, Response, Timestamp, Uint128,
=======
    ensure, from_binary, Binary, Deps, DepsMut, Env, MessageInfo, Response, Uint128,
>>>>>>> 452dec26
};
use cosmwasm_std::{entry_point, Decimal};
use cw_asset::Asset;

use crate::state::{Config, State, CONFIG, STATE, USER_INFO};
use cw2::{get_contract_version, set_contract_version};
use cw20::Cw20ReceiveMsg;

use cw_utils::nonpayable;
use semver::Version;

// version info for migration info
const CONTRACT_NAME: &str = "andromeda-lockdrop";
const CONTRACT_VERSION: &str = env!("CARGO_PKG_VERSION");

//----------------------------------------------------------------------------------------
// Entry Points
//----------------------------------------------------------------------------------------

#[cfg_attr(not(feature = "library"), entry_point)]
pub fn instantiate(
    deps: DepsMut,
    env: Env,
    info: MessageInfo,
    msg: InstantiateMsg,
) -> Result<Response, ContractError> {
    set_contract_version(deps.storage, CONTRACT_NAME, CONTRACT_VERSION)?;

    // CHECK :: init_timestamp needs to be valid
    ensure!(
        !msg.init_timestamp.is_in_past(&env.block),
        ContractError::StartTimeInThePast {
            current_time: env.block.time.nanos() / MILLISECONDS_TO_NANOSECONDS_RATIO,
            current_block: env.block.height,
        }
    );

    // CHECK :: deposit_window,withdrawal_window need to be valid (withdrawal_window < deposit_window)
    ensure!(
        !msg.deposit_window.is_zero()
            && !msg.withdrawal_window.is_zero()
            && msg.withdrawal_window < msg.deposit_window,
        ContractError::InvalidWindow {}
    );

    let config = Config {
        // bootstrap_contract_address: msg.bootstrap_contract,
        init_timestamp: msg.init_timestamp,
        deposit_window: msg.deposit_window,
        withdrawal_window: msg.withdrawal_window,
        lockdrop_incentives: Uint128::zero(),
        incentive_token: msg.incentive_token,
        native_denom: msg.native_denom,
    };

    CONFIG.save(deps.storage, &config)?;
    STATE.save(deps.storage, &State::default())?;

    let inst_resp = ADOContract::default().instantiate(
        deps.storage,
        env,
        deps.api,
        info.clone(),
        BaseInstantiateMsg {
            ado_type: "lockdrop".to_string(),
            ado_version: CONTRACT_VERSION.to_string(),
            kernel_address: msg.kernel_address,
            owner: msg.owner,
        },
    )?;
    let mod_resp =
        ADOContract::default().register_modules(info.sender.as_str(), deps.storage, msg.modules)?;

    Ok(inst_resp
        .add_attributes(mod_resp.attributes)
        .add_submessages(mod_resp.messages))
}

#[cfg_attr(not(feature = "library"), entry_point)]
pub fn execute(
    deps: DepsMut,
    env: Env,
    info: MessageInfo,
    msg: ExecuteMsg,
) -> Result<Response, ContractError> {
    let ctx = ExecuteContext::new(deps, info, env);

    match msg {
        ExecuteMsg::AMPReceive(pkt) => {
            ADOContract::default().execute_amp_receive(ctx, pkt, handle_execute)
        }
        _ => handle_execute(ctx, msg),
    }
}

pub fn handle_execute(mut ctx: ExecuteContext, msg: ExecuteMsg) -> Result<Response, ContractError> {
    let contract = ADOContract::default();
    let action_response = call_action(
        &mut ctx.deps,
        &ctx.info,
        &ctx.env,
        &ctx.amp_ctx,
        msg.as_ref(),
    )?;
    if !matches!(msg, ExecuteMsg::UpdateAppContract { .. })
        && !matches!(
            msg,
            ExecuteMsg::Ownership(OwnershipMessage::UpdateOwner { .. })
        )
    {
        contract.module_hook::<Response>(
            &ctx.deps.as_ref(),
            AndromedaHook::OnExecute {
                sender: ctx.info.sender.to_string(),
                payload: encode_binary(&msg)?,
            },
        )?;
    }

    let res = match msg {
        ExecuteMsg::Receive(msg) => receive_cw20(ctx, msg),
        ExecuteMsg::DepositNative {} => execute_deposit_native(ctx),
        ExecuteMsg::WithdrawNative { amount } => execute_withdraw_native(ctx, amount),
        ExecuteMsg::EnableClaims {} => execute_enable_claims(ctx),
        ExecuteMsg::ClaimRewards {} => execute_claim_rewards(ctx),
        // ExecuteMsg::WithdrawProceeds { recipient } => execute_withdraw_proceeds(ctx, recipient),
        _ => ADOContract::default().execute(ctx, msg),
    }?;
    Ok(res
        .add_submessages(action_response.messages)
        .add_attributes(action_response.attributes)
        .add_events(action_response.events))
}

#[cfg_attr(not(feature = "library"), entry_point)]
pub fn migrate(deps: DepsMut, _env: Env, _msg: MigrateMsg) -> Result<Response, ContractError> {
    // New version
    let version: Version = CONTRACT_VERSION.parse().map_err(from_semver)?;

    // Old version
    let stored = get_contract_version(deps.storage)?;
    let storage_version: Version = stored.version.parse().map_err(from_semver)?;

    ensure!(
        stored.contract == CONTRACT_NAME,
        ContractError::CannotMigrate {
            previous_contract: stored.contract,
        }
    );

    // New version has to be newer/greater than the old version
    ensure!(
        storage_version < version,
        ContractError::CannotMigrate {
            previous_contract: stored.version,
        }
    );

    set_contract_version(deps.storage, CONTRACT_NAME, CONTRACT_VERSION)?;

    Ok(Response::default())
}

pub fn receive_cw20(
    ctx: ExecuteContext,
    cw20_msg: Cw20ReceiveMsg,
) -> Result<Response, ContractError> {
    // CHECK :: Tokens sent > 0
    ensure!(
        !cw20_msg.amount.is_zero(),
        ContractError::InvalidFunds {
            msg: "Number of tokens should be > 0".to_string(),
        }
    );

    match from_json(&cw20_msg.msg)? {
        Cw20HookMsg::IncreaseIncentives {} => execute_increase_incentives(ctx, cw20_msg.amount),
    }
}

#[cfg_attr(not(feature = "library"), entry_point)]
pub fn query(deps: Deps, env: Env, msg: QueryMsg) -> Result<Binary, ContractError> {
    match msg {
        QueryMsg::Config {} => encode_binary(&query_config(deps)?),
        QueryMsg::State {} => encode_binary(&query_state(deps)?),
        QueryMsg::UserInfo { address } => encode_binary(&query_user_info(deps, env, address)?),
        QueryMsg::WithdrawalPercentAllowed { timestamp } => {
            encode_binary(&query_max_withdrawable_percent(deps, env, timestamp)?)
        }
        _ => ADOContract::default().query(deps, env, msg),
    }
}

//----------------------------------------------------------------------------------------
// Execute Functions
//----------------------------------------------------------------------------------------

/// @dev Facilitates increasing token incentives that are to be distributed as Lockdrop participation reward
/// @params amount : Number of tokens which are to be added to current incentives
pub fn execute_increase_incentives(
    ctx: ExecuteContext,
    amount: Uint128,
) -> Result<Response, ContractError> {
    let ExecuteContext {
        deps, env, info, ..
    } = ctx;
    let mut config = CONFIG.load(deps.storage)?;

    ensure!(
        info.sender == config.incentive_token,
        ContractError::InvalidFunds {
            msg: "Only incentive tokens are valid".to_string(),
        }
    );

    ensure!(
        !config
            .init_timestamp
            .plus_milliseconds(config.deposit_window)
            .is_expired(&env.block),
        ContractError::TokenAlreadyBeingDistributed {}
    );

    config.lockdrop_incentives = config.lockdrop_incentives.checked_add(amount)?;
    CONFIG.save(deps.storage, &config)?;
    Ok(Response::new()
        .add_attribute("action", "incentives_increased")
        .add_attribute("amount", amount))
}

/// @dev Facilitates NATIVE deposits.
pub fn execute_deposit_native(ctx: ExecuteContext) -> Result<Response, ContractError> {
    let ExecuteContext {
        deps, env, info, ..
    } = ctx;
    let config = CONFIG.load(deps.storage)?;
    let mut state = STATE.load(deps.storage)?;

    let depositor_address = info.sender;

    // CHECK :: Lockdrop deposit window open
    ensure!(
        is_deposit_open(
            Milliseconds::from_seconds(env.block.time.seconds()),
            &config
        ),
        ContractError::DepositWindowClosed {}
    );

    // Check if multiple native coins sent by the user
    ensure!(
        info.funds.len() == 1,
        ContractError::InvalidFunds {
            msg: "Must deposit a single fund".to_string(),
        }
    );

    let native_token = info.funds.first().unwrap();
    ensure!(
        native_token.denom == config.native_denom,
        ContractError::InvalidFunds {
            msg: format!("Only {} accepted", config.native_denom),
        }
    );

    // CHECK ::: Amount needs to be valid
    ensure!(
        !native_token.amount.is_zero(),
        ContractError::InvalidFunds {
            msg: "Amount must be greater than 0".to_string(),
        }
    );

    // USER INFO :: RETRIEVE --> UPDATE
    let mut user_info = USER_INFO
        .may_load(deps.storage, &depositor_address)?
        .unwrap_or_default();

    user_info.total_native_locked = user_info
        .total_native_locked
        .checked_add(native_token.amount)?;

    // STATE :: UPDATE --> SAVE
    state.total_native_locked = state.total_native_locked.checked_add(native_token.amount)?;

    STATE.save(deps.storage, &state)?;
    USER_INFO.save(deps.storage, &depositor_address, &user_info)?;

    Ok(Response::new()
        .add_attribute("action", "lock_native")
        .add_attribute("user", depositor_address)
        .add_attribute("ust_deposited", native_token.amount))
}

/// @dev Facilitates NATIVE withdrawal from an existing Lockup position. Can only be called when deposit / withdrawal window is open
/// @param withdraw_amount : NATIVE amount to be withdrawn
pub fn execute_withdraw_native(
    ctx: ExecuteContext,
    withdraw_amount: Option<Uint128>,
) -> Result<Response, ContractError> {
    let ExecuteContext {
        deps, env, info, ..
    } = ctx;
    let config = CONFIG.load(deps.storage)?;
    let mut state = STATE.load(deps.storage)?;

    let mut user_info = USER_INFO.load(deps.storage, &info.sender)?;

    // USER ADDRESS AND LOCKUP DETAILS
    let withdrawer_address = info.sender;

    // CHECK :: Lockdrop withdrawal window open
    ensure!(
        is_withdraw_open(
            Milliseconds::from_seconds(env.block.time.seconds()),
            &config
        ),
        ContractError::InvalidWithdrawal {
            msg: Some("Withdrawals not available".to_string()),
        }
    );

    // Check :: Amount should be within the allowed withdrawal limit bounds
    // let max_withdrawal_percent = allowed_withdrawal_percent(env.block.time.seconds(), &config);
    let max_withdrawal_percent = Decimal::one();
    let max_withdrawal_allowed = user_info.total_native_locked * max_withdrawal_percent;
    let withdraw_amount = withdraw_amount.unwrap_or(max_withdrawal_allowed);
    ensure!(
        withdraw_amount <= max_withdrawal_allowed,
        ContractError::InvalidWithdrawal {
            msg: Some(format!(
                "Amount exceeds max allowed withdrawal limit of {max_withdrawal_allowed}"
            )),
        }
    );

    // Update withdrawal flag after the deposit window
    if config
        .init_timestamp
        .plus_milliseconds(config.deposit_window)
        .is_expired(&env.block)
    {
        // CHECK :: Max 1 withdrawal allowed
        ensure!(
            !user_info.withdrawal_flag,
            ContractError::InvalidWithdrawal {
                msg: Some("Max 1 withdrawal allowed".to_string()),
            }
        );

        user_info.withdrawal_flag = true;
    }

    user_info.total_native_locked = user_info.total_native_locked.checked_sub(withdraw_amount)?;

    USER_INFO.save(deps.storage, &withdrawer_address, &user_info)?;

    // STATE :: UPDATE --> SAVE
    state.total_native_locked = state.total_native_locked.checked_sub(withdraw_amount)?;
    STATE.save(deps.storage, &state)?;

    // COSMOS_MSG ::TRANSFER WITHDRAWN native token
    let native_token = Asset::native(config.native_denom, withdraw_amount);
    let withdraw_msg = native_token.transfer_msg(withdrawer_address.clone())?;

    Ok(Response::new()
        .add_message(withdraw_msg)
        .add_attribute("action", "withdraw_native")
        .add_attribute("user", withdrawer_address)
        .add_attribute("amount", withdraw_amount))
}

/// Function callable only by Bootstrap contract (if it is specified) to enable TOKEN Claims by users.
/// Called along-with Bootstrap contract's LP Pool provide liquidity tx. If it is not
/// specified then anyone can execute this when the phase has ended.
pub fn execute_enable_claims(ctx: ExecuteContext) -> Result<Response, ContractError> {
    let ExecuteContext {
        deps, env, info, ..
    } = ctx;
    nonpayable(&info)?;

    // let contract = ADOContract::default();
    let config = CONFIG.load(deps.storage)?;
    let mut state = STATE.load(deps.storage)?;

    // // If bootstrap is specified then only it can enable claims.
    // if let Some(bootstrap_contract_address) = &config.bootstrap_contract_address {
    //     let app_contract = contract.get_app_contract(deps.storage)?;
    //     let bootstrap_contract_address =
    //         bootstrap_contract_address.get_address(deps.api, &deps.querier, app_contract)?;

    //     // CHECK :: ONLY BOOTSTRAP CONTRACT CAN CALL THIS FUNCTION
    //     ensure!(
    //         info.sender == bootstrap_contract_address,
    //         ContractError::Unauthorized {},
    //     )?;
    // }

    // CHECK :: Claims can only be enabled after the deposit / withdrawal windows are closed
    ensure!(
        is_phase_over(
            Milliseconds::from_seconds(env.block.time.seconds()),
            &config
        ),
        ContractError::PhaseOngoing {}
    );

    // CHECK ::: Claims are only enabled once
    ensure!(
        !state.are_claims_allowed,
        ContractError::ClaimsAlreadyAllowed {}
    );
    state.are_claims_allowed = true;

    STATE.save(deps.storage, &state)?;
    Ok(Response::new().add_attribute("action", "enable_claims"))
}

/// @dev Function to claim Rewards from lockdrop.
pub fn execute_claim_rewards(ctx: ExecuteContext) -> Result<Response, ContractError> {
    let ExecuteContext { deps, info, .. } = ctx;
    let config = CONFIG.load(deps.storage)?;
    let state = STATE.load(deps.storage)?;

    let user_address = info.sender;
    let mut user_info = USER_INFO
        .may_load(deps.storage, &user_address)?
        .unwrap_or_default();

    ensure!(
        !user_info.lockdrop_claimed,
        ContractError::LockdropAlreadyClaimed {}
    );
    ensure!(
        !user_info.total_native_locked.is_zero(),
        ContractError::NoLockup {}
    );
    ensure!(state.are_claims_allowed, ContractError::ClaimsNotAllowed {});

    let total_incentives = config
        .lockdrop_incentives
        .multiply_ratio(user_info.total_native_locked, state.total_native_locked);

    let amount_to_transfer = total_incentives - user_info.delegated_incentives;
    let token = Asset::cw20(
        deps.api.addr_validate(&config.incentive_token)?,
        amount_to_transfer,
    );
    let transfer_msg = token.transfer_msg(user_address.clone())?;
    user_info.lockdrop_claimed = true;

    USER_INFO.save(deps.storage, &user_address, &user_info)?;

    Ok(Response::new()
        .add_attribute("action", "claim_rewards")
        .add_attribute("amount", amount_to_transfer)
        .add_message(transfer_msg))
}

// fn execute_withdraw_proceeds(
//     ctx: ExecuteContext,
//     recipient: Option<String>,
// ) -> Result<Response, ContractError> {
//     let ExecuteContext {
//         deps, env, info, ..
//     } = ctx;
//     nonpayable(&info)?;

//     let recipient = recipient.unwrap_or_else(|| info.sender.to_string());
//     let config = CONFIG.load(deps.storage)?;
//     let state = STATE.load(deps.storage)?;
//     // CHECK :: Only Owner can call this function
//     ensure!(
//         ADOContract::default().is_contract_owner(deps.storage, info.sender.as_str())?,
//         ContractError::Unauthorized {}
//     );

//     // CHECK :: Lockdrop withdrawal window should be closed
//     let current_timestamp = env.block.time.seconds();
//     ensure!(
//         current_timestamp >= config.init_timestamp && is_phase_over(current_timestamp, &config),
//         ContractError::InvalidWithdrawal {
//             msg: Some("Lockdrop withdrawals haven't concluded yet".to_string()),
//         }
//     );

//     let native_token = Asset::native(config.native_denom, state.total_native_locked);

//     let balance = native_token
//         .info
//         .query_balance(&deps.querier, env.contract.address)?;

//     ensure!(
//         balance >= state.total_native_locked,
//         ContractError::InvalidWithdrawal {
//             msg: Some("Already withdrew funds".to_string()),
//         }
//     );

//     let transfer_msg = native_token.transfer_msg(recipient)?;

//     Ok(Response::new()
//         .add_message(transfer_msg)
//         .add_attribute("action", "withdraw_proceeds")
//         .add_attribute("amount", state.total_native_locked)
//         .add_attribute("timestamp", env.block.time.seconds().to_string()))
// }

//----------------------------------------------------------------------------------------
// Query Functions
//----------------------------------------------------------------------------------------

/// @dev Returns the contract's configuration
pub fn query_config(deps: Deps) -> Result<ConfigResponse, ContractError> {
    let config = CONFIG.load(deps.storage)?;
    // let contract = ADOContract::default();
    // let app_contract = contract.get_app_contract(deps.storage)?;
    // let bootstrap_contract_address = config
    //     .bootstrap_contract_address
    //     .map(|a| a.get_address(deps.api, &deps.querier, app_contract))
    //     // Flip Option<Result> to Result<Option>
    //     .map_or(Ok(None), |v| v.map(Some));

    Ok(ConfigResponse {
        // bootstrap_contract_address: bootstrap_contract_address?,
        init_timestamp: config.init_timestamp,
        deposit_window: config.deposit_window,
        withdrawal_window: config.withdrawal_window,
        lockdrop_incentives: config.lockdrop_incentives,
        incentive_token: config.incentive_token,
        native_denom: config.native_denom,
    })
}

/// @dev Returns the contract's Global State
pub fn query_state(deps: Deps) -> Result<StateResponse, ContractError> {
    let state: State = STATE.load(deps.storage)?;
    Ok(StateResponse {
        total_native_locked: state.total_native_locked,
        are_claims_allowed: state.are_claims_allowed,
    })
}

/// @dev Returns summarized details regarding the user
/// @params user_address : User address whose state is being queries
pub fn query_user_info(
    deps: Deps,
    _env: Env,
    user_address_: String,
) -> Result<UserInfoResponse, ContractError> {
    let config = CONFIG.load(deps.storage)?;
    let user_address = deps.api.addr_validate(&user_address_)?;
    let state: State = STATE.load(deps.storage)?;
    let user_info = USER_INFO
        .may_load(deps.storage, &user_address)?
        .unwrap_or_default();

    let total_incentives = config
        .lockdrop_incentives
        .multiply_ratio(user_info.total_native_locked, state.total_native_locked);

    Ok(UserInfoResponse {
        total_native_locked: user_info.total_native_locked,
        total_incentives,
        is_lockdrop_claimed: user_info.lockdrop_claimed,
        withdrawal_flag: user_info.withdrawal_flag,
    })
}

/// @dev Returns max withdrawable % for a position
pub fn query_max_withdrawable_percent(
    deps: Deps,
    env: Env,
    timestamp: Option<Milliseconds>,
) -> Result<Decimal, ContractError> {
    let config = CONFIG.load(deps.storage)?;
    Ok(match timestamp {
        Some(timestamp) => {
            ensure!(
                !timestamp.is_in_past(&env.block),
                ContractError::InvalidTimestamp {
                    msg: "Provided timestamp is in past".to_string()
                }
            );
            allowed_withdrawal_percent(timestamp, &config)
        }
        None => allowed_withdrawal_percent(
            Milliseconds::from_seconds(env.block.time.seconds()),
            &config,
        ),
    })
}

//----------------------------------------------------------------------------------------
// HELPERS
//----------------------------------------------------------------------------------------

/// @dev Returns true if deposits are allowed
fn is_deposit_open(current_timestamp: Milliseconds, config: &Config) -> bool {
    let deposits_opened_till = config
        .init_timestamp
        .plus_milliseconds(config.deposit_window);
    (current_timestamp >= config.init_timestamp) && (deposits_opened_till >= current_timestamp)
}

/// @dev Returns true if withdrawals are allowed
fn is_withdraw_open(current_timestamp: Milliseconds, config: &Config) -> bool {
    current_timestamp >= config.init_timestamp
}

fn is_phase_over(current_timestamp: Milliseconds, config: &Config) -> bool {
    let deposits_opened_till = config
        .init_timestamp
        .plus_milliseconds(config.deposit_window);
    // let withdrawals_opened_till = deposits_opened_till + config.withdrawal_window;
    deposits_opened_till <= current_timestamp
}

/// @dev Helper function to calculate maximum % of NATIVE deposited that can be withdrawn
/// @params current_timestamp : Current block timestamp
/// @params config : Contract configuration
pub fn allowed_withdrawal_percent(current_timestamp: Milliseconds, config: &Config) -> Decimal {
    let withdrawal_cutoff_init_point = config
        .init_timestamp
        .plus_milliseconds(config.deposit_window);

    // Deposit window :: 100% withdrawals allowed
    if current_timestamp < withdrawal_cutoff_init_point {
        return Decimal::percent(100);
    }

    let withdrawal_cutoff_second_point = withdrawal_cutoff_init_point
        .plus_milliseconds(Milliseconds(config.withdrawal_window.milliseconds() / 2u64));
    // Deposit window closed, 1st half of withdrawal window :: 50% withdrawals allowed
    if current_timestamp <= withdrawal_cutoff_second_point {
        return Decimal::percent(50);
    }

    // max withdrawal allowed decreasing linearly from 50% to 0% vs time elapsed
    let withdrawal_cutoff_final =
        withdrawal_cutoff_init_point.plus_milliseconds(config.withdrawal_window);
    //  Deposit window closed, 2nd half of withdrawal window :: max withdrawal allowed decreases linearly from 50% to 0% vs time elapsed
    if current_timestamp < withdrawal_cutoff_final {
        let time_left = withdrawal_cutoff_final.minus_milliseconds(current_timestamp);
        Decimal::from_ratio(
            50u64 * time_left.milliseconds(),
            100u64
                * (withdrawal_cutoff_final.minus_milliseconds(withdrawal_cutoff_second_point))
                    .milliseconds(),
        )
    }
    // Withdrawals not allowed
    else {
        Decimal::zero()
    }
}<|MERGE_RESOLUTION|>--- conflicted
+++ resolved
@@ -16,13 +16,7 @@
     },
     error::{from_semver, ContractError},
 };
-use cosmwasm_std::{
-<<<<<<< HEAD
-    ensure, from_json, Binary, Deps, DepsMut, Env, MessageInfo, Response, Timestamp, Uint128,
-=======
-    ensure, from_binary, Binary, Deps, DepsMut, Env, MessageInfo, Response, Uint128,
->>>>>>> 452dec26
-};
+use cosmwasm_std::{ensure, from_json, Binary, Deps, DepsMut, Env, MessageInfo, Response, Uint128};
 use cosmwasm_std::{entry_point, Decimal};
 use cw_asset::Asset;
 
