--- conflicted
+++ resolved
@@ -9,11 +9,8 @@
     UserInfoResponse,
 };
 use andromeda_std::amp::AndrAddr;
-<<<<<<< HEAD
+use andromeda_std::common::expiration::Expiry;
 use andromeda_std::common::{MillisecondsDuration, MillisecondsExpiration};
-=======
-use andromeda_std::common::expiration::Expiry;
->>>>>>> 3d80187d
 use andromeda_std::{
     common::{expiration::MILLISECONDS_TO_NANOSECONDS_RATIO, Milliseconds},
     error::ContractError,
@@ -38,15 +35,9 @@
 
     let msg = InstantiateMsg {
         // bootstrap_contract: None,
-<<<<<<< HEAD
         init_timestamp: MillisecondsExpiration::from_seconds(env.block.time.seconds()),
         deposit_window: MillisecondsDuration::from_seconds(DEPOSIT_WINDOW),
         withdrawal_window: MillisecondsDuration::from_seconds(WITHDRAWAL_WINDOW),
-=======
-        init_timestamp: Expiry::AtTime(Milliseconds::from_nanos(env.block.time.nanos())),
-        deposit_window: Milliseconds::from_seconds(DEPOSIT_WINDOW),
-        withdrawal_window: Milliseconds::from_seconds(WITHDRAWAL_WINDOW),
->>>>>>> 3d80187d
         incentive_token: AndrAddr::from_string(MOCK_INCENTIVE_TOKEN),
         native_denom: "uusd".to_string(),
         kernel_address: MOCK_KERNEL_CONTRACT.to_string(),
@@ -79,15 +70,9 @@
     assert_eq!(
         ConfigResponse {
             // bootstrap_contract_address: None,
-<<<<<<< HEAD
             init_timestamp: MillisecondsExpiration::from_seconds(mock_env().block.time.seconds()),
             deposit_window: MillisecondsDuration::from_seconds(DEPOSIT_WINDOW),
             withdrawal_window: MillisecondsDuration::from_seconds(WITHDRAWAL_WINDOW),
-=======
-            init_timestamp: Milliseconds::from_nanos(mock_env().block.time.nanos()),
-            deposit_window: Milliseconds::from_seconds(DEPOSIT_WINDOW),
-            withdrawal_window: Milliseconds::from_seconds(WITHDRAWAL_WINDOW),
->>>>>>> 3d80187d
             lockdrop_incentives: Uint128::zero(),
             incentive_token: AndrAddr::from_string(MOCK_INCENTIVE_TOKEN),
             native_denom: "uusd".to_string()
@@ -116,15 +101,9 @@
 
     let msg = InstantiateMsg {
         // bootstrap_contract: None,
-<<<<<<< HEAD
         init_timestamp: MillisecondsExpiration::from_seconds(env.block.time.seconds() - 1),
         deposit_window: MillisecondsDuration::from_seconds(5),
         withdrawal_window: MillisecondsDuration::from_seconds(2),
-=======
-        init_timestamp: Expiry::AtTime(Milliseconds::from_seconds(env.block.time.seconds() - 1)),
-        deposit_window: Milliseconds::from_seconds(5),
-        withdrawal_window: Milliseconds::from_seconds(2),
->>>>>>> 3d80187d
         incentive_token: AndrAddr::from_string(MOCK_INCENTIVE_TOKEN),
         native_denom: "uusd".to_string(),
         kernel_address: MOCK_KERNEL_CONTRACT.to_string(),
@@ -151,15 +130,9 @@
 
     let msg = InstantiateMsg {
         // bootstrap_contract: None,
-<<<<<<< HEAD
         init_timestamp: MillisecondsExpiration::from_seconds(env.block.time.seconds() + 1),
         deposit_window: MillisecondsDuration::from_seconds(0),
         withdrawal_window: MillisecondsDuration::from_seconds(2),
-=======
-        init_timestamp: Expiry::AtTime(Milliseconds::from_seconds(env.block.time.seconds() + 1)),
-        deposit_window: Milliseconds::from_seconds(0),
-        withdrawal_window: Milliseconds::from_seconds(2),
->>>>>>> 3d80187d
         incentive_token: AndrAddr::from_string(MOCK_INCENTIVE_TOKEN),
         native_denom: "uusd".to_string(),
         kernel_address: MOCK_KERNEL_CONTRACT.to_string(),
@@ -180,15 +153,9 @@
 
     let msg = InstantiateMsg {
         // bootstrap_contract: None,
-<<<<<<< HEAD
         init_timestamp: MillisecondsExpiration::from_seconds(env.block.time.seconds() + 1),
         deposit_window: MillisecondsDuration::from_seconds(5),
         withdrawal_window: MillisecondsDuration::from_seconds(0),
-=======
-        init_timestamp: Expiry::AtTime(Milliseconds::from_seconds(env.block.time.seconds() + 1)),
-        deposit_window: Milliseconds::from_seconds(5),
-        withdrawal_window: Milliseconds::from_seconds(0),
->>>>>>> 3d80187d
         incentive_token: AndrAddr::from_string(MOCK_INCENTIVE_TOKEN),
         native_denom: "uusd".to_string(),
         kernel_address: MOCK_KERNEL_CONTRACT.to_string(),
@@ -209,15 +176,9 @@
 
     let msg = InstantiateMsg {
         // bootstrap_contract: None,
-<<<<<<< HEAD
         init_timestamp: MillisecondsExpiration::from_seconds(env.block.time.seconds() + 1),
         deposit_window: MillisecondsDuration::from_seconds(2),
         withdrawal_window: MillisecondsDuration::from_seconds(5),
-=======
-        init_timestamp: Expiry::AtTime(Milliseconds::from_seconds(env.block.time.seconds() + 1)),
-        deposit_window: Milliseconds::from_seconds(2),
-        withdrawal_window: Milliseconds::from_seconds(5),
->>>>>>> 3d80187d
         incentive_token: AndrAddr::from_string(MOCK_INCENTIVE_TOKEN),
         native_denom: "uusd".to_string(),
         kernel_address: MOCK_KERNEL_CONTRACT.to_string(),
