--- conflicted
+++ resolved
@@ -8,11 +8,7 @@
 };
 use cosmwasm_std::{
     coin, coins, from_binary,
-<<<<<<< HEAD
-    testing::{mock_env, mock_info},
-=======
     testing::{mock_dependencies_with_balance, mock_env, mock_info, MOCK_CONTRACT_ADDR},
->>>>>>> 041d2a6f
     to_binary, Addr, BankMsg, Decimal, DepsMut, Response, Uint128, WasmMsg,
 };
 
