[package]
name = "andromeda-lockdrop"
version = "1.0.0"
edition = "2021"
rust-version = "1.75.0"

[lib]
crate-type = ["cdylib", "rlib"]

[features]
# for more explicit tests, cargo test --features=backtraces
backtraces = ["cosmwasm-std/backtraces"]
# use library feature to disable all instantiate/execute/query exports
library = []
testing = ["cw-multi-test", "andromeda-testing"]


[dependencies]
cosmwasm-std = { workspace = true }
cosmwasm-schema = { workspace = true }
cw-storage-plus = { workspace = true }
cw-utils = { workspace = true }
cw-asset = { workspace = true }

cw20 = { workspace = true }

andromeda-std = { workspace = true}
andromeda-fungible-tokens = { workspace = true }

[target.'cfg(not(target_arch = "wasm32"))'.dependencies]
cw-multi-test = { workspace = true, optional = true }
andromeda-testing = { workspace = true, optional = true }

[dev-dependencies]
<<<<<<< HEAD
andromeda-app = { workspace = true }
=======
andromeda-app = { workspace = true }
andromeda-testing = { workspace = true }
>>>>>>> fbe0197d
<|MERGE_RESOLUTION|>--- conflicted
+++ resolved
@@ -24,7 +24,7 @@
 
 cw20 = { workspace = true }
 
-andromeda-std = { workspace = true}
+andromeda-std = { workspace = true }
 andromeda-fungible-tokens = { workspace = true }
 
 [target.'cfg(not(target_arch = "wasm32"))'.dependencies]
@@ -32,9 +32,5 @@
 andromeda-testing = { workspace = true, optional = true }
 
 [dev-dependencies]
-<<<<<<< HEAD
 andromeda-app = { workspace = true }
-=======
-andromeda-app = { workspace = true }
-andromeda-testing = { workspace = true }
->>>>>>> fbe0197d
+andromeda-testing = { workspace = true }