--- conflicted
+++ resolved
@@ -20,11 +20,6 @@
 cosmwasm-schema = { workspace = true }
 cw-storage-plus = { workspace = true }
 cw-utils = { workspace = true }
-<<<<<<< HEAD
-
-=======
-cw2 = { workspace = true }
->>>>>>> 676c9833
 cw20 = { workspace = true }
 cw-asset = { workspace = true }
 
