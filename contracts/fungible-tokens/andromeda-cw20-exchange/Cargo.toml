--- conflicted
+++ resolved
@@ -1,10 +1,6 @@
 [package]
 name = "andromeda-cw20-exchange"
-<<<<<<< HEAD
-version = "2.1.0-b.1"
-=======
 version = "2.1.1-b.1"
->>>>>>> 61450533
 edition = "2021"
 rust-version = "1.75.0"
 
