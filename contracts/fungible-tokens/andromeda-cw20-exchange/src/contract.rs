--- conflicted
+++ resolved
@@ -2,7 +2,6 @@
     Cw20HookMsg, ExecuteMsg, InstantiateMsg, QueryMsg, Sale, SaleAssetsResponse, SaleResponse,
     TokenAddressResponse,
 };
-use andromeda_std::common::call_action::call_action;
 use andromeda_std::{
     ado_base::{InstantiateMsg as BaseInstantiateMsg, MigrateMsg},
     ado_contract::ADOContract,
@@ -92,22 +91,14 @@
 }
 
 pub fn handle_execute(mut ctx: ExecuteContext, msg: ExecuteMsg) -> Result<Response, ContractError> {
-<<<<<<< HEAD
-    call_action(
-=======
     let action_response = call_action(
->>>>>>> 11e545db
         &mut ctx.deps,
         &ctx.info,
         &ctx.env,
         &ctx.amp_ctx,
         msg.as_ref(),
     )?;
-<<<<<<< HEAD
-    match msg {
-=======
     let res = match msg {
->>>>>>> 11e545db
         ExecuteMsg::CancelSale { asset } => execute_cancel_sale(ctx, asset),
         ExecuteMsg::Purchase { recipient } => execute_purchase_native(ctx, recipient),
         ExecuteMsg::Receive(cw20_msg) => execute_receive(ctx, cw20_msg),
