--- conflicted
+++ resolved
@@ -8,13 +8,8 @@
     common::{
         actions::call_action,
         context::ExecuteContext,
-<<<<<<< HEAD
-        expiration::{expiration_from_milliseconds, get_and_validate_start_time},
-        MillisecondsDuration, MillisecondsExpiration,
-=======
         expiration::{expiration_from_milliseconds, get_and_validate_start_time, Expiry},
         Milliseconds, MillisecondsDuration,
->>>>>>> fbe0197d
     },
     error::ContractError,
 };
@@ -170,11 +165,7 @@
     sender: String,
     // The recipient of the sale proceeds
     recipient: Option<String>,
-<<<<<<< HEAD
-    start_time: Option<MillisecondsExpiration>,
-=======
     start_time: Option<Expiry>,
->>>>>>> fbe0197d
     duration: Option<MillisecondsDuration>,
 ) -> Result<Response, ContractError> {
     let ExecuteContext {
@@ -208,16 +199,6 @@
     );
 
     // If start time wasn't provided, it will be set as the current_time
-<<<<<<< HEAD
-    let (start_expiration, current_time) = get_and_validate_start_time(&env, start_time)?;
-
-    let end_expiration = if let Some(duration) = duration {
-        // If there's no start time, consider it as now + 1
-        ensure!(!duration.is_zero(), ContractError::InvalidExpiration {});
-        expiration_from_milliseconds(
-            start_time
-                .unwrap_or(current_time.plus_seconds(1))
-=======
     let (start_expiration, _current_time) = get_and_validate_start_time(&env, start_time.clone())?;
 
     let end_expiration = if let Some(duration) = duration {
@@ -227,7 +208,6 @@
                 // If start time isn't provided, it is set one second in advance from the current time
                 .unwrap_or(Expiry::FromNow(Milliseconds::from_seconds(1)))
                 .get_time(&env.block)
->>>>>>> fbe0197d
                 .plus_milliseconds(duration),
         )?
     } else {
