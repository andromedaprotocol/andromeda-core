--- conflicted
+++ resolved
@@ -4,14 +4,10 @@
 };
 use andromeda_std::{
     amp::AndrAddr,
-<<<<<<< HEAD
-    common::{expiration::MILLISECONDS_TO_NANOSECONDS_RATIO, Milliseconds},
-=======
     common::{
         expiration::{Expiry, MILLISECONDS_TO_NANOSECONDS_RATIO},
         Milliseconds,
     },
->>>>>>> fbe0197d
     error::ContractError,
     testing::mock_querier::MOCK_KERNEL_CONTRACT,
 };
@@ -171,11 +167,7 @@
         exchange_rate,
         recipient: None,
         // A start time ahead of the current time
-<<<<<<< HEAD
-        start_time: Some(Milliseconds(current_time + 10)),
-=======
         start_time: Some(Expiry::AtTime(Milliseconds(current_time + 10))),
->>>>>>> fbe0197d
         duration: Some(Milliseconds(1)),
     };
     let receive_msg = Cw20ReceiveMsg {
@@ -186,7 +178,6 @@
     let msg = ExecuteMsg::Receive(receive_msg);
 
     execute(deps.as_mut(), env, token_info, msg).unwrap();
-<<<<<<< HEAD
 
     let sale = SALE
         .load(deps.as_ref().storage, &exchange_asset.to_string())
@@ -214,35 +205,6 @@
     //     let info = mock_info(owner.as_str(), &[]);
     let token_info = mock_info(MOCK_TOKEN_ADDRESS, &[]);
 
-=======
-
-    let sale = SALE
-        .load(deps.as_ref().storage, &exchange_asset.to_string())
-        .unwrap();
-
-    assert_eq!(sale.exchange_rate, exchange_rate);
-    assert_eq!(sale.amount, sale_amount);
-
-    let expected_start_time =
-        Timestamp::from_nanos((current_time + 10) * MILLISECONDS_TO_NANOSECONDS_RATIO);
-    assert_eq!(sale.start_time, Expiration::AtTime(expected_start_time));
-
-    let expected_expiration_time =
-        Timestamp::from_nanos((current_time + 11) * MILLISECONDS_TO_NANOSECONDS_RATIO);
-    assert_eq!(sale.end_time, Expiration::AtTime(expected_expiration_time));
-}
-
-#[test]
-pub fn test_start_sale_no_start_no_duration() {
-    let env = mock_env();
-    let mut deps = mock_dependencies_custom(&[]);
-
-    let owner = Addr::unchecked("owner");
-    let exchange_asset = AssetInfo::Cw20(Addr::unchecked("exchanged_asset"));
-    //     let info = mock_info(owner.as_str(), &[]);
-    let token_info = mock_info(MOCK_TOKEN_ADDRESS, &[]);
-
->>>>>>> fbe0197d
     init(deps.as_mut()).unwrap();
     let exchange_rate = Uint128::from(10u128);
     let sale_amount = Uint128::from(100u128);
@@ -296,11 +258,7 @@
         asset: exchange_asset,
         exchange_rate,
         recipient: None,
-<<<<<<< HEAD
-        start_time: Some(Milliseconds(1)),
-=======
         start_time: Some(Expiry::AtTime(Milliseconds(1))),
->>>>>>> fbe0197d
         duration: None,
     };
     let receive_msg = Cw20ReceiveMsg {
@@ -568,8 +526,6 @@
 
             end_time: Expiration::Never {},
             start_amount: sale_amount,
-<<<<<<< HEAD
-=======
         },
     )
     .unwrap();
@@ -656,7 +612,6 @@
             // end time in the future
             end_time: Expiration::AtTime(env.block.time.plus_nanos(1)),
             start_amount: sale_amount,
->>>>>>> fbe0197d
         },
     )
     .unwrap();
@@ -719,95 +674,6 @@
 }
 
 #[test]
-<<<<<<< HEAD
-pub fn test_purchase_with_start_and_duration() {
-    let env = mock_env();
-    let mut deps = mock_dependencies_custom(&[]);
-
-    let owner = Addr::unchecked("owner");
-    let purchaser = Addr::unchecked("purchaser");
-    let exchange_asset = AssetInfo::Cw20(Addr::unchecked("exchanged_asset"));
-
-    init(deps.as_mut()).unwrap();
-
-    let exchange_rate = Uint128::from(10u128);
-    let sale_amount = Uint128::from(100u128);
-    SALE.save(
-        deps.as_mut().storage,
-        &exchange_asset.to_string(),
-        &Sale {
-            amount: sale_amount,
-            exchange_rate,
-            recipient: owner.to_string(),
-            // start time in the past
-            start_time: Expiration::AtTime(env.block.time.minus_nanos(1)),
-            // end time in the future
-            end_time: Expiration::AtTime(env.block.time.plus_nanos(1)),
-            start_amount: sale_amount,
-        },
-    )
-    .unwrap();
-
-    // Purchase Tokens
-    let exchange_info = mock_info("exchanged_asset", &[]);
-    let purchase_amount = Uint128::from(100u128);
-    let hook = Cw20HookMsg::Purchase { recipient: None };
-    let receive_msg = Cw20ReceiveMsg {
-        sender: purchaser.to_string(),
-        msg: to_json_binary(&hook).unwrap(),
-        amount: purchase_amount,
-    };
-    let msg = ExecuteMsg::Receive(receive_msg);
-
-    let res = execute(deps.as_mut(), env, exchange_info, msg).unwrap();
-
-    // Check transfer
-    let msg = res.messages.first().unwrap();
-    let expected_wasm: CosmosMsg<Empty> = CosmosMsg::Wasm(
-        wasm_execute(
-            MOCK_TOKEN_ADDRESS.to_string(),
-            &Cw20ExecuteMsg::Transfer {
-                recipient: purchaser.to_string(),
-                amount: Uint128::from(10u128),
-            },
-            vec![],
-        )
-        .unwrap(),
-    );
-    let expected = SubMsg::reply_on_error(expected_wasm, 2);
-    assert_eq!(msg, &expected);
-
-    // Check sale amount updated
-    let sale = SALE
-        .load(deps.as_mut().storage, &exchange_asset.to_string())
-        .unwrap();
-
-    assert_eq!(
-        sale.amount,
-        sale_amount.checked_sub(Uint128::from(10u128)).unwrap()
-    );
-
-    // Check recipient received funds
-    let msg = &res.messages[1];
-    let expected_wasm: CosmosMsg<Empty> = CosmosMsg::Wasm(
-        wasm_execute(
-            "exchanged_asset".to_string(),
-            &Cw20ExecuteMsg::Transfer {
-                recipient: owner.to_string(),
-                amount: purchase_amount,
-            },
-            vec![],
-        )
-        .unwrap(),
-    );
-    let expected = SubMsg::reply_on_error(expected_wasm, 3);
-
-    assert_eq!(msg, &expected);
-}
-
-#[test]
-=======
->>>>>>> fbe0197d
 pub fn test_purchase_sale_not_started() {
     let env = mock_env();
     let mut deps = mock_dependencies_custom(&[]);
