--- conflicted
+++ resolved
@@ -5,12 +5,8 @@
 use andromeda_std::{
     amp::AndrAddr,
     common::{
-<<<<<<< HEAD
-        expiration::MILLISECONDS_TO_NANOSECONDS_RATIO, MillisecondsDuration, MillisecondsExpiration,
-=======
         expiration::{Expiry, MILLISECONDS_TO_NANOSECONDS_RATIO},
         Milliseconds,
->>>>>>> 3d80187d
     },
     error::ContractError,
     testing::mock_querier::MOCK_KERNEL_CONTRACT,
@@ -171,13 +167,8 @@
         exchange_rate,
         recipient: None,
         // A start time ahead of the current time
-<<<<<<< HEAD
-        start_time: Some(MillisecondsExpiration(current_time + 10)),
-        duration: Some(MillisecondsDuration(1)),
-=======
         start_time: Some(Expiry::AtTime(Milliseconds(current_time + 10))),
         duration: Some(Milliseconds(1)),
->>>>>>> 3d80187d
     };
     let receive_msg = Cw20ReceiveMsg {
         sender: owner.to_string(),
@@ -267,11 +258,7 @@
         asset: exchange_asset,
         exchange_rate,
         recipient: None,
-<<<<<<< HEAD
-        start_time: Some(MillisecondsExpiration(1)),
-=======
         start_time: Some(Expiry::AtTime(Milliseconds(1))),
->>>>>>> 3d80187d
         duration: None,
     };
     let receive_msg = Cw20ReceiveMsg {
