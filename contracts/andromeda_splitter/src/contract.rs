--- conflicted
+++ resolved
@@ -14,13 +14,8 @@
     },
 };
 use cosmwasm_std::{
-<<<<<<< HEAD
-    entry_point, to_binary, BankMsg, Binary, Coin, CosmosMsg, Deps, DepsMut, Env, MessageInfo,
-    Reply, Response, StdError, StdResult, SubMsg, Uint128
-=======
     attr, entry_point, to_binary, BankMsg, Binary, Coin, CosmosMsg, Deps, DepsMut, Env,
-    MessageInfo, Reply, Response, StdError, StdResult, SubMsg,
->>>>>>> efeef0f4
+    MessageInfo, Reply, Response, StdError, StdResult, SubMsg, Uint128
 };
 // use std::collections::HashMap;
 
