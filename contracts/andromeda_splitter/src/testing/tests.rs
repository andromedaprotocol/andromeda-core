use cosmwasm_std::{
    coins,
<<<<<<< HEAD
    testing::{mock_env, mock_info}, BankMsg, Decimal, Response, StdError,
=======
    testing::{mock_env, mock_info},
    to_binary, BankMsg, Decimal, Response, StdError, WasmMsg,
>>>>>>> 4f9a6432
};

use crate::contract::{execute, instantiate};
use andromeda_protocol::{
    splitter::{AddressPercent, ExecuteMsg, InstantiateMsg},
    testing::mock_querier::{mock_dependencies_custom, MOCK_ADDRESSLIST_CONTRACT},
};
use common::{
    ado_base::{modules::Module, recipient::Recipient, AndromedaMsg},
    error::ContractError,
    mission::AndrAddress,
};

#[test]
fn test_modules() {
    let mut deps = mock_dependencies_custom(&[]);
    let env = mock_env();
    let info = mock_info("creator", &[]);
    let msg = InstantiateMsg {
        modules: Some(vec![Module {
            module_type: "address_list".to_string(),
            is_mutable: false,
            address: AndrAddress {
                identifier: MOCK_ADDRESSLIST_CONTRACT.to_owned(),
            },
        }]),
        recipients: vec![AddressPercent {
            recipient: Recipient::from_string(String::from("Some Address")),
            percent: Decimal::percent(100),
        }],
    };
    let res = instantiate(deps.as_mut(), env, info, msg).unwrap();
    let expected_res = Response::new()
        .add_attribute("action", "register_module")
        .add_attribute("module_idx", "1")
        .add_attribute("method", "instantiate")
        .add_attribute("type", "splitter");
    assert_eq!(expected_res, res);

    let msg = ExecuteMsg::Send {};
    let info = mock_info("anyone", &coins(100, "uusd"));

    let res = execute(deps.as_mut(), mock_env(), info, msg.clone());

    assert_eq!(
        ContractError::Std(StdError::generic_err(
            "Querier contract error: InvalidAddress"
        ),),
        res.unwrap_err()
    );

    let info = mock_info("sender", &coins(100, "uusd"));
    let res = execute(deps.as_mut(), mock_env(), info, msg).unwrap();

    assert_eq!(
        Response::new()
            .add_message(BankMsg::Send {
                to_address: "Some Address".to_string(),
                amount: coins(100, "uusd"),
            })
            .add_attribute("action", "send")
            .add_attribute("sender", "sender"),
        res
    );
}

#[test]
fn test_update_mission_contract() {
    let mut deps = mock_dependencies_custom(&[]);

    let modules: Vec<Module> = vec![Module {
        module_type: "address_list".to_string(),
        address: AndrAddress {
            identifier: MOCK_ADDRESSLIST_CONTRACT.to_owned(),
        },
        is_mutable: false,
    }];

    let info = mock_info("mission_contract", &[]);
    let msg = InstantiateMsg {
        modules: Some(modules),
        recipients: vec![AddressPercent {
            recipient: Recipient::from_string(String::from("Some Address")),
            percent: Decimal::percent(100),
        }],
    };

    let _res = instantiate(deps.as_mut(), mock_env(), info.clone(), msg).unwrap();

    let msg = ExecuteMsg::AndrReceive(AndromedaMsg::UpdateMissionContract {
        address: "mission_contract".to_string(),
    });

    let res = execute(deps.as_mut(), mock_env(), info, msg).unwrap();

    assert_eq!(
        Response::new()
<<<<<<< HEAD
=======
            .add_message(WasmMsg::Execute {
                contract_addr: mock_env().contract.address.to_string(),
                funds: vec![],
                msg: to_binary(&ExecuteMsg::AndrReceive(
                    AndromedaMsg::ValidateAndrAddresses {}
                ))
                .unwrap()
            })
>>>>>>> 4f9a6432
            .add_attribute("action", "update_mission_contract")
            .add_attribute("address", "mission_contract"),
        res
    );
}<|MERGE_RESOLUTION|>--- conflicted
+++ resolved
@@ -1,11 +1,7 @@
 use cosmwasm_std::{
     coins,
-<<<<<<< HEAD
-    testing::{mock_env, mock_info}, BankMsg, Decimal, Response, StdError,
-=======
     testing::{mock_env, mock_info},
-    to_binary, BankMsg, Decimal, Response, StdError, WasmMsg,
->>>>>>> 4f9a6432
+    BankMsg, Decimal, Response, StdError,
 };
 
 use crate::contract::{execute, instantiate};
@@ -103,17 +99,6 @@
 
     assert_eq!(
         Response::new()
-<<<<<<< HEAD
-=======
-            .add_message(WasmMsg::Execute {
-                contract_addr: mock_env().contract.address.to_string(),
-                funds: vec![],
-                msg: to_binary(&ExecuteMsg::AndrReceive(
-                    AndromedaMsg::ValidateAndrAddresses {}
-                ))
-                .unwrap()
-            })
->>>>>>> 4f9a6432
             .add_attribute("action", "update_mission_contract")
             .add_attribute("address", "mission_contract"),
         res
