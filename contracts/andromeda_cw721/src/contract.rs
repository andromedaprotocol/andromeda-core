--- conflicted
+++ resolved
@@ -1,13 +1,8 @@
 #[cfg(not(feature = "library"))]
 use cosmwasm_std::entry_point;
 use cosmwasm_std::{
-<<<<<<< HEAD
-    attr, has_coins, Addr, BankMsg, Binary, Coin, CosmosMsg, Deps, DepsMut, Empty, Env,
-    MessageInfo, Response, Storage, SubMsg, Uint128,
-=======
     attr, has_coins, Addr, Api, BankMsg, Binary, Coin, CosmosMsg, Deps, DepsMut, Empty, Env,
     MessageInfo, QuerierWrapper, Response, Storage, SubMsg, Uint128,
->>>>>>> db6af529
 };
 
 use crate::state::ANDR_MINTER;
@@ -74,7 +69,7 @@
     // Do this before the hooks get fired off to ensure that there is no conflict with the mission
     // contract not being whitelisted.
     if let ExecuteMsg::AndrReceive(AndromedaMsg::UpdateMissionContract { address }) = msg {
-        return contract.execute_update_mission_contract(deps, info, address);
+        return contract.execute_update_mission_contract(deps, env, info, address);
     };
 
     contract.module_hook::<Response>(
