#[cfg(not(feature = "library"))]
use cosmwasm_std::entry_point;
use cosmwasm_std::{
    attr, has_coins, BankMsg, Binary, Coin, CosmosMsg, Deps, DepsMut, Empty, Env, MessageInfo,
    Response, Storage, SubMsg, Uint128,
};

use crate::state::ANDR_MINTER;
use ado_base::state::ADOContract;
use andromeda_protocol::{
    cw721::{ExecuteMsg, InstantiateMsg, QueryMsg, TokenExtension, TransferAgreement},
    rates::get_tax_amount,
};
use common::{
    ado_base::{
        hooks::{AndromedaHook, OnFundsTransferResponse},
        InstantiateMsg as BaseInstantiateMsg,
    },
    encode_binary,
    error::ContractError,
    require, Funds,
};
use cw721::ContractInfoResponse;
use cw721_base::{state::TokenInfo, Cw721Contract};

pub type AndrCW721Contract<'a> = Cw721Contract<'a, TokenExtension, Empty>;

#[cfg_attr(not(feature = "library"), entry_point)]
pub fn instantiate(
    deps: DepsMut,
    _env: Env,
    info: MessageInfo,
    msg: InstantiateMsg,
) -> Result<Response, ContractError> {
    let contract_info = ContractInfoResponse {
        name: msg.name,
        symbol: msg.symbol,
    };
    // Do this directly instead of with cw721_contract.instantiate because we want to have minter
    // be an AndrAddress, which cannot be validated right away.
    AndrCW721Contract::default()
        .contract_info
        .save(deps.storage, &contract_info)?;

    ANDR_MINTER.save(deps.storage, &msg.minter)?;

    ADOContract::default().instantiate(
        deps.storage,
        deps.api,
<<<<<<< HEAD
        &deps.querier,
        info,
=======
        info.clone(),
>>>>>>> b7735cce
        BaseInstantiateMsg {
            ado_type: "cw721".to_string(),
            operators: None,
            modules: msg.modules,
            primitive_contract: Some(msg.primitive_contract),
        },
    )
}

#[cfg_attr(not(feature = "library"), entry_point)]
pub fn execute(
    deps: DepsMut,
    env: Env,
    info: MessageInfo,
    msg: ExecuteMsg,
) -> Result<Response, ContractError> {
    let contract = ADOContract::default();

    contract.module_hook::<Response>(
        deps.storage,
        deps.api,
        deps.querier,
        AndromedaHook::OnExecute {
            sender: info.sender.to_string(),
            payload: encode_binary(&msg)?,
        },
    )?;

    if let ExecuteMsg::Approve { token_id, .. } = &msg {
        is_token_archived(deps.storage, token_id)?;
    }

    match msg {
        ExecuteMsg::Mint(_) => execute_mint(deps, env, info, msg),
        ExecuteMsg::TransferNft {
            recipient,
            token_id,
        } => execute_transfer(deps, env, info, recipient, token_id),
        ExecuteMsg::TransferAgreement {
            token_id,
            agreement,
        } => execute_update_transfer_agreement(deps, env, info, token_id, agreement),
        ExecuteMsg::Archive { token_id } => execute_archive(deps, env, info, token_id),
        ExecuteMsg::Burn { token_id } => execute_burn(deps, info, token_id),
        ExecuteMsg::AndrReceive(msg) => contract.execute(deps, env, info, msg, execute),
        _ => Ok(AndrCW721Contract::default().execute(deps, env, info, msg.into())?),
    }
}

fn is_token_archived(storage: &dyn Storage, token_id: &str) -> Result<(), ContractError> {
    let contract = AndrCW721Contract::default();
    let token = contract.tokens.load(storage, token_id)?;
    require(!token.extension.archived, ContractError::TokenIsArchived {})?;

    Ok(())
}

fn execute_mint(
    deps: DepsMut,
    env: Env,
    info: MessageInfo,
    msg: ExecuteMsg,
) -> Result<Response, ContractError> {
    let cw721_contract = AndrCW721Contract::default();
    let mission_contract = ADOContract::default().get_mission_contract(deps.storage)?;
    let andr_minter = ANDR_MINTER.load(deps.storage)?;
    // Only allow minter to be set once to maintain immutability.
    if cw721_contract.minter.may_load(deps.storage)?.is_none() {
        cw721_contract.minter.save(
            deps.storage,
            &deps.api.addr_validate(&andr_minter.get_address(
                deps.api,
                &deps.querier,
                mission_contract,
            )?)?,
        )?;
    }
    Ok(cw721_contract.execute(deps, env, info, msg.into())?)
}

fn execute_transfer(
    deps: DepsMut,
    env: Env,
    info: MessageInfo,
    recipient: String,
    token_id: String,
) -> Result<Response, ContractError> {
    let base_contract = ADOContract::default();
    let responses = base_contract.module_hook::<Response>(
        deps.storage,
        deps.api,
        deps.querier,
        AndromedaHook::OnTransfer {
            token_id: token_id.clone(),
            sender: info.sender.to_string(),
            recipient: recipient.clone(),
        },
    )?;
    // Reduce all responses into one.
    let mut resp = responses
        .into_iter()
        .reduce(|resp, r| {
            resp.add_submessages(r.messages)
                .add_events(r.events)
                .add_attributes(r.attributes)
        })
        .unwrap_or_else(Response::new);

    let contract = AndrCW721Contract::default();
    let mut token = contract.tokens.load(deps.storage, &token_id)?;
    require(!token.extension.archived, ContractError::TokenIsArchived {})?;

    let tax_amount = if let Some(agreement) = &token.extension.transfer_agreement {
        let (mut msgs, events, remainder) = base_contract.on_funds_transfer(
            deps.storage,
            deps.api,
            deps.querier,
            info.sender.to_string(),
            Funds::Native(agreement.amount.clone()),
            encode_binary(&ExecuteMsg::TransferNft {
                token_id: token_id.clone(),
                recipient: recipient.clone(),
            })?,
        )?;
        let remaining_amount = remainder.try_get_coin()?;
        let tax_amount = get_tax_amount(&msgs, agreement.amount.amount, remaining_amount.amount);
        msgs.push(SubMsg::new(CosmosMsg::Bank(BankMsg::Send {
            to_address: token.owner.to_string(),
            amount: vec![remaining_amount],
        })));
        resp = resp.add_submessages(msgs).add_events(events);
        tax_amount
    } else {
        Uint128::zero()
    };

    check_can_send(deps.as_ref(), env, info, &token, tax_amount)?;
    token.owner = deps.api.addr_validate(&recipient)?;
    token.approvals.clear();
    token.extension.transfer_agreement = None;
    token.extension.pricing = None;
    contract.tokens.save(deps.storage, &token_id, &token)?;
    Ok(resp
        .add_attribute("action", "transfer")
        .add_attribute("recipient", recipient))
}

fn check_can_send(
    deps: Deps,
    env: Env,
    info: MessageInfo,
    token: &TokenInfo<TokenExtension>,
    tax_amount: Uint128,
) -> Result<(), ContractError> {
    require(!token.extension.archived, ContractError::TokenIsArchived {})?;
    // owner can send
    if token.owner == info.sender {
        return Ok(());
    }

    // token purchaser can send if correct funds are sent
    if let Some(agreement) = &token.extension.transfer_agreement {
        require(
            has_coins(
                &info.funds,
                &Coin {
                    denom: agreement.amount.denom.to_owned(),
                    // Ensure that the taxes came from the sender.
                    amount: agreement.amount.amount + tax_amount,
                },
            ),
            ContractError::InsufficientFunds {},
        )?;
        if agreement.purchaser == info.sender || agreement.purchaser == "*" {
            return Ok(());
        }
    }

    // any non-expired token approval can send
    if token
        .approvals
        .iter()
        .any(|apr| apr.spender == info.sender && !apr.is_expired(&env.block))
    {
        return Ok(());
    }

    // operator can send
    let op = AndrCW721Contract::default()
        .operators
        .may_load(deps.storage, (&token.owner, &info.sender))?;
    match op {
        Some(ex) => {
            if ex.is_expired(&env.block) {
                Err(ContractError::Unauthorized {})
            } else {
                Ok(())
            }
        }
        None => Err(ContractError::Unauthorized {}),
    }
}

fn execute_update_transfer_agreement(
    deps: DepsMut,
    _env: Env,
    info: MessageInfo,
    token_id: String,
    agreement: Option<TransferAgreement>,
) -> Result<Response, ContractError> {
    let contract = AndrCW721Contract::default();
    let mut token = contract.tokens.load(deps.storage, &token_id)?;
    require(token.owner == info.sender, ContractError::Unauthorized {})?;
    require(!token.extension.archived, ContractError::TokenIsArchived {})?;
    if let Some(xfer_agreement) = agreement.clone() {
        deps.api.addr_validate(&xfer_agreement.purchaser)?;
    }

    token.extension.transfer_agreement = agreement;
    contract
        .tokens
        .save(deps.storage, token_id.as_str(), &token)?;

    Ok(Response::default())
}

fn execute_archive(
    deps: DepsMut,
    _env: Env,
    info: MessageInfo,
    token_id: String,
) -> Result<Response, ContractError> {
    let contract = AndrCW721Contract::default();
    let mut token = contract.tokens.load(deps.storage, &token_id)?;
    require(token.owner == info.sender, ContractError::Unauthorized {})?;

    token.extension.archived = true;
    contract
        .tokens
        .save(deps.storage, token_id.as_str(), &token)?;

    Ok(Response::default())
}

fn execute_burn(
    deps: DepsMut,
    info: MessageInfo,
    token_id: String,
) -> Result<Response, ContractError> {
    let contract = AndrCW721Contract::default();
    let token = contract.tokens.load(deps.storage, &token_id)?;
    require(token.owner == info.sender, ContractError::Unauthorized {})?;
    require(!token.extension.archived, ContractError::TokenIsArchived {})?;

    contract.tokens.remove(deps.storage, &token_id)?;

    // Decrement token count.
    let count = contract.token_count.load(deps.storage)?;
    contract.token_count.save(deps.storage, &(count - 1))?;

    Ok(Response::default().add_attributes(vec![
        attr("action", "burn"),
        attr("token_id", token_id),
        attr("sender", info.sender),
    ]))
}

#[cfg_attr(not(feature = "library"), entry_point)]
pub fn query(deps: Deps, env: Env, msg: QueryMsg) -> Result<Binary, ContractError> {
    match msg {
        QueryMsg::AndrHook(msg) => handle_andr_hook(deps, msg),
        _ => Ok(AndrCW721Contract::default().query(deps, env, msg.into())?),
    }
}

fn handle_andr_hook(deps: Deps, msg: AndromedaHook) -> Result<Binary, ContractError> {
    match msg {
        AndromedaHook::OnFundsTransfer {
            sender,
            payload: _,
            amount,
        } => {
            let (msgs, events, remainder) = ADOContract::default().on_funds_transfer(
                deps.storage,
                deps.api,
                deps.querier,
                sender,
                amount,
                encode_binary(&String::default())?,
            )?;
            let res = OnFundsTransferResponse {
                msgs,
                events,
                leftover_funds: remainder,
            };
            Ok(encode_binary(&res)?)
        }
        _ => Err(ContractError::UnsupportedOperation {}),
    }
}<|MERGE_RESOLUTION|>--- conflicted
+++ resolved
@@ -47,12 +47,7 @@
     ADOContract::default().instantiate(
         deps.storage,
         deps.api,
-<<<<<<< HEAD
-        &deps.querier,
         info,
-=======
-        info.clone(),
->>>>>>> b7735cce
         BaseInstantiateMsg {
             ado_type: "cw721".to_string(),
             operators: None,
