--- conflicted
+++ resolved
@@ -51,13 +51,8 @@
         BaseInstantiateMsg {
             ado_type: "cw721".to_string(),
             operators: None,
-<<<<<<< HEAD
-            modules: msg.modules,
-            primitive_contract: Some(msg.primitive_contract),
-=======
             modules: msg.modules.clone(),
             primitive_contract: None,
->>>>>>> fd3da0e7
         },
     )
 }
