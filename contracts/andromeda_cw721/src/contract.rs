#[cfg(not(feature = "library"))]
use cosmwasm_std::entry_point;
use cosmwasm_std::{
    attr, has_coins, BankMsg, Binary, Coin, CosmosMsg, Deps, DepsMut, Empty, Env, MessageInfo,
    Reply, Response, StdError, Storage, SubMsg, Uint128,
};

use andromeda_protocol::{
    communication::{
        encode_binary,
        hooks::{AndromedaHook, OnFundsTransferResponse},
        modules::{
            execute_alter_module, execute_deregister_module, execute_register_module, module_hook,
            on_funds_transfer, validate_modules, ADOType, MODULE_ADDR, MODULE_INFO,
        },
        parse_message, AndromedaMsg,
    },
    cw721::{ExecuteMsg, InstantiateMsg, QueryMsg, TokenExtension, TransferAgreement},
    error::ContractError,
    operators::execute_update_operators,
    ownership::{execute_update_owner, CONTRACT_OWNER},
<<<<<<< HEAD
    primitive::PRIMITVE_CONTRACT,
    rates::Funds,
=======
    rates::{get_tax_amount, Funds},
>>>>>>> f6c6d63e
    require,
    response::get_reply_address,
};
use cw721_base::{state::TokenInfo, Cw721Contract};

pub type AndrCW721Contract<'a> = Cw721Contract<'a, TokenExtension, Empty>;

#[cfg_attr(not(feature = "library"), entry_point)]
pub fn instantiate(
    deps: DepsMut,
    env: Env,
    info: MessageInfo,
    msg: InstantiateMsg,
) -> Result<Response, ContractError> {
    CONTRACT_OWNER.save(deps.storage, &info.sender)?;
    PRIMITVE_CONTRACT.save(deps.storage, &msg.primitive_contract)?;

    let sender = info.sender.as_str();
    let mut resp = Response::default();
    if let Some(modules) = msg.modules.clone() {
        validate_modules(&modules, ADOType::CW721)?;
        for module in modules {
            let response = execute_register_module(
                &deps.querier,
                deps.storage,
                deps.api,
                sender,
                &module,
                ADOType::CW721,
                false,
            )?;
            resp = resp.add_submessages(response.messages);
        }
    }
    let cw721_resp = AndrCW721Contract::default().instantiate(deps, env, info, msg.into())?;
    resp = resp
        .add_attributes(cw721_resp.attributes)
        .add_submessages(cw721_resp.messages);
    Ok(resp)
}

#[cfg_attr(not(feature = "library"), entry_point)]
pub fn reply(deps: DepsMut, _env: Env, msg: Reply) -> Result<Response, ContractError> {
    if msg.result.is_err() {
        return Err(ContractError::Std(StdError::generic_err(
            msg.result.unwrap_err(),
        )));
    }

    let id = msg.id.to_string();
    require(
        MODULE_INFO.load(deps.storage, &id).is_ok(),
        ContractError::InvalidReplyId {},
    )?;

    let addr = get_reply_address(&msg)?;
    MODULE_ADDR.save(deps.storage, &id, &deps.api.addr_validate(&addr)?)?;

    Ok(Response::default())
}

#[cfg_attr(not(feature = "library"), entry_point)]
pub fn execute(
    deps: DepsMut,
    env: Env,
    info: MessageInfo,
    msg: ExecuteMsg,
) -> Result<Response, ContractError> {
    module_hook::<Response>(
        deps.storage,
        deps.querier,
        AndromedaHook::OnExecute {
            sender: info.sender.to_string(),
            payload: encode_binary(&msg)?,
        },
    )?;

    // Check if the token is archived before any message that may mutate the token
    match &msg {
        ExecuteMsg::TransferNft { token_id, .. } => {
            is_token_archived(deps.storage, token_id)?;
        }
        ExecuteMsg::SendNft { token_id, .. } => {
            is_token_archived(deps.storage, token_id)?;
        }
        ExecuteMsg::Approve { token_id, .. } => {
            is_token_archived(deps.storage, token_id)?;
        }
        ExecuteMsg::Burn { token_id, .. } => {
            is_token_archived(deps.storage, token_id)?;
        }
        ExecuteMsg::Archive { token_id } => {
            is_token_archived(deps.storage, token_id)?;
        }
        ExecuteMsg::TransferAgreement { token_id, .. } => {
            is_token_archived(deps.storage, token_id)?;
        }
        ExecuteMsg::UpdatePricing { token_id, .. } => {
            is_token_archived(deps.storage, token_id)?;
        }
        _ => {}
    }

    match msg {
        ExecuteMsg::TransferNft {
            recipient,
            token_id,
        } => execute_transfer(deps, env, info, recipient, token_id),
        ExecuteMsg::TransferAgreement {
            token_id,
            agreement,
        } => execute_update_transfer_agreement(deps, env, info, token_id, agreement),
        ExecuteMsg::UpdatePricing { token_id, price } => {
            execute_update_pricing(deps, env, info, token_id, price)
        }
        ExecuteMsg::Archive { token_id } => execute_archive(deps, env, info, token_id),
        ExecuteMsg::Burn { token_id } => execute_burn(deps, info, token_id),
        ExecuteMsg::RegisterModule { module } => execute_register_module(
            &deps.querier,
            deps.storage,
            deps.api,
            info.sender.as_str(),
            &module,
            ADOType::CW721,
            true,
        ),
        ExecuteMsg::DeregisterModule { module_idx } => {
            execute_deregister_module(deps, info, module_idx)
        }
        ExecuteMsg::AlterModule { module_idx, module } => {
            execute_alter_module(deps, info, module_idx, &module, ADOType::CW721)
        }
        ExecuteMsg::AndrReceive(msg) => execute_andr_receive(deps, env, info, msg),
        _ => Ok(AndrCW721Contract::default().execute(deps, env, info, msg.into())?),
    }
}

fn is_token_archived(storage: &dyn Storage, token_id: &str) -> Result<(), ContractError> {
    let contract = AndrCW721Contract::default();
    let token = contract.tokens.load(storage, token_id)?;
    require(!token.extension.archived, ContractError::TokenIsArchived {})?;

    Ok(())
}

fn execute_andr_receive(
    deps: DepsMut,
    env: Env,
    info: MessageInfo,
    msg: AndromedaMsg,
) -> Result<Response, ContractError> {
    match msg {
        AndromedaMsg::Receive(data) => {
            let received: ExecuteMsg = parse_message(data)?;
            match received {
                ExecuteMsg::AndrReceive(..) => Err(ContractError::NestedAndromedaMsg {}),
                _ => execute(deps, env, info, received),
            }
        }
        AndromedaMsg::UpdateOwner { address } => execute_update_owner(deps, info, address),
        AndromedaMsg::UpdateOperators { operators } => {
            execute_update_operators(deps, info, operators)
        }
        AndromedaMsg::Withdraw { .. } => Err(ContractError::UnsupportedOperation {}),
    }
}

fn execute_transfer(
    deps: DepsMut,
    env: Env,
    info: MessageInfo,
    recipient: String,
    token_id: String,
) -> Result<Response, ContractError> {
    let responses = module_hook::<Response>(
        deps.storage,
        deps.querier,
        AndromedaHook::OnTransfer {
            token_id: token_id.clone(),
            sender: info.sender.to_string(),
            recipient: recipient.clone(),
        },
    )?;
    // Reduce all responses into one.
    let mut resp = responses
        .into_iter()
        .reduce(|resp, r| {
            resp.add_submessages(r.messages)
                .add_events(r.events)
                .add_attributes(r.attributes)
        })
        .unwrap_or_else(Response::new);

    let contract = AndrCW721Contract::default();
    let mut token = contract.tokens.load(deps.storage, &token_id)?;
    require(!token.extension.archived, ContractError::TokenIsArchived {})?;

    let tax_amount = if let Some(agreement) = &token.extension.transfer_agreement {
        let (mut msgs, events, remainder) = on_funds_transfer(
            deps.storage,
            deps.querier,
            info.sender.to_string(),
            Funds::Native(agreement.amount.clone()),
            encode_binary(&ExecuteMsg::TransferNft {
                token_id: token_id.clone(),
                recipient: recipient.clone(),
            })?,
        )?;
        let remaining_amount = remainder.try_get_coin()?;
        let tax_amount = get_tax_amount(&msgs, agreement.amount.amount - remaining_amount.amount);
        msgs.push(SubMsg::new(CosmosMsg::Bank(BankMsg::Send {
            to_address: token.owner.to_string(),
            amount: vec![remaining_amount],
        })));
        resp = resp.add_submessages(msgs).add_events(events);
        tax_amount
    } else {
        Uint128::zero()
    };

    check_can_send(deps.as_ref(), env, info, &token, tax_amount)?;
    token.owner = deps.api.addr_validate(&recipient)?;
    token.approvals.clear();
    token.extension.transfer_agreement = None;
    token.extension.pricing = None;
    contract.tokens.save(deps.storage, &token_id, &token)?;
    Ok(resp
        .add_attribute("action", "transfer")
        .add_attribute("recipient", recipient))
}

fn check_can_send(
    deps: Deps,
    env: Env,
    info: MessageInfo,
    token: &TokenInfo<TokenExtension>,
    tax_amount: Uint128,
) -> Result<(), ContractError> {
    require(!token.extension.archived, ContractError::TokenIsArchived {})?;
    // owner can send
    if token.owner == info.sender {
        return Ok(());
    }

    // token purchaser can send if correct funds are sent
    if let Some(agreement) = &token.extension.transfer_agreement {
        require(
            has_coins(
                &info.funds,
                &Coin {
                    denom: agreement.amount.denom.to_owned(),
                    // Ensure that the taxes came from the sender.
                    amount: agreement.amount.amount + tax_amount,
                },
            ),
            ContractError::InsufficientFunds {},
        )?;
        if agreement.purchaser == info.sender {
            return Ok(());
        }
    }

    // any non-expired token approval can send
    if token
        .approvals
        .iter()
        .any(|apr| apr.spender == info.sender && !apr.is_expired(&env.block))
    {
        return Ok(());
    }

    // operator can send
    let op = AndrCW721Contract::default()
        .operators
        .may_load(deps.storage, (&token.owner, &info.sender))?;
    match op {
        Some(ex) => {
            if ex.is_expired(&env.block) {
                Err(ContractError::Unauthorized {})
            } else {
                Ok(())
            }
        }
        None => Err(ContractError::Unauthorized {}),
    }
}

fn execute_update_transfer_agreement(
    deps: DepsMut,
    _env: Env,
    info: MessageInfo,
    token_id: String,
    agreement: Option<TransferAgreement>,
) -> Result<Response, ContractError> {
    let contract = AndrCW721Contract::default();
    let mut token = contract.tokens.load(deps.storage, &token_id)?;
    require(token.owner == info.sender, ContractError::Unauthorized {})?;
    require(!token.extension.archived, ContractError::TokenIsArchived {})?;
    if let Some(xfer_agreement) = agreement.clone() {
        deps.api.addr_validate(&xfer_agreement.purchaser)?;
    }

    token.extension.transfer_agreement = agreement;
    contract
        .tokens
        .save(deps.storage, token_id.as_str(), &token)?;

    Ok(Response::default())
}

fn execute_update_pricing(
    deps: DepsMut,
    _env: Env,
    info: MessageInfo,
    token_id: String,
    pricing: Option<Coin>,
) -> Result<Response, ContractError> {
    let contract = AndrCW721Contract::default();
    let mut token = contract.tokens.load(deps.storage, &token_id)?;
    require(token.owner == info.sender, ContractError::Unauthorized {})?;
    require(!token.extension.archived, ContractError::TokenIsArchived {})?;

    token.extension.pricing = pricing;
    contract
        .tokens
        .save(deps.storage, token_id.as_str(), &token)?;

    Ok(Response::default())
}

fn execute_archive(
    deps: DepsMut,
    _env: Env,
    info: MessageInfo,
    token_id: String,
) -> Result<Response, ContractError> {
    let contract = AndrCW721Contract::default();
    let mut token = contract.tokens.load(deps.storage, &token_id)?;
    require(token.owner == info.sender, ContractError::Unauthorized {})?;

    token.extension.archived = true;
    contract
        .tokens
        .save(deps.storage, token_id.as_str(), &token)?;

    Ok(Response::default())
}

fn execute_burn(
    deps: DepsMut,
    info: MessageInfo,
    token_id: String,
) -> Result<Response, ContractError> {
    let contract = AndrCW721Contract::default();
    let token = contract.tokens.load(deps.storage, &token_id)?;
    require(
        token.owner.eq(&info.sender.to_string()),
        ContractError::Unauthorized {},
    )?;
    require(!token.extension.archived, ContractError::TokenIsArchived {})?;

    contract.tokens.remove(deps.storage, &token_id)?;

    // Decrement token count.
    let count = contract.token_count.load(deps.storage)?;
    contract.token_count.save(deps.storage, &(count - 1))?;

    Ok(Response::default().add_attributes(vec![
        attr("action", "burn"),
        attr("token_id", token_id),
        attr("sender", info.sender.to_string()),
    ]))
}

#[cfg_attr(not(feature = "library"), entry_point)]
pub fn query(deps: Deps, env: Env, msg: QueryMsg) -> Result<Binary, ContractError> {
    match msg {
        QueryMsg::AndrHook(msg) => handle_andr_hook(deps, msg),
        _ => Ok(AndrCW721Contract::default().query(deps, env, msg.into())?),
    }
}

fn handle_andr_hook(deps: Deps, msg: AndromedaHook) -> Result<Binary, ContractError> {
    match msg {
        AndromedaHook::OnFundsTransfer {
            sender,
            payload: _,
            amount,
        } => {
            let (msgs, events, remainder) = on_funds_transfer(
                deps.storage,
                deps.querier,
                sender,
                amount,
                encode_binary(&String::default())?,
            )?;
            let res = OnFundsTransferResponse {
                msgs,
                events,
                leftover_funds: remainder,
            };
            Ok(encode_binary(&res)?)
        }
        _ => Err(ContractError::UnsupportedOperation {}),
    }
}<|MERGE_RESOLUTION|>--- conflicted
+++ resolved
@@ -19,12 +19,8 @@
     error::ContractError,
     operators::execute_update_operators,
     ownership::{execute_update_owner, CONTRACT_OWNER},
-<<<<<<< HEAD
     primitive::PRIMITVE_CONTRACT,
-    rates::Funds,
-=======
     rates::{get_tax_amount, Funds},
->>>>>>> f6c6d63e
     require,
     response::get_reply_address,
 };
