--- conflicted
+++ resolved
@@ -1,7 +1,7 @@
 #[cfg(not(feature = "library"))]
 use cosmwasm_std::entry_point;
 use cosmwasm_std::{
-    from_binary, Binary, Coin, CosmosMsg, Deps, DepsMut, Env, MessageInfo, Response, Storage,
+    from_binary, Addr, Binary, Coin, CosmosMsg, Deps, DepsMut, Env, MessageInfo, Response, Storage,
     Uint128, WasmMsg,
 };
 use cw2::{get_contract_version, set_contract_version};
@@ -14,22 +14,13 @@
         ConfigResponse, Cw20HookMsg, ExecuteMsg, InstantiateMsg, MigrateMsg, MirrorLockExecuteMsg,
         MirrorMintCw20HookMsg, MirrorMintExecuteMsg, MirrorStakingExecuteMsg, QueryMsg,
     },
-<<<<<<< HEAD
-    operators::{
-        execute_update_operators, initialize_operators, is_operator, query_is_operator,
-        query_operators,
-    },
-    ownership::{execute_update_owner, is_contract_owner, query_contract_owner, CONTRACT_OWNER},
-    require,
-    swapper::AssetInfo,
-    withdraw::{add_withdrawable_token, execute_withdraw},
-=======
 };
 use common::{
     ado_base::InstantiateMsg as BaseInstantiateMsg, encode_binary, error::ContractError, require,
->>>>>>> 1f919e66
 };
 use cw20::{Cw20ExecuteMsg, Cw20ReceiveMsg};
+use cw_asset::AssetInfo;
+use terraswap::asset::AssetInfo as TerraSwapAssetInfo;
 
 // version info for migration info
 const CONTRACT_NAME: &str = "crates.io:andromeda_mirror_wrapped_cdp";
@@ -58,9 +49,7 @@
     contract.add_withdrawable_token(
         deps.storage,
         &mirror_token_contract,
-        &AssetInfo::Token {
-            contract_addr: deps.api.addr_validate(&mirror_token_contract)?,
-        },
+        &AssetInfo::Cw20(deps.api.addr_validate(&mirror_token_contract)?),
     )?;
     CONFIG.save(deps.storage, &config)?;
     set_contract_version(deps.storage, CONTRACT_NAME, CONTRACT_VERSION)?;
@@ -129,8 +118,8 @@
         } => {
             handle_open_position_withdrawable_tokens(
                 deps.storage,
-                collateral.info.into(),
-                asset_info.into(),
+                ts_asset_info_to_cw_asset_info(collateral.info),
+                ts_asset_info_to_cw_asset_info(asset_info),
                 short_params.is_some(),
             )?;
 
@@ -167,9 +156,7 @@
             ADOContract::default().add_withdrawable_token(
                 deps.storage,
                 &asset_token,
-                &AssetInfo::Token {
-                    contract_addr: deps.api.addr_validate(&asset_token)?,
-                },
+                &AssetInfo::Cw20(deps.api.addr_validate(&asset_token)?).into(),
             )?;
 
             execute_mirror_msg(
@@ -202,9 +189,7 @@
             ADOContract::default().add_withdrawable_token(
                 deps.storage,
                 "uusd",
-                &AssetInfo::NativeToken {
-                    denom: "uusd".to_string(),
-                },
+                &AssetInfo::native("uusd"),
             )?;
             execute_mirror_msg(
                 deps,
@@ -226,8 +211,8 @@
 
 fn get_asset_name(asset_info: &AssetInfo) -> String {
     match asset_info {
-        AssetInfo::Token { contract_addr } => contract_addr.to_string(),
-        AssetInfo::NativeToken { denom } => denom.clone(),
+        AssetInfo::Cw20(contract_addr) => contract_addr.to_string(),
+        AssetInfo::Native(denom) => denom.clone(),
     }
 }
 
@@ -242,16 +227,14 @@
     ADOContract::default().add_withdrawable_token(
         storage,
         &get_asset_name(&collateral_info),
-        &collateral_info,
+        &collateral_info.into(),
     )?;
     if is_short {
         // If we are shorting we will get UST back eventually.
         ADOContract::default().add_withdrawable_token(
             storage,
             "uusd",
-            &AssetInfo::NativeToken {
-                denom: "uusd".to_string(),
-            },
+            &AssetInfo::native("uusd"),
         )?;
     } else {
         // In this case the minted assets will be immediately sent back to this contract, so
@@ -259,7 +242,7 @@
         ADOContract::default().add_withdrawable_token(
             storage,
             &get_asset_name(&minted_asset_info),
-            &minted_asset_info,
+            &minted_asset_info.into(),
         )?;
     }
     Ok(())
@@ -312,10 +295,8 @@
         } => {
             handle_open_position_withdrawable_tokens(
                 deps.storage,
-                AssetInfo::Token {
-                    contract_addr: deps.api.addr_validate(&token_address)?,
-                },
-                asset_info.into(),
+                AssetInfo::Cw20(deps.api.addr_validate(&token_address)?),
+                ts_asset_info_to_cw_asset_info(asset_info),
                 short_params.is_some(),
             )?;
             execute_mirror_cw20_msg(
@@ -437,4 +418,15 @@
         mirror_gov_contract: config.mirror_gov_contract.to_string(),
         mirror_lock_contract: config.mirror_lock_contract.to_string(),
     })
+}
+
+/// Converts TerraSwapAssetInfo to cw_asset::AssetInfo. Can't use From as these are both external
+/// types.
+fn ts_asset_info_to_cw_asset_info(asset_info: TerraSwapAssetInfo) -> AssetInfo {
+    match asset_info {
+        TerraSwapAssetInfo::NativeToken { denom } => AssetInfo::Native(denom),
+        TerraSwapAssetInfo::Token { contract_addr } => {
+            AssetInfo::Cw20(Addr::unchecked(contract_addr))
+        }
+    }
 }