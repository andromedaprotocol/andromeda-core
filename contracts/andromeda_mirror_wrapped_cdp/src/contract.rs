#[cfg(not(feature = "library"))]
use cosmwasm_std::entry_point;
use cosmwasm_std::{
    from_binary, Binary, Coin, CosmosMsg, Deps, DepsMut, Env, MessageInfo, Response, Storage,
    Uint128, WasmMsg,
};
use cw2::{get_contract_version, set_contract_version};

use crate::state::{Config, CONFIG};
use andromeda_protocol::{
    common::get_tax_deducted_funds,
    communication::{encode_binary, parse_message, AndromedaMsg, AndromedaQuery},
    error::ContractError,
    mirror_wrapped_cdp::{
<<<<<<< HEAD
        ConfigResponse, Cw20HookMsg, ExecuteMsg, InstantiateMsg, MirrorLockExecuteMsg,
        MirrorMintCw20HookMsg, MirrorMintExecuteMsg, MirrorStakingExecuteMsg, QueryMsg,
    },
    operators::{
        execute_update_operators, initialize_operators, is_operator, query_is_operator,
        query_operators,
    },
=======
        ConfigResponse, Cw20HookMsg, ExecuteMsg, InstantiateMsg, MigrateMsg, QueryMsg,
    },
    operators::{execute_update_operators, initialize_operators, is_operator, query_is_operator},
>>>>>>> 2d207d19
    ownership::{execute_update_owner, is_contract_owner, query_contract_owner, CONTRACT_OWNER},
    require,
    withdraw::{add_withdrawable_token, execute_withdraw},
};
use cw20::{Cw20ExecuteMsg, Cw20ReceiveMsg};
use terraswap::asset::AssetInfo;

// version info for migration info
const CONTRACT_NAME: &str = "crates.io:andromeda_mirror_wrapped_cdp";
const CONTRACT_VERSION: &str = env!("CARGO_PKG_VERSION");

#[cfg_attr(not(feature = "library"), entry_point)]
pub fn instantiate(
    deps: DepsMut,
    _env: Env,
    info: MessageInfo,
    msg: InstantiateMsg,
) -> Result<Response, ContractError> {
    set_contract_version(deps.storage, CONTRACT_NAME, CONTRACT_VERSION)?;
    if let Some(operators) = msg.operators {
        initialize_operators(deps.storage, operators)?;
    }
    let config = Config {
        mirror_mint_contract: deps.api.addr_validate(&msg.mirror_mint_contract)?,
        mirror_staking_contract: deps.api.addr_validate(&msg.mirror_staking_contract)?,
        mirror_gov_contract: deps.api.addr_validate(&msg.mirror_gov_contract)?,
        mirror_lock_contract: deps.api.addr_validate(&msg.mirror_lock_contract)?,
    };
    let mirror_token_contract = deps
        .api
        .addr_validate(&msg.mirror_token_contract)?
        .to_string();
    // We will need to be able to withdraw the MIR token.
    add_withdrawable_token(
        deps.storage,
        &mirror_token_contract.clone(),
        &AssetInfo::Token {
            contract_addr: mirror_token_contract,
        },
    )?;
    CONFIG.save(deps.storage, &config)?;
    set_contract_version(deps.storage, CONTRACT_NAME, CONTRACT_VERSION)?;
    CONTRACT_OWNER.save(deps.storage, &info.sender)?;
    Ok(Response::new()
        .add_attribute("method", "instantiate")
        .add_attribute("owner", info.sender))
}

#[cfg_attr(not(feature = "library"), entry_point)]
pub fn execute(
    deps: DepsMut,
    env: Env,
    info: MessageInfo,
    msg: ExecuteMsg,
) -> Result<Response, ContractError> {
    let config = CONFIG.load(deps.storage)?;
    match msg {
        ExecuteMsg::AndrReceive(msg) => execute_andr_receive(deps, env, info, msg),
        ExecuteMsg::Receive(msg) => receive_cw20(deps, info, msg),
        ExecuteMsg::MirrorMintExecuteMsg(msg) => execute_mirror_mint_msg(deps, info, msg),
        ExecuteMsg::MirrorStakingExecuteMsg(msg) => execute_mirror_staking_msg(deps, info, msg),
        ExecuteMsg::MirrorGovExecuteMsg(msg) => execute_mirror_msg(
            deps,
            info.sender.to_string(),
            info.funds,
            config.mirror_gov_contract.to_string(),
            encode_binary(&msg)?,
        ),
        ExecuteMsg::MirrorLockExecuteMsg(msg) => execute_mirror_lock_msg(deps, info, msg),
        ExecuteMsg::UpdateConfig {
            mirror_mint_contract,
            mirror_staking_contract,
            mirror_gov_contract,
            mirror_lock_contract,
        } => execute_update_config(
            deps,
            info,
            mirror_mint_contract,
            mirror_staking_contract,
            mirror_gov_contract,
            mirror_lock_contract,
        ),
    }
}

fn execute_mirror_mint_msg(
    deps: DepsMut,
    info: MessageInfo,
    msg: MirrorMintExecuteMsg,
) -> Result<Response, ContractError> {
    let config = CONFIG.load(deps.storage)?;
    let binary = encode_binary(&msg)?;
    match msg {
        MirrorMintExecuteMsg::OpenPosition {
            collateral,
            asset_info,
            collateral_ratio: _,
            short_params,
        } => {
            handle_open_position_withdrawable_tokens(
                deps.storage,
                collateral.info,
                asset_info,
                short_params.is_some(),
            )?;

            execute_mirror_msg(
                deps,
                info.sender.to_string(),
                info.funds,
                config.mirror_mint_contract.to_string(),
                binary,
            )
        }
        _ => execute_mirror_msg(
            deps,
            info.sender.to_string(),
            info.funds,
            config.mirror_mint_contract.to_string(),
            binary,
        ),
    }
}

fn execute_mirror_staking_msg(
    deps: DepsMut,
    info: MessageInfo,
    msg: MirrorStakingExecuteMsg,
) -> Result<Response, ContractError> {
    let config = CONFIG.load(deps.storage)?;
    let binary = encode_binary(&msg)?;
    match msg {
        MirrorStakingExecuteMsg::Unbond {
            asset_token,
            amount: _,
        } => {
            add_withdrawable_token(
                deps.storage,
                &asset_token.clone(),
                &AssetInfo::Token {
                    contract_addr: asset_token,
                },
            )?;

            execute_mirror_msg(
                deps,
                info.sender.to_string(),
                info.funds,
                config.mirror_staking_contract.to_string(),
                binary,
            )
        }
        _ => execute_mirror_msg(
            deps,
            info.sender.to_string(),
            info.funds,
            config.mirror_staking_contract.to_string(),
            binary,
        ),
    }
}

fn execute_mirror_lock_msg(
    deps: DepsMut,
    info: MessageInfo,
    msg: MirrorLockExecuteMsg,
) -> Result<Response, ContractError> {
    let config = CONFIG.load(deps.storage)?;
    let binary = encode_binary(&msg)?;
    match msg {
        MirrorLockExecuteMsg::UnlockPositionFunds { positions_idx: _ } => {
            add_withdrawable_token(
                deps.storage,
                "uusd",
                &AssetInfo::NativeToken {
                    denom: "uusd".to_string(),
                },
            )?;
            execute_mirror_msg(
                deps,
                info.sender.to_string(),
                info.funds,
                config.mirror_lock_contract.to_string(),
                binary,
            )
        }
        _ => execute_mirror_msg(
            deps,
            info.sender.to_string(),
            info.funds,
            config.mirror_lock_contract.to_string(),
            binary,
        ),
    }
}

fn get_asset_name(asset_info: &AssetInfo) -> String {
    match asset_info {
        AssetInfo::Token { contract_addr } => contract_addr.clone(),
        AssetInfo::NativeToken { denom } => denom.clone(),
    }
}

fn handle_open_position_withdrawable_tokens(
    storage: &mut dyn Storage,
    collateral_info: AssetInfo,
    minted_asset_info: AssetInfo,
    is_short: bool,
) -> Result<(), ContractError> {
    // Barring liquidation we will want to withdraw the collateral at some point.
    add_withdrawable_token(storage, &get_asset_name(&collateral_info), &collateral_info)?;
    if is_short {
        // If we are shorting we will get UST back eventually.
        add_withdrawable_token(
            storage,
            "uusd",
            &AssetInfo::NativeToken {
                denom: "uusd".to_string(),
            },
        )?;
    } else {
        // In this case the minted assets will be immediately sent back to this contract, so
        // we want to be able to withdraw it.
        add_withdrawable_token(
            storage,
            &get_asset_name(&minted_asset_info),
            &minted_asset_info,
        )?;
    }
    Ok(())
}

fn execute_andr_receive(
    deps: DepsMut,
    env: Env,
    info: MessageInfo,
    msg: AndromedaMsg,
) -> Result<Response, ContractError> {
    match msg {
        AndromedaMsg::Receive(data) => {
            let received: ExecuteMsg = parse_message(data)?;
            match received {
                ExecuteMsg::AndrReceive(..) => Err(ContractError::NestedAndromedaMsg {}),
                _ => execute(deps, env, info, received),
            }
        }
        AndromedaMsg::UpdateOwner { address } => execute_update_owner(deps, info, address),
        AndromedaMsg::UpdateOperators { operators } => {
            execute_update_operators(deps, info, operators)
        }
        AndromedaMsg::Withdraw {
            recipient,
            tokens_to_withdraw,
        } => execute_withdraw(deps.as_ref(), env, info, recipient, tokens_to_withdraw),
    }
}

pub fn receive_cw20(
    deps: DepsMut,
    info: MessageInfo,
    cw20_msg: Cw20ReceiveMsg,
) -> Result<Response, ContractError> {
    let config = CONFIG.load(deps.storage)?;
    let token_address = info.sender.to_string();
    match from_binary(&cw20_msg.msg)? {
        Cw20HookMsg::MirrorMintCw20HookMsg(msg) => {
            execute_mirror_mint_cw20_msg(deps, info, cw20_msg, msg)
        }
        Cw20HookMsg::MirrorStakingCw20HookMsg(msg) => execute_mirror_cw20_msg(
            deps,
            cw20_msg.sender,
            token_address,
            cw20_msg.amount,
            config.mirror_staking_contract.to_string(),
            encode_binary(&msg)?,
        ),
        Cw20HookMsg::MirrorGovCw20HookMsg(msg) => execute_mirror_cw20_msg(
            deps,
            cw20_msg.sender,
            token_address,
            cw20_msg.amount,
            config.mirror_gov_contract.to_string(),
            encode_binary(&msg)?,
        ),
    }
}

fn execute_mirror_mint_cw20_msg(
    deps: DepsMut,
    info: MessageInfo,
    cw20_msg: Cw20ReceiveMsg,
    mirror_msg: MirrorMintCw20HookMsg,
) -> Result<Response, ContractError> {
    let config = CONFIG.load(deps.storage)?;
    let token_address = info.sender.to_string();
    let binary = encode_binary(&mirror_msg)?;
    match mirror_msg {
        MirrorMintCw20HookMsg::OpenPosition {
            asset_info,
            collateral_ratio: _,
            short_params,
        } => {
            handle_open_position_withdrawable_tokens(
                deps.storage,
                AssetInfo::Token {
                    contract_addr: token_address.clone(),
                },
                asset_info,
                short_params.is_some(),
            )?;
            execute_mirror_cw20_msg(
                deps,
                cw20_msg.sender,
                token_address,
                cw20_msg.amount,
                config.mirror_mint_contract.to_string(),
                binary,
            )
        }
        _ => execute_mirror_cw20_msg(
            deps,
            cw20_msg.sender,
            token_address,
            cw20_msg.amount,
            config.mirror_mint_contract.to_string(),
            binary,
        ),
    }
}

pub fn execute_mirror_cw20_msg(
    deps: DepsMut,
    sender: String,
    token_addr: String,
    amount: Uint128,
    contract_addr: String,
    msg_binary: Binary,
) -> Result<Response, ContractError> {
    let msg = Cw20ExecuteMsg::Send {
        contract: contract_addr,
        amount,
        msg: msg_binary,
    };
    execute_mirror_msg(deps, sender, vec![], token_addr, encode_binary(&msg)?)
}

pub fn execute_mirror_msg(
    deps: DepsMut,
    sender: String,
    funds: Vec<Coin>,
    contract_addr: String,
    msg_binary: Binary,
) -> Result<Response, ContractError> {
    require(
        is_contract_owner(deps.storage, sender.as_str())?
            || is_operator(deps.storage, sender.as_str())?,
        ContractError::Unauthorized {},
    )?;
    require(
        funds.is_empty() || funds.len() == 1,
        ContractError::InvalidFunds {
            msg: "Mirror expects zero or one coin to be sent".to_string(),
        },
    )?;
    let tax_deducted_funds = get_tax_deducted_funds(&deps, funds)?;

    let execute_msg = WasmMsg::Execute {
        contract_addr,
        funds: tax_deducted_funds,
        msg: msg_binary,
    };
    Ok(Response::new().add_messages(vec![CosmosMsg::Wasm(execute_msg)]))
}

pub fn execute_update_config(
    deps: DepsMut,
    info: MessageInfo,
    mirror_mint_contract: Option<String>,
    mirror_staking_contract: Option<String>,
    mirror_gov_contract: Option<String>,
    mirror_lock_contract: Option<String>,
) -> Result<Response, ContractError> {
    require(
        is_contract_owner(deps.storage, info.sender.as_str())?,
        ContractError::Unauthorized {},
    )?;
    let mut config = CONFIG.load(deps.storage)?;
    if let Some(mirror_mint_contract) = mirror_mint_contract {
        config.mirror_mint_contract = deps.api.addr_validate(&mirror_mint_contract)?;
    }
    if let Some(mirror_staking_contract) = mirror_staking_contract {
        config.mirror_staking_contract = deps.api.addr_validate(&mirror_staking_contract)?;
    }
    if let Some(mirror_gov_contract) = mirror_gov_contract {
        config.mirror_gov_contract = deps.api.addr_validate(&mirror_gov_contract)?;
    }
    if let Some(mirror_lock_contract) = mirror_lock_contract {
        config.mirror_lock_contract = deps.api.addr_validate(&mirror_lock_contract)?;
    }
    CONFIG.save(deps.storage, &config)?;
    Ok(Response::new().add_attribute("action", "update_config"))
}

#[cfg_attr(not(feature = "library"), entry_point)]
<<<<<<< HEAD
pub fn query(deps: Deps, env: Env, msg: QueryMsg) -> Result<Binary, ContractError> {
=======
pub fn migrate(deps: DepsMut, _env: Env, _msg: MigrateMsg) -> Result<Response, ContractError> {
    let version = get_contract_version(deps.storage)?;
    if version.contract != CONTRACT_NAME {
        return Err(ContractError::CannotMigrate {
            previous_contract: version.contract,
        });
    }
    Ok(Response::default())
}

#[cfg_attr(not(feature = "library"), entry_point)]
pub fn query(deps: Deps, _env: Env, msg: QueryMsg) -> StdResult<Binary> {
>>>>>>> 2d207d19
    match msg {
        QueryMsg::AndrQuery(msg) => handle_andromeda_query(deps, env, msg),
        QueryMsg::Config {} => encode_binary(&query_config(deps)?),
    }
}

fn handle_andromeda_query(
    deps: Deps,
    env: Env,
    msg: AndromedaQuery,
) -> Result<Binary, ContractError> {
    match msg {
        AndromedaQuery::Get(data) => {
            let received: QueryMsg = parse_message(data)?;
            match received {
                QueryMsg::AndrQuery(..) => Err(ContractError::NestedAndromedaMsg {}),
                _ => query(deps, env, received),
            }
        }
        AndromedaQuery::Owner {} => encode_binary(&query_contract_owner(deps)?),
        AndromedaQuery::Operators {} => encode_binary(&query_operators(deps)?),
        AndromedaQuery::IsOperator { address } => {
            encode_binary(&query_is_operator(deps, &address)?)
        }
    }
}

pub fn query_config(deps: Deps) -> Result<ConfigResponse, ContractError> {
    let config = CONFIG.load(deps.storage)?;
    Ok(ConfigResponse {
        mirror_mint_contract: config.mirror_mint_contract.to_string(),
        mirror_staking_contract: config.mirror_staking_contract.to_string(),
        mirror_gov_contract: config.mirror_gov_contract.to_string(),
        mirror_lock_contract: config.mirror_lock_contract.to_string(),
    })
}<|MERGE_RESOLUTION|>--- conflicted
+++ resolved
@@ -12,19 +12,13 @@
     communication::{encode_binary, parse_message, AndromedaMsg, AndromedaQuery},
     error::ContractError,
     mirror_wrapped_cdp::{
-<<<<<<< HEAD
-        ConfigResponse, Cw20HookMsg, ExecuteMsg, InstantiateMsg, MirrorLockExecuteMsg,
+        ConfigResponse, Cw20HookMsg, ExecuteMsg, InstantiateMsg, MigrateMsg, MirrorLockExecuteMsg,
         MirrorMintCw20HookMsg, MirrorMintExecuteMsg, MirrorStakingExecuteMsg, QueryMsg,
     },
     operators::{
         execute_update_operators, initialize_operators, is_operator, query_is_operator,
         query_operators,
     },
-=======
-        ConfigResponse, Cw20HookMsg, ExecuteMsg, InstantiateMsg, MigrateMsg, QueryMsg,
-    },
-    operators::{execute_update_operators, initialize_operators, is_operator, query_is_operator},
->>>>>>> 2d207d19
     ownership::{execute_update_owner, is_contract_owner, query_contract_owner, CONTRACT_OWNER},
     require,
     withdraw::{add_withdrawable_token, execute_withdraw},
@@ -429,9 +423,6 @@
 }
 
 #[cfg_attr(not(feature = "library"), entry_point)]
-<<<<<<< HEAD
-pub fn query(deps: Deps, env: Env, msg: QueryMsg) -> Result<Binary, ContractError> {
-=======
 pub fn migrate(deps: DepsMut, _env: Env, _msg: MigrateMsg) -> Result<Response, ContractError> {
     let version = get_contract_version(deps.storage)?;
     if version.contract != CONTRACT_NAME {
@@ -443,8 +434,7 @@
 }
 
 #[cfg_attr(not(feature = "library"), entry_point)]
-pub fn query(deps: Deps, _env: Env, msg: QueryMsg) -> StdResult<Binary> {
->>>>>>> 2d207d19
+pub fn query(deps: Deps, env: Env, msg: QueryMsg) -> Result<Binary, ContractError> {
     match msg {
         QueryMsg::AndrQuery(msg) => handle_andromeda_query(deps, env, msg),
         QueryMsg::Config {} => encode_binary(&query_config(deps)?),
