--- conflicted
+++ resolved
@@ -657,17 +657,7 @@
         ))
         .unwrap(),
     });
-<<<<<<< HEAD
-    let res_err = execute(
-        deps.as_mut(),
-        mock_env(),
-        mock_info(TEST_TOKEN, &[]),
-        msg,
-    )
-    .unwrap_err();
-=======
     let res_err = execute(deps.as_mut(), mock_env(), mock_info(TEST_TOKEN, &[]), msg).unwrap_err();
->>>>>>> befb4247
     assert_eq!(ContractError::Unauthorized {}, res_err);
 }
 
