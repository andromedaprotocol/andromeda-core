use cosmwasm_std::{
    coin, coins, from_binary,
    testing::{mock_env, mock_info},
    to_binary, Binary, CosmosMsg, Decimal, Deps, DepsMut, MessageInfo, Order, Response, Uint128,
    WasmMsg,
};

use super::mock_querier::{
    mock_dependencies_custom, MOCK_MIRROR_GOV_ADDR, MOCK_MIRROR_LOCK_ADDR, MOCK_MIRROR_MINT_ADDR,
    MOCK_MIRROR_STAKING_ADDR, MOCK_MIRROR_TOKEN_ADDR, MOCK_PRIMITIVE_CONTRACT,
};
use crate::{
    contract::{execute, instantiate, query},
    primitive_keys::{MIRROR_GOV, MIRROR_LOCK, MIRROR_MINT, MIRROR_MIR, MIRROR_STAKING},
};
use ado_base::ADOContract;
use andromeda_protocol::{
    common::get_tax_deducted_funds,
    mirror_wrapped_cdp::{
        Cw20HookMsg, ExecuteMsg, InstantiateMsg, MirrorGovCw20HookMsg, MirrorGovExecuteMsg,
        MirrorLockExecuteMsg, MirrorMintCw20HookMsg, MirrorMintExecuteMsg,
        MirrorStakingCw20HookMsg, MirrorStakingExecuteMsg, QueryMsg,
    },
};
use common::{
    ado_base::{operators::OperatorsResponse, AndromedaMsg, AndromedaQuery},
    error::ContractError,
};
<<<<<<< HEAD
use cosmwasm_std::testing::{mock_env, mock_info};
use cosmwasm_std::{
    coin, coins, from_binary, to_binary, Addr, Binary, CosmosMsg, Decimal, Deps, DepsMut,
    MessageInfo, Order, Response, Uint128, WasmMsg,
};
=======
>>>>>>> 95bc8b66
use cw20::{Cw20ExecuteMsg, Cw20ReceiveMsg};
use cw_asset::AssetInfo as CwAssetInfo;
use mirror_protocol::{gov::VoteOption, mint::ShortParams};
use serde::de::DeserializeOwned;
use std::fmt::Debug;
use terraswap::asset::{Asset, AssetInfo};

const TEST_TOKEN: &str = "TEST_TOKEN";
const TEST_AMOUNT: u128 = 100u128;

fn assert_mint_execute_msg(deps: DepsMut, info: MessageInfo, mirror_msg: MirrorMintExecuteMsg) {
    let msg = ExecuteMsg::MirrorMintExecuteMsg(mirror_msg.clone());
    assert_execute_msg(
        deps,
        info,
        msg,
        to_binary(&mirror_msg).unwrap(),
        MOCK_MIRROR_MINT_ADDR.to_string(),
    );
}

fn assert_mint_execute_cw20_msg(
    deps: DepsMut,
    info: MessageInfo,
    mirror_msg: MirrorMintCw20HookMsg,
) {
    let msg = Cw20HookMsg::MirrorMintCw20HookMsg(mirror_msg.clone());
    assert_execute_cw20_msg(
        deps,
        info,
        msg,
        to_binary(&mirror_msg).unwrap(),
        MOCK_MIRROR_MINT_ADDR.to_string(),
    );
}

fn assert_staking_execute_msg(
    deps: DepsMut,
    info: MessageInfo,
    mirror_msg: MirrorStakingExecuteMsg,
) {
    let msg = ExecuteMsg::MirrorStakingExecuteMsg(mirror_msg.clone());
    assert_execute_msg(
        deps,
        info,
        msg,
        to_binary(&mirror_msg).unwrap(),
        MOCK_MIRROR_STAKING_ADDR.to_string(),
    );
}

fn assert_staking_execute_cw20_msg(
    deps: DepsMut,
    info: MessageInfo,
    mirror_msg: MirrorStakingCw20HookMsg,
) {
    let msg = Cw20HookMsg::MirrorStakingCw20HookMsg(mirror_msg.clone());
    assert_execute_cw20_msg(
        deps,
        info,
        msg,
        to_binary(&mirror_msg).unwrap(),
        MOCK_MIRROR_STAKING_ADDR.to_string(),
    );
}

fn assert_gov_execute_msg(deps: DepsMut, info: MessageInfo, mirror_msg: MirrorGovExecuteMsg) {
    let msg = ExecuteMsg::MirrorGovExecuteMsg(mirror_msg.clone());
    assert_execute_msg(
        deps,
        info,
        msg,
        to_binary(&mirror_msg).unwrap(),
        MOCK_MIRROR_GOV_ADDR.to_string(),
    );
}

fn assert_gov_execute_cw20_msg(deps: DepsMut, info: MessageInfo, mirror_msg: MirrorGovCw20HookMsg) {
    let msg = Cw20HookMsg::MirrorGovCw20HookMsg(mirror_msg.clone());
    assert_execute_cw20_msg(
        deps,
        info,
        msg,
        to_binary(&mirror_msg).unwrap(),
        MOCK_MIRROR_GOV_ADDR.to_string(),
    );
}

fn assert_lock_execute_msg(deps: DepsMut, info: MessageInfo, mirror_msg: MirrorLockExecuteMsg) {
    let msg = ExecuteMsg::MirrorLockExecuteMsg(mirror_msg.clone());
    assert_execute_msg(
        deps,
        info,
        msg,
        to_binary(&mirror_msg).unwrap(),
        MOCK_MIRROR_LOCK_ADDR.to_string(),
    );
}

fn assert_execute_msg(
    deps: DepsMut,
    info: MessageInfo,
    msg: ExecuteMsg,
    mirror_msg_binary: Binary,
    contract_addr: String,
) {
    let tax_deducted_funds = get_tax_deducted_funds(&deps, info.funds.clone()).unwrap();
    let res = execute(deps, mock_env(), info, msg).unwrap();
    let execute_msg = WasmMsg::Execute {
        contract_addr,
        funds: tax_deducted_funds,
        msg: mirror_msg_binary,
    };
    assert_eq!(
        Response::new().add_messages(vec![CosmosMsg::Wasm(execute_msg)]),
        res
    );
}

fn assert_execute_cw20_msg(
    deps: DepsMut,
    info: MessageInfo,
    cw20_hook_msg: Cw20HookMsg,
    mirror_msg_binary: Binary,
    contract_addr: String,
) {
    let msg = ExecuteMsg::Receive(Cw20ReceiveMsg {
        sender: info.sender.to_string(),
        amount: Uint128::from(TEST_AMOUNT),
        msg: to_binary(&cw20_hook_msg).unwrap(),
    });
    let res = execute(deps, mock_env(), mock_info(TEST_TOKEN, &[]), msg).unwrap();
    let send_msg = Cw20ExecuteMsg::Send {
        contract: contract_addr,
        amount: Uint128::from(TEST_AMOUNT),
        msg: mirror_msg_binary,
    };
    let execute_msg = WasmMsg::Execute {
        contract_addr: TEST_TOKEN.to_string(),
        funds: vec![],
        msg: to_binary(&send_msg).unwrap(),
    };
    assert_eq!(
        Response::new().add_messages(vec![CosmosMsg::Wasm(execute_msg)]),
        res
    );
}

fn assert_query_msg<T: DeserializeOwned + Debug + PartialEq>(
    deps: Deps,
    msg: QueryMsg,
    expected_res: T,
) {
    let actual_res: T = from_binary(&query(deps, mock_env(), msg).unwrap()).unwrap();
    assert_eq!(expected_res, actual_res);
}

fn assert_intantiate(deps: DepsMut, info: MessageInfo) {
    let msg = InstantiateMsg {
        primitive_contract: MOCK_PRIMITIVE_CONTRACT.to_owned(),
        operators: None,
    };
    let res = instantiate(deps, mock_env(), info, msg).unwrap();
    assert_eq!(
        Response::new()
            .add_attribute("method", "instantiate")
            .add_attribute("type", "mirror"),
        res
    );
}

#[test]
fn test_instantiate() {
    let mut deps = mock_dependencies_custom(&[]);
    let info = mock_info("creator", &[]);
    assert_intantiate(deps.as_mut(), info);

    // Verify that we can query our contract's config.
    let contract = ADOContract::default();
    assert_eq!(
        1,
        contract
            .withdrawable_tokens
            .keys(deps.as_mut().storage, None, None, Order::Ascending)
            .count()
    );

    assert_eq!(
        CwAssetInfo::Cw20(Addr::unchecked(MOCK_MIRROR_TOKEN_ADDR)),
        contract
            .withdrawable_tokens
            .load(deps.as_mut().storage, MOCK_MIRROR_TOKEN_ADDR)
            .unwrap()
    );

    assert_eq!(
        MOCK_MIRROR_MINT_ADDR,
        contract
            .get_cached_address(deps.as_ref().storage, MIRROR_MINT)
            .unwrap()
    );
    assert_eq!(
        MOCK_MIRROR_STAKING_ADDR,
        contract
            .get_cached_address(deps.as_ref().storage, MIRROR_STAKING)
            .unwrap()
    );
    assert_eq!(
        MOCK_MIRROR_GOV_ADDR,
        contract
            .get_cached_address(deps.as_ref().storage, MIRROR_GOV)
            .unwrap()
    );
    assert_eq!(
        MOCK_MIRROR_LOCK_ADDR,
        contract
            .get_cached_address(deps.as_ref().storage, MIRROR_LOCK)
            .unwrap()
    );
    assert_eq!(
        MOCK_MIRROR_TOKEN_ADDR,
        contract
            .get_cached_address(deps.as_ref().storage, MIRROR_MIR)
            .unwrap()
    );
}

#[test]
fn test_instantiate_with_operator() {
    let mut deps = mock_dependencies_custom(&[]);
    let info = mock_info("creator", &[]);
    let operator = mock_info("operator", &[]);
    let msg = InstantiateMsg {
        primitive_contract: MOCK_PRIMITIVE_CONTRACT.to_owned(),
        operators: Some(vec![operator.sender.to_string()]),
    };
    let _res = instantiate(deps.as_mut(), mock_env(), info, msg).unwrap();

    assert_query_msg(
        deps.as_ref(),
        QueryMsg::AndrQuery(AndromedaQuery::Operators {}),
        OperatorsResponse {
            operators: vec![operator.sender.to_string()],
        },
    );
}

#[test]
fn test_mirror_mint_open_position_not_short() {
    let mut deps = mock_dependencies_custom(&[]);
    let info = mock_info("creator", &[]);
    assert_intantiate(deps.as_mut(), info.clone());

    let mirror_msg = MirrorMintExecuteMsg::OpenPosition {
        collateral: Asset {
            info: AssetInfo::Token {
                contract_addr: "collateral_token".to_string(),
            },
            amount: Uint128::from(10_u128),
        },
        asset_info: AssetInfo::Token {
            contract_addr: "token_address".to_string(),
        },
        collateral_ratio: Decimal::one(),
        short_params: None,
    };
    assert_mint_execute_msg(deps.as_mut(), info, mirror_msg);

    assert_eq!(
        CwAssetInfo::Cw20(Addr::unchecked("collateral_token")),
        ADOContract::default()
            .withdrawable_tokens
            .load(deps.as_mut().storage, "collateral_token")
            .unwrap()
    );
    assert_eq!(
        CwAssetInfo::Cw20(Addr::unchecked("token_address")),
        ADOContract::default()
            .withdrawable_tokens
            .load(deps.as_mut().storage, "token_address")
            .unwrap()
    );
    assert_eq!(
        3,
        ADOContract::default()
            .withdrawable_tokens
            .keys(deps.as_mut().storage, None, None, Order::Ascending)
            .count()
    );
}

#[test]
fn test_mirror_mint_open_position_short() {
    let mut deps = mock_dependencies_custom(&[]);
    let info = mock_info("creator", &[]);
    assert_intantiate(deps.as_mut(), info.clone());

    let mirror_msg = MirrorMintExecuteMsg::OpenPosition {
        collateral: Asset {
            info: AssetInfo::Token {
                contract_addr: "collateral_token".to_string(),
            },
            amount: Uint128::from(10_u128),
        },
        asset_info: AssetInfo::Token {
            contract_addr: "token_address".to_string(),
        },
        collateral_ratio: Decimal::one(),
        short_params: Some(ShortParams {
            belief_price: None,
            max_spread: None,
        }),
    };
    assert_mint_execute_msg(deps.as_mut(), info, mirror_msg);

    assert_eq!(
        CwAssetInfo::Cw20(Addr::unchecked("collateral_token")),
        ADOContract::default()
            .withdrawable_tokens
            .load(deps.as_mut().storage, "collateral_token")
            .unwrap()
    );
    assert_eq!(
        CwAssetInfo::native("uusd"),
        ADOContract::default()
            .withdrawable_tokens
            .load(deps.as_mut().storage, "uusd")
            .unwrap()
    );
    assert_eq!(
        3,
        ADOContract::default()
            .withdrawable_tokens
            .keys(deps.as_mut().storage, None, None, Order::Ascending)
            .count()
    );
}

#[test]
fn test_mirror_mint_deposit() {
    let mut deps = mock_dependencies_custom(&[]);
    deps.querier.with_tax(
        Decimal::percent(10),
        &[(&"uusd".to_string(), &Uint128::from(1500000u128))],
    );
    let info = mock_info("creator", &coins(10u128, "uusd"));
    assert_intantiate(deps.as_mut(), info.clone());

    let mirror_msg = MirrorMintExecuteMsg::Deposit {
        collateral: Asset {
            info: AssetInfo::NativeToken {
                denom: "uusd".to_string(),
            },
            amount: Uint128::from(10u128),
        },
        position_idx: Uint128::from(1u128),
    };

    assert_mint_execute_msg(deps.as_mut(), info, mirror_msg);
}

#[test]
fn test_mirror_mint_withdraw() {
    let mut deps = mock_dependencies_custom(&[]);
    let info = mock_info("creator", &[]);
    assert_intantiate(deps.as_mut(), info.clone());

    let operator = mock_info("operator", &[]);
    let _res = execute(
        deps.as_mut(),
        mock_env(),
        info,
        ExecuteMsg::AndrReceive(AndromedaMsg::UpdateOperators {
            operators: vec![operator.sender.to_string()],
        }),
    )
    .unwrap();

    let mirror_msg = MirrorMintExecuteMsg::Withdraw {
        position_idx: Uint128::from(1_u128),
        collateral: None,
    };

    assert_mint_execute_msg(deps.as_mut(), operator, mirror_msg);
}

#[test]
fn test_mirror_mint_mint() {
    let mut deps = mock_dependencies_custom(&[]);
    let info = mock_info("creator", &[]);
    assert_intantiate(deps.as_mut(), info.clone());

    let mirror_msg = MirrorMintExecuteMsg::Mint {
        asset: Asset {
            info: AssetInfo::NativeToken {
                denom: "uusd".to_string(),
            },
            amount: Uint128::from(10_u128),
        },
        position_idx: Uint128::from(1_u128),
        short_params: None,
    };

    assert_mint_execute_msg(deps.as_mut(), info, mirror_msg);
}

#[test]
fn test_mirror_mint_open_position_cw20_not_short() {
    let mut deps = mock_dependencies_custom(&[]);
    let info = mock_info("creator", &[]);
    assert_intantiate(deps.as_mut(), info.clone());

    let mirror_msg = MirrorMintCw20HookMsg::OpenPosition {
        asset_info: AssetInfo::Token {
            contract_addr: "minted_asset_token".to_string(),
        },
        collateral_ratio: Decimal::one(),
        short_params: None,
    };

    assert_mint_execute_cw20_msg(deps.as_mut(), info, mirror_msg);

    assert_eq!(
        CwAssetInfo::Cw20(Addr::unchecked("minted_asset_token")),
        ADOContract::default()
            .withdrawable_tokens
            .load(deps.as_mut().storage, "minted_asset_token")
            .unwrap()
    );
    assert_eq!(
        CwAssetInfo::Cw20(Addr::unchecked(TEST_TOKEN)),
        ADOContract::default()
            .withdrawable_tokens
            .load(deps.as_mut().storage, TEST_TOKEN)
            .unwrap()
    );
    assert_eq!(
        3,
        ADOContract::default()
            .withdrawable_tokens
            .keys(deps.as_mut().storage, None, None, Order::Ascending)
            .count()
    );
}

#[test]
fn test_mirror_mint_open_position_cw20_short() {
    let mut deps = mock_dependencies_custom(&[]);
    let info = mock_info("creator", &[]);
    assert_intantiate(deps.as_mut(), info.clone());

    let mirror_msg = MirrorMintCw20HookMsg::OpenPosition {
        asset_info: AssetInfo::Token {
            contract_addr: "minted_asset_token".to_string(),
        },
        collateral_ratio: Decimal::one(),
        short_params: Some(ShortParams {
            belief_price: None,
            max_spread: None,
        }),
    };

    assert_mint_execute_cw20_msg(deps.as_mut(), info, mirror_msg);

    assert_eq!(
        CwAssetInfo::native("uusd"),
        ADOContract::default()
            .withdrawable_tokens
            .load(deps.as_mut().storage, "uusd")
            .unwrap()
    );
    assert_eq!(
        CwAssetInfo::Cw20(Addr::unchecked(TEST_TOKEN)),
        ADOContract::default()
            .withdrawable_tokens
            .load(deps.as_mut().storage, TEST_TOKEN)
            .unwrap()
    );
    assert_eq!(
        3,
        ADOContract::default()
            .withdrawable_tokens
            .keys(deps.as_mut().storage, None, None, Order::Ascending)
            .count()
    );
}

#[test]
fn test_mirror_mint_deposit_cw20() {
    let mut deps = mock_dependencies_custom(&[]);
    let info = mock_info("creator", &[]);
    assert_intantiate(deps.as_mut(), info.clone());

    let operator = mock_info("operator", &[]);
    let _res = execute(
        deps.as_mut(),
        mock_env(),
        info,
        ExecuteMsg::AndrReceive(AndromedaMsg::UpdateOperators {
            operators: vec![operator.sender.to_string()],
        }),
    )
    .unwrap();

    let mirror_msg = MirrorMintCw20HookMsg::Deposit {
        position_idx: Uint128::from(1u128),
    };

    assert_mint_execute_cw20_msg(deps.as_mut(), operator, mirror_msg);
}

#[test]
fn test_mirror_mint_burn_cw20() {
    let mut deps = mock_dependencies_custom(&[]);
    let info = mock_info("creator", &[]);
    assert_intantiate(deps.as_mut(), info.clone());

    let mirror_msg = MirrorMintCw20HookMsg::Burn {
        position_idx: Uint128::from(1u128),
    };

    assert_mint_execute_cw20_msg(deps.as_mut(), info, mirror_msg);
}

#[test]
fn test_mirror_mint_auction_cw20() {
    let mut deps = mock_dependencies_custom(&[]);
    let info = mock_info("creator", &[]);
    assert_intantiate(deps.as_mut(), info.clone());

    let mirror_msg = MirrorMintCw20HookMsg::Auction {
        position_idx: Uint128::from(1u128),
    };

    assert_mint_execute_cw20_msg(deps.as_mut(), info, mirror_msg);
}

#[test]
fn test_mirror_staking_unbond() {
    let mut deps = mock_dependencies_custom(&[]);
    let info = mock_info("creator", &[]);
    assert_intantiate(deps.as_mut(), info.clone());

    let mirror_msg = MirrorStakingExecuteMsg::Unbond {
        asset_token: "asset_token".to_string(),
        amount: Uint128::from(1_u128),
    };

    assert_staking_execute_msg(deps.as_mut(), info, mirror_msg);

    assert_eq!(
        CwAssetInfo::Cw20(Addr::unchecked("asset_token")),
        ADOContract::default()
            .withdrawable_tokens
            .load(deps.as_mut().storage, "asset_token")
            .unwrap()
    );
    assert_eq!(
        2,
        ADOContract::default()
            .withdrawable_tokens
            .keys(deps.as_mut().storage, None, None, Order::Ascending)
            .count()
    );
}

#[test]
fn test_mirror_staking_withdraw() {
    let mut deps = mock_dependencies_custom(&[]);
    let info = mock_info("creator", &[]);
    assert_intantiate(deps.as_mut(), info.clone());

    let mirror_msg = MirrorStakingExecuteMsg::Withdraw { asset_token: None };

    assert_staking_execute_msg(deps.as_mut(), info, mirror_msg);
}

#[test]
fn test_mirror_staking_autostake() {
    let mut deps = mock_dependencies_custom(&[]);
    let info = mock_info("creator", &[]);
    assert_intantiate(deps.as_mut(), info.clone());

    let mirror_msg = MirrorStakingExecuteMsg::AutoStake {
        assets: [
            Asset {
                info: AssetInfo::NativeToken {
                    denom: "uusd".to_string(),
                },
                amount: Uint128::from(10_u128),
            },
            Asset {
                info: AssetInfo::NativeToken {
                    denom: "uusd".to_string(),
                },
                amount: Uint128::from(10_u128),
            },
        ],
        slippage_tolerance: None,
    };

    assert_staking_execute_msg(deps.as_mut(), info, mirror_msg);
}

#[test]
fn test_mirror_staking_bond_cw20() {
    let mut deps = mock_dependencies_custom(&[]);
    let info = mock_info("creator", &[]);
    assert_intantiate(deps.as_mut(), info.clone());

    let mirror_msg = MirrorStakingCw20HookMsg::Bond {
        asset_token: TEST_TOKEN.to_string(),
    };

    assert_staking_execute_cw20_msg(deps.as_mut(), info, mirror_msg);
}

#[test]
fn test_mirror_gov_castvote() {
    let mut deps = mock_dependencies_custom(&[]);
    let info = mock_info("creator", &[]);
    assert_intantiate(deps.as_mut(), info.clone());

    let mirror_msg = MirrorGovExecuteMsg::CastVote {
        poll_id: 1_u64,
        amount: Uint128::from(1_u128),
        vote: VoteOption::Yes,
    };

    assert_gov_execute_msg(deps.as_mut(), info, mirror_msg);
}

#[test]
fn test_mirror_gov_withdraw_voting_tokens() {
    let mut deps = mock_dependencies_custom(&[]);
    let info = mock_info("creator", &[]);
    assert_intantiate(deps.as_mut(), info.clone());

    let mirror_msg = MirrorGovExecuteMsg::WithdrawVotingTokens { amount: None };

    assert_gov_execute_msg(deps.as_mut(), info, mirror_msg);
}

#[test]
fn test_mirror_gov_withdraw_voting_rewards() {
    let mut deps = mock_dependencies_custom(&[]);
    let info = mock_info("creator", &[]);
    assert_intantiate(deps.as_mut(), info.clone());

    let mirror_msg = MirrorGovExecuteMsg::WithdrawVotingRewards { poll_id: None };

    assert_gov_execute_msg(deps.as_mut(), info, mirror_msg);
}

#[test]
fn test_mirror_gov_stake_voting_rewards() {
    let mut deps = mock_dependencies_custom(&[]);
    let info = mock_info("creator", &[]);
    assert_intantiate(deps.as_mut(), info.clone());

    let mirror_msg = MirrorGovExecuteMsg::StakeVotingRewards { poll_id: None };

    assert_gov_execute_msg(deps.as_mut(), info, mirror_msg);
}

#[test]
fn test_mirror_gov_end_poll() {
    let mut deps = mock_dependencies_custom(&[]);
    let info = mock_info("creator", &[]);
    assert_intantiate(deps.as_mut(), info.clone());

    let mirror_msg = MirrorGovExecuteMsg::EndPoll { poll_id: 1_u64 };

    assert_gov_execute_msg(deps.as_mut(), info, mirror_msg);
}

#[test]
fn test_mirror_gov_execute_poll() {
    let mut deps = mock_dependencies_custom(&[]);
    let info = mock_info("creator", &[]);
    assert_intantiate(deps.as_mut(), info.clone());

    let mirror_msg = MirrorGovExecuteMsg::ExecutePoll { poll_id: 1_u64 };

    assert_gov_execute_msg(deps.as_mut(), info, mirror_msg);
}

#[test]
fn test_mirror_gov_snapshot_poll() {
    let mut deps = mock_dependencies_custom(&[]);
    let info = mock_info("creator", &[]);
    assert_intantiate(deps.as_mut(), info.clone());

    let mirror_msg = MirrorGovExecuteMsg::SnapshotPoll { poll_id: 1_u64 };

    assert_gov_execute_msg(deps.as_mut(), info, mirror_msg);
}

#[test]
fn test_mirror_gov_stake_voting_tokens_cw20() {
    let mut deps = mock_dependencies_custom(&[]);
    let info = mock_info("creator", &[]);
    assert_intantiate(deps.as_mut(), info.clone());

    let mirror_msg = MirrorGovCw20HookMsg::StakeVotingTokens {};

    assert_gov_execute_cw20_msg(deps.as_mut(), info, mirror_msg);
}

#[test]
fn test_mirror_gov_create_poll_cw20() {
    let mut deps = mock_dependencies_custom(&[]);
    let info = mock_info("creator", &[]);
    assert_intantiate(deps.as_mut(), info.clone());

    let mirror_msg = MirrorGovCw20HookMsg::CreatePoll {
        title: "title".to_string(),
        description: "description".to_string(),
        link: None,
        execute_msg: None,
    };

    assert_gov_execute_cw20_msg(deps.as_mut(), info, mirror_msg);
}

#[test]
fn test_lock_unlock_position_funds() {
    let mut deps = mock_dependencies_custom(&[]);
    let info = mock_info("creator", &[]);
    assert_intantiate(deps.as_mut(), info.clone());

    let mirror_msg = MirrorLockExecuteMsg::UnlockPositionFunds {
        positions_idx: vec![Uint128::from(1u128)],
    };
    assert_lock_execute_msg(deps.as_mut(), info, mirror_msg);

    assert_eq!(
        CwAssetInfo::native("uusd"),
        ADOContract::default()
            .withdrawable_tokens
            .load(deps.as_mut().storage, "uusd")
            .unwrap()
    );
    assert_eq!(
        2,
        ADOContract::default()
            .withdrawable_tokens
            .keys(deps.as_mut().storage, None, None, Order::Ascending)
            .count()
    );
}

#[test]
fn test_mirror_too_many_funds() {
    let mut deps = mock_dependencies_custom(&[]);
    let info = mock_info("creator", &[coin(1u128, "uusd"), coin(1u128, "uluna")]);
    assert_intantiate(deps.as_mut(), info.clone());
    let mirror_msg = MirrorMintExecuteMsg::OpenPosition {
        collateral: Asset {
            info: AssetInfo::NativeToken {
                denom: "uusd".to_string(),
            },
            amount: Uint128::from(10_u128),
        },
        asset_info: AssetInfo::Token {
            contract_addr: "token_address".to_string(),
        },
        collateral_ratio: Decimal::one(),
        short_params: None,
    };
    let res_err = execute(
        deps.as_mut(),
        mock_env(),
        info,
        ExecuteMsg::MirrorMintExecuteMsg(mirror_msg),
    )
    .unwrap_err();
    assert_eq!(
        ContractError::InvalidFunds {
            msg: "Mirror expects zero or one coin to be sent".to_string()
        },
        res_err
    );
}

#[test]
fn test_mirror_non_authorized_user() {
    let mut deps = mock_dependencies_custom(&[]);
    let info = mock_info("creator", &[]);
    assert_intantiate(deps.as_mut(), info);

    let unauth_user = mock_info("user", &[]);
    let mirror_msg = MirrorMintExecuteMsg::OpenPosition {
        collateral: Asset {
            info: AssetInfo::NativeToken {
                denom: "uusd".to_string(),
            },
            amount: Uint128::from(10_u128),
        },
        asset_info: AssetInfo::Token {
            contract_addr: "token_address".to_string(),
        },
        collateral_ratio: Decimal::one(),
        short_params: None,
    };
    let res_err = execute(
        deps.as_mut(),
        mock_env(),
        unauth_user,
        ExecuteMsg::MirrorMintExecuteMsg(mirror_msg),
    )
    .unwrap_err();
    assert_eq!(ContractError::Unauthorized {}, res_err);
}

#[test]
fn test_mirror_cw20_non_authorized_user() {
    let mut deps = mock_dependencies_custom(&[]);
    let info = mock_info("creator", &[]);
    assert_intantiate(deps.as_mut(), info);

    let unauth_user = mock_info("user", &[]);
    let msg = ExecuteMsg::Receive(Cw20ReceiveMsg {
        sender: unauth_user.sender.to_string(),
        amount: Uint128::from(TEST_AMOUNT),
        msg: to_binary(&Cw20HookMsg::MirrorMintCw20HookMsg(
            MirrorMintCw20HookMsg::Deposit {
                position_idx: Uint128::from(1u128),
            },
        ))
        .unwrap(),
    });
    let res_err = execute(deps.as_mut(), mock_env(), mock_info(TEST_TOKEN, &[]), msg).unwrap_err();
    assert_eq!(ContractError::Unauthorized {}, res_err);
}

#[test]
fn test_mirror_andr_receive() {
    let mut deps = mock_dependencies_custom(&[]);
    let info = mock_info("creator", &[]);
    assert_intantiate(deps.as_mut(), info.clone());

    let mirror_msg = MirrorGovExecuteMsg::EndPoll { poll_id: 1_u64 };
    let msg = ExecuteMsg::AndrReceive(AndromedaMsg::Receive(Some(
        to_binary(&ExecuteMsg::MirrorGovExecuteMsg(mirror_msg.clone())).unwrap(),
    )));

    let res = execute(deps.as_mut(), mock_env(), info, msg).unwrap();

    let execute_msg = WasmMsg::Execute {
        contract_addr: MOCK_MIRROR_GOV_ADDR.to_string(),
        funds: vec![],
        msg: to_binary(&mirror_msg).unwrap(),
    };
    assert_eq!(
        Response::new().add_messages(vec![CosmosMsg::Wasm(execute_msg)]),
        res
    );
}<|MERGE_RESOLUTION|>--- conflicted
+++ resolved
@@ -1,8 +1,8 @@
 use cosmwasm_std::{
     coin, coins, from_binary,
     testing::{mock_env, mock_info},
-    to_binary, Binary, CosmosMsg, Decimal, Deps, DepsMut, MessageInfo, Order, Response, Uint128,
-    WasmMsg,
+    to_binary, Addr, Binary, CosmosMsg, Decimal, Deps, DepsMut, MessageInfo, Order, Response,
+    Uint128, WasmMsg,
 };
 
 use super::mock_querier::{
@@ -26,14 +26,7 @@
     ado_base::{operators::OperatorsResponse, AndromedaMsg, AndromedaQuery},
     error::ContractError,
 };
-<<<<<<< HEAD
-use cosmwasm_std::testing::{mock_env, mock_info};
-use cosmwasm_std::{
-    coin, coins, from_binary, to_binary, Addr, Binary, CosmosMsg, Decimal, Deps, DepsMut,
-    MessageInfo, Order, Response, Uint128, WasmMsg,
-};
-=======
->>>>>>> 95bc8b66
+
 use cw20::{Cw20ExecuteMsg, Cw20ReceiveMsg};
 use cw_asset::AssetInfo as CwAssetInfo;
 use mirror_protocol::{gov::VoteOption, mint::ShortParams};
