--- conflicted
+++ resolved
@@ -1,11 +1,8 @@
 use super::mock_querier::mock_dependencies_custom;
 use crate::contract::{execute, instantiate, query};
 use andromeda_protocol::{
-<<<<<<< HEAD
+    common::get_tax_deducted_funds,
     communication::{AndromedaMsg, AndromedaQuery},
-=======
-    common::get_tax_deducted_funds,
->>>>>>> 9c11160c
     error::ContractError,
     mirror_wrapped_cdp::{
         ConfigResponse, Cw20HookMsg, ExecuteMsg, InstantiateMsg, MirrorGovCw20HookMsg,
@@ -793,7 +790,7 @@
     )
     .unwrap_err();
     assert_eq!(
-        ContractError::InvalidCoinsSent {
+        ContractError::InvalidFunds {
             msg: "Mirror expects zero or one coin to be sent".to_string()
         },
         res_err
