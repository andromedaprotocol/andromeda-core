[package]
name = "andromeda-mirror-wrapped-cdp"
version = "0.1.0"
edition = "2018"

# See more keys and their definitions at https://doc.rust-lang.org/cargo/reference/manifest.html

[lib]
crate-type = ["cdylib", "rlib"]

[profile.release]
opt-level = 3
debug = false
rpath = false
lto = true
debug-assertions = false
codegen-units = 1
panic = 'abort'
incremental = false
overflow-checks = true

[dependencies]
cosmwasm-std = { version = "0.16.2" }
cw-storage-plus = "0.8.0"
cw2 = "0.8.1"
schemars = "0.8.3"
serde = { version = "1.0.127", default-features = false, features = ["derive"] }
thiserror = { version = "1.0.26" }
mirror-protocol = "2.1.1"
terraswap = {version = "2.4.0"}
cw20 = { version = "0.9.1" }
cw-asset = { version = "1.0.2" }
<<<<<<< HEAD
=======

andromeda-protocol = { version = "0.1.0", path = "../../packages/andromeda_protocol" }
ado-base = { path = "../../packages/ado_base", version = "0.1.0", features = ["withdraw", "primitive"]}
common = { version = "0.1.0", path = "../../packages/common" }
>>>>>>> 7ef3a735

[dev-dependencies]
cosmwasm-schema = { version = "0.16.0" }
terra-cosmwasm = { version = "2.2.0" }<|MERGE_RESOLUTION|>--- conflicted
+++ resolved
@@ -30,13 +30,10 @@
 terraswap = {version = "2.4.0"}
 cw20 = { version = "0.9.1" }
 cw-asset = { version = "1.0.2" }
-<<<<<<< HEAD
-=======
 
 andromeda-protocol = { version = "0.1.0", path = "../../packages/andromeda_protocol" }
 ado-base = { path = "../../packages/ado_base", version = "0.1.0", features = ["withdraw", "primitive"]}
 common = { version = "0.1.0", path = "../../packages/common" }
->>>>>>> 7ef3a735
 
 [dev-dependencies]
 cosmwasm-schema = { version = "0.16.0" }
