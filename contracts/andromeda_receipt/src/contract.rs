use crate::state::{
    can_mint_receipt, increment_num_receipt, read_receipt, store_config, store_receipt, CONFIG,
};
use andromeda_protocol::{
    communication::{
        encode_binary,
        hooks::{AndromedaHook, OnFundsTransferResponse},
        parse_message, AndromedaMsg, AndromedaQuery,
    },
    error::ContractError,
    operators::{
        execute_update_operators, initialize_operators, query_is_operator, query_operators,
    },
    ownership::{execute_update_owner, query_contract_owner, CONTRACT_OWNER},
    receipt::{
<<<<<<< HEAD
        Config, ContractInfoResponse, ExecuteMsg, InstantiateMsg, MigrateMsg, QueryMsg, Receipt,
        ReceiptResponse,
    },
    require,
};
use cosmwasm_std::{attr, entry_point, Binary, Deps, DepsMut, Env, MessageInfo, Response, Uint128};
use cw2::{get_contract_version, set_contract_version};

// version info for migration info
const CONTRACT_NAME: &str = "crates.io:andromeda-receipt";
const CONTRACT_VERSION: &str = env!("CARGO_PKG_VERSION");
=======
        generate_receipt_message, Config, ContractInfoResponse, ExecuteMsg, InstantiateMsg,
        QueryMsg, Receipt, ReceiptResponse,
    },
    require,
};
use cosmwasm_std::{
    attr, entry_point, Binary, Deps, DepsMut, Env, Event, MessageInfo, Response, Uint128,
};
>>>>>>> c029cc6c

#[entry_point]
pub fn instantiate(
    deps: DepsMut,
    _env: Env,
    info: MessageInfo,
    msg: InstantiateMsg,
) -> Result<Response, ContractError> {
    set_contract_version(deps.storage, CONTRACT_NAME, CONTRACT_VERSION)?;
    store_config(deps.storage, &Config { minter: msg.minter })?;
    if let Some(operators) = msg.operators {
        initialize_operators(deps.storage, operators)?;
    }
    CONTRACT_OWNER.save(deps.storage, &info.sender)?;
    Ok(Response::default()
        .add_attributes(vec![attr("action", "instantiate"), attr("type", "receipt")]))
}

#[entry_point]
pub fn execute(
    deps: DepsMut,
    env: Env,
    info: MessageInfo,
    msg: ExecuteMsg,
) -> Result<Response, ContractError> {
    match msg {
        ExecuteMsg::AndrReceive(msg) => execute_andr_receive(deps, env, info, msg),
        ExecuteMsg::StoreReceipt { receipt } => execute_store_receipt(deps, info, receipt),
        ExecuteMsg::EditReceipt {
            receipt,
            receipt_id,
        } => execute_edit_receipt(deps, info, receipt_id, receipt),
    }
}

fn execute_andr_receive(
    deps: DepsMut,
    env: Env,
    info: MessageInfo,
    msg: AndromedaMsg,
) -> Result<Response, ContractError> {
    match msg {
        AndromedaMsg::Receive(data) => {
            let received: ExecuteMsg = parse_message(data)?;
            match received {
                ExecuteMsg::AndrReceive(..) => Err(ContractError::NestedAndromedaMsg {}),
                _ => execute(deps, env, info, received),
            }
        }
        AndromedaMsg::UpdateOwner { address } => execute_update_owner(deps, info, address),
        AndromedaMsg::UpdateOperators { operators } => {
            execute_update_operators(deps, info, operators)
        }
        AndromedaMsg::Withdraw { .. } => Err(ContractError::UnsupportedOperation {}),
    }
}

fn execute_store_receipt(
    deps: DepsMut,
    info: MessageInfo,
    receipt: Receipt,
) -> Result<Response, ContractError> {
    require(
        can_mint_receipt(deps.storage, &info.sender.to_string())?,
        ContractError::Unauthorized {},
    )?;
    let receipt_id = increment_num_receipt(deps.storage)?;
    store_receipt(deps.storage, receipt_id, &receipt)?;
    Ok(Response::new().add_attributes(vec![
        attr("action", "mint_receipt"),
        attr("receipt_id", receipt_id.to_string()),
    ]))
}

fn execute_edit_receipt(
    deps: DepsMut,
    info: MessageInfo,
    receipt_id: Uint128,
    receipt: Receipt,
) -> Result<Response, ContractError> {
    require(
        can_mint_receipt(deps.storage, &info.sender.to_string())?,
        ContractError::Unauthorized {},
    )?;
    read_receipt(deps.storage, receipt_id)?;
    store_receipt(deps.storage, receipt_id, &receipt)?;

    Ok(Response::new().add_attributes(vec![
        attr("action", "edit_receipt"),
        attr("receipt_id", receipt_id.to_string()),
        attr("receipt_edited_by", info.sender.to_string()),
    ]))
}

#[cfg_attr(not(feature = "library"), entry_point)]
pub fn migrate(deps: DepsMut, _env: Env, _msg: MigrateMsg) -> Result<Response, ContractError> {
    let version = get_contract_version(deps.storage)?;
    if version.contract != CONTRACT_NAME {
        return Err(ContractError::CannotMigrate {
            previous_contract: version.contract,
        });
    }
    Ok(Response::default())
}

#[entry_point]
pub fn query(deps: Deps, env: Env, msg: QueryMsg) -> Result<Binary, ContractError> {
    match msg {
        QueryMsg::AndrQuery(msg) => handle_andromeda_query(deps, env, msg),
        QueryMsg::Receipt { receipt_id } => encode_binary(&query_receipt(deps, receipt_id)?),
        QueryMsg::ContractInfo {} => encode_binary(&query_config(deps)?),
        QueryMsg::AndrHook(msg) => handle_andr_hook(env, msg),
    }
}

fn handle_andr_hook(env: Env, msg: AndromedaHook) -> Result<Binary, ContractError> {
    match msg {
        AndromedaHook::OnFundsTransfer {
            sender: _,
            payload,
            amount,
        } => {
            let events: Vec<Event> = parse_message(Some(payload))?;
            let msg = generate_receipt_message(env.contract.address.to_string(), events)?;
            encode_binary(&OnFundsTransferResponse {
                msgs: vec![msg],
                leftover_funds: amount,
                events: vec![],
            })
        }
        _ => Err(ContractError::UnsupportedOperation {}),
    }
}

fn handle_andromeda_query(
    deps: Deps,
    env: Env,
    msg: AndromedaQuery,
) -> Result<Binary, ContractError> {
    match msg {
        AndromedaQuery::Get(data) => {
            let received: QueryMsg = parse_message(data)?;
            match received {
                QueryMsg::AndrQuery(..) => Err(ContractError::NestedAndromedaMsg {}),
                _ => query(deps, env, received),
            }
        }
        AndromedaQuery::Owner {} => encode_binary(&query_contract_owner(deps)?),
        AndromedaQuery::Operators {} => encode_binary(&query_operators(deps)?),
        AndromedaQuery::IsOperator { address } => {
            encode_binary(&query_is_operator(deps, &address)?)
        }
    }
}

fn query_receipt(deps: Deps, receipt_id: Uint128) -> Result<ReceiptResponse, ContractError> {
    let receipt = read_receipt(deps.storage, receipt_id)?;
    Ok(ReceiptResponse { receipt })
}

fn query_config(deps: Deps) -> Result<ContractInfoResponse, ContractError> {
    let config = CONFIG.load(deps.storage)?;

    Ok(ContractInfoResponse { config })
}

#[cfg(test)]
mod tests {
    use super::*;
    use andromeda_protocol::rates::Funds;
    use cosmwasm_std::{
        coin, from_binary,
        testing::{mock_dependencies, mock_env, mock_info, MOCK_CONTRACT_ADDR},
        Addr, CosmosMsg, Event, SubMsg, WasmMsg,
    };

    #[test]
    fn test_instantiate() {
        let owner = "creator";
        let mut deps = mock_dependencies(&[]);
        let env = mock_env();
        let info = mock_info(owner, &[]);
        let msg = InstantiateMsg {
            minter: owner.to_string(),
            operators: None,
        };
        let res = instantiate(deps.as_mut(), env, info, msg).unwrap();
        assert_eq!(0, res.messages.len());
    }

    #[test]
    fn test_store_receipt() {
        let owner = "creator";
        let mut deps = mock_dependencies(&[]);
        let env = mock_env();
        let info = mock_info(owner, &[]);
        let unauth_info = mock_info("anyone", &[]);
        let config = Config {
            minter: owner.to_string(),
        };
        store_config(deps.as_mut().storage, &config).unwrap();
        CONTRACT_OWNER
            .save(deps.as_mut().storage, &Addr::unchecked(owner.to_string()))
            .unwrap();

        let msg = ExecuteMsg::StoreReceipt {
            receipt: Receipt { events: vec![] },
        };

        let res_unauth = execute(deps.as_mut(), env.clone(), unauth_info, msg.clone()).unwrap_err();
        assert_eq!(res_unauth, ContractError::Unauthorized {});

        //add address for registered operator
        let res = execute(deps.as_mut(), env, info, msg).unwrap();
        assert_eq!(
            Response::new().add_attributes(vec![
                attr("action", "mint_receipt"),
                attr("receipt_id", "1"),
            ]),
            res
        );
    }

    #[test]
    fn test_edit_receipt() {
        let owner = "creator";
        let mut deps = mock_dependencies(&[]);
        let env = mock_env();
        let info = mock_info(owner, &[]);
        let unauth_info = mock_info("anyone", &[]);
        let config = Config {
            minter: owner.to_string(),
        };

        CONTRACT_OWNER
            .save(deps.as_mut().storage, &Addr::unchecked(owner.to_string()))
            .unwrap();

        store_config(deps.as_mut().storage, &config).unwrap();

        let store_msg = ExecuteMsg::StoreReceipt {
            receipt: Receipt {
                events: vec![Event::new("test")],
            },
        };
        let res = execute(deps.as_mut(), env.clone(), info.clone(), store_msg).unwrap();
        assert_eq!(
            Response::new().add_attributes(vec![
                attr("action", "mint_receipt"),
                attr("receipt_id", "1"),
            ]),
            res
        );

        let new_receipt = Receipt {
            events: vec![Event::new("new")],
        };
        let msg = ExecuteMsg::EditReceipt {
            receipt_id: Uint128::from(1_u128),
            receipt: new_receipt.clone(),
        };

        let res_unauth = execute(deps.as_mut(), env.clone(), unauth_info, msg.clone()).unwrap_err();
        assert_eq!(res_unauth, ContractError::Unauthorized {});

        let res = execute(deps.as_mut(), env.clone(), info.clone(), msg).unwrap();
        let expected = Response::default().add_attributes(vec![
            attr("action", "edit_receipt"),
            attr("receipt_id", "1"),
            attr("receipt_edited_by", info.sender.to_string()),
        ]);

        assert_eq!(res, expected);

        let query_msg = QueryMsg::Receipt {
            receipt_id: Uint128::from(1_u128),
        };
        let res = query(deps.as_ref(), env, query_msg).unwrap();
        let val: ReceiptResponse = from_binary(&res).unwrap();

        assert_eq!(val.receipt, new_receipt)
    }

    #[test]
    fn test_andr_receive() {
        let owner = "creator";
        let mut deps = mock_dependencies(&[]);
        let env = mock_env();
        let info = mock_info(owner, &[]);
        let config = Config {
            minter: owner.to_string(),
        };
        store_config(deps.as_mut().storage, &config).unwrap();
        CONTRACT_OWNER
            .save(deps.as_mut().storage, &Addr::unchecked(owner.to_string()))
            .unwrap();

        let msg = ExecuteMsg::StoreReceipt {
            receipt: Receipt { events: vec![] },
        };

        let msg =
            ExecuteMsg::AndrReceive(AndromedaMsg::Receive(Some(encode_binary(&msg).unwrap())));

        //add address for registered operator
        let res = execute(deps.as_mut(), env.clone(), info, msg).unwrap();
        assert_eq!(
            Response::new().add_attributes(vec![
                attr("action", "mint_receipt"),
                attr("receipt_id", "1"),
            ]),
            res
        );

        let query_msg = QueryMsg::Receipt {
            receipt_id: Uint128::from(1_u128),
        };

        let query_msg = QueryMsg::AndrQuery(AndromedaQuery::Get(Some(
            encode_binary(&query_msg).unwrap(),
        )));
        let res = query(deps.as_ref(), env, query_msg).unwrap();
        let val: ReceiptResponse = from_binary(&res).unwrap();
        let new_receipt = Receipt { events: vec![] };
        assert_eq!(val.receipt, new_receipt)
    }

    #[test]
    fn test_on_funds_transfer_hook() {
        let deps = mock_dependencies(&[]);
        let events: Vec<Event> = vec![Event::new("Event1"), Event::new("Event2")];

        let query_msg = QueryMsg::AndrHook(AndromedaHook::OnFundsTransfer {
            sender: "sender".to_string(),
            payload: encode_binary(&events).unwrap(),
            amount: Funds::Native(coin(0, "uusd")),
        });

        let res: OnFundsTransferResponse =
            from_binary(&query(deps.as_ref(), mock_env(), query_msg).unwrap()).unwrap();

        assert_eq!(
            OnFundsTransferResponse {
                msgs: vec![SubMsg::new(CosmosMsg::Wasm(WasmMsg::Execute {
                    contract_addr: MOCK_CONTRACT_ADDR.to_string(),
                    msg: encode_binary(&ExecuteMsg::StoreReceipt {
                        receipt: Receipt { events }
                    })
                    .unwrap(),
                    funds: vec![],
                }))],
                events: vec![],
                leftover_funds: Funds::Native(coin(0, "uusd"))
            },
            res
        );
    }
}<|MERGE_RESOLUTION|>--- conflicted
+++ resolved
@@ -13,28 +13,19 @@
     },
     ownership::{execute_update_owner, query_contract_owner, CONTRACT_OWNER},
     receipt::{
-<<<<<<< HEAD
-        Config, ContractInfoResponse, ExecuteMsg, InstantiateMsg, MigrateMsg, QueryMsg, Receipt,
-        ReceiptResponse,
-    },
-    require,
-};
-use cosmwasm_std::{attr, entry_point, Binary, Deps, DepsMut, Env, MessageInfo, Response, Uint128};
-use cw2::{get_contract_version, set_contract_version};
-
-// version info for migration info
-const CONTRACT_NAME: &str = "crates.io:andromeda-receipt";
-const CONTRACT_VERSION: &str = env!("CARGO_PKG_VERSION");
-=======
         generate_receipt_message, Config, ContractInfoResponse, ExecuteMsg, InstantiateMsg,
-        QueryMsg, Receipt, ReceiptResponse,
+        MigrateMsg, QueryMsg, Receipt, ReceiptResponse,
     },
     require,
 };
 use cosmwasm_std::{
     attr, entry_point, Binary, Deps, DepsMut, Env, Event, MessageInfo, Response, Uint128,
 };
->>>>>>> c029cc6c
+use cw2::{get_contract_version, set_contract_version};
+
+// version info for migration info
+const CONTRACT_NAME: &str = "crates.io:andromeda-receipt";
+const CONTRACT_VERSION: &str = env!("CARGO_PKG_VERSION");
 
 #[entry_point]
 pub fn instantiate(
