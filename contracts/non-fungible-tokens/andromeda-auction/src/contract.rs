use crate::state::{
    auction_infos, read_auction_infos, read_bids, BIDS, NEXT_AUCTION_ID, TOKEN_AUCTION_STATE,
};
use andromeda_non_fungible_tokens::auction::{
    AuctionIdsResponse, AuctionInfo, AuctionStateResponse, AuthorizedAddressesResponse, Bid,
    BidsResponse, Cw20HookMsg, Cw721HookMsg, ExecuteMsg, InstantiateMsg, IsCancelledResponse,
    IsClaimedResponse, IsClosedResponse, QueryMsg, TokenAuctionState,
};
<<<<<<< HEAD
use andromeda_std::common::call_action::call_action;
use andromeda_std::{
    ado_base::InstantiateMsg as BaseInstantiateMsg,
    common::{
        call_action::get_action_name,
        encode_binary,
        expiration::{expiration_from_milliseconds, MILLISECONDS_TO_NANOSECONDS_RATIO},
        rates::get_tax_amount,
        Funds, OrderBy,
    },
    error::{from_semver, ContractError},
=======
use andromeda_std::{
    ado_base::{
        hooks::AndromedaHook, ownership::OwnershipMessage, permissioning::Permission,
        InstantiateMsg as BaseInstantiateMsg, MigrateMsg,
    },
    amp::{AndrAddr, Recipient},
    common::{
        actions::call_action,
        denom::{Asset, SEND_CW20_ACTION},
        encode_binary,
        expiration::{expiration_from_milliseconds, get_and_validate_start_time, Expiry},
        Funds, Milliseconds, OrderBy,
    },
    error::ContractError,
>>>>>>> 11e545db
};
use andromeda_std::{ado_contract::ADOContract, common::context::ExecuteContext};

use cosmwasm_std::{
    attr, coins, ensure, entry_point, from_json, wasm_execute, Addr, BankMsg, Binary, Coin,
    CosmosMsg, Deps, DepsMut, Env, MessageInfo, QuerierWrapper, QueryRequest, Response, Storage,
    SubMsg, Uint128, WasmMsg, WasmQuery,
};
use cw20::{Cw20Coin, Cw20ExecuteMsg, Cw20ReceiveMsg};
use cw721::{Cw721ExecuteMsg, Cw721QueryMsg, Cw721ReceiveMsg, OwnerOfResponse};
use cw_utils::nonpayable;

const CONTRACT_NAME: &str = "crates.io:andromeda-auction";
const CONTRACT_VERSION: &str = env!("CARGO_PKG_VERSION");

const SEND_NFT_ACTION: &str = "SEND_NFT";

#[cfg_attr(not(feature = "library"), entry_point)]
pub fn instantiate(
    deps: DepsMut,
    env: Env,
    info: MessageInfo,
    msg: InstantiateMsg,
) -> Result<Response, ContractError> {
    NEXT_AUCTION_ID.save(deps.storage, &Uint128::from(1u128))?;
    let contract = ADOContract::default();
    let resp = contract.instantiate(
        deps.storage,
        env,
        deps.api,
<<<<<<< HEAD
=======
        &deps.querier,
>>>>>>> 11e545db
        info,
        BaseInstantiateMsg {
            ado_type: CONTRACT_NAME.to_string(),
            ado_version: CONTRACT_VERSION.to_string(),
            kernel_address: msg.kernel_address,
            owner: msg.owner,
        },
    )?;
<<<<<<< HEAD
=======

    let owner = ADOContract::default().owner(deps.storage)?;
    let modules_resp = contract.register_modules(owner.as_str(), deps.storage, msg.modules)?;

    if let Some(authorized_token_addresses) = msg.authorized_token_addresses {
        if !authorized_token_addresses.is_empty() {
            ADOContract::default().permission_action(SEND_NFT_ACTION, deps.storage)?;
        }

        for token_address in authorized_token_addresses {
            let addr = token_address.get_raw_address(&deps.as_ref())?;
            ADOContract::set_permission(
                deps.storage,
                SEND_NFT_ACTION,
                addr,
                Permission::Whitelisted(None),
            )?;
        }
    }
    if let Some(authorized_cw20_address) = msg.authorized_cw20_address {
        let addr = authorized_cw20_address.get_raw_address(&deps.as_ref())?;
        ADOContract::default().permission_action(SEND_CW20_ACTION, deps.storage)?;
        ADOContract::set_permission(
            deps.storage,
            SEND_CW20_ACTION,
            addr,
            Permission::Whitelisted(None),
        )?;
    }
>>>>>>> 11e545db

    Ok(resp)
}

#[cfg_attr(not(feature = "library"), entry_point)]
pub fn execute(
    deps: DepsMut,
    env: Env,
    info: MessageInfo,
    msg: ExecuteMsg,
) -> Result<Response, ContractError> {
    let ctx = ExecuteContext::new(deps, info, env);

    match msg {
        ExecuteMsg::AMPReceive(pkt) => {
            ADOContract::default().execute_amp_receive(ctx, pkt, handle_execute)
        }
        _ => handle_execute(ctx, msg),
    }
}

pub fn handle_execute(mut ctx: ExecuteContext, msg: ExecuteMsg) -> Result<Response, ContractError> {
<<<<<<< HEAD
    let action = get_action_name(CONTRACT_NAME, msg.as_ref());
    call_action(
=======
    let contract = ADOContract::default();
    let action_response = call_action(
>>>>>>> 11e545db
        &mut ctx.deps,
        &ctx.info,
        &ctx.env,
        &ctx.amp_ctx,
        msg.as_ref(),
    )?;
<<<<<<< HEAD
    match msg {
=======

    if !matches!(msg, ExecuteMsg::UpdateAppContract { .. })
        && !matches!(
            msg,
            ExecuteMsg::Ownership(OwnershipMessage::UpdateOwner { .. })
        )
    {
        contract.module_hook::<Response>(
            &ctx.deps.as_ref(),
            AndromedaHook::OnExecute {
                sender: ctx.info.sender.to_string(),
                payload: encode_binary(&msg)?,
            },
        )?;
    }
    let res = match msg {
>>>>>>> 11e545db
        ExecuteMsg::ReceiveNft(msg) => handle_receive_cw721(ctx, msg),
        ExecuteMsg::Receive(msg) => handle_receive_cw20(ctx, msg),
        ExecuteMsg::UpdateAuction {
            token_id,
            token_address,
            start_time,
            end_time,
            coin_denom,
            whitelist,
            min_bid,
            recipient,
        } => execute_update_auction(
            ctx,
            token_id,
            token_address,
            start_time,
            end_time,
            coin_denom,
            whitelist,
            min_bid,
            recipient,
        ),
        ExecuteMsg::PlaceBid {
            token_id,
            token_address,
        } => execute_place_bid(ctx, token_id, token_address),
        ExecuteMsg::CancelAuction {
            token_id,
            token_address,
        } => execute_cancel(ctx, token_id, token_address),
        ExecuteMsg::Claim {
            token_id,
            token_address,
<<<<<<< HEAD
        } => execute_claim(ctx, token_id, token_address, action),
=======
        } => execute_claim(ctx, token_id, token_address),
        ExecuteMsg::AuthorizeTokenContract { addr, expiration } => {
            execute_authorize_token_contract(ctx.deps, ctx.info, addr, expiration)
        }
        ExecuteMsg::DeauthorizeTokenContract { addr } => {
            execute_deauthorize_token_contract(ctx.deps, ctx.info, addr)
        }
>>>>>>> 11e545db
        _ => ADOContract::default().execute(ctx, msg),
    }?;
    Ok(res
        .add_submessages(action_response.messages)
        .add_attributes(action_response.attributes)
        .add_events(action_response.events))
}

fn handle_receive_cw721(
    ctx: ExecuteContext,
    msg: Cw721ReceiveMsg,
) -> Result<Response, ContractError> {
    ADOContract::default().is_permissioned(
        ctx.deps.storage,
        ctx.env.clone(),
        SEND_NFT_ACTION,
        ctx.info.sender.clone(),
    )?;
    match from_json(&msg.msg)? {
        Cw721HookMsg::StartAuction {
            start_time,
            end_time,
            coin_denom,
            whitelist,
            min_bid,
            recipient,
        } => execute_start_auction(
            ctx,
            msg.sender,
            msg.token_id,
            start_time,
            end_time,
            coin_denom,
            whitelist,
            min_bid,
            recipient,
        ),
    }
}

pub fn handle_receive_cw20(
    ctx: ExecuteContext,
    receive_msg: Cw20ReceiveMsg,
) -> Result<Response, ContractError> {
    let is_valid_cw20 = ADOContract::default()
        .is_permissioned(
            ctx.deps.storage,
            ctx.env.clone(),
            SEND_CW20_ACTION,
            ctx.info.sender.clone(),
        )
        .is_ok();

    ensure!(
        is_valid_cw20,
        ContractError::InvalidAsset {
            asset: ctx.info.sender.into_string()
        }
    );

    let ExecuteContext { ref info, .. } = ctx;
    nonpayable(info)?;

    let asset_sent = info.sender.clone().into_string();
    let amount_sent = receive_msg.amount;
    let sender = receive_msg.sender;

    ensure!(
        !amount_sent.is_zero(),
        ContractError::InvalidFunds {
            msg: "Cannot send a 0 amount".to_string()
        }
    );

    match from_json(&receive_msg.msg)? {
        Cw20HookMsg::PlaceBid {
            token_id,
            token_address,
        } => execute_place_bid_cw20(
            ctx,
            token_id,
            token_address,
            amount_sent,
            asset_sent,
            &sender,
        ),
    }
}

#[allow(clippy::too_many_arguments)]
fn execute_start_auction(
    ctx: ExecuteContext,
    sender: String,
    token_id: String,
    start_time: Option<Expiry>,
    end_time: Expiry,
    coin_denom: Asset,
    whitelist: Option<Vec<Addr>>,
    min_bid: Option<Uint128>,
    recipient: Option<Recipient>,
) -> Result<Response, ContractError> {
    let ExecuteContext {
        mut deps,
        info,
        env,
        ..
    } = ctx;
    let (coin_denom, uses_cw20) = coin_denom.get_verified_asset(deps.branch(), env.clone())?;
    ensure!(
        !end_time.get_time(&env.block).is_zero(),
        ContractError::InvalidExpiration {}
    );

    // If start time wasn't provided, it will be set as the current_time
    let (start_expiration, _current_time) = get_and_validate_start_time(&env, start_time)?;
    let end_expiration = expiration_from_milliseconds(end_time.get_time(&env.block))?;

    ensure!(
        end_expiration > start_expiration,
        ContractError::StartTimeAfterEndTime {}
    );

    let token_address = info.sender.to_string();

    let auction_id = get_and_increment_next_auction_id(deps.storage, &token_id, &token_address)?;
    BIDS.save(deps.storage, auction_id.u128(), &vec![])?;

    if let Some(ref whitelist) = whitelist {
        ADOContract::default().permission_action(auction_id.to_string(), deps.storage)?;

        for whitelisted_address in whitelist {
            ADOContract::set_permission(
                deps.storage,
                auction_id.to_string(),
                whitelisted_address,
                Permission::Whitelisted(None),
            )?;
        }
    };

    let whitelist_str = format!("{:?}", &whitelist);

    TOKEN_AUCTION_STATE.save(
        deps.storage,
        auction_id.u128(),
        &TokenAuctionState {
            start_time: start_expiration,
            end_time: end_expiration,
            high_bidder_addr: Addr::unchecked(""),
            high_bidder_amount: Uint128::zero(),
            coin_denom: coin_denom.clone(),
            uses_cw20,
            auction_id,
            whitelist,
            min_bid,
            owner: sender,
            token_id,
            token_address,
            is_cancelled: false,
            recipient,
        },
    )?;
    Ok(Response::new().add_attributes(vec![
        attr("action", "start_auction"),
        attr("start_time", start_expiration.to_string()),
        attr("end_time", end_expiration.to_string()),
        attr("coin_denom", coin_denom),
        attr("auction_id", auction_id.to_string()),
        attr("whitelist", whitelist_str),
    ]))
}

#[allow(clippy::too_many_arguments)]
fn execute_update_auction(
    ctx: ExecuteContext,
    token_id: String,
    token_address: String,
    start_time: Option<Expiry>,
    end_time: Expiry,
    coin_denom: Asset,
    whitelist: Option<Vec<Addr>>,
    min_bid: Option<Uint128>,
    recipient: Option<Recipient>,
) -> Result<Response, ContractError> {
    let ExecuteContext {
        mut deps,
        info,
        env,
        ..
    } = ctx;
    nonpayable(&info)?;
    let (coin_denom, uses_cw20) = coin_denom.get_verified_asset(deps.branch(), env.clone())?;

    let mut token_auction_state =
        get_existing_token_auction_state(deps.storage, &token_id, &token_address)?;
    ensure!(
        info.sender == token_auction_state.owner,
        ContractError::Unauthorized {}
    );
    ensure!(
        !token_auction_state.start_time.is_expired(&env.block),
        ContractError::AuctionAlreadyStarted {}
    );
    ensure!(
        !end_time.get_time(&env.block).is_zero(),
        ContractError::InvalidExpiration {}
    );

    // If start time wasn't provided, it will be set as the current_time
    let (start_expiration, _current_time) = get_and_validate_start_time(&env, start_time)?;
    let end_expiration = expiration_from_milliseconds(end_time.get_time(&env.block))?;

    ensure!(
        end_expiration > start_expiration,
        ContractError::StartTimeAfterEndTime {}
    );

    if let Some(ref whitelist) = whitelist {
        ADOContract::default()
            .permission_action(token_auction_state.auction_id.to_string(), deps.storage)?;

        for whitelisted_address in whitelist {
            ADOContract::set_permission(
                deps.storage,
                token_auction_state.auction_id.to_string(),
                whitelisted_address,
                Permission::Whitelisted(None),
            )?;
        }
    };

    let whitelist_str = format!("{:?}", &whitelist);

    token_auction_state.start_time = start_expiration;
    token_auction_state.end_time = end_expiration;
    token_auction_state.coin_denom = coin_denom.clone();
    token_auction_state.uses_cw20 = uses_cw20;
    token_auction_state.min_bid = min_bid;
    token_auction_state.whitelist = whitelist;
    token_auction_state.recipient = recipient;
    TOKEN_AUCTION_STATE.save(
        deps.storage,
        token_auction_state.auction_id.u128(),
        &token_auction_state,
    )?;
    Ok(Response::new().add_attributes(vec![
        attr("action", "update_auction"),
        attr("start_time", start_expiration.to_string()),
        attr("end_time", end_expiration.to_string()),
        attr("coin_denom", coin_denom),
        attr("uses_cw20", uses_cw20.to_string()),
        attr("auction_id", token_auction_state.auction_id.to_string()),
        attr("whitelist", format!("{:?}", whitelist_str)),
        attr("min_bid", format!("{:?}", &min_bid)),
    ]))
}

fn execute_place_bid(
    ctx: ExecuteContext,
    token_id: String,
    token_address: String,
) -> Result<Response, ContractError> {
    let ExecuteContext {
        deps, info, env, ..
    } = ctx;
    let mut token_auction_state =
        get_existing_token_auction_state(deps.storage, &token_id, &token_address)?;

    ADOContract::default().is_permissioned(
        deps.storage,
        env.clone(),
        token_auction_state.auction_id,
        info.sender.clone(),
    )?;

    ensure!(
        !token_auction_state.is_cancelled,
        ContractError::AuctionCancelled {}
    );

    ensure!(
        token_auction_state.start_time.is_expired(&env.block),
        ContractError::AuctionNotStarted {}
    );
    ensure!(
        !token_auction_state.end_time.is_expired(&env.block),
        ContractError::AuctionEnded {}
    );

    ensure!(
        token_auction_state.owner != info.sender,
        ContractError::TokenOwnerCannotBid {}
    );

    ensure!(
        info.funds.len() == 1,
        ContractError::InvalidFunds {
            msg: "One coin should be sent.".to_string(),
        }
    );

    ensure!(
        token_auction_state.high_bidder_addr != info.sender,
        ContractError::HighestBidderCannotOutBid {}
    );

    ensure!(
        !token_auction_state.uses_cw20,
        ContractError::InvalidFunds {
            msg: "Native funds were sent to an auction that only accepts cw20".to_string()
        }
    );

    let payment: &Coin = &info.funds[0];
    ensure!(
        payment.denom == token_auction_state.coin_denom && payment.amount > Uint128::zero(),
        ContractError::InvalidFunds {
            msg: format!(
                "No {} assets are provided to auction",
                token_auction_state.coin_denom
            ),
        }
    );
    let min_bid = token_auction_state.min_bid.unwrap_or(Uint128::zero());
    ensure!(
        payment.amount >= min_bid,
        ContractError::InvalidFunds {
            msg: format!(
                "Must provide at least {min_bid} {} to bid",
                token_auction_state.coin_denom
            )
        }
    );
    ensure!(
        token_auction_state.high_bidder_amount < payment.amount,
        ContractError::BidSmallerThanHighestBid {}
    );

    let mut messages: Vec<CosmosMsg> = vec![];
    // Send back previous bid unless there was no previous bid.
    if token_auction_state.high_bidder_amount > Uint128::zero() {
        let bank_msg = BankMsg::Send {
            to_address: token_auction_state.high_bidder_addr.to_string(),
            amount: coins(
                token_auction_state.high_bidder_amount.u128(),
                token_auction_state.coin_denom.clone(),
            ),
        };
        messages.push(CosmosMsg::Bank(bank_msg));
    }

    token_auction_state.high_bidder_addr = info.sender.clone();
    token_auction_state.high_bidder_amount = payment.amount;

    let key = token_auction_state.auction_id.u128();
    TOKEN_AUCTION_STATE.save(deps.storage, key, &token_auction_state)?;
    let mut bids_for_auction = BIDS.load(deps.storage, key)?;
    bids_for_auction.push(Bid {
        bidder: info.sender.to_string(),
        amount: payment.amount,
        timestamp: Milliseconds::from_nanos(env.block.time.nanos()),
    });
    BIDS.save(deps.storage, key, &bids_for_auction)?;
    Ok(Response::new().add_messages(messages).add_attributes(vec![
        attr("action", "bid"),
        attr("token_id", token_id),
        attr("bider", info.sender.to_string()),
        attr("amount", payment.amount.to_string()),
    ]))
}

fn execute_place_bid_cw20(
    ctx: ExecuteContext,
    token_id: String,
    token_address: String,
    amount_sent: Uint128,
    asset_sent: String,
    // The user who sent the cw20
    sender: &str,
) -> Result<Response, ContractError> {
    let ExecuteContext { deps, env, .. } = ctx;
    let mut token_auction_state =
        get_existing_token_auction_state(deps.storage, &token_id, &token_address)?;

    ADOContract::default().is_permissioned(
        deps.storage,
        env.clone(),
        token_auction_state.auction_id,
        sender,
    )?;

    ensure!(
        !token_auction_state.is_cancelled,
        ContractError::AuctionCancelled {}
    );

    ensure!(
        token_auction_state.start_time.is_expired(&env.block),
        ContractError::AuctionNotStarted {}
    );
    ensure!(
        !token_auction_state.end_time.is_expired(&env.block),
        ContractError::AuctionEnded {}
    );

    ensure!(
        token_auction_state.owner != sender,
        ContractError::TokenOwnerCannotBid {}
    );

    let sender_addr = deps.api.addr_validate(sender)?;

    ensure!(
        token_auction_state.high_bidder_addr != sender_addr,
        ContractError::HighestBidderCannotOutBid {}
    );

    let auction_currency = token_auction_state.clone().coin_denom;
    ensure!(
        auction_currency == asset_sent,
        ContractError::InvalidAsset { asset: asset_sent }
    );

    ensure!(
        token_auction_state.uses_cw20,
        ContractError::InvalidFunds {
            msg: "CW20 funds were sent to an auction that only accepts native funds".to_string()
        }
    );

    ensure!(
        amount_sent > Uint128::zero(),
        ContractError::InvalidFunds {
            msg: format!(
                "No {} assets are provided to auction",
                token_auction_state.coin_denom
            ),
        }
    );
    let min_bid = token_auction_state.min_bid.unwrap_or(Uint128::zero());
    ensure!(
        amount_sent >= min_bid,
        ContractError::InvalidFunds {
            msg: format!(
                "Must provide at least {min_bid} {} to bid",
                token_auction_state.coin_denom
            )
        }
    );
    ensure!(
        token_auction_state.high_bidder_amount < amount_sent,
        ContractError::BidSmallerThanHighestBid {}
    );

    let mut cw20_transfer: Vec<WasmMsg> = vec![];
    // Send back previous bid unless there was no previous bid.
    if token_auction_state.high_bidder_amount > Uint128::zero() {
        let transfer_msg = Cw20ExecuteMsg::Transfer {
            recipient: token_auction_state.high_bidder_addr.to_string(),
            amount: token_auction_state.high_bidder_amount,
        };
        let wasm_msg = wasm_execute(auction_currency, &transfer_msg, vec![])?;
        cw20_transfer.push(wasm_msg);
    }

    token_auction_state.high_bidder_addr = sender_addr.clone();
    token_auction_state.high_bidder_amount = amount_sent;

    let key = token_auction_state.auction_id.u128();
    TOKEN_AUCTION_STATE.save(deps.storage, key, &token_auction_state)?;
    let mut bids_for_auction = BIDS.load(deps.storage, key)?;
    bids_for_auction.push(Bid {
        bidder: sender.to_string(),
        amount: amount_sent,
        timestamp: Milliseconds::from_nanos(env.block.time.nanos()),
    });
    BIDS.save(deps.storage, key, &bids_for_auction)?;
    Ok(Response::new()
        .add_messages(cw20_transfer)
        .add_attributes(vec![
            attr("action", "bid"),
            attr("token_id", token_id),
            attr("bider", sender_addr.to_string()),
            attr("amount", amount_sent.to_string()),
        ]))
}

fn execute_cancel(
    ctx: ExecuteContext,
    token_id: String,
    token_address: String,
) -> Result<Response, ContractError> {
    let ExecuteContext {
        deps, info, env, ..
    } = ctx;
    nonpayable(&info)?;

    let mut token_auction_state =
        get_existing_token_auction_state(deps.storage, &token_id, &token_address)?;
    ensure!(
        info.sender == token_auction_state.owner,
        ContractError::Unauthorized {}
    );
    ensure!(
        !token_auction_state.end_time.is_expired(&env.block),
        ContractError::AuctionEnded {}
    );
    let mut messages: Vec<CosmosMsg> = vec![CosmosMsg::Wasm(WasmMsg::Execute {
        contract_addr: token_auction_state.token_address.clone(),
        msg: encode_binary(&Cw721ExecuteMsg::TransferNft {
            recipient: info.sender.to_string(),
            token_id,
        })?,
        funds: vec![],
    })];

    // Refund highest bid, if it exists.
    if !token_auction_state.high_bidder_amount.is_zero() {
        let is_cw20_auction = token_auction_state.uses_cw20;
        if is_cw20_auction {
            let auction_currency = token_auction_state.clone().coin_denom;
            let transfer_msg = Cw20ExecuteMsg::Transfer {
                recipient: token_auction_state.high_bidder_addr.clone().into_string(),
                amount: token_auction_state.high_bidder_amount,
            };
            let wasm_msg = wasm_execute(auction_currency, &transfer_msg, vec![])?;
            messages.push(CosmosMsg::Wasm(wasm_msg))
        } else {
            messages.push(CosmosMsg::Bank(BankMsg::Send {
                to_address: token_auction_state.high_bidder_addr.to_string(),
                amount: coins(
                    token_auction_state.high_bidder_amount.u128(),
                    token_auction_state.coin_denom.clone(),
                ),
            }));
        }
    }

    token_auction_state.is_cancelled = true;
    TOKEN_AUCTION_STATE.save(
        deps.storage,
        token_auction_state.auction_id.u128(),
        &token_auction_state,
    )?;

    Ok(Response::new().add_messages(messages))
}

fn execute_claim(
    ctx: ExecuteContext,
    token_id: String,
    token_address: String,
    action: String,
) -> Result<Response, ContractError> {
    let ExecuteContext {
        deps, info, env, ..
    } = ctx;
    nonpayable(&info)?;
    let token_auction_state =
        get_existing_token_auction_state(deps.storage, &token_id, &token_address)?;
    ensure!(
        token_auction_state.end_time.is_expired(&env.block),
        ContractError::AuctionNotEnded {}
    );
    let token_owner = query_owner_of(
        deps.querier,
        token_auction_state.token_address.clone(),
        token_id.clone(),
    )?
    .owner;
    ensure!(
        // If this is false then the token is no longer held by the contract so the token has been
        // claimed.
        token_owner == env.contract.address,
        ContractError::AuctionAlreadyClaimed {}
    );
    // This is the case where no-one bid on the token.
    if token_auction_state.high_bidder_addr.to_string().is_empty()
        || token_auction_state.high_bidder_amount.is_zero()
    {
        return Ok(Response::new()
            // Send NFT back to the original owner.
            .add_message(CosmosMsg::Wasm(WasmMsg::Execute {
                contract_addr: token_auction_state.token_address.clone(),
                msg: encode_binary(&Cw721ExecuteMsg::TransferNft {
                    recipient: token_auction_state.owner.clone(),
                    token_id: token_id.clone(),
                })?,
                funds: vec![],
            }))
            .add_attribute("action", "claim")
            .add_attribute("token_id", token_id)
            .add_attribute("token_contract", token_auction_state.token_address)
            .add_attribute("recipient", token_auction_state.owner)
            .add_attribute("winning_bid_amount", token_auction_state.high_bidder_amount)
            .add_attribute("auction_id", token_auction_state.auction_id));
    }

    // Calculate the funds to be received after tax
<<<<<<< HEAD
    let after_tax_payment =
        purchase_token(deps.as_ref(), &info, token_auction_state.clone(), action)?;
    let mut resp = Response::new();
    match after_tax_payment {
        Some(after_tax_payment) => resp = resp.add_submessages(after_tax_payment.1),
        None => {
            resp = resp.add_message(CosmosMsg::Bank(BankMsg::Send {
                to_address: token_auction_state.owner,
                amount: coins(
                    token_auction_state.high_bidder_amount.u128(),
                    token_auction_state.coin_denom,
                ),
            }))
        }
    }

    Ok(resp
        // Send NFT to auction winner.
        .add_message(CosmosMsg::Wasm(WasmMsg::Execute {
            contract_addr: token_auction_state.token_address.clone(),
            msg: encode_binary(&Cw721ExecuteMsg::TransferNft {
                recipient: token_auction_state.high_bidder_addr.to_string(),
                token_id: token_id.clone(),
            })?,
            funds: vec![],
        }))
=======
    let after_tax_payment = purchase_token(deps.as_ref(), &info, token_auction_state.clone())?;

    let resp: Response = Response::new()
>>>>>>> 11e545db
        .add_attribute("action", "claim")
        .add_attribute("token_id", token_id.clone())
        .add_attribute("token_contract", token_auction_state.clone().token_address)
        .add_attribute("recipient", &token_auction_state.high_bidder_addr)
        .add_attribute("winning_bid_amount", token_auction_state.high_bidder_amount)
        .add_attribute("auction_id", token_auction_state.auction_id);

    let is_cw20_auction = token_auction_state.uses_cw20;
    if is_cw20_auction {
        let auction_currency = token_auction_state.coin_denom;

        let recipient = token_auction_state
            .recipient
            .unwrap_or(Recipient::from_string(token_auction_state.owner));

        let cw20_msg = recipient.generate_msg_cw20(
            &deps.as_ref(),
            Cw20Coin {
                address: auction_currency.clone(),
                amount: after_tax_payment.0.amount,
            },
        )?;
        // After tax payment is returned in Native, we need to change it to cw20
        let (tax_recipient, tax_amount) = match after_tax_payment.1.first().map(|msg| {
            if let CosmosMsg::Bank(BankMsg::Send { to_address, amount }) = &msg.msg {
                (
                    Some(to_address.clone()),
                    amount.first().map(|coin| coin.amount),
                )
            } else {
                (None, None)
            }
        }) {
            Some((tax_recipient, tax_amount)) => (tax_recipient, tax_amount),
            None => (None, None),
        };
        match (tax_recipient, tax_amount) {
            (Some(recipient), Some(amount)) => {
                let tax_transfer_msg = Cw20ExecuteMsg::Transfer { recipient, amount };
                let tax_wasm_msg = wasm_execute(auction_currency, &tax_transfer_msg, vec![])?;
                // Add tax message in case there's a tax recipient and amount
                Ok(resp
                    .add_message(tax_wasm_msg)
                    // Send cw20 funds to the original owner or recipient (if provided).
                    .add_submessage(cw20_msg)
                    // Send NFT to auction winner.
                    .add_message(CosmosMsg::Wasm(WasmMsg::Execute {
                        contract_addr: token_auction_state.token_address.clone(),
                        msg: encode_binary(&Cw721ExecuteMsg::TransferNft {
                            recipient: token_auction_state.high_bidder_addr.to_string(),
                            token_id,
                        })?,
                        funds: vec![],
                    })))
            }
            _ => Ok(resp
                // Send cw20 funds to the original owner or recipient (if provided).
                .add_submessage(cw20_msg)
                // Send NFT to auction winner.
                .add_message(CosmosMsg::Wasm(WasmMsg::Execute {
                    contract_addr: token_auction_state.token_address.clone(),
                    msg: encode_binary(&Cw721ExecuteMsg::TransferNft {
                        recipient: token_auction_state.high_bidder_addr.to_string(),
                        token_id,
                    })?,
                    funds: vec![],
                }))),
        }
    } else {
        let recipient = token_auction_state
            .clone()
            .recipient
            .unwrap_or(Recipient::from_string(token_auction_state.clone().owner));

        let msg =
            recipient.generate_direct_msg(&deps.as_ref(), vec![after_tax_payment.clone().0])?;

        Ok(resp
            .add_submessages(after_tax_payment.1)
            // Send native funds to the original owner or recipient (if provided).
            .add_submessage(msg)
            // Send NFT to auction winner.
            .add_message(CosmosMsg::Wasm(WasmMsg::Execute {
                contract_addr: token_auction_state.token_address.clone(),
                msg: encode_binary(&Cw721ExecuteMsg::TransferNft {
                    recipient: token_auction_state.high_bidder_addr.to_string(),
                    token_id,
                })?,
                funds: vec![],
            })))
    }
}

fn execute_authorize_token_contract(
    deps: DepsMut,
    info: MessageInfo,
    token_address: AndrAddr,
    expiration: Option<Expiry>,
) -> Result<Response, ContractError> {
    let contract = ADOContract::default();
    let addr = token_address.get_raw_address(&deps.as_ref())?;
    ensure!(
        contract.is_contract_owner(deps.storage, info.sender.as_str())?,
        ContractError::Unauthorized {}
    );
    let permission = if let Some(expiration) = expiration {
        Permission::whitelisted(Some(expiration))
    } else {
        Permission::whitelisted(None)
    };
    ADOContract::set_permission(
        deps.storage,
        SEND_NFT_ACTION,
        addr.to_string(),
        permission.clone(),
    )?;

    Ok(Response::default().add_attributes(vec![
        attr("action", "authorize_token_contract"),
        attr("token_address", addr),
        attr("permission", permission.to_string()),
    ]))
}

fn execute_deauthorize_token_contract(
    deps: DepsMut,
    info: MessageInfo,
    token_address: AndrAddr,
) -> Result<Response, ContractError> {
    let contract = ADOContract::default();
    let addr = token_address.get_raw_address(&deps.as_ref())?;
    ensure!(
        contract.is_contract_owner(deps.storage, info.sender.as_str())?,
        ContractError::Unauthorized {}
    );

    ADOContract::remove_permission(deps.storage, SEND_NFT_ACTION, addr.to_string())?;

    Ok(Response::default().add_attributes(vec![
        attr("action", "deauthorize_token_contract"),
        attr("token_address", addr),
    ]))
}

fn purchase_token(
    deps: Deps,
    _info: &MessageInfo,
    state: TokenAuctionState,
    action: String,
) -> Result<Option<(Coin, Vec<SubMsg>)>, ContractError> {
    let total_cost = Coin::new(state.high_bidder_amount.u128(), state.coin_denom.clone());

<<<<<<< HEAD
    let transfer_response = ADOContract::default().query_deducted_funds(
        deps,
        action,
        Funds::Native(total_cost.clone()),
    )?;
    match transfer_response {
        Some(transfer_response) => {
            let mut total_tax_amount = Uint128::zero();
            let remaining_amount = transfer_response.leftover_funds.try_get_coin()?;

            let tax_amount = get_tax_amount(
                &transfer_response.msgs,
                state.high_bidder_amount,
                remaining_amount.amount,
            );

            // Calculate total tax
            total_tax_amount += tax_amount;

            let after_tax_payment = Coin {
                denom: state.coin_denom,
                amount: total_cost.amount,
            };
            Ok(Some((after_tax_payment, transfer_response.msgs)))
        }
        None => Ok(None),
    }
=======
    let (msgs, _events, remainder) = ADOContract::default().on_funds_transfer(
        &deps,
        info.sender.to_string(),
        Funds::Native(total_cost),
        encode_binary(&"")?,
    )?;

    let remaining_amount = remainder.try_get_coin()?;

    // Calculate total tax
    // total_tax_amount = total_tax_amount.checked_add(tax_amount)?;

    let after_tax_payment = Coin {
        denom: state.coin_denom,
        amount: remaining_amount.amount,
    };
    Ok((after_tax_payment, msgs))
>>>>>>> 11e545db
}

fn get_existing_token_auction_state(
    storage: &dyn Storage,
    token_id: &str,
    token_address: &str,
) -> Result<TokenAuctionState, ContractError> {
    let key = token_id.to_owned() + token_address;
    let latest_auction_id: Uint128 = match auction_infos().may_load(storage, &key)? {
        None => return Err(ContractError::AuctionDoesNotExist {}),
        Some(auction_info) => *auction_info.last().unwrap(),
    };
    let token_auction_state = TOKEN_AUCTION_STATE.load(storage, latest_auction_id.u128())?;

    Ok(token_auction_state)
}

fn get_and_increment_next_auction_id(
    storage: &mut dyn Storage,
    token_id: &str,
    token_address: &str,
) -> Result<Uint128, ContractError> {
    let next_auction_id = NEXT_AUCTION_ID.load(storage)?;
    let incremented_next_auction_id = next_auction_id.checked_add(Uint128::from(1u128))?;
    NEXT_AUCTION_ID.save(storage, &incremented_next_auction_id)?;

    let key = token_id.to_owned() + token_address;

    let mut auction_info = auction_infos().load(storage, &key).unwrap_or_default();
    auction_info.push(next_auction_id);
    if auction_info.token_address.is_empty() {
        auction_info.token_address = token_address.to_owned();
        auction_info.token_id = token_id.to_owned();
    }
    auction_infos().save(storage, &key, &auction_info)?;
    Ok(next_auction_id)
}

#[cfg_attr(not(feature = "library"), entry_point)]
pub fn query(deps: Deps, env: Env, msg: QueryMsg) -> Result<Binary, ContractError> {
    match msg {
        QueryMsg::LatestAuctionState {
            token_id,
            token_address,
        } => encode_binary(&query_latest_auction_state(deps, token_id, token_address)?),
        QueryMsg::AuctionState { auction_id } => {
            encode_binary(&query_auction_state(deps, auction_id)?)
        }
        QueryMsg::Bids {
            auction_id,
            start_after,
            limit,
            order_by,
        } => encode_binary(&query_bids(deps, auction_id, start_after, limit, order_by)?),
        QueryMsg::AuctionIds {
            token_id,
            token_address,
        } => encode_binary(&query_auction_ids(deps, token_id, token_address)?),
        QueryMsg::AuctionInfosForAddress {
            token_address,
            start_after,
            limit,
        } => encode_binary(&query_auction_infos_for_address(
            deps,
            token_address,
            start_after,
            limit,
        )?),
        QueryMsg::IsCancelled {
            token_id,
            token_address,
        } => encode_binary(&query_is_cancelled(deps, token_id, token_address)?),
        QueryMsg::IsClaimed {
            token_id,
            token_address,
        } => encode_binary(&query_is_claimed(deps, env, token_id, token_address)?),
        QueryMsg::IsClosed {
            token_id,
            token_address,
        } => encode_binary(&query_is_closed(deps, env, token_id, token_address)?),
        QueryMsg::AuthorizedAddresses {
            start_after,
            limit,
            order_by,
        } => encode_binary(&query_authorized_addresses(
            deps,
            start_after,
            limit,
            order_by,
        )?),
        _ => ADOContract::default().query(deps, env, msg),
    }
}

fn query_is_cancelled(
    deps: Deps,
    token_id: String,
    token_address: String,
) -> Result<IsCancelledResponse, ContractError> {
    let token_auction_state_result =
        get_existing_token_auction_state(deps.storage, &token_id, &token_address);
    if let Ok(token_auction_state) = token_auction_state_result {
        return Ok(IsCancelledResponse {
            is_cancelled: token_auction_state.is_cancelled,
        });
    }
    Err(ContractError::AuctionDoesNotExist {})
}

fn query_is_claimed(
    deps: Deps,
    env: Env,
    token_id: String,
    token_address: String,
) -> Result<IsClaimedResponse, ContractError> {
    let token_auction_state =
        get_existing_token_auction_state(deps.storage, &token_id, &token_address)?;

    let token_owner =
        query_owner_of(deps.querier, token_auction_state.token_address, token_id)?.owner;

    // if token owner isn't the contract, it means that it has been claimed. If they're equal it means that it hasn't been claimed and will return false
    Ok(IsClaimedResponse {
        is_claimed: token_owner != env.contract.address,
    })
}

fn query_is_closed(
    deps: Deps,
    env: Env,
    token_id: String,
    token_address: String,
) -> Result<IsClosedResponse, ContractError> {
    let token_auction_state =
        get_existing_token_auction_state(deps.storage, &token_id, &token_address)?;

    let is_claimed =
        query_is_claimed(deps, env.clone(), token_id.clone(), token_address.clone())?.is_claimed;
    let is_cancelled = query_is_cancelled(deps, token_id, token_address)?.is_cancelled;
    let is_expired = token_auction_state.end_time.is_expired(&env.block);

    // Considers the auction closed if one or more of those 3 variables are true. Otherwise it isn't closed.
    let is_closed = is_claimed || is_cancelled || is_expired;
    Ok(IsClosedResponse { is_closed })
}

fn query_auction_ids(
    deps: Deps,
    token_id: String,
    token_address: String,
) -> Result<AuctionIdsResponse, ContractError> {
    let key = token_id + &token_address;
    let auction_info = auction_infos().may_load(deps.storage, &key)?;
    if let Some(auction_info) = auction_info {
        return Ok(AuctionIdsResponse {
            auction_ids: auction_info.auction_ids,
        });
    }
    Ok(AuctionIdsResponse {
        auction_ids: vec![],
    })
}

pub fn query_auction_infos_for_address(
    deps: Deps,
    token_address: String,
    start_after: Option<String>,
    limit: Option<u64>,
) -> Result<Vec<AuctionInfo>, ContractError> {
    read_auction_infos(deps.storage, token_address, start_after, limit)
}

fn query_bids(
    deps: Deps,
    auction_id: Uint128,
    start_after: Option<u64>,
    limit: Option<u64>,
    order_by: Option<OrderBy>,
) -> Result<BidsResponse, ContractError> {
    let bids = read_bids(
        deps.storage,
        auction_id.u128(),
        start_after,
        limit,
        order_by,
    )?;
    Ok(BidsResponse { bids })
}

fn query_latest_auction_state(
    deps: Deps,
    token_id: String,
    token_address: String,
) -> Result<AuctionStateResponse, ContractError> {
    let token_auction_state_result =
        get_existing_token_auction_state(deps.storage, &token_id, &token_address);
    if let Ok(token_auction_state) = token_auction_state_result {
        return Ok(token_auction_state.into());
    }
    Err(ContractError::AuctionDoesNotExist {})
}

fn query_auction_state(
    deps: Deps,
    auction_id: Uint128,
) -> Result<AuctionStateResponse, ContractError> {
    let token_auction_state = TOKEN_AUCTION_STATE.load(deps.storage, auction_id.u128())?;
    Ok(token_auction_state.into())
}

fn query_owner_of(
    querier: QuerierWrapper,
    token_addr: String,
    token_id: String,
) -> Result<OwnerOfResponse, ContractError> {
    let res: OwnerOfResponse = querier.query(&QueryRequest::Wasm(WasmQuery::Smart {
        contract_addr: token_addr,
        msg: encode_binary(&Cw721QueryMsg::OwnerOf {
            token_id,
            include_expired: None,
        })?,
    }))?;

    Ok(res)
}

fn query_authorized_addresses(
    deps: Deps,
    start_after: Option<String>,
    limit: Option<u32>,
    order_by: Option<OrderBy>,
) -> Result<AuthorizedAddressesResponse, ContractError> {
    let addresses = ADOContract::default().query_permissioned_actors(
        deps,
        SEND_NFT_ACTION,
        start_after,
        limit,
        order_by,
    )?;
    Ok(AuthorizedAddressesResponse { addresses })
}
#[cfg_attr(not(feature = "library"), entry_point)]
pub fn migrate(deps: DepsMut, _env: Env, _msg: MigrateMsg) -> Result<Response, ContractError> {
    ADOContract::default().migrate(deps, CONTRACT_NAME, CONTRACT_VERSION)
}<|MERGE_RESOLUTION|>--- conflicted
+++ resolved
@@ -6,34 +6,19 @@
     BidsResponse, Cw20HookMsg, Cw721HookMsg, ExecuteMsg, InstantiateMsg, IsCancelledResponse,
     IsClaimedResponse, IsClosedResponse, QueryMsg, TokenAuctionState,
 };
-<<<<<<< HEAD
-use andromeda_std::common::call_action::call_action;
 use andromeda_std::{
-    ado_base::InstantiateMsg as BaseInstantiateMsg,
-    common::{
-        call_action::get_action_name,
-        encode_binary,
-        expiration::{expiration_from_milliseconds, MILLISECONDS_TO_NANOSECONDS_RATIO},
-        rates::get_tax_amount,
-        Funds, OrderBy,
-    },
-    error::{from_semver, ContractError},
-=======
-use andromeda_std::{
-    ado_base::{
-        hooks::AndromedaHook, ownership::OwnershipMessage, permissioning::Permission,
-        InstantiateMsg as BaseInstantiateMsg, MigrateMsg,
-    },
+    ado_base::{permissioning::Permission, InstantiateMsg as BaseInstantiateMsg, MigrateMsg},
     amp::{AndrAddr, Recipient},
     common::{
         actions::call_action,
+        call_action::get_action_name,
         denom::{Asset, SEND_CW20_ACTION},
         encode_binary,
         expiration::{expiration_from_milliseconds, get_and_validate_start_time, Expiry},
+        rates::get_tax_amount,
         Funds, Milliseconds, OrderBy,
     },
     error::ContractError,
->>>>>>> 11e545db
 };
 use andromeda_std::{ado_contract::ADOContract, common::context::ExecuteContext};
 
@@ -64,10 +49,7 @@
         deps.storage,
         env,
         deps.api,
-<<<<<<< HEAD
-=======
         &deps.querier,
->>>>>>> 11e545db
         info,
         BaseInstantiateMsg {
             ado_type: CONTRACT_NAME.to_string(),
@@ -76,11 +58,6 @@
             owner: msg.owner,
         },
     )?;
-<<<<<<< HEAD
-=======
-
-    let owner = ADOContract::default().owner(deps.storage)?;
-    let modules_resp = contract.register_modules(owner.as_str(), deps.storage, msg.modules)?;
 
     if let Some(authorized_token_addresses) = msg.authorized_token_addresses {
         if !authorized_token_addresses.is_empty() {
@@ -107,7 +84,6 @@
             Permission::Whitelisted(None),
         )?;
     }
->>>>>>> 11e545db
 
     Ok(resp)
 }
@@ -130,39 +106,17 @@
 }
 
 pub fn handle_execute(mut ctx: ExecuteContext, msg: ExecuteMsg) -> Result<Response, ContractError> {
-<<<<<<< HEAD
     let action = get_action_name(CONTRACT_NAME, msg.as_ref());
-    call_action(
-=======
-    let contract = ADOContract::default();
+
     let action_response = call_action(
->>>>>>> 11e545db
         &mut ctx.deps,
         &ctx.info,
         &ctx.env,
         &ctx.amp_ctx,
         msg.as_ref(),
     )?;
-<<<<<<< HEAD
-    match msg {
-=======
-
-    if !matches!(msg, ExecuteMsg::UpdateAppContract { .. })
-        && !matches!(
-            msg,
-            ExecuteMsg::Ownership(OwnershipMessage::UpdateOwner { .. })
-        )
-    {
-        contract.module_hook::<Response>(
-            &ctx.deps.as_ref(),
-            AndromedaHook::OnExecute {
-                sender: ctx.info.sender.to_string(),
-                payload: encode_binary(&msg)?,
-            },
-        )?;
-    }
+
     let res = match msg {
->>>>>>> 11e545db
         ExecuteMsg::ReceiveNft(msg) => handle_receive_cw721(ctx, msg),
         ExecuteMsg::Receive(msg) => handle_receive_cw20(ctx, msg),
         ExecuteMsg::UpdateAuction {
@@ -196,17 +150,13 @@
         ExecuteMsg::Claim {
             token_id,
             token_address,
-<<<<<<< HEAD
         } => execute_claim(ctx, token_id, token_address, action),
-=======
-        } => execute_claim(ctx, token_id, token_address),
         ExecuteMsg::AuthorizeTokenContract { addr, expiration } => {
             execute_authorize_token_contract(ctx.deps, ctx.info, addr, expiration)
         }
         ExecuteMsg::DeauthorizeTokenContract { addr } => {
             execute_deauthorize_token_contract(ctx.deps, ctx.info, addr)
         }
->>>>>>> 11e545db
         _ => ADOContract::default().execute(ctx, msg),
     }?;
     Ok(res
@@ -806,38 +756,23 @@
     }
 
     // Calculate the funds to be received after tax
-<<<<<<< HEAD
     let after_tax_payment =
         purchase_token(deps.as_ref(), &info, token_auction_state.clone(), action)?;
     let mut resp = Response::new();
-    match after_tax_payment {
+    match after_tax_payment.clone() {
         Some(after_tax_payment) => resp = resp.add_submessages(after_tax_payment.1),
         None => {
             resp = resp.add_message(CosmosMsg::Bank(BankMsg::Send {
-                to_address: token_auction_state.owner,
+                to_address: token_auction_state.clone().owner,
                 amount: coins(
                     token_auction_state.high_bidder_amount.u128(),
-                    token_auction_state.coin_denom,
+                    token_auction_state.clone().coin_denom,
                 ),
             }))
         }
     }
 
-    Ok(resp
-        // Send NFT to auction winner.
-        .add_message(CosmosMsg::Wasm(WasmMsg::Execute {
-            contract_addr: token_auction_state.token_address.clone(),
-            msg: encode_binary(&Cw721ExecuteMsg::TransferNft {
-                recipient: token_auction_state.high_bidder_addr.to_string(),
-                token_id: token_id.clone(),
-            })?,
-            funds: vec![],
-        }))
-=======
-    let after_tax_payment = purchase_token(deps.as_ref(), &info, token_auction_state.clone())?;
-
     let resp: Response = Response::new()
->>>>>>> 11e545db
         .add_attribute("action", "claim")
         .add_attribute("token_id", token_id.clone())
         .add_attribute("token_contract", token_auction_state.clone().token_address)
@@ -857,20 +792,28 @@
             &deps.as_ref(),
             Cw20Coin {
                 address: auction_currency.clone(),
-                amount: after_tax_payment.0.amount,
+                amount: after_tax_payment
+                    .clone()
+                    .unwrap_or((Coin::default(), vec![]))
+                    .0
+                    .amount,
             },
         )?;
         // After tax payment is returned in Native, we need to change it to cw20
-        let (tax_recipient, tax_amount) = match after_tax_payment.1.first().map(|msg| {
-            if let CosmosMsg::Bank(BankMsg::Send { to_address, amount }) = &msg.msg {
-                (
-                    Some(to_address.clone()),
-                    amount.first().map(|coin| coin.amount),
-                )
-            } else {
-                (None, None)
-            }
-        }) {
+        let (tax_recipient, tax_amount) = match after_tax_payment
+            .unwrap_or((Coin::default(), vec![]))
+            .1
+            .first()
+            .map(|msg| {
+                if let CosmosMsg::Bank(BankMsg::Send { to_address, amount }) = &msg.msg {
+                    (
+                        Some(to_address.clone()),
+                        amount.first().map(|coin| coin.amount),
+                    )
+                } else {
+                    (None, None)
+                }
+            }) {
             Some((tax_recipient, tax_amount)) => (tax_recipient, tax_amount),
             None => (None, None),
         };
@@ -912,11 +855,18 @@
             .recipient
             .unwrap_or(Recipient::from_string(token_auction_state.clone().owner));
 
-        let msg =
-            recipient.generate_direct_msg(&deps.as_ref(), vec![after_tax_payment.clone().0])?;
+        let msg = recipient.generate_direct_msg(
+            &deps.as_ref(),
+            vec![
+                after_tax_payment
+                    .clone()
+                    .unwrap_or((Coin::default(), vec![]))
+                    .0,
+            ],
+        )?;
 
         Ok(resp
-            .add_submessages(after_tax_payment.1)
+            .add_submessages(after_tax_payment.unwrap_or((Coin::default(), vec![])).1)
             // Send native funds to the original owner or recipient (if provided).
             .add_submessage(msg)
             // Send NFT to auction winner.
@@ -990,7 +940,6 @@
 ) -> Result<Option<(Coin, Vec<SubMsg>)>, ContractError> {
     let total_cost = Coin::new(state.high_bidder_amount.u128(), state.coin_denom.clone());
 
-<<<<<<< HEAD
     let transfer_response = ADOContract::default().query_deducted_funds(
         deps,
         action,
@@ -1018,25 +967,6 @@
         }
         None => Ok(None),
     }
-=======
-    let (msgs, _events, remainder) = ADOContract::default().on_funds_transfer(
-        &deps,
-        info.sender.to_string(),
-        Funds::Native(total_cost),
-        encode_binary(&"")?,
-    )?;
-
-    let remaining_amount = remainder.try_get_coin()?;
-
-    // Calculate total tax
-    // total_tax_amount = total_tax_amount.checked_add(tax_amount)?;
-
-    let after_tax_payment = Coin {
-        denom: state.coin_denom,
-        amount: remaining_amount.amount,
-    };
-    Ok((after_tax_payment, msgs))
->>>>>>> 11e545db
 }
 
 fn get_existing_token_auction_state(
