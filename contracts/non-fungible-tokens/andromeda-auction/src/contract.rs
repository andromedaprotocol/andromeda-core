--- conflicted
+++ resolved
@@ -16,13 +16,8 @@
         actions::call_action,
         denom::{Asset, SEND_CW20_ACTION},
         encode_binary,
-<<<<<<< HEAD
         expiration::{expiration_from_milliseconds, get_and_validate_start_time, Expiry},
         Funds, OrderBy,
-=======
-        expiration::{expiration_from_milliseconds, get_and_validate_start_time},
-        Funds, Milliseconds, MillisecondsExpiration, OrderBy,
->>>>>>> c9dc1ffc
     },
     error::ContractError,
 };
