use crate::state::{
    auction_infos, read_auction_infos, read_bids, BIDS, NEXT_AUCTION_ID, TOKEN_AUCTION_STATE,
};
use andromeda_non_fungible_tokens::auction::{
    AuctionIdsResponse, AuctionInfo, AuctionStateResponse, AuthorizedAddressesResponse, Bid,
    BidsResponse, Cw20HookMsg, Cw721HookMsg, ExecuteMsg, InstantiateMsg, IsCancelledResponse,
    IsClaimedResponse, IsClosedResponse, QueryMsg, TokenAuctionState,
};
use andromeda_std::{
    ado_base::{
        hooks::AndromedaHook, ownership::OwnershipMessage, permissioning::Permission,
        InstantiateMsg as BaseInstantiateMsg, MigrateMsg,
    },
    amp::{AndrAddr, Recipient},
    common::{
        actions::call_action,
        denom::{Asset, SEND_CW20_ACTION},
        encode_binary,
        expiration::{expiration_from_milliseconds, get_and_validate_start_time, Expiry},
        Funds, OrderBy,
    },
    error::ContractError,
};
use andromeda_std::{ado_contract::ADOContract, common::context::ExecuteContext};

use cosmwasm_std::{
    attr, coins, ensure, entry_point, from_json, wasm_execute, Addr, BankMsg, Binary, Coin,
    CosmosMsg, Deps, DepsMut, Env, MessageInfo, QuerierWrapper, QueryRequest, Response, Storage,
    SubMsg, Uint128, WasmMsg, WasmQuery,
};
use cw20::{Cw20Coin, Cw20ExecuteMsg, Cw20ReceiveMsg};
use cw721::{Cw721ExecuteMsg, Cw721QueryMsg, Cw721ReceiveMsg, OwnerOfResponse};
use cw_utils::nonpayable;

const CONTRACT_NAME: &str = "crates.io:andromeda-auction";
const CONTRACT_VERSION: &str = env!("CARGO_PKG_VERSION");

const SEND_NFT_ACTION: &str = "SEND_NFT";

#[cfg_attr(not(feature = "library"), entry_point)]
pub fn instantiate(
    deps: DepsMut,
    env: Env,
    info: MessageInfo,
    msg: InstantiateMsg,
) -> Result<Response, ContractError> {
    NEXT_AUCTION_ID.save(deps.storage, &Uint128::from(1u128))?;
    let contract = ADOContract::default();
    let resp = contract.instantiate(
        deps.storage,
        env,
        deps.api,
        &deps.querier,
        info,
        BaseInstantiateMsg {
            ado_type: CONTRACT_NAME.to_string(),
            ado_version: CONTRACT_VERSION.to_string(),
            kernel_address: msg.kernel_address,
            owner: msg.owner,
        },
    )?;

    let owner = ADOContract::default().owner(deps.storage)?;
    let modules_resp = contract.register_modules(owner.as_str(), deps.storage, msg.modules)?;

    if let Some(authorized_token_addresses) = msg.authorized_token_addresses {
        if !authorized_token_addresses.is_empty() {
            ADOContract::default().permission_action(SEND_NFT_ACTION, deps.storage)?;
        }

        for token_address in authorized_token_addresses {
            let addr = token_address.get_raw_address(&deps.as_ref())?;
            ADOContract::set_permission(
                deps.storage,
                SEND_NFT_ACTION,
                addr,
                Permission::Whitelisted(None),
            )?;
        }
    }
    if let Some(authorized_cw20_address) = msg.authorized_cw20_address {
        let addr = authorized_cw20_address.get_raw_address(&deps.as_ref())?;
        ADOContract::default().permission_action(SEND_CW20_ACTION, deps.storage)?;
        ADOContract::set_permission(
            deps.storage,
            SEND_CW20_ACTION,
            addr,
            Permission::Whitelisted(None),
        )?;
    }

    Ok(resp
        .add_submessages(modules_resp.messages)
        .add_attributes(modules_resp.attributes))
}

#[cfg_attr(not(feature = "library"), entry_point)]
pub fn execute(
    deps: DepsMut,
    env: Env,
    info: MessageInfo,
    msg: ExecuteMsg,
) -> Result<Response, ContractError> {
    let ctx = ExecuteContext::new(deps, info, env);

    match msg {
        ExecuteMsg::AMPReceive(pkt) => {
            ADOContract::default().execute_amp_receive(ctx, pkt, handle_execute)
        }
        _ => handle_execute(ctx, msg),
    }
}

pub fn handle_execute(mut ctx: ExecuteContext, msg: ExecuteMsg) -> Result<Response, ContractError> {
    let contract = ADOContract::default();
    let action_response = call_action(
        &mut ctx.deps,
        &ctx.info,
        &ctx.env,
        &ctx.amp_ctx,
        msg.as_ref(),
    )?;

    if !matches!(msg, ExecuteMsg::UpdateAppContract { .. })
        && !matches!(
            msg,
            ExecuteMsg::Ownership(OwnershipMessage::UpdateOwner { .. })
        )
    {
        contract.module_hook::<Response>(
            &ctx.deps.as_ref(),
            AndromedaHook::OnExecute {
                sender: ctx.info.sender.to_string(),
                payload: encode_binary(&msg)?,
            },
        )?;
    }
    let res = match msg {
        ExecuteMsg::ReceiveNft(msg) => handle_receive_cw721(ctx, msg),
        ExecuteMsg::Receive(msg) => handle_receive_cw20(ctx, msg),
        ExecuteMsg::UpdateAuction {
            token_id,
            token_address,
            start_time,
            end_time,
            coin_denom,
            whitelist,
            min_bid,
            recipient,
        } => execute_update_auction(
            ctx,
            token_id,
            token_address,
            start_time,
            end_time,
            coin_denom,
            whitelist,
            min_bid,
            recipient,
        ),
        ExecuteMsg::PlaceBid {
            token_id,
            token_address,
        } => execute_place_bid(ctx, token_id, token_address),
        ExecuteMsg::CancelAuction {
            token_id,
            token_address,
        } => execute_cancel(ctx, token_id, token_address),
        ExecuteMsg::Claim {
            token_id,
            token_address,
        } => execute_claim(ctx, token_id, token_address),
        ExecuteMsg::AuthorizeTokenContract { addr, expiration } => {
            execute_authorize_token_contract(ctx.deps, ctx.info, addr, expiration)
        }
        ExecuteMsg::DeauthorizeTokenContract { addr } => {
            execute_deauthorize_token_contract(ctx.deps, ctx.info, addr)
        }
        _ => ADOContract::default().execute(ctx, msg),
    }?;
    Ok(res
        .add_submessages(action_response.messages)
        .add_attributes(action_response.attributes)
        .add_events(action_response.events))
}

fn handle_receive_cw721(
    ctx: ExecuteContext,
    msg: Cw721ReceiveMsg,
) -> Result<Response, ContractError> {
    ADOContract::default().is_permissioned(
        ctx.deps.storage,
        ctx.env.clone(),
        SEND_NFT_ACTION,
        ctx.info.sender.clone(),
    )?;
    match from_json(&msg.msg)? {
        Cw721HookMsg::StartAuction {
            start_time,
            end_time,
            coin_denom,
            whitelist,
            min_bid,
            recipient,
        } => execute_start_auction(
            ctx,
            msg.sender,
            msg.token_id,
            start_time,
            end_time,
            coin_denom,
            whitelist,
            min_bid,
            recipient,
        ),
    }
}

pub fn handle_receive_cw20(
    ctx: ExecuteContext,
    receive_msg: Cw20ReceiveMsg,
) -> Result<Response, ContractError> {
    let is_valid_cw20 = ADOContract::default()
        .is_permissioned(
            ctx.deps.storage,
            ctx.env.clone(),
            SEND_CW20_ACTION,
            ctx.info.sender.clone(),
        )
        .is_ok();

    ensure!(
        is_valid_cw20,
        ContractError::InvalidAsset {
            asset: ctx.info.sender.into_string()
        }
    );

    let ExecuteContext { ref info, .. } = ctx;
    nonpayable(info)?;

    let asset_sent = info.sender.clone().into_string();
    let amount_sent = receive_msg.amount;
    let sender = receive_msg.sender;

    ensure!(
        !amount_sent.is_zero(),
        ContractError::InvalidFunds {
            msg: "Cannot send a 0 amount".to_string()
        }
    );

    match from_json(&receive_msg.msg)? {
        Cw20HookMsg::PlaceBid {
            token_id,
            token_address,
        } => execute_place_bid_cw20(
            ctx,
            token_id,
            token_address,
            amount_sent,
            asset_sent,
            &sender,
        ),
    }
}

#[allow(clippy::too_many_arguments)]
fn execute_start_auction(
    ctx: ExecuteContext,
    sender: String,
    token_id: String,
<<<<<<< HEAD
    start_time: Option<Expiry>,
    end_time: Expiry,
    coin_denom: String,
    uses_cw20: bool,
=======
    start_time: Option<MillisecondsExpiration>,
    end_time: MillisecondsExpiration,
    coin_denom: Asset,
>>>>>>> b6a33921
    whitelist: Option<Vec<Addr>>,
    min_bid: Option<Uint128>,
    recipient: Option<Recipient>,
) -> Result<Response, ContractError> {
    let ExecuteContext {
        mut deps,
        info,
        env,
        ..
    } = ctx;
<<<<<<< HEAD
    if uses_cw20 {
        let valid_cw20_auction = ADOContract::default()
            .is_permissioned(
                deps.storage,
                env.clone(),
                SEND_CW20_ACTION,
                coin_denom.clone(),
            )
            .is_ok();
        ensure!(
            valid_cw20_auction,
            ContractError::InvalidFunds {
                msg: format!("Non-permissioned CW20 asset '{}' set as denom.", coin_denom)
            }
        );
    } else {
        validate_denom(deps.as_ref(), coin_denom.clone())?;
    }
    ensure!(
        !end_time.get_time(&env.block).is_zero(),
        ContractError::InvalidExpiration {}
    );
=======
    let (coin_denom, uses_cw20) = coin_denom.get_verified_asset(deps.branch(), env.clone())?;
    ensure!(!end_time.is_zero(), ContractError::InvalidExpiration {});
>>>>>>> b6a33921

    // If start time wasn't provided, it will be set as the current_time
    let (start_expiration, _current_time) = get_and_validate_start_time(&env, start_time)?;
    let end_expiration = expiration_from_milliseconds(end_time.get_time(&env.block))?;

    ensure!(
        end_expiration > start_expiration,
        ContractError::StartTimeAfterEndTime {}
    );

    let token_address = info.sender.to_string();

    let auction_id = get_and_increment_next_auction_id(deps.storage, &token_id, &token_address)?;
    BIDS.save(deps.storage, auction_id.u128(), &vec![])?;

    if let Some(ref whitelist) = whitelist {
        ADOContract::default().permission_action(auction_id.to_string(), deps.storage)?;

        for whitelisted_address in whitelist {
            ADOContract::set_permission(
                deps.storage,
                auction_id.to_string(),
                whitelisted_address,
                Permission::Whitelisted(None),
            )?;
        }
    };

    let whitelist_str = format!("{:?}", &whitelist);

    TOKEN_AUCTION_STATE.save(
        deps.storage,
        auction_id.u128(),
        &TokenAuctionState {
            start_time: start_expiration,
            end_time: end_expiration,
            high_bidder_addr: Addr::unchecked(""),
            high_bidder_amount: Uint128::zero(),
            coin_denom: coin_denom.clone(),
            uses_cw20,
            auction_id,
            whitelist,
            min_bid,
            owner: sender,
            token_id,
            token_address,
            is_cancelled: false,
            recipient,
        },
    )?;
    Ok(Response::new().add_attributes(vec![
        attr("action", "start_auction"),
        attr("start_time", start_expiration.to_string()),
        attr("end_time", end_expiration.to_string()),
        attr("coin_denom", coin_denom),
        attr("auction_id", auction_id.to_string()),
        attr("whitelist", whitelist_str),
    ]))
}

#[allow(clippy::too_many_arguments)]
fn execute_update_auction(
    ctx: ExecuteContext,
    token_id: String,
    token_address: String,
<<<<<<< HEAD
    start_time: Option<Expiry>,
    end_time: Expiry,
    coin_denom: String,
    uses_cw20: bool,
=======
    start_time: Option<MillisecondsExpiration>,
    end_time: MillisecondsExpiration,
    coin_denom: Asset,
>>>>>>> b6a33921
    whitelist: Option<Vec<Addr>>,
    min_bid: Option<Uint128>,
    recipient: Option<Recipient>,
) -> Result<Response, ContractError> {
    let ExecuteContext {
        mut deps,
        info,
        env,
        ..
    } = ctx;
    nonpayable(&info)?;
    let (coin_denom, uses_cw20) = coin_denom.get_verified_asset(deps.branch(), env.clone())?;

    let mut token_auction_state =
        get_existing_token_auction_state(deps.storage, &token_id, &token_address)?;
    ensure!(
        info.sender == token_auction_state.owner,
        ContractError::Unauthorized {}
    );
    ensure!(
        !token_auction_state.start_time.is_expired(&env.block),
        ContractError::AuctionAlreadyStarted {}
    );
    ensure!(
        !end_time.get_time(&env.block).is_zero(),
        ContractError::InvalidExpiration {}
    );

    // If start time wasn't provided, it will be set as the current_time
    let (start_expiration, _current_time) = get_and_validate_start_time(&env, start_time)?;
    let end_expiration = expiration_from_milliseconds(end_time.get_time(&env.block))?;

    ensure!(
        end_expiration > start_expiration,
        ContractError::StartTimeAfterEndTime {}
    );

    if let Some(ref whitelist) = whitelist {
        ADOContract::default()
            .permission_action(token_auction_state.auction_id.to_string(), deps.storage)?;

        for whitelisted_address in whitelist {
            ADOContract::set_permission(
                deps.storage,
                token_auction_state.auction_id.to_string(),
                whitelisted_address,
                Permission::Whitelisted(None),
            )?;
        }
    };

    let whitelist_str = format!("{:?}", &whitelist);

    token_auction_state.start_time = start_expiration;
    token_auction_state.end_time = end_expiration;
    token_auction_state.coin_denom = coin_denom.clone();
    token_auction_state.uses_cw20 = uses_cw20;
    token_auction_state.min_bid = min_bid;
    token_auction_state.whitelist = whitelist;
    token_auction_state.recipient = recipient;
    TOKEN_AUCTION_STATE.save(
        deps.storage,
        token_auction_state.auction_id.u128(),
        &token_auction_state,
    )?;
    Ok(Response::new().add_attributes(vec![
        attr("action", "update_auction"),
        attr("start_time", start_expiration.to_string()),
        attr("end_time", end_expiration.to_string()),
        attr("coin_denom", coin_denom),
        attr("uses_cw20", uses_cw20.to_string()),
        attr("auction_id", token_auction_state.auction_id.to_string()),
        attr("whitelist", format!("{:?}", whitelist_str)),
        attr("min_bid", format!("{:?}", &min_bid)),
    ]))
}

fn execute_place_bid(
    ctx: ExecuteContext,
    token_id: String,
    token_address: String,
) -> Result<Response, ContractError> {
    let ExecuteContext {
        deps, info, env, ..
    } = ctx;
    let mut token_auction_state =
        get_existing_token_auction_state(deps.storage, &token_id, &token_address)?;

    ADOContract::default().is_permissioned(
        deps.storage,
        env.clone(),
        token_auction_state.auction_id,
        info.sender.clone(),
    )?;

    ensure!(
        !token_auction_state.is_cancelled,
        ContractError::AuctionCancelled {}
    );

    ensure!(
        token_auction_state.start_time.is_expired(&env.block),
        ContractError::AuctionNotStarted {}
    );
    ensure!(
        !token_auction_state.end_time.is_expired(&env.block),
        ContractError::AuctionEnded {}
    );

    ensure!(
        token_auction_state.owner != info.sender,
        ContractError::TokenOwnerCannotBid {}
    );

    ensure!(
        info.funds.len() == 1,
        ContractError::InvalidFunds {
            msg: "One coin should be sent.".to_string(),
        }
    );

    ensure!(
        token_auction_state.high_bidder_addr != info.sender,
        ContractError::HighestBidderCannotOutBid {}
    );

    ensure!(
        !token_auction_state.uses_cw20,
        ContractError::InvalidFunds {
            msg: "Native funds were sent to an auction that only accepts cw20".to_string()
        }
    );

    let payment: &Coin = &info.funds[0];
    ensure!(
        payment.denom == token_auction_state.coin_denom && payment.amount > Uint128::zero(),
        ContractError::InvalidFunds {
            msg: format!(
                "No {} assets are provided to auction",
                token_auction_state.coin_denom
            ),
        }
    );
    let min_bid = token_auction_state.min_bid.unwrap_or(Uint128::zero());
    ensure!(
        payment.amount >= min_bid,
        ContractError::InvalidFunds {
            msg: format!(
                "Must provide at least {min_bid} {} to bid",
                token_auction_state.coin_denom
            )
        }
    );
    ensure!(
        token_auction_state.high_bidder_amount < payment.amount,
        ContractError::BidSmallerThanHighestBid {}
    );

    let mut messages: Vec<CosmosMsg> = vec![];
    // Send back previous bid unless there was no previous bid.
    if token_auction_state.high_bidder_amount > Uint128::zero() {
        let bank_msg = BankMsg::Send {
            to_address: token_auction_state.high_bidder_addr.to_string(),
            amount: coins(
                token_auction_state.high_bidder_amount.u128(),
                token_auction_state.coin_denom.clone(),
            ),
        };
        messages.push(CosmosMsg::Bank(bank_msg));
    }

    token_auction_state.high_bidder_addr = info.sender.clone();
    token_auction_state.high_bidder_amount = payment.amount;

    let key = token_auction_state.auction_id.u128();
    TOKEN_AUCTION_STATE.save(deps.storage, key, &token_auction_state)?;
    let mut bids_for_auction = BIDS.load(deps.storage, key)?;
    bids_for_auction.push(Bid {
        bidder: info.sender.to_string(),
        amount: payment.amount,
        timestamp: env.block.time,
    });
    BIDS.save(deps.storage, key, &bids_for_auction)?;
    Ok(Response::new().add_messages(messages).add_attributes(vec![
        attr("action", "bid"),
        attr("token_id", token_id),
        attr("bider", info.sender.to_string()),
        attr("amount", payment.amount.to_string()),
    ]))
}

fn execute_place_bid_cw20(
    ctx: ExecuteContext,
    token_id: String,
    token_address: String,
    amount_sent: Uint128,
    asset_sent: String,
    // The user who sent the cw20
    sender: &str,
) -> Result<Response, ContractError> {
    let ExecuteContext { deps, env, .. } = ctx;
    let mut token_auction_state =
        get_existing_token_auction_state(deps.storage, &token_id, &token_address)?;

    ADOContract::default().is_permissioned(
        deps.storage,
        env.clone(),
        token_auction_state.auction_id,
        sender,
    )?;

    ensure!(
        !token_auction_state.is_cancelled,
        ContractError::AuctionCancelled {}
    );

    ensure!(
        token_auction_state.start_time.is_expired(&env.block),
        ContractError::AuctionNotStarted {}
    );
    ensure!(
        !token_auction_state.end_time.is_expired(&env.block),
        ContractError::AuctionEnded {}
    );

    ensure!(
        token_auction_state.owner != sender,
        ContractError::TokenOwnerCannotBid {}
    );

    let sender_addr = deps.api.addr_validate(sender)?;

    ensure!(
        token_auction_state.high_bidder_addr != sender_addr,
        ContractError::HighestBidderCannotOutBid {}
    );

    let auction_currency = token_auction_state.clone().coin_denom;
    ensure!(
        auction_currency == asset_sent,
        ContractError::InvalidAsset { asset: asset_sent }
    );

    ensure!(
        token_auction_state.uses_cw20,
        ContractError::InvalidFunds {
            msg: "CW20 funds were sent to an auction that only accepts native funds".to_string()
        }
    );

    ensure!(
        amount_sent > Uint128::zero(),
        ContractError::InvalidFunds {
            msg: format!(
                "No {} assets are provided to auction",
                token_auction_state.coin_denom
            ),
        }
    );
    let min_bid = token_auction_state.min_bid.unwrap_or(Uint128::zero());
    ensure!(
        amount_sent >= min_bid,
        ContractError::InvalidFunds {
            msg: format!(
                "Must provide at least {min_bid} {} to bid",
                token_auction_state.coin_denom
            )
        }
    );
    ensure!(
        token_auction_state.high_bidder_amount < amount_sent,
        ContractError::BidSmallerThanHighestBid {}
    );

    let mut cw20_transfer: Vec<WasmMsg> = vec![];
    // Send back previous bid unless there was no previous bid.
    if token_auction_state.high_bidder_amount > Uint128::zero() {
        let transfer_msg = Cw20ExecuteMsg::Transfer {
            recipient: token_auction_state.high_bidder_addr.to_string(),
            amount: token_auction_state.high_bidder_amount,
        };
        let wasm_msg = wasm_execute(auction_currency, &transfer_msg, vec![])?;
        cw20_transfer.push(wasm_msg);
    }

    token_auction_state.high_bidder_addr = sender_addr.clone();
    token_auction_state.high_bidder_amount = amount_sent;

    let key = token_auction_state.auction_id.u128();
    TOKEN_AUCTION_STATE.save(deps.storage, key, &token_auction_state)?;
    let mut bids_for_auction = BIDS.load(deps.storage, key)?;
    bids_for_auction.push(Bid {
        bidder: sender.to_string(),
        amount: amount_sent,
        timestamp: env.block.time,
    });
    BIDS.save(deps.storage, key, &bids_for_auction)?;
    Ok(Response::new()
        .add_messages(cw20_transfer)
        .add_attributes(vec![
            attr("action", "bid"),
            attr("token_id", token_id),
            attr("bider", sender_addr.to_string()),
            attr("amount", amount_sent.to_string()),
        ]))
}

fn execute_cancel(
    ctx: ExecuteContext,
    token_id: String,
    token_address: String,
) -> Result<Response, ContractError> {
    let ExecuteContext {
        deps, info, env, ..
    } = ctx;
    nonpayable(&info)?;

    let mut token_auction_state =
        get_existing_token_auction_state(deps.storage, &token_id, &token_address)?;
    ensure!(
        info.sender == token_auction_state.owner,
        ContractError::Unauthorized {}
    );
    ensure!(
        !token_auction_state.end_time.is_expired(&env.block),
        ContractError::AuctionEnded {}
    );
    let mut messages: Vec<CosmosMsg> = vec![CosmosMsg::Wasm(WasmMsg::Execute {
        contract_addr: token_auction_state.token_address.clone(),
        msg: encode_binary(&Cw721ExecuteMsg::TransferNft {
            recipient: info.sender.to_string(),
            token_id,
        })?,
        funds: vec![],
    })];

    // Refund highest bid, if it exists.
    if !token_auction_state.high_bidder_amount.is_zero() {
        let is_cw20_auction = token_auction_state.uses_cw20;
        if is_cw20_auction {
            let auction_currency = token_auction_state.clone().coin_denom;
            let transfer_msg = Cw20ExecuteMsg::Transfer {
                recipient: token_auction_state.high_bidder_addr.clone().into_string(),
                amount: token_auction_state.high_bidder_amount,
            };
            let wasm_msg = wasm_execute(auction_currency, &transfer_msg, vec![])?;
            messages.push(CosmosMsg::Wasm(wasm_msg))
        } else {
            messages.push(CosmosMsg::Bank(BankMsg::Send {
                to_address: token_auction_state.high_bidder_addr.to_string(),
                amount: coins(
                    token_auction_state.high_bidder_amount.u128(),
                    token_auction_state.coin_denom.clone(),
                ),
            }));
        }
    }

    token_auction_state.is_cancelled = true;
    TOKEN_AUCTION_STATE.save(
        deps.storage,
        token_auction_state.auction_id.u128(),
        &token_auction_state,
    )?;

    Ok(Response::new().add_messages(messages))
}

fn execute_claim(
    ctx: ExecuteContext,
    token_id: String,
    token_address: String,
) -> Result<Response, ContractError> {
    let ExecuteContext {
        deps, info, env, ..
    } = ctx;
    nonpayable(&info)?;
    let token_auction_state =
        get_existing_token_auction_state(deps.storage, &token_id, &token_address)?;
    ensure!(
        token_auction_state.end_time.is_expired(&env.block),
        ContractError::AuctionNotEnded {}
    );
    let token_owner = query_owner_of(
        deps.querier,
        token_auction_state.token_address.clone(),
        token_id.clone(),
    )?
    .owner;
    ensure!(
        // If this is false then the token is no longer held by the contract so the token has been
        // claimed.
        token_owner == env.contract.address,
        ContractError::AuctionAlreadyClaimed {}
    );
    // This is the case where no-one bid on the token.
    if token_auction_state.high_bidder_addr.to_string().is_empty()
        || token_auction_state.high_bidder_amount.is_zero()
    {
        return Ok(Response::new()
            // Send NFT back to the original owner.
            .add_message(CosmosMsg::Wasm(WasmMsg::Execute {
                contract_addr: token_auction_state.token_address.clone(),
                msg: encode_binary(&Cw721ExecuteMsg::TransferNft {
                    recipient: token_auction_state.owner.clone(),
                    token_id: token_id.clone(),
                })?,
                funds: vec![],
            }))
            .add_attribute("action", "claim")
            .add_attribute("token_id", token_id)
            .add_attribute("token_contract", token_auction_state.token_address)
            .add_attribute("recipient", token_auction_state.owner)
            .add_attribute("winning_bid_amount", token_auction_state.high_bidder_amount)
            .add_attribute("auction_id", token_auction_state.auction_id));
    }

    // Calculate the funds to be received after tax
    let after_tax_payment = purchase_token(deps.as_ref(), &info, token_auction_state.clone())?;

    let resp: Response = Response::new()
        .add_attribute("action", "claim")
        .add_attribute("token_id", token_id.clone())
        .add_attribute("token_contract", token_auction_state.clone().token_address)
        .add_attribute("recipient", &token_auction_state.high_bidder_addr)
        .add_attribute("winning_bid_amount", token_auction_state.high_bidder_amount)
        .add_attribute("auction_id", token_auction_state.auction_id);

    let is_cw20_auction = token_auction_state.uses_cw20;
    if is_cw20_auction {
        let auction_currency = token_auction_state.coin_denom;

        let recipient = token_auction_state
            .recipient
            .unwrap_or(Recipient::from_string(token_auction_state.owner));

        let cw20_msg = recipient.generate_msg_cw20(
            &deps.as_ref(),
            Cw20Coin {
                address: auction_currency.clone(),
                amount: after_tax_payment.0.amount,
            },
        )?;
        // After tax payment is returned in Native, we need to change it to cw20
        let (tax_recipient, tax_amount) = match after_tax_payment.1.first().map(|msg| {
            if let CosmosMsg::Bank(BankMsg::Send { to_address, amount }) = &msg.msg {
                (
                    Some(to_address.clone()),
                    amount.first().map(|coin| coin.amount),
                )
            } else {
                (None, None)
            }
        }) {
            Some((tax_recipient, tax_amount)) => (tax_recipient, tax_amount),
            None => (None, None),
        };
        match (tax_recipient, tax_amount) {
            (Some(recipient), Some(amount)) => {
                let tax_transfer_msg = Cw20ExecuteMsg::Transfer { recipient, amount };
                let tax_wasm_msg = wasm_execute(auction_currency, &tax_transfer_msg, vec![])?;
                // Add tax message in case there's a tax recipient and amount
                Ok(resp
                    .add_message(tax_wasm_msg)
                    // Send cw20 funds to the original owner or recipient (if provided).
                    .add_submessage(cw20_msg)
                    // Send NFT to auction winner.
                    .add_message(CosmosMsg::Wasm(WasmMsg::Execute {
                        contract_addr: token_auction_state.token_address.clone(),
                        msg: encode_binary(&Cw721ExecuteMsg::TransferNft {
                            recipient: token_auction_state.high_bidder_addr.to_string(),
                            token_id,
                        })?,
                        funds: vec![],
                    })))
            }
            _ => Ok(resp
                // Send cw20 funds to the original owner or recipient (if provided).
                .add_submessage(cw20_msg)
                // Send NFT to auction winner.
                .add_message(CosmosMsg::Wasm(WasmMsg::Execute {
                    contract_addr: token_auction_state.token_address.clone(),
                    msg: encode_binary(&Cw721ExecuteMsg::TransferNft {
                        recipient: token_auction_state.high_bidder_addr.to_string(),
                        token_id,
                    })?,
                    funds: vec![],
                }))),
        }
    } else {
        let recipient = token_auction_state
            .clone()
            .recipient
            .unwrap_or(Recipient::from_string(token_auction_state.clone().owner));

        let msg =
            recipient.generate_direct_msg(&deps.as_ref(), vec![after_tax_payment.clone().0])?;

        Ok(resp
            .add_submessages(after_tax_payment.1)
            // Send native funds to the original owner or recipient (if provided).
            .add_submessage(msg)
            // Send NFT to auction winner.
            .add_message(CosmosMsg::Wasm(WasmMsg::Execute {
                contract_addr: token_auction_state.token_address.clone(),
                msg: encode_binary(&Cw721ExecuteMsg::TransferNft {
                    recipient: token_auction_state.high_bidder_addr.to_string(),
                    token_id,
                })?,
                funds: vec![],
            })))
    }
}

fn execute_authorize_token_contract(
    deps: DepsMut,
    info: MessageInfo,
    token_address: AndrAddr,
    expiration: Option<Expiry>,
) -> Result<Response, ContractError> {
    let contract = ADOContract::default();
    let addr = token_address.get_raw_address(&deps.as_ref())?;
    ensure!(
        contract.is_contract_owner(deps.storage, info.sender.as_str())?,
        ContractError::Unauthorized {}
    );
    let permission = if let Some(expiration) = expiration {
        Permission::whitelisted(Some(expiration))
    } else {
        Permission::whitelisted(None)
    };
    ADOContract::set_permission(
        deps.storage,
        SEND_NFT_ACTION,
        addr.to_string(),
        permission.clone(),
    )?;

    Ok(Response::default().add_attributes(vec![
        attr("action", "authorize_token_contract"),
        attr("token_address", addr),
        attr("permission", permission.to_string()),
    ]))
}

fn execute_deauthorize_token_contract(
    deps: DepsMut,
    info: MessageInfo,
    token_address: AndrAddr,
) -> Result<Response, ContractError> {
    let contract = ADOContract::default();
    let addr = token_address.get_raw_address(&deps.as_ref())?;
    ensure!(
        contract.is_contract_owner(deps.storage, info.sender.as_str())?,
        ContractError::Unauthorized {}
    );

    ADOContract::remove_permission(deps.storage, SEND_NFT_ACTION, addr.to_string())?;

    Ok(Response::default().add_attributes(vec![
        attr("action", "deauthorize_token_contract"),
        attr("token_address", addr),
    ]))
}

fn purchase_token(
    deps: Deps,
    info: &MessageInfo,
    state: TokenAuctionState,
) -> Result<(Coin, Vec<SubMsg>), ContractError> {
    let total_cost = Coin::new(state.high_bidder_amount.u128(), state.coin_denom.clone());

    let (msgs, _events, remainder) = ADOContract::default().on_funds_transfer(
        &deps,
        info.sender.to_string(),
        Funds::Native(total_cost),
        encode_binary(&"")?,
    )?;

    let remaining_amount = remainder.try_get_coin()?;

    // Calculate total tax
    // total_tax_amount = total_tax_amount.checked_add(tax_amount)?;

    let after_tax_payment = Coin {
        denom: state.coin_denom,
        amount: remaining_amount.amount,
    };
    Ok((after_tax_payment, msgs))
}

fn get_existing_token_auction_state(
    storage: &dyn Storage,
    token_id: &str,
    token_address: &str,
) -> Result<TokenAuctionState, ContractError> {
    let key = token_id.to_owned() + token_address;
    let latest_auction_id: Uint128 = match auction_infos().may_load(storage, &key)? {
        None => return Err(ContractError::AuctionDoesNotExist {}),
        Some(auction_info) => *auction_info.last().unwrap(),
    };
    let token_auction_state = TOKEN_AUCTION_STATE.load(storage, latest_auction_id.u128())?;

    Ok(token_auction_state)
}

fn get_and_increment_next_auction_id(
    storage: &mut dyn Storage,
    token_id: &str,
    token_address: &str,
) -> Result<Uint128, ContractError> {
    let next_auction_id = NEXT_AUCTION_ID.load(storage)?;
    let incremented_next_auction_id = next_auction_id.checked_add(Uint128::from(1u128))?;
    NEXT_AUCTION_ID.save(storage, &incremented_next_auction_id)?;

    let key = token_id.to_owned() + token_address;

    let mut auction_info = auction_infos().load(storage, &key).unwrap_or_default();
    auction_info.push(next_auction_id);
    if auction_info.token_address.is_empty() {
        auction_info.token_address = token_address.to_owned();
        auction_info.token_id = token_id.to_owned();
    }
    auction_infos().save(storage, &key, &auction_info)?;
    Ok(next_auction_id)
}

#[cfg_attr(not(feature = "library"), entry_point)]
pub fn query(deps: Deps, env: Env, msg: QueryMsg) -> Result<Binary, ContractError> {
    match msg {
        QueryMsg::LatestAuctionState {
            token_id,
            token_address,
        } => encode_binary(&query_latest_auction_state(deps, token_id, token_address)?),
        QueryMsg::AuctionState { auction_id } => {
            encode_binary(&query_auction_state(deps, auction_id)?)
        }
        QueryMsg::Bids {
            auction_id,
            start_after,
            limit,
            order_by,
        } => encode_binary(&query_bids(deps, auction_id, start_after, limit, order_by)?),
        QueryMsg::AuctionIds {
            token_id,
            token_address,
        } => encode_binary(&query_auction_ids(deps, token_id, token_address)?),
        QueryMsg::AuctionInfosForAddress {
            token_address,
            start_after,
            limit,
        } => encode_binary(&query_auction_infos_for_address(
            deps,
            token_address,
            start_after,
            limit,
        )?),
        QueryMsg::IsCancelled {
            token_id,
            token_address,
        } => encode_binary(&query_is_cancelled(deps, token_id, token_address)?),
        QueryMsg::IsClaimed {
            token_id,
            token_address,
        } => encode_binary(&query_is_claimed(deps, env, token_id, token_address)?),
        QueryMsg::IsClosed {
            token_id,
            token_address,
        } => encode_binary(&query_is_closed(deps, env, token_id, token_address)?),
        QueryMsg::AuthorizedAddresses {
            start_after,
            limit,
            order_by,
        } => encode_binary(&query_authorized_addresses(
            deps,
            start_after,
            limit,
            order_by,
        )?),
        _ => ADOContract::default().query(deps, env, msg),
    }
}

fn query_is_cancelled(
    deps: Deps,
    token_id: String,
    token_address: String,
) -> Result<IsCancelledResponse, ContractError> {
    let token_auction_state_result =
        get_existing_token_auction_state(deps.storage, &token_id, &token_address);
    if let Ok(token_auction_state) = token_auction_state_result {
        return Ok(IsCancelledResponse {
            is_cancelled: token_auction_state.is_cancelled,
        });
    }
    Err(ContractError::AuctionDoesNotExist {})
}

fn query_is_claimed(
    deps: Deps,
    env: Env,
    token_id: String,
    token_address: String,
) -> Result<IsClaimedResponse, ContractError> {
    let token_auction_state =
        get_existing_token_auction_state(deps.storage, &token_id, &token_address)?;

    let token_owner =
        query_owner_of(deps.querier, token_auction_state.token_address, token_id)?.owner;

    // if token owner isn't the contract, it means that it has been claimed. If they're equal it means that it hasn't been claimed and will return false
    Ok(IsClaimedResponse {
        is_claimed: token_owner != env.contract.address,
    })
}

fn query_is_closed(
    deps: Deps,
    env: Env,
    token_id: String,
    token_address: String,
) -> Result<IsClosedResponse, ContractError> {
    let token_auction_state =
        get_existing_token_auction_state(deps.storage, &token_id, &token_address)?;

    let is_claimed =
        query_is_claimed(deps, env.clone(), token_id.clone(), token_address.clone())?.is_claimed;
    let is_cancelled = query_is_cancelled(deps, token_id, token_address)?.is_cancelled;
    let is_expired = token_auction_state.end_time.is_expired(&env.block);

    // Considers the auction closed if one or more of those 3 variables are true. Otherwise it isn't closed.
    let is_closed = is_claimed || is_cancelled || is_expired;
    Ok(IsClosedResponse { is_closed })
}

fn query_auction_ids(
    deps: Deps,
    token_id: String,
    token_address: String,
) -> Result<AuctionIdsResponse, ContractError> {
    let key = token_id + &token_address;
    let auction_info = auction_infos().may_load(deps.storage, &key)?;
    if let Some(auction_info) = auction_info {
        return Ok(AuctionIdsResponse {
            auction_ids: auction_info.auction_ids,
        });
    }
    Ok(AuctionIdsResponse {
        auction_ids: vec![],
    })
}

pub fn query_auction_infos_for_address(
    deps: Deps,
    token_address: String,
    start_after: Option<String>,
    limit: Option<u64>,
) -> Result<Vec<AuctionInfo>, ContractError> {
    read_auction_infos(deps.storage, token_address, start_after, limit)
}

fn query_bids(
    deps: Deps,
    auction_id: Uint128,
    start_after: Option<u64>,
    limit: Option<u64>,
    order_by: Option<OrderBy>,
) -> Result<BidsResponse, ContractError> {
    let bids = read_bids(
        deps.storage,
        auction_id.u128(),
        start_after,
        limit,
        order_by,
    )?;
    Ok(BidsResponse { bids })
}

fn query_latest_auction_state(
    deps: Deps,
    token_id: String,
    token_address: String,
) -> Result<AuctionStateResponse, ContractError> {
    let token_auction_state_result =
        get_existing_token_auction_state(deps.storage, &token_id, &token_address);
    if let Ok(token_auction_state) = token_auction_state_result {
        return Ok(token_auction_state.into());
    }
    Err(ContractError::AuctionDoesNotExist {})
}

fn query_auction_state(
    deps: Deps,
    auction_id: Uint128,
) -> Result<AuctionStateResponse, ContractError> {
    let token_auction_state = TOKEN_AUCTION_STATE.load(deps.storage, auction_id.u128())?;
    Ok(token_auction_state.into())
}

fn query_owner_of(
    querier: QuerierWrapper,
    token_addr: String,
    token_id: String,
) -> Result<OwnerOfResponse, ContractError> {
    let res: OwnerOfResponse = querier.query(&QueryRequest::Wasm(WasmQuery::Smart {
        contract_addr: token_addr,
        msg: encode_binary(&Cw721QueryMsg::OwnerOf {
            token_id,
            include_expired: None,
        })?,
    }))?;

    Ok(res)
}

fn query_authorized_addresses(
    deps: Deps,
    start_after: Option<String>,
    limit: Option<u32>,
    order_by: Option<OrderBy>,
) -> Result<AuthorizedAddressesResponse, ContractError> {
    let addresses = ADOContract::default().query_permissioned_actors(
        deps,
        SEND_NFT_ACTION,
        start_after,
        limit,
        order_by,
    )?;
    Ok(AuthorizedAddressesResponse { addresses })
}
#[cfg_attr(not(feature = "library"), entry_point)]
pub fn migrate(deps: DepsMut, _env: Env, _msg: MigrateMsg) -> Result<Response, ContractError> {
    ADOContract::default().migrate(deps, CONTRACT_NAME, CONTRACT_VERSION)
}<|MERGE_RESOLUTION|>--- conflicted
+++ resolved
@@ -270,16 +270,9 @@
     ctx: ExecuteContext,
     sender: String,
     token_id: String,
-<<<<<<< HEAD
     start_time: Option<Expiry>,
     end_time: Expiry,
-    coin_denom: String,
-    uses_cw20: bool,
-=======
-    start_time: Option<MillisecondsExpiration>,
-    end_time: MillisecondsExpiration,
     coin_denom: Asset,
->>>>>>> b6a33921
     whitelist: Option<Vec<Addr>>,
     min_bid: Option<Uint128>,
     recipient: Option<Recipient>,
@@ -290,33 +283,11 @@
         env,
         ..
     } = ctx;
-<<<<<<< HEAD
-    if uses_cw20 {
-        let valid_cw20_auction = ADOContract::default()
-            .is_permissioned(
-                deps.storage,
-                env.clone(),
-                SEND_CW20_ACTION,
-                coin_denom.clone(),
-            )
-            .is_ok();
-        ensure!(
-            valid_cw20_auction,
-            ContractError::InvalidFunds {
-                msg: format!("Non-permissioned CW20 asset '{}' set as denom.", coin_denom)
-            }
-        );
-    } else {
-        validate_denom(deps.as_ref(), coin_denom.clone())?;
-    }
+    let (coin_denom, uses_cw20) = coin_denom.get_verified_asset(deps.branch(), env.clone())?;
     ensure!(
         !end_time.get_time(&env.block).is_zero(),
         ContractError::InvalidExpiration {}
     );
-=======
-    let (coin_denom, uses_cw20) = coin_denom.get_verified_asset(deps.branch(), env.clone())?;
-    ensure!(!end_time.is_zero(), ContractError::InvalidExpiration {});
->>>>>>> b6a33921
 
     // If start time wasn't provided, it will be set as the current_time
     let (start_expiration, _current_time) = get_and_validate_start_time(&env, start_time)?;
@@ -382,16 +353,9 @@
     ctx: ExecuteContext,
     token_id: String,
     token_address: String,
-<<<<<<< HEAD
     start_time: Option<Expiry>,
     end_time: Expiry,
-    coin_denom: String,
-    uses_cw20: bool,
-=======
-    start_time: Option<MillisecondsExpiration>,
-    end_time: MillisecondsExpiration,
     coin_denom: Asset,
->>>>>>> b6a33921
     whitelist: Option<Vec<Addr>>,
     min_bid: Option<Uint128>,
     recipient: Option<Recipient>,
