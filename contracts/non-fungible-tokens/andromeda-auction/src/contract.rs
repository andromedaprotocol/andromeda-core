use crate::state::{
    auction_infos, read_auction_infos, read_bids, BIDS, NEXT_AUCTION_ID, TOKEN_AUCTION_STATE,
};
use andromeda_non_fungible_tokens::auction::{
    AuctionIdsResponse, AuctionInfo, AuctionStateResponse, AuthorizedAddressesResponse, Bid,
    BidsResponse, Cw20HookMsg, Cw721HookMsg, ExecuteMsg, InstantiateMsg, IsCancelledResponse,
    IsClaimedResponse, IsClosedResponse, QueryMsg, TokenAuctionState,
};
use andromeda_std::{
    ado_base::{
        hooks::AndromedaHook, ownership::OwnershipMessage, permissioning::Permission,
        InstantiateMsg as BaseInstantiateMsg, MigrateMsg,
    },
    amp::{AndrAddr, Recipient},
    common::{
        actions::call_action,
        denom::{Asset, SEND_CW20_ACTION},
        encode_binary,
<<<<<<< HEAD
        expiration::{expiration_from_milliseconds, get_and_validate_start_time},
        Funds, Milliseconds, MillisecondsExpiration, OrderBy,
=======
        expiration::{expiration_from_milliseconds, get_and_validate_start_time, Expiry},
        Funds, Milliseconds, OrderBy,
>>>>>>> 3d80187d
    },
    error::ContractError,
};
use andromeda_std::{ado_contract::ADOContract, common::context::ExecuteContext};

use cosmwasm_std::{
    attr, coins, ensure, entry_point, from_json, wasm_execute, Addr, BankMsg, Binary, Coin,
    CosmosMsg, Deps, DepsMut, Env, MessageInfo, QuerierWrapper, QueryRequest, Response, Storage,
    SubMsg, Uint128, WasmMsg, WasmQuery,
};
use cw20::{Cw20Coin, Cw20ExecuteMsg, Cw20ReceiveMsg};
use cw721::{Cw721ExecuteMsg, Cw721QueryMsg, Cw721ReceiveMsg, OwnerOfResponse};
use cw_utils::nonpayable;

const CONTRACT_NAME: &str = "crates.io:andromeda-auction";
const CONTRACT_VERSION: &str = env!("CARGO_PKG_VERSION");

const SEND_NFT_ACTION: &str = "SEND_NFT";

#[cfg_attr(not(feature = "library"), entry_point)]
pub fn instantiate(
    deps: DepsMut,
    env: Env,
    info: MessageInfo,
    msg: InstantiateMsg,
) -> Result<Response, ContractError> {
    NEXT_AUCTION_ID.save(deps.storage, &Uint128::from(1u128))?;
    let contract = ADOContract::default();
    let resp = contract.instantiate(
        deps.storage,
        env,
        deps.api,
        &deps.querier,
        info,
        BaseInstantiateMsg {
            ado_type: CONTRACT_NAME.to_string(),
            ado_version: CONTRACT_VERSION.to_string(),
            kernel_address: msg.kernel_address,
            owner: msg.owner,
        },
    )?;

    let owner = ADOContract::default().owner(deps.storage)?;
    let modules_resp = contract.register_modules(owner.as_str(), deps.storage, msg.modules)?;

    if let Some(authorized_token_addresses) = msg.authorized_token_addresses {
        if !authorized_token_addresses.is_empty() {
            ADOContract::default().permission_action(SEND_NFT_ACTION, deps.storage)?;
        }

        for token_address in authorized_token_addresses {
            let addr = token_address.get_raw_address(&deps.as_ref())?;
            ADOContract::set_permission(
                deps.storage,
                SEND_NFT_ACTION,
                addr,
                Permission::Whitelisted(None),
            )?;
        }
    }
    if let Some(authorized_cw20_address) = msg.authorized_cw20_address {
        let addr = authorized_cw20_address.get_raw_address(&deps.as_ref())?;
        ADOContract::default().permission_action(SEND_CW20_ACTION, deps.storage)?;
        ADOContract::set_permission(
            deps.storage,
            SEND_CW20_ACTION,
            addr,
            Permission::Whitelisted(None),
        )?;
    }

    Ok(resp
        .add_submessages(modules_resp.messages)
        .add_attributes(modules_resp.attributes))
}

#[cfg_attr(not(feature = "library"), entry_point)]
pub fn execute(
    deps: DepsMut,
    env: Env,
    info: MessageInfo,
    msg: ExecuteMsg,
) -> Result<Response, ContractError> {
    let ctx = ExecuteContext::new(deps, info, env);

    match msg {
        ExecuteMsg::AMPReceive(pkt) => {
            ADOContract::default().execute_amp_receive(ctx, pkt, handle_execute)
        }
        _ => handle_execute(ctx, msg),
    }
}

pub fn handle_execute(mut ctx: ExecuteContext, msg: ExecuteMsg) -> Result<Response, ContractError> {
    let contract = ADOContract::default();
    let action_response = call_action(
        &mut ctx.deps,
        &ctx.info,
        &ctx.env,
        &ctx.amp_ctx,
        msg.as_ref(),
    )?;

    if !matches!(msg, ExecuteMsg::UpdateAppContract { .. })
        && !matches!(
            msg,
            ExecuteMsg::Ownership(OwnershipMessage::UpdateOwner { .. })
        )
    {
        contract.module_hook::<Response>(
            &ctx.deps.as_ref(),
            AndromedaHook::OnExecute {
                sender: ctx.info.sender.to_string(),
                payload: encode_binary(&msg)?,
            },
        )?;
    }
    let res = match msg {
        ExecuteMsg::ReceiveNft(msg) => handle_receive_cw721(ctx, msg),
        ExecuteMsg::Receive(msg) => handle_receive_cw20(ctx, msg),
        ExecuteMsg::UpdateAuction {
            token_id,
            token_address,
            start_time,
            end_time,
            coin_denom,
            whitelist,
            min_bid,
            recipient,
        } => execute_update_auction(
            ctx,
            token_id,
            token_address,
            start_time,
            end_time,
            coin_denom,
            whitelist,
            min_bid,
            recipient,
        ),
        ExecuteMsg::PlaceBid {
            token_id,
            token_address,
        } => execute_place_bid(ctx, token_id, token_address),
        ExecuteMsg::CancelAuction {
            token_id,
            token_address,
        } => execute_cancel(ctx, token_id, token_address),
        ExecuteMsg::Claim {
            token_id,
            token_address,
        } => execute_claim(ctx, token_id, token_address),
        ExecuteMsg::AuthorizeTokenContract { addr, expiration } => {
            execute_authorize_token_contract(ctx.deps, ctx.info, addr, expiration)
        }
        ExecuteMsg::DeauthorizeTokenContract { addr } => {
            execute_deauthorize_token_contract(ctx.deps, ctx.info, addr)
        }
        _ => ADOContract::default().execute(ctx, msg),
    }?;
    Ok(res
        .add_submessages(action_response.messages)
        .add_attributes(action_response.attributes)
        .add_events(action_response.events))
}

fn handle_receive_cw721(
    ctx: ExecuteContext,
    msg: Cw721ReceiveMsg,
) -> Result<Response, ContractError> {
    ADOContract::default().is_permissioned(
        ctx.deps.storage,
        ctx.env.clone(),
        SEND_NFT_ACTION,
        ctx.info.sender.clone(),
    )?;
    match from_json(&msg.msg)? {
        Cw721HookMsg::StartAuction {
            start_time,
            end_time,
            coin_denom,
            whitelist,
            min_bid,
            recipient,
        } => execute_start_auction(
            ctx,
            msg.sender,
            msg.token_id,
            start_time,
            end_time,
            coin_denom,
            whitelist,
            min_bid,
            recipient,
        ),
    }
}

pub fn handle_receive_cw20(
    ctx: ExecuteContext,
    receive_msg: Cw20ReceiveMsg,
) -> Result<Response, ContractError> {
    let is_valid_cw20 = ADOContract::default()
        .is_permissioned(
            ctx.deps.storage,
            ctx.env.clone(),
            SEND_CW20_ACTION,
            ctx.info.sender.clone(),
        )
        .is_ok();

    ensure!(
        is_valid_cw20,
        ContractError::InvalidAsset {
            asset: ctx.info.sender.into_string()
        }
    );

    let ExecuteContext { ref info, .. } = ctx;
    nonpayable(info)?;

    let asset_sent = info.sender.clone().into_string();
    let amount_sent = receive_msg.amount;
    let sender = receive_msg.sender;

    ensure!(
        !amount_sent.is_zero(),
        ContractError::InvalidFunds {
            msg: "Cannot send a 0 amount".to_string()
        }
    );

    match from_json(&receive_msg.msg)? {
        Cw20HookMsg::PlaceBid {
            token_id,
            token_address,
        } => execute_place_bid_cw20(
            ctx,
            token_id,
            token_address,
            amount_sent,
            asset_sent,
            &sender,
        ),
    }
}

#[allow(clippy::too_many_arguments)]
fn execute_start_auction(
    ctx: ExecuteContext,
    sender: String,
    token_id: String,
    start_time: Option<Expiry>,
    end_time: Expiry,
    coin_denom: Asset,
    whitelist: Option<Vec<Addr>>,
    min_bid: Option<Uint128>,
    recipient: Option<Recipient>,
) -> Result<Response, ContractError> {
    let ExecuteContext {
        mut deps,
        info,
        env,
        ..
    } = ctx;
    let (coin_denom, uses_cw20) = coin_denom.get_verified_asset(deps.branch(), env.clone())?;
    ensure!(
        !end_time.get_time(&env.block).is_zero(),
        ContractError::InvalidExpiration {}
    );

    // If start time wasn't provided, it will be set as the current_time
<<<<<<< HEAD
    let (start_expiration, _current_time) =
        get_and_validate_start_time(&env, start_time.map(|m| m.into()))?;
    let end_expiration = expiration_from_milliseconds(end_time.into())?;
=======
    let (start_expiration, _current_time) = get_and_validate_start_time(&env, start_time)?;
    let end_expiration = expiration_from_milliseconds(end_time.get_time(&env.block))?;
>>>>>>> 3d80187d

    ensure!(
        end_expiration > start_expiration,
        ContractError::StartTimeAfterEndTime {}
    );

    let token_address = info.sender.to_string();

    let auction_id = get_and_increment_next_auction_id(deps.storage, &token_id, &token_address)?;
    BIDS.save(deps.storage, auction_id.u128(), &vec![])?;

    if let Some(ref whitelist) = whitelist {
        ADOContract::default().permission_action(auction_id.to_string(), deps.storage)?;

        for whitelisted_address in whitelist {
            ADOContract::set_permission(
                deps.storage,
                auction_id.to_string(),
                whitelisted_address,
                Permission::Whitelisted(None),
            )?;
        }
    };

    let whitelist_str = format!("{:?}", &whitelist);

    TOKEN_AUCTION_STATE.save(
        deps.storage,
        auction_id.u128(),
        &TokenAuctionState {
            start_time: start_expiration,
            end_time: end_expiration,
            high_bidder_addr: Addr::unchecked(""),
            high_bidder_amount: Uint128::zero(),
            coin_denom: coin_denom.clone(),
            uses_cw20,
            auction_id,
            whitelist,
            min_bid,
            owner: sender,
            token_id,
            token_address,
            is_cancelled: false,
            recipient,
        },
    )?;
    Ok(Response::new().add_attributes(vec![
        attr("action", "start_auction"),
        attr("start_time", start_expiration.to_string()),
        attr("end_time", end_expiration.to_string()),
        attr("coin_denom", coin_denom),
        attr("auction_id", auction_id.to_string()),
        attr("whitelist", whitelist_str),
    ]))
}

#[allow(clippy::too_many_arguments)]
fn execute_update_auction(
    ctx: ExecuteContext,
    token_id: String,
    token_address: String,
    start_time: Option<Expiry>,
    end_time: Expiry,
    coin_denom: Asset,
    whitelist: Option<Vec<Addr>>,
    min_bid: Option<Uint128>,
    recipient: Option<Recipient>,
) -> Result<Response, ContractError> {
    let ExecuteContext {
        mut deps,
        info,
        env,
        ..
    } = ctx;
    nonpayable(&info)?;
    let (coin_denom, uses_cw20) = coin_denom.get_verified_asset(deps.branch(), env.clone())?;

    let mut token_auction_state =
        get_existing_token_auction_state(deps.storage, &token_id, &token_address)?;
    ensure!(
        info.sender == token_auction_state.owner,
        ContractError::Unauthorized {}
    );
    ensure!(
        !token_auction_state.start_time.is_expired(&env.block),
        ContractError::AuctionAlreadyStarted {}
    );
    ensure!(
        !end_time.get_time(&env.block).is_zero(),
        ContractError::InvalidExpiration {}
    );

    // If start time wasn't provided, it will be set as the current_time
<<<<<<< HEAD
    let (start_expiration, _current_time) =
        get_and_validate_start_time(&env, start_time.map(Milliseconds::from))?;
    let end_expiration = expiration_from_milliseconds(end_time.into())?;
=======
    let (start_expiration, _current_time) = get_and_validate_start_time(&env, start_time)?;
    let end_expiration = expiration_from_milliseconds(end_time.get_time(&env.block))?;
>>>>>>> 3d80187d

    ensure!(
        end_expiration > start_expiration,
        ContractError::StartTimeAfterEndTime {}
    );

    if let Some(ref whitelist) = whitelist {
        ADOContract::default()
            .permission_action(token_auction_state.auction_id.to_string(), deps.storage)?;

        for whitelisted_address in whitelist {
            ADOContract::set_permission(
                deps.storage,
                token_auction_state.auction_id.to_string(),
                whitelisted_address,
                Permission::Whitelisted(None),
            )?;
        }
    };

    let whitelist_str = format!("{:?}", &whitelist);

    token_auction_state.start_time = start_expiration;
    token_auction_state.end_time = end_expiration;
    token_auction_state.coin_denom = coin_denom.clone();
    token_auction_state.uses_cw20 = uses_cw20;
    token_auction_state.min_bid = min_bid;
    token_auction_state.whitelist = whitelist;
    token_auction_state.recipient = recipient;
    TOKEN_AUCTION_STATE.save(
        deps.storage,
        token_auction_state.auction_id.u128(),
        &token_auction_state,
    )?;
    Ok(Response::new().add_attributes(vec![
        attr("action", "update_auction"),
        attr("start_time", start_expiration.to_string()),
        attr("end_time", end_expiration.to_string()),
        attr("coin_denom", coin_denom),
        attr("uses_cw20", uses_cw20.to_string()),
        attr("auction_id", token_auction_state.auction_id.to_string()),
        attr("whitelist", format!("{:?}", whitelist_str)),
        attr("min_bid", format!("{:?}", &min_bid)),
    ]))
}

fn execute_place_bid(
    ctx: ExecuteContext,
    token_id: String,
    token_address: String,
) -> Result<Response, ContractError> {
    let ExecuteContext {
        deps, info, env, ..
    } = ctx;
    let mut token_auction_state =
        get_existing_token_auction_state(deps.storage, &token_id, &token_address)?;

    ADOContract::default().is_permissioned(
        deps.storage,
        env.clone(),
        token_auction_state.auction_id,
        info.sender.clone(),
    )?;

    ensure!(
        !token_auction_state.is_cancelled,
        ContractError::AuctionCancelled {}
    );

    ensure!(
        token_auction_state.start_time.is_expired(&env.block),
        ContractError::AuctionNotStarted {}
    );
    ensure!(
        !token_auction_state.end_time.is_expired(&env.block),
        ContractError::AuctionEnded {}
    );

    ensure!(
        token_auction_state.owner != info.sender,
        ContractError::TokenOwnerCannotBid {}
    );

    ensure!(
        info.funds.len() == 1,
        ContractError::InvalidFunds {
            msg: "One coin should be sent.".to_string(),
        }
    );

    ensure!(
        token_auction_state.high_bidder_addr != info.sender,
        ContractError::HighestBidderCannotOutBid {}
    );

    ensure!(
        !token_auction_state.uses_cw20,
        ContractError::InvalidFunds {
            msg: "Native funds were sent to an auction that only accepts cw20".to_string()
        }
    );

    let payment: &Coin = &info.funds[0];
    ensure!(
        payment.denom == token_auction_state.coin_denom && payment.amount > Uint128::zero(),
        ContractError::InvalidFunds {
            msg: format!(
                "No {} assets are provided to auction",
                token_auction_state.coin_denom
            ),
        }
    );
    let min_bid = token_auction_state.min_bid.unwrap_or(Uint128::zero());
    ensure!(
        payment.amount >= min_bid,
        ContractError::InvalidFunds {
            msg: format!(
                "Must provide at least {min_bid} {} to bid",
                token_auction_state.coin_denom
            )
        }
    );
    ensure!(
        token_auction_state.high_bidder_amount < payment.amount,
        ContractError::BidSmallerThanHighestBid {}
    );

    let mut messages: Vec<CosmosMsg> = vec![];
    // Send back previous bid unless there was no previous bid.
    if token_auction_state.high_bidder_amount > Uint128::zero() {
        let bank_msg = BankMsg::Send {
            to_address: token_auction_state.high_bidder_addr.to_string(),
            amount: coins(
                token_auction_state.high_bidder_amount.u128(),
                token_auction_state.coin_denom.clone(),
            ),
        };
        messages.push(CosmosMsg::Bank(bank_msg));
    }

    token_auction_state.high_bidder_addr = info.sender.clone();
    token_auction_state.high_bidder_amount = payment.amount;

    let key = token_auction_state.auction_id.u128();
    TOKEN_AUCTION_STATE.save(deps.storage, key, &token_auction_state)?;
    let mut bids_for_auction = BIDS.load(deps.storage, key)?;
    bids_for_auction.push(Bid {
        bidder: info.sender.to_string(),
        amount: payment.amount,
        timestamp: Milliseconds::from_nanos(env.block.time.nanos()),
    });
    BIDS.save(deps.storage, key, &bids_for_auction)?;
    Ok(Response::new().add_messages(messages).add_attributes(vec![
        attr("action", "bid"),
        attr("token_id", token_id),
        attr("bider", info.sender.to_string()),
        attr("amount", payment.amount.to_string()),
    ]))
}

fn execute_place_bid_cw20(
    ctx: ExecuteContext,
    token_id: String,
    token_address: String,
    amount_sent: Uint128,
    asset_sent: String,
    // The user who sent the cw20
    sender: &str,
) -> Result<Response, ContractError> {
    let ExecuteContext { deps, env, .. } = ctx;
    let mut token_auction_state =
        get_existing_token_auction_state(deps.storage, &token_id, &token_address)?;

    ADOContract::default().is_permissioned(
        deps.storage,
        env.clone(),
        token_auction_state.auction_id,
        sender,
    )?;

    ensure!(
        !token_auction_state.is_cancelled,
        ContractError::AuctionCancelled {}
    );

    ensure!(
        token_auction_state.start_time.is_expired(&env.block),
        ContractError::AuctionNotStarted {}
    );
    ensure!(
        !token_auction_state.end_time.is_expired(&env.block),
        ContractError::AuctionEnded {}
    );

    ensure!(
        token_auction_state.owner != sender,
        ContractError::TokenOwnerCannotBid {}
    );

    let sender_addr = deps.api.addr_validate(sender)?;

    ensure!(
        token_auction_state.high_bidder_addr != sender_addr,
        ContractError::HighestBidderCannotOutBid {}
    );

    let auction_currency = token_auction_state.clone().coin_denom;
    ensure!(
        auction_currency == asset_sent,
        ContractError::InvalidAsset { asset: asset_sent }
    );

    ensure!(
        token_auction_state.uses_cw20,
        ContractError::InvalidFunds {
            msg: "CW20 funds were sent to an auction that only accepts native funds".to_string()
        }
    );

    ensure!(
        amount_sent > Uint128::zero(),
        ContractError::InvalidFunds {
            msg: format!(
                "No {} assets are provided to auction",
                token_auction_state.coin_denom
            ),
        }
    );
    let min_bid = token_auction_state.min_bid.unwrap_or(Uint128::zero());
    ensure!(
        amount_sent >= min_bid,
        ContractError::InvalidFunds {
            msg: format!(
                "Must provide at least {min_bid} {} to bid",
                token_auction_state.coin_denom
            )
        }
    );
    ensure!(
        token_auction_state.high_bidder_amount < amount_sent,
        ContractError::BidSmallerThanHighestBid {}
    );

    let mut cw20_transfer: Vec<WasmMsg> = vec![];
    // Send back previous bid unless there was no previous bid.
    if token_auction_state.high_bidder_amount > Uint128::zero() {
        let transfer_msg = Cw20ExecuteMsg::Transfer {
            recipient: token_auction_state.high_bidder_addr.to_string(),
            amount: token_auction_state.high_bidder_amount,
        };
        let wasm_msg = wasm_execute(auction_currency, &transfer_msg, vec![])?;
        cw20_transfer.push(wasm_msg);
    }

    token_auction_state.high_bidder_addr = sender_addr.clone();
    token_auction_state.high_bidder_amount = amount_sent;

    let key = token_auction_state.auction_id.u128();
    TOKEN_AUCTION_STATE.save(deps.storage, key, &token_auction_state)?;
    let mut bids_for_auction = BIDS.load(deps.storage, key)?;
    bids_for_auction.push(Bid {
        bidder: sender.to_string(),
        amount: amount_sent,
        timestamp: Milliseconds::from_nanos(env.block.time.nanos()),
    });
    BIDS.save(deps.storage, key, &bids_for_auction)?;
    Ok(Response::new()
        .add_messages(cw20_transfer)
        .add_attributes(vec![
            attr("action", "bid"),
            attr("token_id", token_id),
            attr("bider", sender_addr.to_string()),
            attr("amount", amount_sent.to_string()),
        ]))
}

fn execute_cancel(
    ctx: ExecuteContext,
    token_id: String,
    token_address: String,
) -> Result<Response, ContractError> {
    let ExecuteContext {
        deps, info, env, ..
    } = ctx;
    nonpayable(&info)?;

    let mut token_auction_state =
        get_existing_token_auction_state(deps.storage, &token_id, &token_address)?;
    ensure!(
        info.sender == token_auction_state.owner,
        ContractError::Unauthorized {}
    );
    ensure!(
        !token_auction_state.end_time.is_expired(&env.block),
        ContractError::AuctionEnded {}
    );
    let mut messages: Vec<CosmosMsg> = vec![CosmosMsg::Wasm(WasmMsg::Execute {
        contract_addr: token_auction_state.token_address.clone(),
        msg: encode_binary(&Cw721ExecuteMsg::TransferNft {
            recipient: info.sender.to_string(),
            token_id,
        })?,
        funds: vec![],
    })];

    // Refund highest bid, if it exists.
    if !token_auction_state.high_bidder_amount.is_zero() {
        let is_cw20_auction = token_auction_state.uses_cw20;
        if is_cw20_auction {
            let auction_currency = token_auction_state.clone().coin_denom;
            let transfer_msg = Cw20ExecuteMsg::Transfer {
                recipient: token_auction_state.high_bidder_addr.clone().into_string(),
                amount: token_auction_state.high_bidder_amount,
            };
            let wasm_msg = wasm_execute(auction_currency, &transfer_msg, vec![])?;
            messages.push(CosmosMsg::Wasm(wasm_msg))
        } else {
            messages.push(CosmosMsg::Bank(BankMsg::Send {
                to_address: token_auction_state.high_bidder_addr.to_string(),
                amount: coins(
                    token_auction_state.high_bidder_amount.u128(),
                    token_auction_state.coin_denom.clone(),
                ),
            }));
        }
    }

    token_auction_state.is_cancelled = true;
    TOKEN_AUCTION_STATE.save(
        deps.storage,
        token_auction_state.auction_id.u128(),
        &token_auction_state,
    )?;

    Ok(Response::new().add_messages(messages))
}

fn execute_claim(
    ctx: ExecuteContext,
    token_id: String,
    token_address: String,
) -> Result<Response, ContractError> {
    let ExecuteContext {
        deps, info, env, ..
    } = ctx;
    nonpayable(&info)?;
    let token_auction_state =
        get_existing_token_auction_state(deps.storage, &token_id, &token_address)?;
    ensure!(
        token_auction_state.end_time.is_expired(&env.block),
        ContractError::AuctionNotEnded {}
    );
    let token_owner = query_owner_of(
        deps.querier,
        token_auction_state.token_address.clone(),
        token_id.clone(),
    )?
    .owner;
    ensure!(
        // If this is false then the token is no longer held by the contract so the token has been
        // claimed.
        token_owner == env.contract.address,
        ContractError::AuctionAlreadyClaimed {}
    );
    // This is the case where no-one bid on the token.
    if token_auction_state.high_bidder_addr.to_string().is_empty()
        || token_auction_state.high_bidder_amount.is_zero()
    {
        return Ok(Response::new()
            // Send NFT back to the original owner.
            .add_message(CosmosMsg::Wasm(WasmMsg::Execute {
                contract_addr: token_auction_state.token_address.clone(),
                msg: encode_binary(&Cw721ExecuteMsg::TransferNft {
                    recipient: token_auction_state.owner.clone(),
                    token_id: token_id.clone(),
                })?,
                funds: vec![],
            }))
            .add_attribute("action", "claim")
            .add_attribute("token_id", token_id)
            .add_attribute("token_contract", token_auction_state.token_address)
            .add_attribute("recipient", token_auction_state.owner)
            .add_attribute("winning_bid_amount", token_auction_state.high_bidder_amount)
            .add_attribute("auction_id", token_auction_state.auction_id));
    }

    // Calculate the funds to be received after tax
    let after_tax_payment = purchase_token(deps.as_ref(), &info, token_auction_state.clone())?;

    let resp: Response = Response::new()
        .add_attribute("action", "claim")
        .add_attribute("token_id", token_id.clone())
        .add_attribute("token_contract", token_auction_state.clone().token_address)
        .add_attribute("recipient", &token_auction_state.high_bidder_addr)
        .add_attribute("winning_bid_amount", token_auction_state.high_bidder_amount)
        .add_attribute("auction_id", token_auction_state.auction_id);

    let is_cw20_auction = token_auction_state.uses_cw20;
    if is_cw20_auction {
        let auction_currency = token_auction_state.coin_denom;

        let recipient = token_auction_state
            .recipient
            .unwrap_or(Recipient::from_string(token_auction_state.owner));

        let cw20_msg = recipient.generate_msg_cw20(
            &deps.as_ref(),
            Cw20Coin {
                address: auction_currency.clone(),
                amount: after_tax_payment.0.amount,
            },
        )?;
        // After tax payment is returned in Native, we need to change it to cw20
        let (tax_recipient, tax_amount) = match after_tax_payment.1.first().map(|msg| {
            if let CosmosMsg::Bank(BankMsg::Send { to_address, amount }) = &msg.msg {
                (
                    Some(to_address.clone()),
                    amount.first().map(|coin| coin.amount),
                )
            } else {
                (None, None)
            }
        }) {
            Some((tax_recipient, tax_amount)) => (tax_recipient, tax_amount),
            None => (None, None),
        };
        match (tax_recipient, tax_amount) {
            (Some(recipient), Some(amount)) => {
                let tax_transfer_msg = Cw20ExecuteMsg::Transfer { recipient, amount };
                let tax_wasm_msg = wasm_execute(auction_currency, &tax_transfer_msg, vec![])?;
                // Add tax message in case there's a tax recipient and amount
                Ok(resp
                    .add_message(tax_wasm_msg)
                    // Send cw20 funds to the original owner or recipient (if provided).
                    .add_submessage(cw20_msg)
                    // Send NFT to auction winner.
                    .add_message(CosmosMsg::Wasm(WasmMsg::Execute {
                        contract_addr: token_auction_state.token_address.clone(),
                        msg: encode_binary(&Cw721ExecuteMsg::TransferNft {
                            recipient: token_auction_state.high_bidder_addr.to_string(),
                            token_id,
                        })?,
                        funds: vec![],
                    })))
            }
            _ => Ok(resp
                // Send cw20 funds to the original owner or recipient (if provided).
                .add_submessage(cw20_msg)
                // Send NFT to auction winner.
                .add_message(CosmosMsg::Wasm(WasmMsg::Execute {
                    contract_addr: token_auction_state.token_address.clone(),
                    msg: encode_binary(&Cw721ExecuteMsg::TransferNft {
                        recipient: token_auction_state.high_bidder_addr.to_string(),
                        token_id,
                    })?,
                    funds: vec![],
                }))),
        }
    } else {
        let recipient = token_auction_state
            .clone()
            .recipient
            .unwrap_or(Recipient::from_string(token_auction_state.clone().owner));

        let msg =
            recipient.generate_direct_msg(&deps.as_ref(), vec![after_tax_payment.clone().0])?;

        Ok(resp
            .add_submessages(after_tax_payment.1)
            // Send native funds to the original owner or recipient (if provided).
            .add_submessage(msg)
            // Send NFT to auction winner.
            .add_message(CosmosMsg::Wasm(WasmMsg::Execute {
                contract_addr: token_auction_state.token_address.clone(),
                msg: encode_binary(&Cw721ExecuteMsg::TransferNft {
                    recipient: token_auction_state.high_bidder_addr.to_string(),
                    token_id,
                })?,
                funds: vec![],
            })))
    }
}

fn execute_authorize_token_contract(
    deps: DepsMut,
    info: MessageInfo,
    token_address: AndrAddr,
    expiration: Option<Expiry>,
) -> Result<Response, ContractError> {
    let contract = ADOContract::default();
    let addr = token_address.get_raw_address(&deps.as_ref())?;
    ensure!(
        contract.is_contract_owner(deps.storage, info.sender.as_str())?,
        ContractError::Unauthorized {}
    );
    let permission = if let Some(expiration) = expiration {
        Permission::whitelisted(Some(expiration))
    } else {
        Permission::whitelisted(None)
    };
    ADOContract::set_permission(
        deps.storage,
        SEND_NFT_ACTION,
        addr.to_string(),
        permission.clone(),
    )?;

    Ok(Response::default().add_attributes(vec![
        attr("action", "authorize_token_contract"),
        attr("token_address", addr),
        attr("permission", permission.to_string()),
    ]))
}

fn execute_deauthorize_token_contract(
    deps: DepsMut,
    info: MessageInfo,
    token_address: AndrAddr,
) -> Result<Response, ContractError> {
    let contract = ADOContract::default();
    let addr = token_address.get_raw_address(&deps.as_ref())?;
    ensure!(
        contract.is_contract_owner(deps.storage, info.sender.as_str())?,
        ContractError::Unauthorized {}
    );

    ADOContract::remove_permission(deps.storage, SEND_NFT_ACTION, addr.to_string())?;

    Ok(Response::default().add_attributes(vec![
        attr("action", "deauthorize_token_contract"),
        attr("token_address", addr),
    ]))
}

fn purchase_token(
    deps: Deps,
    info: &MessageInfo,
    state: TokenAuctionState,
) -> Result<(Coin, Vec<SubMsg>), ContractError> {
    let total_cost = Coin::new(state.high_bidder_amount.u128(), state.coin_denom.clone());

    let (msgs, _events, remainder) = ADOContract::default().on_funds_transfer(
        &deps,
        info.sender.to_string(),
        Funds::Native(total_cost),
        encode_binary(&"")?,
    )?;

    let remaining_amount = remainder.try_get_coin()?;

    // Calculate total tax
    // total_tax_amount = total_tax_amount.checked_add(tax_amount)?;

    let after_tax_payment = Coin {
        denom: state.coin_denom,
        amount: remaining_amount.amount,
    };
    Ok((after_tax_payment, msgs))
}

fn get_existing_token_auction_state(
    storage: &dyn Storage,
    token_id: &str,
    token_address: &str,
) -> Result<TokenAuctionState, ContractError> {
    let key = token_id.to_owned() + token_address;
    let latest_auction_id: Uint128 = match auction_infos().may_load(storage, &key)? {
        None => return Err(ContractError::AuctionDoesNotExist {}),
        Some(auction_info) => *auction_info.last().unwrap(),
    };
    let token_auction_state = TOKEN_AUCTION_STATE.load(storage, latest_auction_id.u128())?;

    Ok(token_auction_state)
}

fn get_and_increment_next_auction_id(
    storage: &mut dyn Storage,
    token_id: &str,
    token_address: &str,
) -> Result<Uint128, ContractError> {
    let next_auction_id = NEXT_AUCTION_ID.load(storage)?;
    let incremented_next_auction_id = next_auction_id.checked_add(Uint128::from(1u128))?;
    NEXT_AUCTION_ID.save(storage, &incremented_next_auction_id)?;

    let key = token_id.to_owned() + token_address;

    let mut auction_info = auction_infos().load(storage, &key).unwrap_or_default();
    auction_info.push(next_auction_id);
    if auction_info.token_address.is_empty() {
        auction_info.token_address = token_address.to_owned();
        auction_info.token_id = token_id.to_owned();
    }
    auction_infos().save(storage, &key, &auction_info)?;
    Ok(next_auction_id)
}

#[cfg_attr(not(feature = "library"), entry_point)]
pub fn query(deps: Deps, env: Env, msg: QueryMsg) -> Result<Binary, ContractError> {
    match msg {
        QueryMsg::LatestAuctionState {
            token_id,
            token_address,
        } => encode_binary(&query_latest_auction_state(deps, token_id, token_address)?),
        QueryMsg::AuctionState { auction_id } => {
            encode_binary(&query_auction_state(deps, auction_id)?)
        }
        QueryMsg::Bids {
            auction_id,
            start_after,
            limit,
            order_by,
        } => encode_binary(&query_bids(deps, auction_id, start_after, limit, order_by)?),
        QueryMsg::AuctionIds {
            token_id,
            token_address,
        } => encode_binary(&query_auction_ids(deps, token_id, token_address)?),
        QueryMsg::AuctionInfosForAddress {
            token_address,
            start_after,
            limit,
        } => encode_binary(&query_auction_infos_for_address(
            deps,
            token_address,
            start_after,
            limit,
        )?),
        QueryMsg::IsCancelled {
            token_id,
            token_address,
        } => encode_binary(&query_is_cancelled(deps, token_id, token_address)?),
        QueryMsg::IsClaimed {
            token_id,
            token_address,
        } => encode_binary(&query_is_claimed(deps, env, token_id, token_address)?),
        QueryMsg::IsClosed {
            token_id,
            token_address,
        } => encode_binary(&query_is_closed(deps, env, token_id, token_address)?),
        QueryMsg::AuthorizedAddresses {
            start_after,
            limit,
            order_by,
        } => encode_binary(&query_authorized_addresses(
            deps,
            start_after,
            limit,
            order_by,
        )?),
        _ => ADOContract::default().query(deps, env, msg),
    }
}

fn query_is_cancelled(
    deps: Deps,
    token_id: String,
    token_address: String,
) -> Result<IsCancelledResponse, ContractError> {
    let token_auction_state_result =
        get_existing_token_auction_state(deps.storage, &token_id, &token_address);
    if let Ok(token_auction_state) = token_auction_state_result {
        return Ok(IsCancelledResponse {
            is_cancelled: token_auction_state.is_cancelled,
        });
    }
    Err(ContractError::AuctionDoesNotExist {})
}

fn query_is_claimed(
    deps: Deps,
    env: Env,
    token_id: String,
    token_address: String,
) -> Result<IsClaimedResponse, ContractError> {
    let token_auction_state =
        get_existing_token_auction_state(deps.storage, &token_id, &token_address)?;

    let token_owner =
        query_owner_of(deps.querier, token_auction_state.token_address, token_id)?.owner;

    // if token owner isn't the contract, it means that it has been claimed. If they're equal it means that it hasn't been claimed and will return false
    Ok(IsClaimedResponse {
        is_claimed: token_owner != env.contract.address,
    })
}

fn query_is_closed(
    deps: Deps,
    env: Env,
    token_id: String,
    token_address: String,
) -> Result<IsClosedResponse, ContractError> {
    let token_auction_state =
        get_existing_token_auction_state(deps.storage, &token_id, &token_address)?;

    let is_claimed =
        query_is_claimed(deps, env.clone(), token_id.clone(), token_address.clone())?.is_claimed;
    let is_cancelled = query_is_cancelled(deps, token_id, token_address)?.is_cancelled;
    let is_expired = token_auction_state.end_time.is_expired(&env.block);

    // Considers the auction closed if one or more of those 3 variables are true. Otherwise it isn't closed.
    let is_closed = is_claimed || is_cancelled || is_expired;
    Ok(IsClosedResponse { is_closed })
}

fn query_auction_ids(
    deps: Deps,
    token_id: String,
    token_address: String,
) -> Result<AuctionIdsResponse, ContractError> {
    let key = token_id + &token_address;
    let auction_info = auction_infos().may_load(deps.storage, &key)?;
    if let Some(auction_info) = auction_info {
        return Ok(AuctionIdsResponse {
            auction_ids: auction_info.auction_ids,
        });
    }
    Ok(AuctionIdsResponse {
        auction_ids: vec![],
    })
}

pub fn query_auction_infos_for_address(
    deps: Deps,
    token_address: String,
    start_after: Option<String>,
    limit: Option<u64>,
) -> Result<Vec<AuctionInfo>, ContractError> {
    read_auction_infos(deps.storage, token_address, start_after, limit)
}

fn query_bids(
    deps: Deps,
    auction_id: Uint128,
    start_after: Option<u64>,
    limit: Option<u64>,
    order_by: Option<OrderBy>,
) -> Result<BidsResponse, ContractError> {
    let bids = read_bids(
        deps.storage,
        auction_id.u128(),
        start_after,
        limit,
        order_by,
    )?;
    Ok(BidsResponse { bids })
}

fn query_latest_auction_state(
    deps: Deps,
    token_id: String,
    token_address: String,
) -> Result<AuctionStateResponse, ContractError> {
    let token_auction_state_result =
        get_existing_token_auction_state(deps.storage, &token_id, &token_address);
    if let Ok(token_auction_state) = token_auction_state_result {
        return Ok(token_auction_state.into());
    }
    Err(ContractError::AuctionDoesNotExist {})
}

fn query_auction_state(
    deps: Deps,
    auction_id: Uint128,
) -> Result<AuctionStateResponse, ContractError> {
    let token_auction_state = TOKEN_AUCTION_STATE.load(deps.storage, auction_id.u128())?;
    Ok(token_auction_state.into())
}

fn query_owner_of(
    querier: QuerierWrapper,
    token_addr: String,
    token_id: String,
) -> Result<OwnerOfResponse, ContractError> {
    let res: OwnerOfResponse = querier.query(&QueryRequest::Wasm(WasmQuery::Smart {
        contract_addr: token_addr,
        msg: encode_binary(&Cw721QueryMsg::OwnerOf {
            token_id,
            include_expired: None,
        })?,
    }))?;

    Ok(res)
}

fn query_authorized_addresses(
    deps: Deps,
    start_after: Option<String>,
    limit: Option<u32>,
    order_by: Option<OrderBy>,
) -> Result<AuthorizedAddressesResponse, ContractError> {
    let addresses = ADOContract::default().query_permissioned_actors(
        deps,
        SEND_NFT_ACTION,
        start_after,
        limit,
        order_by,
    )?;
    Ok(AuthorizedAddressesResponse { addresses })
}
#[cfg_attr(not(feature = "library"), entry_point)]
pub fn migrate(deps: DepsMut, _env: Env, _msg: MigrateMsg) -> Result<Response, ContractError> {
    ADOContract::default().migrate(deps, CONTRACT_NAME, CONTRACT_VERSION)
}<|MERGE_RESOLUTION|>--- conflicted
+++ resolved
@@ -16,13 +16,8 @@
         actions::call_action,
         denom::{Asset, SEND_CW20_ACTION},
         encode_binary,
-<<<<<<< HEAD
-        expiration::{expiration_from_milliseconds, get_and_validate_start_time},
-        Funds, Milliseconds, MillisecondsExpiration, OrderBy,
-=======
         expiration::{expiration_from_milliseconds, get_and_validate_start_time, Expiry},
         Funds, Milliseconds, OrderBy,
->>>>>>> 3d80187d
     },
     error::ContractError,
 };
@@ -295,14 +290,8 @@
     );
 
     // If start time wasn't provided, it will be set as the current_time
-<<<<<<< HEAD
-    let (start_expiration, _current_time) =
-        get_and_validate_start_time(&env, start_time.map(|m| m.into()))?;
-    let end_expiration = expiration_from_milliseconds(end_time.into())?;
-=======
     let (start_expiration, _current_time) = get_and_validate_start_time(&env, start_time)?;
     let end_expiration = expiration_from_milliseconds(end_time.get_time(&env.block))?;
->>>>>>> 3d80187d
 
     ensure!(
         end_expiration > start_expiration,
@@ -396,14 +385,8 @@
     );
 
     // If start time wasn't provided, it will be set as the current_time
-<<<<<<< HEAD
-    let (start_expiration, _current_time) =
-        get_and_validate_start_time(&env, start_time.map(Milliseconds::from))?;
-    let end_expiration = expiration_from_milliseconds(end_time.into())?;
-=======
     let (start_expiration, _current_time) = get_and_validate_start_time(&env, start_time)?;
     let end_expiration = expiration_from_milliseconds(end_time.get_time(&env.block))?;
->>>>>>> 3d80187d
 
     ensure!(
         end_expiration > start_expiration,
