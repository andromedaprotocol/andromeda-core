--- conflicted
+++ resolved
@@ -6,11 +6,7 @@
     from_binary, from_slice,
     testing::{mock_env, MockApi, MockQuerier, MockStorage, MOCK_CONTRACT_ADDR},
     to_binary, BankMsg, Binary, Coin, ContractResult, CosmosMsg, Event, OwnedDeps, Querier,
-<<<<<<< HEAD
-    QuerierResult, QueryRequest, SubMsg, SystemError, SystemResult, WasmMsg, WasmQuery,
-=======
     QuerierResult, QueryRequest, Response, SubMsg, SystemError, SystemResult, WasmMsg, WasmQuery,
->>>>>>> 45859f32
 };
 use cw721::{Cw721QueryMsg, OwnerOfResponse};
 
@@ -128,15 +124,9 @@
                         events: vec![Event::new("Royalty"), Event::new("Tax")],
                         leftover_funds: new_funds,
                     };
-<<<<<<< HEAD
-                    SystemResult::Ok(ContractResult::Ok(to_binary(&response).unwrap()))
-                }
-                _ => SystemResult::Ok(ContractResult::Err("UnsupportedOperation".to_string())),
-=======
                     SystemResult::Ok(ContractResult::Ok(to_binary(&Some(response)).unwrap()))
                 }
                 _ => SystemResult::Ok(ContractResult::Ok(to_binary(&None::<Response>).unwrap())),
->>>>>>> 45859f32
             },
 
             _ => panic!("Unsupported Query"),
