--- conflicted
+++ resolved
@@ -4,35 +4,21 @@
 use andromeda_std::testing::mock_querier::MockAndromedaQuerier;
 use cosmwasm_schema::cw_serde;
 
-<<<<<<< HEAD
-use cosmwasm_std::testing::mock_info;
-use cosmwasm_std::{coin, BankMsg, BankQuery, CosmosMsg, QuerierWrapper, Response, SubMsg};
-=======
 pub use andromeda_std::testing::mock_querier::MOCK_KERNEL_CONTRACT;
 use cosmwasm_std::testing::mock_info;
 use cosmwasm_std::{coin, BankQuery, QuerierWrapper};
->>>>>>> fbe0197d
 use cosmwasm_std::{
     from_json,
     testing::{mock_env, MockApi, MockQuerier, MockStorage, MOCK_CONTRACT_ADDR},
     to_json_binary, Binary, Coin, ContractResult, OwnedDeps, Querier, QuerierResult, QueryRequest,
     SystemError, SystemResult, WasmQuery,
 };
-<<<<<<< HEAD
-use cw721::{Cw721QueryMsg, OwnerOfResponse, TokensResponse};
-=======
->>>>>>> fbe0197d
 
 use cw721::{Cw721QueryMsg, OwnerOfResponse, TokensResponse};
 
 pub const MOCK_TOKEN_CONTRACT: &str = "token_contract";
 pub const MOCK_UNCLAIMED_TOKEN: &str = "unclaimed_token";
 pub const MOCK_TOKEN_ADDR: &str = "token_addr";
-<<<<<<< HEAD
-pub const MOCK_CW20_ADDR: &str = "cw20_addr";
-pub const MOCK_RATES_RECIPIENT: &str = "rates_recipient";
-=======
->>>>>>> fbe0197d
 pub const MOCK_TOKEN_OWNER: &str = "owner";
 pub const MOCK_TOKENS_FOR_SALE: &[&str] = &[
     "token1", "token2", "token3", "token4", "token5", "token6", "token7",
@@ -195,91 +181,6 @@
         }
     }
 
-<<<<<<< HEAD
-    fn handle_rates_query(&self, msg: &Binary) -> QuerierResult {
-        match from_json(msg).unwrap() {
-            HookMsg::AndrHook(hook_msg) => match hook_msg {
-                AndromedaHook::OnFundsTransfer {
-                    sender: _,
-                    payload: _,
-                    amount,
-                } => {
-                    let (new_funds, msgs): (Funds, Vec<SubMsg>) = match amount {
-                        Funds::Native(ref coin) => (
-                            Funds::Native(Coin {
-                                // Deduct royalty of 10%.
-                                amount: coin.amount.multiply_ratio(90u128, 100u128),
-                                denom: coin.denom.clone(),
-                            }),
-                            vec![
-                                SubMsg::new(CosmosMsg::Bank(BankMsg::Send {
-                                    to_address: MOCK_RATES_RECIPIENT.to_owned(),
-                                    amount: vec![Coin {
-                                        // Royalty of 10%
-                                        amount: coin.amount.multiply_ratio(10u128, 100u128),
-                                        denom: coin.denom.clone(),
-                                    }],
-                                })),
-                                SubMsg::new(CosmosMsg::Bank(BankMsg::Send {
-                                    to_address: MOCK_RATES_RECIPIENT.to_owned(),
-                                    amount: vec![Coin {
-                                        // Royalty of 10%
-                                        amount: coin.amount.multiply_ratio(10u128, 100u128),
-                                        denom: coin.denom.clone(),
-                                    }],
-                                })),
-                                // SubMsg::new(CosmosMsg::Bank(BankMsg::Send {
-                                //     to_address: MOCK_TAX_RECIPIENT.to_owned(),
-                                //     amount: vec![Coin {
-                                //         // Flat tax of 50
-                                //         amount: Uint128::from(50u128),
-                                //         denom: coin.denom.clone(),
-                                //     }],
-                                // })),
-                            ],
-                        ),
-                        Funds::Cw20(_) => {
-                            let resp: Response = Response::default();
-                            return SystemResult::Ok(ContractResult::Ok(
-                                to_json_binary(&resp).unwrap(),
-                            ));
-                        }
-                    };
-                    let response = OnFundsTransferResponse {
-                        msgs,
-                        events: vec![],
-                        leftover_funds: new_funds,
-                    };
-                    SystemResult::Ok(ContractResult::Ok(to_json_binary(&Some(response)).unwrap()))
-                }
-                _ => SystemResult::Ok(ContractResult::Ok(
-                    to_json_binary(&None::<Response>).unwrap(),
-                )),
-            },
-        }
-    }
-
-    fn handle_addresslist_query(&self, msg: &Binary) -> QuerierResult {
-        match from_json(msg).unwrap() {
-            HookMsg::AndrHook(hook_msg) => match hook_msg {
-                AndromedaHook::OnExecute { sender, payload: _ } => {
-                    let whitelisted_addresses = ["sender"];
-                    let response: Response = Response::default();
-                    if whitelisted_addresses.contains(&sender.as_str()) {
-                        SystemResult::Ok(ContractResult::Ok(to_json_binary(&response).unwrap()))
-                    } else {
-                        SystemResult::Ok(ContractResult::Err("InvalidAddress".to_string()))
-                    }
-                }
-                _ => SystemResult::Ok(ContractResult::Ok(
-                    to_json_binary(&None::<Response>).unwrap(),
-                )),
-            },
-        }
-    }
-
-=======
->>>>>>> fbe0197d
     pub fn new(base: MockQuerier) -> Self {
         WasmMockQuerier {
             base,
