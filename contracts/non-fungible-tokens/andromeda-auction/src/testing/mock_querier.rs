use andromeda_std::ado_base::hooks::{AndromedaHook, HookMsg, OnFundsTransferResponse};
use andromeda_std::ado_base::InstantiateMsg;
use andromeda_std::ado_contract::ADOContract;
use andromeda_std::common::Funds;
use andromeda_std::testing::mock_querier::MockAndromedaQuerier;
use cosmwasm_schema::cw_serde;

use cosmwasm_std::testing::mock_info;
use cosmwasm_std::{coin, BankMsg, BankQuery, CosmosMsg, QuerierWrapper, Response, SubMsg};
use cosmwasm_std::{
    from_json,
    testing::{mock_env, MockApi, MockQuerier, MockStorage, MOCK_CONTRACT_ADDR},
    to_json_binary, Binary, Coin, ContractResult, OwnedDeps, Querier, QuerierResult, QueryRequest,
    SystemError, SystemResult, WasmQuery,
};
<<<<<<< HEAD
use cosmwasm_std::{
    BankMsg, CosmosMsg, DenomMetadata, DenomUnit, QuerierWrapper, Response, SubMsg,
};
=======
>>>>>>> b0ff819a
use cw721::{Cw721QueryMsg, OwnerOfResponse, TokensResponse};

pub use andromeda_std::testing::mock_querier::{
    MOCK_ADDRESS_LIST_CONTRACT, MOCK_APP_CONTRACT, MOCK_KERNEL_CONTRACT, MOCK_RATES_CONTRACT,
};

pub const MOCK_TOKEN_CONTRACT: &str = "token_contract";
pub const MOCK_UNCLAIMED_TOKEN: &str = "unclaimed_token";
pub const MOCK_TOKEN_ADDR: &str = "token_addr";
pub const MOCK_RATES_RECIPIENT: &str = "rates_recipient";
pub const MOCK_TOKEN_OWNER: &str = "owner";
pub const MOCK_TOKENS_FOR_SALE: &[&str] = &[
    "token1", "token2", "token3", "token4", "token5", "token6", "token7",
];

pub const MOCK_CONDITIONS_MET_CONTRACT: &str = "conditions_met";
pub const MOCK_CONDITIONS_NOT_MET_CONTRACT: &str = "conditions_not_met";

/// Alternative to `cosmwasm_std::testing::mock_dependencies` that allows us to respond to custom queries.
///
/// Automatically assigns a kernel address as MOCK_KERNEL_CONTRACT.
pub fn mock_dependencies_custom(
    contract_balance: &[Coin],
) -> OwnedDeps<MockStorage, MockApi, WasmMockQuerier> {
    let custom_querier: WasmMockQuerier =
        WasmMockQuerier::new(MockQuerier::new(&[(MOCK_CONTRACT_ADDR, contract_balance)]));
    let storage = MockStorage::default();
    let mut deps = OwnedDeps {
        storage,
        api: MockApi::default(),
        querier: custom_querier,
        custom_query_type: std::marker::PhantomData,
    };
    ADOContract::default()
        .instantiate(
            &mut deps.storage,
            mock_env(),
            &deps.api,
            &QuerierWrapper::new(&deps.querier),
            mock_info("sender", &[]),
            InstantiateMsg {
                ado_type: "crowdfund".to_string(),
                ado_version: "test".to_string(),

                kernel_address: MOCK_KERNEL_CONTRACT.to_string(),
                owner: None,
            },
        )
        .unwrap();
    deps
}

pub struct WasmMockQuerier {
    pub base: MockQuerier,
    pub contract_address: String,
    pub tokens_left_to_burn: usize,
}

impl Querier for WasmMockQuerier {
    fn raw_query(&self, bin_request: &[u8]) -> QuerierResult {
        // MockQuerier doesn't support Custom, so we ignore it completely here
        let request: QueryRequest<cosmwasm_std::Empty> = match from_json(bin_request) {
            Ok(v) => v,
            Err(e) => {
                return SystemResult::Err(SystemError::InvalidRequest {
                    error: format!("Parsing query request: {e}"),
                    request: bin_request.into(),
                })
            }
        };
        self.handle_query(&request)
    }
}

// NOTE: It's impossible to construct a non_exhaustive struct from another another crate, so I copied the struct
// https://rust-lang.github.io/rfcs/2008-non-exhaustive.html#functional-record-updates
#[cw_serde(
    Serialize,
    Deserialize,
    Clone,
    Debug,
    Default,
    PartialEq,
    Eq,
    JsonSchema
)]
#[serde(rename_all = "snake_case")]
#[non_exhaustive]
pub struct SupplyResponse {
    /// Always returns a Coin with the requested denom.
    /// This will be of zero amount if the denom does not exist.
    pub amount: Coin,
}

impl WasmMockQuerier {
    pub fn handle_query(&self, request: &QueryRequest<cosmwasm_std::Empty>) -> QuerierResult {
        match &request {
            QueryRequest::Wasm(WasmQuery::Smart { contract_addr, msg }) => {
                match contract_addr.as_str() {
                    MOCK_TOKEN_ADDR => self.handle_token_query(msg),
                    MOCK_TOKEN_CONTRACT => self.handle_token_query(msg),
                    MOCK_RATES_CONTRACT => self.handle_rates_query(msg),
                    MOCK_ADDRESS_LIST_CONTRACT => self.handle_addresslist_query(msg),
                    _ => MockAndromedaQuerier::default().handle_query(&self.base, request),
                }
            }
            QueryRequest::Bank(bank_query) => match bank_query {
                BankQuery::Supply { denom } => {
                    let response = SupplyResponse {
                        amount: coin(1_000_000, denom),
                    };

                    SystemResult::Ok(ContractResult::Ok(to_json_binary(&response).unwrap()))
                }
                BankQuery::Balance {
                    address: _,
                    denom: _,
                } => {
                    panic!("Unsupported Query")
                }
                BankQuery::AllBalances { address: _ } => {
                    panic!("Unsupported Query")
                }
                BankQuery::DenomMetadata { denom: _ } => {
                    panic!("Unsupported Query")
                }
                BankQuery::AllDenomMetadata { pagination: _ } => {
                    panic!("Unsupported Query")
                }
                _ => panic!("Unsupported Query"),
            },
            _ => MockAndromedaQuerier::default().handle_query(&self.base, request),
        }
    }

    fn handle_token_query(&self, msg: &Binary) -> QuerierResult {
        match from_json(msg).unwrap() {
            Cw721QueryMsg::Tokens { owner, .. } => {
                let res = if owner == MOCK_CONDITIONS_MET_CONTRACT
                    || owner == MOCK_CONDITIONS_NOT_MET_CONTRACT
                {
                    TokensResponse {
                        tokens: MOCK_TOKENS_FOR_SALE
                            [MOCK_TOKENS_FOR_SALE.len() - self.tokens_left_to_burn..]
                            .iter()
                            .copied()
                            .map(String::from)
                            .collect(),
                    }
                } else {
                    TokensResponse {
                        tokens: MOCK_TOKENS_FOR_SALE
                            .iter()
                            .copied()
                            .map(String::from)
                            .collect(),
                    }
                };

                SystemResult::Ok(ContractResult::Ok(to_json_binary(&res).unwrap()))
            }
            Cw721QueryMsg::OwnerOf { token_id, .. } => {
                let res = if token_id == MOCK_UNCLAIMED_TOKEN {
                    OwnerOfResponse {
                        owner: mock_env().contract.address.to_string(),
                        approvals: vec![],
                    }
                } else {
                    OwnerOfResponse {
                        owner: MOCK_TOKEN_OWNER.to_owned(),
                        approvals: vec![],
                    }
                };
                SystemResult::Ok(ContractResult::Ok(to_json_binary(&res).unwrap()))
            }

            _ => panic!("Unsupported Query"),
        }
    }

    fn handle_rates_query(&self, msg: &Binary) -> QuerierResult {
        match from_json(msg).unwrap() {
            HookMsg::AndrHook(hook_msg) => match hook_msg {
                AndromedaHook::OnFundsTransfer {
                    sender: _,
                    payload: _,
                    amount,
                } => {
                    let (new_funds, msgs): (Funds, Vec<SubMsg>) = match amount {
                        Funds::Native(ref coin) => (
                            Funds::Native(Coin {
                                // Deduct royalty of 10%.
                                amount: coin.amount.multiply_ratio(90u128, 100u128),
                                denom: coin.denom.clone(),
                            }),
                            vec![
                                SubMsg::new(CosmosMsg::Bank(BankMsg::Send {
                                    to_address: MOCK_RATES_RECIPIENT.to_owned(),
                                    amount: vec![Coin {
                                        // Royalty of 10%
                                        amount: coin.amount.multiply_ratio(10u128, 100u128),
                                        denom: coin.denom.clone(),
                                    }],
                                })),
                                SubMsg::new(CosmosMsg::Bank(BankMsg::Send {
                                    to_address: MOCK_RATES_RECIPIENT.to_owned(),
                                    amount: vec![Coin {
                                        // Royalty of 10%
                                        amount: coin.amount.multiply_ratio(10u128, 100u128),
                                        denom: coin.denom.clone(),
                                    }],
                                })),
                                // SubMsg::new(CosmosMsg::Bank(BankMsg::Send {
                                //     to_address: MOCK_TAX_RECIPIENT.to_owned(),
                                //     amount: vec![Coin {
                                //         // Flat tax of 50
                                //         amount: Uint128::from(50u128),
                                //         denom: coin.denom.clone(),
                                //     }],
                                // })),
                            ],
                        ),
                        Funds::Cw20(_) => {
                            let resp: Response = Response::default();
                            return SystemResult::Ok(ContractResult::Ok(
                                to_json_binary(&resp).unwrap(),
                            ));
                        }
                    };
                    let response = OnFundsTransferResponse {
                        msgs,
                        events: vec![],
                        leftover_funds: new_funds,
                    };
                    SystemResult::Ok(ContractResult::Ok(to_json_binary(&Some(response)).unwrap()))
                }
                _ => SystemResult::Ok(ContractResult::Ok(
                    to_json_binary(&None::<Response>).unwrap(),
                )),
            },
        }
    }

    fn handle_addresslist_query(&self, msg: &Binary) -> QuerierResult {
        match from_json(msg).unwrap() {
            HookMsg::AndrHook(hook_msg) => match hook_msg {
                AndromedaHook::OnExecute { sender, payload: _ } => {
                    let whitelisted_addresses = ["sender"];
                    let response: Response = Response::default();
                    if whitelisted_addresses.contains(&sender.as_str()) {
                        SystemResult::Ok(ContractResult::Ok(to_json_binary(&response).unwrap()))
                    } else {
                        SystemResult::Ok(ContractResult::Err("InvalidAddress".to_string()))
                    }
                }
                _ => SystemResult::Ok(ContractResult::Ok(
                    to_json_binary(&None::<Response>).unwrap(),
                )),
            },
        }
    }

    pub fn new(base: MockQuerier) -> Self {
        WasmMockQuerier {
            base,
            contract_address: mock_env().contract.address.to_string(),
            tokens_left_to_burn: 2,
        }
    }
}<|MERGE_RESOLUTION|>--- conflicted
+++ resolved
@@ -13,12 +13,6 @@
     to_json_binary, Binary, Coin, ContractResult, OwnedDeps, Querier, QuerierResult, QueryRequest,
     SystemError, SystemResult, WasmQuery,
 };
-<<<<<<< HEAD
-use cosmwasm_std::{
-    BankMsg, CosmosMsg, DenomMetadata, DenomUnit, QuerierWrapper, Response, SubMsg,
-};
-=======
->>>>>>> b0ff819a
 use cw721::{Cw721QueryMsg, OwnerOfResponse, TokensResponse};
 
 pub use andromeda_std::testing::mock_querier::{
