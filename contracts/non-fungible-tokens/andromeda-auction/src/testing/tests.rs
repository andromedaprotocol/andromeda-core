use crate::{
    contract::{execute, instantiate, query},
    state::{auction_infos, TOKEN_AUCTION_STATE},
    testing::mock_querier::{
<<<<<<< HEAD
        mock_dependencies_custom, MOCK_ROYALTY_RECIPIENT, MOCK_TAX_RECIPIENT, MOCK_TOKEN_ADDR,
        MOCK_TOKEN_OWNER, MOCK_UNCLAIMED_TOKEN,
=======
        mock_dependencies_custom, MOCK_RATES_RECIPIENT, MOCK_TOKEN_ADDR, MOCK_TOKEN_OWNER,
        MOCK_UNCLAIMED_TOKEN,
>>>>>>> 041d2a6f
    },
};
use andromeda_non_fungible_tokens::{
    auction::{
        AuctionInfo, AuctionStateResponse, Cw721HookMsg, ExecuteMsg, InstantiateMsg, QueryMsg,
        TokenAuctionState,
    },
    cw721::ExecuteMsg as Cw721ExecuteMsg,
};
use andromeda_std::{
    ado_base::modules::Module,
    amp::addresses::AndrAddr,
    common::{encode_binary, expiration::MILLISECONDS_TO_NANOSECONDS_RATIO},
    error::ContractError,
    testing::mock_querier::{MOCK_KERNEL_CONTRACT, MOCK_RATES_CONTRACT},
};
use cosmwasm_std::{
    attr, coin, coins, from_binary,
    testing::{mock_dependencies, mock_env, mock_info},
    Addr, BankMsg, CosmosMsg, Deps, DepsMut, Env, Response, Timestamp, Uint128, WasmMsg,
};
use cw721::Cw721ReceiveMsg;
use cw_utils::Expiration;

// const ADDRESS_LIST: &str = "addresslist";
// const RATES: &str = "rates";

fn init(deps: DepsMut, modules: Option<Vec<Module>>) -> Response {
    let msg = InstantiateMsg {
        owner: None,
        modules,
        kernel_address: MOCK_KERNEL_CONTRACT.to_string(),
    };

    let info = mock_info("owner", &[]);
    instantiate(deps, mock_env(), &info, msg).unwrap()
}

fn query_latest_auction_state_helper(deps: Deps, env: Env) -> AuctionStateResponse {
    let query_msg = QueryMsg::LatestAuctionState {
        token_id: MOCK_UNCLAIMED_TOKEN.to_owned(),
        token_address: MOCK_TOKEN_ADDR.to_owned(),
    };
    from_binary(&query(deps, env, query_msg).unwrap()).unwrap()
}

fn start_auction(deps: DepsMut, whitelist: Option<Vec<Addr>>, min_bid: Option<Uint128>) {
    let hook_msg = Cw721HookMsg::StartAuction {
        start_time: 100000,
        duration: 100000,
        coin_denom: "uusd".to_string(),
        whitelist,
        min_bid,
    };
    let msg = ExecuteMsg::ReceiveNft(Cw721ReceiveMsg {
        sender: MOCK_TOKEN_OWNER.to_owned(),
        token_id: MOCK_UNCLAIMED_TOKEN.to_owned(),
        msg: encode_binary(&hook_msg).unwrap(),
    });
    let mut env = mock_env();
    env.block.time = Timestamp::from_seconds(0u64);

    let info = mock_info(MOCK_TOKEN_ADDR, &[]);
    let _res = execute(deps, env, info, msg).unwrap();
}

fn assert_auction_created(deps: Deps, whitelist: Option<Vec<Addr>>, min_bid: Option<Uint128>) {
    assert_eq!(
        TokenAuctionState {
            start_time: Expiration::AtTime(Timestamp::from_seconds(100)),
            end_time: Expiration::AtTime(Timestamp::from_seconds(200)),
            high_bidder_addr: Addr::unchecked(""),
            high_bidder_amount: Uint128::zero(),
            coin_denom: "uusd".to_string(),
            auction_id: 1u128.into(),
            whitelist,
            owner: MOCK_TOKEN_OWNER.to_string(),
            token_id: MOCK_UNCLAIMED_TOKEN.to_owned(),
            token_address: MOCK_TOKEN_ADDR.to_owned(),
            is_cancelled: false,
            min_bid,
        },
        TOKEN_AUCTION_STATE.load(deps.storage, 1u128).unwrap()
    );

    assert_eq!(
        AuctionInfo {
            auction_ids: vec![Uint128::from(1u128)],
            token_address: MOCK_TOKEN_ADDR.to_owned(),
            token_id: MOCK_UNCLAIMED_TOKEN.to_owned(),
        },
        auction_infos()
            .load(
                deps.storage,
                &(MOCK_UNCLAIMED_TOKEN.to_owned() + MOCK_TOKEN_ADDR)
            )
            .unwrap()
    );
}

#[test]
fn test_auction_instantiate() {
    let mut deps = mock_dependencies();
    let res = init(deps.as_mut(), None);
    assert_eq!(0, res.messages.len());
}

#[test]
fn test_execute_place_bid_non_existing_auction() {
    let mut deps = mock_dependencies_custom(&[]);
    let env = mock_env();
    let _res = init(deps.as_mut(), None);

    let msg = ExecuteMsg::PlaceBid {
        token_id: MOCK_UNCLAIMED_TOKEN.to_string(),
        token_address: MOCK_TOKEN_ADDR.to_string(),
    };
    let info = mock_info("bidder", &coins(100, "uusd"));
    let res = execute(deps.as_mut(), env, info, msg);
    assert_eq!(ContractError::AuctionDoesNotExist {}, res.unwrap_err());
}

#[test]
fn execute_place_bid_auction_not_started() {
    let mut deps = mock_dependencies_custom(&[]);
    let mut env = mock_env();
    let _res = init(deps.as_mut(), None);

    start_auction(deps.as_mut(), None, None);
    assert_auction_created(deps.as_ref(), None, None);

    let msg = ExecuteMsg::PlaceBid {
        token_id: MOCK_UNCLAIMED_TOKEN.to_owned(),
        token_address: MOCK_TOKEN_ADDR.to_string(),
    };

    env.block.time = Timestamp::from_seconds(50u64);

    let info = mock_info("sender", &coins(100, "uusd".to_string()));
    let res = execute(deps.as_mut(), env, info, msg);
    assert_eq!(ContractError::AuctionNotStarted {}, res.unwrap_err());
}

#[test]
fn execute_place_bid_auction_ended() {
    let mut deps = mock_dependencies_custom(&[]);
    let mut env = mock_env();
    let _res = init(deps.as_mut(), None);

    start_auction(deps.as_mut(), None, None);
    assert_auction_created(deps.as_ref(), None, None);

    let msg = ExecuteMsg::PlaceBid {
        token_id: MOCK_UNCLAIMED_TOKEN.to_owned(),
        token_address: MOCK_TOKEN_ADDR.to_string(),
    };

    env.block.time = Timestamp::from_seconds(300);

    let info = mock_info("sender", &coins(100, "uusd".to_string()));
    let res = execute(deps.as_mut(), env, info, msg);
    assert_eq!(ContractError::AuctionEnded {}, res.unwrap_err());
}

#[test]
fn execute_place_bid_token_owner_cannot_bid() {
    let mut deps = mock_dependencies_custom(&[]);
    let mut env = mock_env();
    let _res = init(deps.as_mut(), None);

    start_auction(deps.as_mut(), None, None);
    assert_auction_created(deps.as_ref(), None, None);

    let msg = ExecuteMsg::PlaceBid {
        token_id: MOCK_UNCLAIMED_TOKEN.to_owned(),
        token_address: MOCK_TOKEN_ADDR.to_string(),
    };

    env.block.time = Timestamp::from_seconds(150);

    let info = mock_info(MOCK_TOKEN_OWNER, &coins(100, "uusd".to_string()));
    let res = execute(deps.as_mut(), env, info, msg);
    assert_eq!(ContractError::TokenOwnerCannotBid {}, res.unwrap_err());
}

#[test]
fn execute_place_bid_whitelist() {
    let mut deps = mock_dependencies_custom(&[]);
    let mut env = mock_env();
    let _res = init(deps.as_mut(), None);

    start_auction(deps.as_mut(), Some(vec![Addr::unchecked("sender")]), None);
    assert_auction_created(deps.as_ref(), Some(vec![Addr::unchecked("sender")]), None);

    let msg = ExecuteMsg::PlaceBid {
        token_id: MOCK_UNCLAIMED_TOKEN.to_owned(),
        token_address: MOCK_TOKEN_ADDR.to_string(),
    };

    env.block.time = Timestamp::from_seconds(150);
    let info = mock_info("not_sender", &coins(100, "uusd".to_string()));
    let res = execute(deps.as_mut(), env.clone(), info, msg.clone());
    assert_eq!(ContractError::Unauthorized {}, res.unwrap_err());

    let info = mock_info("sender", &coins(100, "uusd".to_string()));
    let _res = execute(deps.as_mut(), env, info, msg).unwrap();
}

#[test]
fn execute_place_bid_highest_bidder_cannot_outbid() {
    let mut deps = mock_dependencies_custom(&[]);
    let mut env = mock_env();
    let _res = init(deps.as_mut(), None);

    start_auction(deps.as_mut(), None, None);
    assert_auction_created(deps.as_ref(), None, None);

    let msg = ExecuteMsg::PlaceBid {
        token_id: MOCK_UNCLAIMED_TOKEN.to_owned(),
        token_address: MOCK_TOKEN_ADDR.to_string(),
    };

    env.block.time = Timestamp::from_seconds(150);
    let info = mock_info("sender", &coins(100, "uusd".to_string()));
    let _res = execute(deps.as_mut(), env.clone(), info, msg.clone()).unwrap();

    env.block.time = Timestamp::from_seconds(160);
    let info = mock_info("sender", &coins(200, "uusd".to_string()));
    let res = execute(deps.as_mut(), env, info, msg);
    assert_eq!(
        ContractError::HighestBidderCannotOutBid {},
        res.unwrap_err()
    );
}

#[test]
fn execute_place_bid_bid_smaller_than_highest_bid() {
    let mut deps = mock_dependencies_custom(&[]);
    let mut env = mock_env();
    let _res = init(deps.as_mut(), None);

    start_auction(deps.as_mut(), None, None);
    assert_auction_created(deps.as_ref(), None, None);

    let msg = ExecuteMsg::PlaceBid {
        token_id: MOCK_UNCLAIMED_TOKEN.to_owned(),
        token_address: MOCK_TOKEN_ADDR.to_string(),
    };

    env.block.time = Timestamp::from_seconds(150);
    let info = mock_info("sender", &coins(100, "uusd".to_string()));
    let _res = execute(deps.as_mut(), env.clone(), info, msg.clone()).unwrap();

    env.block.time = Timestamp::from_seconds(160);
    let info = mock_info("other", &coins(50, "uusd".to_string()));
    let res = execute(deps.as_mut(), env, info, msg);
    assert_eq!(ContractError::BidSmallerThanHighestBid {}, res.unwrap_err());
}

#[test]
fn execute_place_bid_invalid_coins_sent() {
    let mut deps = mock_dependencies_custom(&[]);
    let mut env = mock_env();
    let _res = init(deps.as_mut(), None);

    start_auction(deps.as_mut(), None, None);
    assert_auction_created(deps.as_ref(), None, None);

    env.block.time = Timestamp::from_seconds(150);

    let error = ContractError::InvalidFunds {
        msg: "Auctions ensure! exactly one coin to be sent.".to_string(),
    };
    let msg = ExecuteMsg::PlaceBid {
        token_id: MOCK_UNCLAIMED_TOKEN.to_string(),
        token_address: MOCK_TOKEN_ADDR.to_string(),
    };

    // No coins sent
    let info = mock_info("sender", &[]);
    let res = execute(deps.as_mut(), env.clone(), info, msg.clone());
    assert_eq!(error, res.unwrap_err());

    // Multiple coins sent
    let info = mock_info("sender", &[coin(100, "uusd"), coin(100, "uluna")]);
    let res = execute(deps.as_mut(), env.clone(), info, msg.clone());
    assert_eq!(error, res.unwrap_err());

    let error = ContractError::InvalidFunds {
        msg: "No uusd assets are provided to auction".to_string(),
    };

    // Invalid denom sent
    let info = mock_info("sender", &[coin(100, "uluna")]);
    let res = execute(deps.as_mut(), env.clone(), info, msg.clone());
    assert_eq!(error, res.unwrap_err());

    // Correct denom but empty
    let info = mock_info("sender", &[coin(0, "uusd")]);
    let res = execute(deps.as_mut(), env, info, msg);
    assert_eq!(error, res.unwrap_err());
}

#[test]
fn execute_place_bid_multiple_bids() {
    let mut deps = mock_dependencies_custom(&[]);
    let mut env = mock_env();
    let _res = init(deps.as_mut(), None);

    start_auction(deps.as_mut(), None, None);
    assert_auction_created(deps.as_ref(), None, None);

    let msg = ExecuteMsg::PlaceBid {
        token_id: MOCK_UNCLAIMED_TOKEN.to_owned(),
        token_address: MOCK_TOKEN_ADDR.to_string(),
    };

    env.block.time = Timestamp::from_seconds(150);

    let info = mock_info("sender", &coins(100, "uusd".to_string()));
    let res = execute(deps.as_mut(), env.clone(), info.clone(), msg.clone()).unwrap();

    assert_eq!(
        Response::new().add_attributes(vec![
            attr("action", "bid"),
            attr("token_id", MOCK_UNCLAIMED_TOKEN),
            attr("bider", info.sender),
            attr("amount", "100"),
        ]),
        res
    );
    let mut expected_response = AuctionStateResponse {
        start_time: Expiration::AtTime(Timestamp::from_seconds(100)),
        end_time: Expiration::AtTime(Timestamp::from_seconds(200)),
        high_bidder_addr: "sender".to_string(),
        high_bidder_amount: Uint128::from(100u128),
        auction_id: Uint128::from(1u128),
        coin_denom: "uusd".to_string(),
        whitelist: None,
        is_cancelled: false,
        min_bid: None,
    };

    let res = query_latest_auction_state_helper(deps.as_ref(), env.clone());
    assert_eq!(expected_response, res);

    env.block.time = Timestamp::from_seconds(160);
    let info = mock_info("other", &coins(200, "uusd".to_string()));
    let res = execute(deps.as_mut(), env.clone(), info.clone(), msg.clone()).unwrap();
    assert_eq!(
        Response::new()
            .add_message(CosmosMsg::Bank(BankMsg::Send {
                to_address: "sender".to_string(),
                amount: coins(100, "uusd")
            }))
            .add_attributes(vec![
                attr("action", "bid"),
                attr("token_id", MOCK_UNCLAIMED_TOKEN),
                attr("bider", info.sender),
                attr("amount", "200"),
            ]),
        res
    );

    expected_response.high_bidder_addr = "other".to_string();
    expected_response.high_bidder_amount = Uint128::from(200u128);
    let res = query_latest_auction_state_helper(deps.as_ref(), env.clone());
    assert_eq!(expected_response, res);

    env.block.time = Timestamp::from_seconds(170);
    let info = mock_info("sender", &coins(250, "uusd".to_string()));
    let res = execute(deps.as_mut(), env.clone(), info.clone(), msg).unwrap();

    assert_eq!(
        Response::new()
            .add_message(CosmosMsg::Bank(BankMsg::Send {
                to_address: "other".to_string(),
                amount: coins(200, "uusd")
            }))
            .add_attributes(vec![
                attr("action", "bid"),
                attr("token_id", MOCK_UNCLAIMED_TOKEN),
                attr("bider", info.sender),
                attr("amount", "250"),
            ]),
        res
    );

    expected_response.high_bidder_addr = "sender".to_string();
    expected_response.high_bidder_amount = Uint128::from(250u128);
    let res = query_latest_auction_state_helper(deps.as_ref(), env);
    assert_eq!(expected_response, res);
}

#[test]
fn execute_place_bid_auction_cancelled() {
    let mut deps = mock_dependencies_custom(&[]);
    let mut env = mock_env();
    let _res = init(deps.as_mut(), None);

    start_auction(deps.as_mut(), None, None);
    assert_auction_created(deps.as_ref(), None, None);

    let msg = ExecuteMsg::CancelAuction {
        token_id: MOCK_UNCLAIMED_TOKEN.to_owned(),
        token_address: MOCK_TOKEN_ADDR.to_string(),
    };

    env.block.time = Timestamp::from_seconds(150);
    let info = mock_info(MOCK_TOKEN_OWNER, &[]);
    let _res = execute(deps.as_mut(), env.clone(), info, msg).unwrap();

    let msg = ExecuteMsg::PlaceBid {
        token_id: MOCK_UNCLAIMED_TOKEN.to_owned(),
        token_address: MOCK_TOKEN_ADDR.to_string(),
    };

    let info = mock_info("sender", &coins(100, "uusd".to_string()));
    let res = execute(deps.as_mut(), env, info, msg);
    assert_eq!(ContractError::AuctionCancelled {}, res.unwrap_err());
}

#[test]
fn test_execute_start_auction() {
    let mut deps = mock_dependencies_custom(&[]);
    let _res = init(deps.as_mut(), None);

    let hook_msg = Cw721HookMsg::StartAuction {
        start_time: 100000,
        duration: 100000,
        coin_denom: "uusd".to_string(),
        whitelist: None,
        min_bid: None,
    };
    let msg = ExecuteMsg::ReceiveNft(Cw721ReceiveMsg {
        sender: MOCK_TOKEN_OWNER.to_owned(),
        token_id: MOCK_UNCLAIMED_TOKEN.to_owned(),
        msg: encode_binary(&hook_msg).unwrap(),
    });
    let mut env = mock_env();
    env.block.time = Timestamp::from_seconds(0u64);

    let info = mock_info(MOCK_TOKEN_ADDR, &[]);
    let res = execute(deps.as_mut(), env, info, msg).unwrap();

    assert_eq!(
        res,
        Response::new().add_attributes(vec![
            attr("action", "start_auction"),
            attr("start_time", "expiration time: 100.000000000"),
            attr("end_time", "expiration time: 200.000000000"),
            attr("coin_denom", "uusd"),
            attr("auction_id", "1"),
            attr("whitelist", "None"),
        ]),
    );
    assert_auction_created(deps.as_ref(), None, None);
}

// #[test]
// fn execute_start_auction_with_block_height() {
//     let mut deps = mock_dependencies_custom(&[]);
//     let env = mock_env();
//     let info = mock_info("owner", &[]);
//     let msg = InstantiateMsg { modules: None, kernel_address: None };
//     let _res = instantiate(deps.as_mut(), env, &info, msg).unwrap();

//     let hook_msg = Cw721HookMsg::StartAuction {
//         start_time: Expiration::AtHeight(100),
//         end_time: Expiration::AtHeight(200),
//         coin_denom: "uusd".to_string(),
//         whitelist: None,
//         min_bid: None,
//     };
//     let msg = ExecuteMsg::ReceiveNft(Cw721ReceiveMsg {
//         sender: MOCK_TOKEN_OWNER.to_owned(),
//         token_id: MOCK_UNCLAIMED_TOKEN.to_owned(),
//         msg: encode_binary(&hook_msg).unwrap(),
//     });
//     let mut env = mock_env();
//     env.block.height = 0;

//     let info = mock_info(MOCK_TOKEN_ADDR, &[]);
//     let res = execute(deps.as_mut(), env, &info, msg).unwrap();

//     assert_eq!(
//         res,
//         Response::new().add_attributes(vec![
//             attr("action", "start_auction"),
//             attr("start_time", "expiration height: 100"),
//             attr("end_time", "expiration height: 200"),
//             attr("coin_denom", "uusd"),
//             attr("auction_id", "1"),
//             attr("whitelist", "None"),
//         ]),
//     );
// }

// #[test]
// fn execute_start_auction_with_mismatched_expirations() {
//     let mut deps = mock_dependencies_custom(&[]);
//     let env = mock_env();
//     let info = mock_info("owner", &[]);
//     let msg = InstantiateMsg { modules: None, kernel_address: None };
//     let _res = instantiate(deps.as_mut(), env, &info, msg).unwrap();

//     let hook_msg = Cw721HookMsg::StartAuction {
//         start_time: Expiration::AtHeight(100),
//         end_time: Expiration::AtTime(Timestamp::from_seconds(200)),
//         coin_denom: "uusd".to_string(),
//         whitelist: None,
//         min_bid: None,
//     };
//     let msg = ExecuteMsg::ReceiveNft(Cw721ReceiveMsg {
//         sender: MOCK_TOKEN_OWNER.to_owned(),
//         token_id: MOCK_UNCLAIMED_TOKEN.to_owned(),
//         msg: encode_binary(&hook_msg).unwrap(),
//     });
//     let mut env = mock_env();
//     env.block.height = 0;

//     let info = mock_info(MOCK_TOKEN_ADDR, &[]);
//     let res = execute(deps.as_mut(), env, info, msg);

//     assert_eq!(
//         ContractError::ExpirationsMustBeOfSameType {},
//         res.unwrap_err()
//     );
// }

#[test]
fn execute_start_auction_start_time_in_past() {
    let mut deps = mock_dependencies_custom(&[]);
    let _res = init(deps.as_mut(), None);

    let hook_msg = Cw721HookMsg::StartAuction {
        start_time: 100000,
        duration: 100000,
        coin_denom: "uusd".to_string(),
        whitelist: None,
        min_bid: None,
    };
    let msg = ExecuteMsg::ReceiveNft(Cw721ReceiveMsg {
        sender: MOCK_TOKEN_OWNER.to_owned(),
        token_id: MOCK_UNCLAIMED_TOKEN.to_owned(),
        msg: encode_binary(&hook_msg).unwrap(),
    });
    let mut env = mock_env();
    env.block.time = Timestamp::from_seconds(150);

    let info = mock_info(MOCK_TOKEN_ADDR, &[]);
    let res = execute(deps.as_mut(), env.clone(), info, msg);

    assert_eq!(
        ContractError::StartTimeInThePast {
            current_time: env.block.time.nanos() / MILLISECONDS_TO_NANOSECONDS_RATIO,
            current_block: env.block.height,
        },
        res.unwrap_err()
    );
}

#[test]
fn execute_start_auction_zero_start_time() {
    let mut deps = mock_dependencies_custom(&[]);
    let _res = init(deps.as_mut(), None);

    let hook_msg = Cw721HookMsg::StartAuction {
        start_time: 0,
        duration: 1,
        coin_denom: "uusd".to_string(),
        whitelist: None,
        min_bid: None,
    };
    let msg = ExecuteMsg::ReceiveNft(Cw721ReceiveMsg {
        sender: MOCK_TOKEN_OWNER.to_owned(),
        token_id: MOCK_UNCLAIMED_TOKEN.to_owned(),
        msg: encode_binary(&hook_msg).unwrap(),
    });
    let mut env = mock_env();
    env.block.time = Timestamp::from_seconds(0);

    let info = mock_info(MOCK_TOKEN_ADDR, &[]);
    let res = execute(deps.as_mut(), env, info, msg);

    assert_eq!(ContractError::InvalidExpiration {}, res.unwrap_err());
}

#[test]
fn execute_start_auction_zero_duration() {
    let mut deps = mock_dependencies_custom(&[]);
    let _res = init(deps.as_mut(), None);

    let hook_msg = Cw721HookMsg::StartAuction {
        start_time: 100,
        duration: 0,
        coin_denom: "uusd".to_string(),
        whitelist: None,
        min_bid: None,
    };
    let msg = ExecuteMsg::ReceiveNft(Cw721ReceiveMsg {
        sender: MOCK_TOKEN_OWNER.to_owned(),
        token_id: MOCK_UNCLAIMED_TOKEN.to_owned(),
        msg: encode_binary(&hook_msg).unwrap(),
    });
    let mut env = mock_env();
    env.block.time = Timestamp::from_seconds(0);

    let info = mock_info(MOCK_TOKEN_ADDR, &[]);
    let res = execute(deps.as_mut(), env, info, msg);

    assert_eq!(ContractError::InvalidExpiration {}, res.unwrap_err());
}

// #[test]
// fn execute_start_auction_end_time_never() {
//     let mut deps = mock_dependencies_custom(&[]);
//     let env = mock_env();
//     let info = mock_info("owner", &[]);
//     let msg = InstantiateMsg { modules: None, kernel_address: None };
//     let _res = instantiate(deps.as_mut(), env, &info, msg).unwrap();

//     let hook_msg = Cw721HookMsg::StartAuction {
//         end_time: Expiration::Never {},
//         start_time: Expiration::AtTime(Timestamp::from_seconds(200)),
//         coin_denom: "uusd".to_string(),
//         whitelist: None,
//         min_bid: None,
//     };
//     let msg = ExecuteMsg::ReceiveNft(Cw721ReceiveMsg {
//         sender: MOCK_TOKEN_OWNER.to_owned(),
//         token_id: MOCK_UNCLAIMED_TOKEN.to_owned(),
//         msg: encode_binary(&hook_msg).unwrap(),
//     });
//     let mut env = mock_env();
//     env.block.time = Timestamp::from_seconds(0);

//     let info = mock_info(MOCK_TOKEN_ADDR, &[]);
//     let res = execute(deps.as_mut(), env, info, msg);

//     assert_eq!(ContractError::ExpirationMustNotBeNever {}, res.unwrap_err());
// }

#[test]
fn execute_update_auction_zero_start() {
    let mut deps = mock_dependencies_custom(&[]);
    let _res = init(deps.as_mut(), None);

    start_auction(deps.as_mut(), None, None);

    let msg = ExecuteMsg::UpdateAuction {
        token_id: MOCK_UNCLAIMED_TOKEN.to_owned(),
        token_address: MOCK_TOKEN_ADDR.to_string(),
        start_time: 0,
        duration: 1,
        coin_denom: "uusd".to_string(),
        whitelist: None,
        min_bid: None,
    };
    let mut env = mock_env();
    env.block.height = 0;
    env.block.time = Timestamp::from_seconds(0);

    let info = mock_info(MOCK_TOKEN_OWNER, &[]);
    let res = execute(deps.as_mut(), env, info, msg);

    assert_eq!(ContractError::InvalidExpiration {}, res.unwrap_err());
}

#[test]
fn execute_update_auction_start_time_in_past() {
    let mut deps = mock_dependencies_custom(&[]);
    let _res = init(deps.as_mut(), None);

    start_auction(deps.as_mut(), None, None);

    let msg = ExecuteMsg::UpdateAuction {
        token_id: MOCK_UNCLAIMED_TOKEN.to_owned(),
        token_address: MOCK_TOKEN_ADDR.to_string(),
        start_time: 1,
        duration: 1,
        coin_denom: "uusd".to_string(),
        whitelist: None,
        min_bid: None,
    };
    let mut env = mock_env();
    env.block.height = 150;
    env.block.time = Timestamp::from_seconds(10);

    let info = mock_info(MOCK_TOKEN_OWNER, &[]);
    let res = execute(deps.as_mut(), env.clone(), info, msg);

    assert_eq!(
        ContractError::StartTimeInThePast {
            current_time: env.block.time.nanos() / MILLISECONDS_TO_NANOSECONDS_RATIO,
            current_block: env.block.height,
        },
        res.unwrap_err()
    );
}

#[test]
fn execute_update_auction_zero_duration() {
    let mut deps = mock_dependencies_custom(&[]);
    let _res = init(deps.as_mut(), None);

    start_auction(deps.as_mut(), None, None);

    let msg = ExecuteMsg::UpdateAuction {
        token_id: MOCK_UNCLAIMED_TOKEN.to_owned(),
        token_address: MOCK_TOKEN_ADDR.to_string(),
        start_time: 100000,
        duration: 0,
        coin_denom: "uusd".to_string(),
        whitelist: None,
        min_bid: None,
    };
    let mut env = mock_env();
    env.block.time = Timestamp::from_seconds(0);

    let info = mock_info(MOCK_TOKEN_OWNER, &[]);
    let res = execute(deps.as_mut(), env, info, msg);

    assert_eq!(ContractError::InvalidExpiration {}, res.unwrap_err());
}

#[test]
fn execute_update_auction_unauthorized() {
    let mut deps = mock_dependencies_custom(&[]);
    let _res = init(deps.as_mut(), None);

    start_auction(deps.as_mut(), None, None);

    let msg = ExecuteMsg::UpdateAuction {
        token_id: MOCK_UNCLAIMED_TOKEN.to_owned(),
        token_address: MOCK_TOKEN_ADDR.to_string(),
        start_time: 100000,
        duration: 100,
        coin_denom: "uluna".to_string(),
        whitelist: Some(vec![Addr::unchecked("user")]),
        min_bid: None,
    };
    let mut env = mock_env();
    env.block.time = Timestamp::from_seconds(150);
    env.block.height = 0;

    let info = mock_info("not_owner", &[]);
    let res = execute(deps.as_mut(), env, info, msg);
    assert_eq!(ContractError::Unauthorized {}, res.unwrap_err());
}

#[test]
fn execute_update_auction_auction_started() {
    let mut deps = mock_dependencies_custom(&[]);
    let _res = init(deps.as_mut(), None);

    start_auction(deps.as_mut(), None, None);

    let msg = ExecuteMsg::UpdateAuction {
        token_id: MOCK_UNCLAIMED_TOKEN.to_owned(),
        token_address: MOCK_TOKEN_ADDR.to_string(),
        start_time: 100000,
        duration: 100,
        coin_denom: "uluna".to_string(),
        whitelist: Some(vec![Addr::unchecked("user")]),
        min_bid: None,
    };
    let mut env = mock_env();
    env.block.time = Timestamp::from_seconds(150);
    env.block.height = 0;

    let info = mock_info(MOCK_TOKEN_OWNER, &[]);
    let res = execute(deps.as_mut(), env, info, msg);
    assert_eq!(ContractError::AuctionAlreadyStarted {}, res.unwrap_err());
}

#[test]
fn execute_update_auction() {
    let mut deps = mock_dependencies_custom(&[]);
    let _res = init(deps.as_mut(), None);

    start_auction(deps.as_mut(), None, None);

    let msg = ExecuteMsg::UpdateAuction {
        token_id: MOCK_UNCLAIMED_TOKEN.to_owned(),
        token_address: MOCK_TOKEN_ADDR.to_string(),
        start_time: 100000,
        duration: 100000,
        coin_denom: "uluna".to_string(),
        whitelist: Some(vec![Addr::unchecked("user")]),
        min_bid: None,
    };
    let mut env = mock_env();
    env.block.time = Timestamp::from_seconds(0);
    env.block.height = 0;

    let info = mock_info(MOCK_TOKEN_OWNER, &[]);
    let _res = execute(deps.as_mut(), env, info, msg).unwrap();
    assert_eq!(
        TokenAuctionState {
            start_time: Expiration::AtTime(Timestamp::from_seconds(100)),
            end_time: Expiration::AtTime(Timestamp::from_seconds(200)),
            high_bidder_addr: Addr::unchecked(""),
            high_bidder_amount: Uint128::zero(),
            coin_denom: "uluna".to_string(),
            auction_id: 1u128.into(),
            whitelist: Some(vec![Addr::unchecked("user")]),
            owner: MOCK_TOKEN_OWNER.to_string(),
            token_id: MOCK_UNCLAIMED_TOKEN.to_owned(),
            token_address: MOCK_TOKEN_ADDR.to_owned(),
            is_cancelled: false,
            min_bid: None,
        },
        TOKEN_AUCTION_STATE
            .load(deps.as_ref().storage, 1u128)
            .unwrap()
    );
}

#[test]
fn execute_start_auction_after_previous_finished() {
    let mut deps = mock_dependencies_custom(&[]);
    let _res = init(deps.as_mut(), None);

    // There was a previous auction.
    start_auction(deps.as_mut(), None, None);

    let hook_msg = Cw721HookMsg::StartAuction {
        start_time: 300000,
        duration: 100000,
        coin_denom: "uusd".to_string(),
        whitelist: None,
        min_bid: None,
    };
    let msg = ExecuteMsg::ReceiveNft(Cw721ReceiveMsg {
        sender: MOCK_TOKEN_OWNER.to_owned(),
        token_id: MOCK_UNCLAIMED_TOKEN.to_owned(),
        msg: encode_binary(&hook_msg).unwrap(),
    });
    let mut env = mock_env();
    env.block.time = Timestamp::from_seconds(250);

    let info = mock_info(MOCK_TOKEN_ADDR, &[]);
    let res = execute(deps.as_mut(), env, info, msg).unwrap();
    assert_eq!(
        Response::new().add_attributes(vec![
            attr("action", "start_auction"),
            attr("start_time", "expiration time: 300.000000000"),
            attr("end_time", "expiration time: 400.000000000"),
            attr("coin_denom", "uusd"),
            attr("auction_id", "2"),
            attr("whitelist", "None"),
        ]),
        res
    );
}
//TODO make execute_claim tests pass
#[test]
fn execute_claim_no_bids() {
    let mut deps = mock_dependencies_custom(&[]);
    let mut env = mock_env();
    let _res = init(deps.as_mut(), None);

    start_auction(deps.as_mut(), None, None);

    env.block.time = Timestamp::from_seconds(250);

    let msg = ExecuteMsg::Claim {
        token_id: MOCK_UNCLAIMED_TOKEN.to_owned(),
        token_address: MOCK_TOKEN_ADDR.to_string(),
    };

    let info = mock_info("any_user", &[]);
    let res = execute(deps.as_mut(), env, info, msg).unwrap();
    assert_eq!(
        Response::new()
            .add_message(CosmosMsg::Wasm(WasmMsg::Execute {
                contract_addr: MOCK_TOKEN_ADDR.to_owned(),
                msg: encode_binary(&Cw721ExecuteMsg::TransferNft {
                    recipient: MOCK_TOKEN_OWNER.to_owned(),
                    token_id: MOCK_UNCLAIMED_TOKEN.to_owned(),
                })
                .unwrap(),
                funds: vec![],
            }))
            .add_attribute("action", "claim")
            .add_attribute("token_id", MOCK_UNCLAIMED_TOKEN)
            .add_attribute("token_contract", MOCK_TOKEN_ADDR)
            .add_attribute("recipient", MOCK_TOKEN_OWNER)
            .add_attribute("winning_bid_amount", Uint128::zero())
            .add_attribute("auction_id", "1"),
        res
    );
}

#[test]
fn execute_claim() {
    let mut deps = mock_dependencies_custom(&[]);
    let mut env = mock_env();
    let _res = init(deps.as_mut(), None);

    start_auction(deps.as_mut(), None, None);

    let msg = ExecuteMsg::PlaceBid {
        token_id: MOCK_UNCLAIMED_TOKEN.to_owned(),
        token_address: MOCK_TOKEN_ADDR.to_string(),
    };

    env.block.time = Timestamp::from_seconds(150);

    let info = mock_info("sender", &coins(100, "uusd".to_string()));
    let _res = execute(deps.as_mut(), env.clone(), info, msg).unwrap();

    env.block.time = Timestamp::from_seconds(250);

    let msg = ExecuteMsg::Claim {
        token_id: MOCK_UNCLAIMED_TOKEN.to_owned(),
        token_address: MOCK_TOKEN_ADDR.to_string(),
    };

    let info = mock_info("any_user", &[]);
    let res = execute(deps.as_mut(), env, info, msg).unwrap();
    let transfer_nft_msg = Cw721ExecuteMsg::TransferNft {
        recipient: "sender".to_string(),
        token_id: MOCK_UNCLAIMED_TOKEN.to_owned(),
    };
    assert_eq!(
        Response::new()
            .add_message(CosmosMsg::Bank(BankMsg::Send {
                to_address: MOCK_TOKEN_OWNER.to_owned(),
                amount: coins(100, "uusd"),
            }))
            .add_message(CosmosMsg::Wasm(WasmMsg::Execute {
                contract_addr: MOCK_TOKEN_ADDR.to_string(),
                msg: encode_binary(&transfer_nft_msg).unwrap(),
                funds: vec![],
            }))
            .add_attribute("action", "claim")
            .add_attribute("token_id", MOCK_UNCLAIMED_TOKEN)
            .add_attribute("token_contract", MOCK_TOKEN_ADDR)
            .add_attribute("recipient", "sender")
            .add_attribute("winning_bid_amount", Uint128::from(100u128))
            .add_attribute("auction_id", "1"),
        res
    );
}

#[test]
fn execute_claim_with_modules() {
    let mut deps = mock_dependencies_custom(&[]);
    let mut env = mock_env();
    let info = mock_info("owner", &[]);
    let module = Module {
        name: Some("rates".to_string()),
        address: AndrAddr::from_string(MOCK_RATES_CONTRACT.to_owned()),
<<<<<<< HEAD

=======
>>>>>>> 041d2a6f
        is_mutable: true,
    };
    let msg = InstantiateMsg {
        modules: Some(vec![module]),
        kernel_address: MOCK_KERNEL_CONTRACT.to_string(),
<<<<<<< HEAD
        owner: None,
=======
        owner: Some("owner".to_string()),
>>>>>>> 041d2a6f
    };
    let _res = instantiate(deps.as_mut(), env.clone(), &info, msg).unwrap();

    start_auction(deps.as_mut(), None, None);

    let msg = ExecuteMsg::PlaceBid {
        token_id: MOCK_UNCLAIMED_TOKEN.to_owned(),
        token_address: MOCK_TOKEN_ADDR.to_string(),
    };

    env.block.time = Timestamp::from_seconds(150);

    let info = mock_info("sender", &coins(100, "uusd".to_string()));
    let _res = execute(deps.as_mut(), env.clone(), info, msg).unwrap();

    env.block.time = Timestamp::from_seconds(250);

    let msg = ExecuteMsg::Claim {
        token_id: MOCK_UNCLAIMED_TOKEN.to_owned(),
        token_address: MOCK_TOKEN_ADDR.to_string(),
    };

    let info = mock_info("any_user", &[]);
    let res = execute(deps.as_mut(), env, info, msg).unwrap();
    let transfer_nft_msg = Cw721ExecuteMsg::TransferNft {
        recipient: "sender".to_string(),
        token_id: MOCK_UNCLAIMED_TOKEN.to_owned(),
    };
    // First message for royalty, Second message for tax
    assert_eq!(
        Response::new()
            .add_message(CosmosMsg::Bank(BankMsg::Send {
                to_address: MOCK_ROYALTY_RECIPIENT.to_owned(),
                amount: coins(10, "uusd"),
            }))
            .add_message(CosmosMsg::Bank(BankMsg::Send {
                to_address: MOCK_TAX_RECIPIENT.to_owned(),
                amount: coins(50, "uusd"),
            }))
            .add_message(CosmosMsg::Bank(BankMsg::Send {
                to_address: MOCK_TOKEN_OWNER.to_string(),
                amount: coins(90, "uusd"),
            }))
            .add_message(CosmosMsg::Wasm(WasmMsg::Execute {
                contract_addr: MOCK_TOKEN_ADDR.to_string(),
                msg: encode_binary(&transfer_nft_msg).unwrap(),
                funds: vec![],
            }))
            .add_attribute("action", "claim")
            .add_attribute("token_id", MOCK_UNCLAIMED_TOKEN)
            .add_attribute("token_contract", MOCK_TOKEN_ADDR)
            .add_attribute("recipient", "sender")
            .add_attribute("winning_bid_amount", Uint128::from(100u128))
            .add_attribute("auction_id", "1"),
        res
    );
}

#[test]
fn execute_claim_auction_not_ended() {
    let mut deps = mock_dependencies_custom(&[]);
    let mut env = mock_env();
    let _res = init(deps.as_mut(), None);

    start_auction(deps.as_mut(), None, None);

    let msg = ExecuteMsg::PlaceBid {
        token_id: MOCK_UNCLAIMED_TOKEN.to_owned(),
        token_address: MOCK_TOKEN_ADDR.to_string(),
    };

    env.block.time = Timestamp::from_seconds(150);

    let info = mock_info("sender", &coins(100, "uusd".to_string()));
    let _res = execute(deps.as_mut(), env.clone(), info, msg).unwrap();

    let msg = ExecuteMsg::Claim {
        token_id: MOCK_UNCLAIMED_TOKEN.to_owned(),
        token_address: MOCK_TOKEN_ADDR.to_string(),
    };

    let info = mock_info("any_user", &[]);
    let res = execute(deps.as_mut(), env, info, msg);
    assert_eq!(ContractError::AuctionNotEnded {}, res.unwrap_err());
}

#[test]
fn execute_claim_auction_already_claimed() {
    let mut deps = mock_dependencies_custom(&[]);
    let _res = init(deps.as_mut(), None);

    let hook_msg = Cw721HookMsg::StartAuction {
        start_time: 100000,
        duration: 100000,
        coin_denom: "uusd".to_string(),
        whitelist: None,
        min_bid: None,
    };
    let msg = ExecuteMsg::ReceiveNft(Cw721ReceiveMsg {
        sender: MOCK_TOKEN_OWNER.to_owned(),
        token_id: "claimed_token".to_string(),
        msg: encode_binary(&hook_msg).unwrap(),
    });
    let mut env = mock_env();
    env.block.time = Timestamp::from_seconds(0u64);

    let info = mock_info(MOCK_TOKEN_ADDR, &[]);
    let _res = execute(deps.as_mut(), env.clone(), info, msg).unwrap();

    // Auction is over.
    env.block.time = Timestamp::from_seconds(300);

    let msg = ExecuteMsg::Claim {
        token_id: "claimed_token".to_string(),
        token_address: MOCK_TOKEN_ADDR.to_string(),
    };

    let info = mock_info("any_user", &[]);
    let res = execute(deps.as_mut(), env, info, msg);
    assert_eq!(ContractError::AuctionAlreadyClaimed {}, res.unwrap_err());
}

#[test]
fn execute_cancel_no_bids() {
    let mut deps = mock_dependencies_custom(&[]);
    let mut env = mock_env();
    let _res = init(deps.as_mut(), None);

    start_auction(deps.as_mut(), None, None);

    let msg = ExecuteMsg::CancelAuction {
        token_id: MOCK_UNCLAIMED_TOKEN.to_owned(),
        token_address: MOCK_TOKEN_ADDR.to_string(),
    };

    // Auction start and end are 100 and 200.
    env.block.time = Timestamp::from_seconds(150);

    let info = mock_info(MOCK_TOKEN_OWNER, &[]);
    let res = execute(deps.as_mut(), env, info, msg).unwrap();

    assert_eq!(
        Response::new().add_message(CosmosMsg::Wasm(WasmMsg::Execute {
            contract_addr: MOCK_TOKEN_ADDR.to_owned(),
            msg: encode_binary(&Cw721ExecuteMsg::TransferNft {
                recipient: MOCK_TOKEN_OWNER.to_owned(),
                token_id: MOCK_UNCLAIMED_TOKEN.to_owned()
            })
            .unwrap(),
            funds: vec![],
        })),
        res
    );

    assert!(
        TOKEN_AUCTION_STATE
            .load(deps.as_ref().storage, 1u128)
            .unwrap()
            .is_cancelled
    );
}

#[test]
fn execute_cancel_with_bids() {
    let mut deps = mock_dependencies_custom(&[]);
    let mut env = mock_env();
    let _res = init(deps.as_mut(), None);

    start_auction(deps.as_mut(), None, None);

    let msg = ExecuteMsg::PlaceBid {
        token_id: MOCK_UNCLAIMED_TOKEN.to_owned(),
        token_address: MOCK_TOKEN_ADDR.to_string(),
    };
    // Auction start and end are 100 and 200.
    env.block.time = Timestamp::from_seconds(150);

    let info = mock_info("bidder", &coins(100, "uusd"));
    let _res = execute(deps.as_mut(), env.clone(), info, msg).unwrap();

    let msg = ExecuteMsg::CancelAuction {
        token_id: MOCK_UNCLAIMED_TOKEN.to_owned(),
        token_address: MOCK_TOKEN_ADDR.to_string(),
    };

    let info = mock_info(MOCK_TOKEN_OWNER, &[]);
    let res = execute(deps.as_mut(), env, info, msg).unwrap();

    assert_eq!(
        Response::new()
            .add_message(CosmosMsg::Wasm(WasmMsg::Execute {
                contract_addr: MOCK_TOKEN_ADDR.to_owned(),
                msg: encode_binary(&Cw721ExecuteMsg::TransferNft {
                    recipient: MOCK_TOKEN_OWNER.to_owned(),
                    token_id: MOCK_UNCLAIMED_TOKEN.to_owned()
                })
                .unwrap(),
                funds: vec![],
            }))
            .add_message(CosmosMsg::Bank(BankMsg::Send {
                to_address: "bidder".to_string(),
                amount: coins(100, "uusd")
            })),
        res
    );

    assert!(
        TOKEN_AUCTION_STATE
            .load(deps.as_ref().storage, 1u128)
            .unwrap()
            .is_cancelled
    );
}

#[test]
fn execute_cancel_not_token_owner() {
    let mut deps = mock_dependencies_custom(&[]);
    let mut env = mock_env();
    let _res = init(deps.as_mut(), None);

    start_auction(deps.as_mut(), None, None);

    let msg = ExecuteMsg::CancelAuction {
        token_id: MOCK_UNCLAIMED_TOKEN.to_owned(),
        token_address: MOCK_TOKEN_ADDR.to_string(),
    };

    // Auction start and end are 100 and 200.
    env.block.time = Timestamp::from_seconds(150);

    let info = mock_info("anyone", &[]);
    let res = execute(deps.as_mut(), env, info, msg);
    assert_eq!(ContractError::Unauthorized {}, res.unwrap_err());
}

#[test]
fn execute_cancel_auction_ended() {
    let mut deps = mock_dependencies_custom(&[]);
    let mut env = mock_env();
    let _res = init(deps.as_mut(), None);

    start_auction(deps.as_mut(), None, None);

    let msg = ExecuteMsg::CancelAuction {
        token_id: MOCK_UNCLAIMED_TOKEN.to_owned(),
        token_address: MOCK_TOKEN_ADDR.to_string(),
    };

    // Auction start and end are 100 and 200.
    env.block.time = Timestamp::from_seconds(300);

    let info = mock_info(MOCK_TOKEN_OWNER, &[]);
    let res = execute(deps.as_mut(), env, info, msg);
    assert_eq!(ContractError::AuctionEnded {}, res.unwrap_err());
}

#[test]
fn execute_bid_below_min_price() {
    let mut deps = mock_dependencies_custom(&[]);
    let mut env = mock_env();
    let _res = init(deps.as_mut(), None);

    start_auction(deps.as_mut(), None, Some(Uint128::from(100u128)));

    let msg = ExecuteMsg::PlaceBid {
        token_id: MOCK_UNCLAIMED_TOKEN.to_owned(),
        token_address: MOCK_TOKEN_ADDR.to_string(),
    };
    // Auction start and end are 100 and 200.
    env.block.time = Timestamp::from_seconds(150);

    let info = mock_info("bidder", &coins(10, "uusd"));
    let res = execute(deps.as_mut(), env.clone(), info, msg.clone()).unwrap_err();

    assert_eq!(
        res,
        ContractError::InvalidFunds {
            msg: "Must provide at least 100 uusd to bid".to_string()
        }
    );

    let info = mock_info("bidder", &coins(100, "uusd"));
    //Will error if invalid
    execute(deps.as_mut(), env, info, msg).unwrap();
}<|MERGE_RESOLUTION|>--- conflicted
+++ resolved
@@ -2,13 +2,8 @@
     contract::{execute, instantiate, query},
     state::{auction_infos, TOKEN_AUCTION_STATE},
     testing::mock_querier::{
-<<<<<<< HEAD
-        mock_dependencies_custom, MOCK_ROYALTY_RECIPIENT, MOCK_TAX_RECIPIENT, MOCK_TOKEN_ADDR,
-        MOCK_TOKEN_OWNER, MOCK_UNCLAIMED_TOKEN,
-=======
         mock_dependencies_custom, MOCK_RATES_RECIPIENT, MOCK_TOKEN_ADDR, MOCK_TOKEN_OWNER,
         MOCK_UNCLAIMED_TOKEN,
->>>>>>> 041d2a6f
     },
 };
 use andromeda_non_fungible_tokens::{
@@ -964,20 +959,12 @@
     let module = Module {
         name: Some("rates".to_string()),
         address: AndrAddr::from_string(MOCK_RATES_CONTRACT.to_owned()),
-<<<<<<< HEAD
-
-=======
->>>>>>> 041d2a6f
         is_mutable: true,
     };
     let msg = InstantiateMsg {
         modules: Some(vec![module]),
         kernel_address: MOCK_KERNEL_CONTRACT.to_string(),
-<<<<<<< HEAD
-        owner: None,
-=======
         owner: Some("owner".to_string()),
->>>>>>> 041d2a6f
     };
     let _res = instantiate(deps.as_mut(), env.clone(), &info, msg).unwrap();
 
