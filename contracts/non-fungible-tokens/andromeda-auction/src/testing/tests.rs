use crate::{
    contract::{execute, instantiate, query},
    state::{auction_infos, TOKEN_AUCTION_STATE},
    testing::mock_querier::{
        mock_dependencies_custom, MOCK_TOKEN_ADDR, MOCK_TOKEN_OWNER, MOCK_UNCLAIMED_TOKEN,
    },
};

use andromeda_non_fungible_tokens::{
    auction::{
        AuctionInfo, AuctionStateResponse, Cw721HookMsg, ExecuteMsg, InstantiateMsg, QueryMsg,
        TokenAuctionState,
    },
    cw721::ExecuteMsg as Cw721ExecuteMsg,
};
use andromeda_std::{
    ado_base::modules::Module,
    amp::AndrAddr,
    common::{encode_binary, expiration::MILLISECONDS_TO_NANOSECONDS_RATIO, reply::ReplyId},
    error::ContractError,
    os::economics::ExecuteMsg as EconomicsExecuteMsg,
    testing::mock_querier::MOCK_KERNEL_CONTRACT,
};
use cosmwasm_std::{
    attr, coin, coins, from_json,
    testing::{mock_dependencies, mock_env, mock_info},
    to_json_binary, Addr, BankMsg, CosmosMsg, Deps, DepsMut, Env, Response, SubMsg, Timestamp,
    Uint128, WasmMsg,
};
use cw721::Cw721ReceiveMsg;
use cw_utils::Expiration;

// const ADDRESS_LIST: &str = "addresslist";
// const RATES: &str = "rates";

fn init(deps: DepsMut, modules: Option<Vec<Module>>) -> Response {
    let msg = InstantiateMsg {
        owner: None,
        modules,
        kernel_address: MOCK_KERNEL_CONTRACT.to_string(),
        authorized_token_addresses: Some(vec![AndrAddr::from_string(MOCK_TOKEN_ADDR)]),
    };

    let info = mock_info("owner", &[]);
    instantiate(deps, mock_env(), info, msg).unwrap()
}

fn query_latest_auction_state_helper(deps: Deps, env: Env) -> AuctionStateResponse {
    let query_msg = QueryMsg::LatestAuctionState {
        token_id: MOCK_UNCLAIMED_TOKEN.to_owned(),
        token_address: MOCK_TOKEN_ADDR.to_owned(),
    };
    from_json(query(deps, env, query_msg).unwrap()).unwrap()
}

fn start_auction(deps: DepsMut, whitelist: Option<Vec<Addr>>, min_bid: Option<Uint128>) {
    let hook_msg = Cw721HookMsg::StartAuction {
        start_time: None,
        duration: 10_000,
        coin_denom: "uusd".to_string(),
        whitelist,
        min_bid,
    };
    let msg = ExecuteMsg::ReceiveNft(Cw721ReceiveMsg {
        sender: MOCK_TOKEN_OWNER.to_owned(),
        token_id: MOCK_UNCLAIMED_TOKEN.to_owned(),
        msg: encode_binary(&hook_msg).unwrap(),
    });
    let env = mock_env();

    let info = mock_info(MOCK_TOKEN_ADDR, &[]);
    let _res = execute(deps, env, info, msg).unwrap();
}

fn assert_auction_created(deps: Deps, whitelist: Option<Vec<Addr>>, min_bid: Option<Uint128>) {
    let current_time = mock_env().block.time.nanos() / MILLISECONDS_TO_NANOSECONDS_RATIO;
    let duration = 10_000;
    assert_eq!(
        TokenAuctionState {
            start_time: Expiration::AtTime(Timestamp::from_nanos((current_time + 1) * 1_000_000)),
            end_time: Expiration::AtTime(Timestamp::from_nanos(
                (current_time + duration) * 1_000_000
            )),
            high_bidder_addr: Addr::unchecked(""),
            high_bidder_amount: Uint128::zero(),
            coin_denom: "uusd".to_string(),
            auction_id: 1u128.into(),
            whitelist,
            owner: MOCK_TOKEN_OWNER.to_string(),
            token_id: MOCK_UNCLAIMED_TOKEN.to_owned(),
            token_address: MOCK_TOKEN_ADDR.to_owned(),
            is_cancelled: false,
            min_bid,
        },
        TOKEN_AUCTION_STATE.load(deps.storage, 1u128).unwrap()
    );

    assert_eq!(
        AuctionInfo {
            auction_ids: vec![Uint128::from(1u128)],
            token_address: MOCK_TOKEN_ADDR.to_owned(),
            token_id: MOCK_UNCLAIMED_TOKEN.to_owned(),
        },
        auction_infos()
            .load(
                deps.storage,
                &(MOCK_UNCLAIMED_TOKEN.to_owned() + MOCK_TOKEN_ADDR)
            )
            .unwrap()
    );
}

#[test]
fn test_auction_instantiate() {
    let mut deps = mock_dependencies();
    let res = init(deps.as_mut(), None);
    assert_eq!(0, res.messages.len());
}

#[test]
fn test_execute_place_bid_non_existing_auction() {
    let mut deps = mock_dependencies_custom(&[]);
    let env = mock_env();
    let _res = init(deps.as_mut(), None);

    let msg = ExecuteMsg::PlaceBid {
        token_id: MOCK_UNCLAIMED_TOKEN.to_string(),
        token_address: MOCK_TOKEN_ADDR.to_string(),
    };
    let info = mock_info("bidder", &coins(100, "uusd"));
    let res = execute(deps.as_mut(), env, info, msg);
    assert_eq!(ContractError::AuctionDoesNotExist {}, res.unwrap_err());
}

#[test]
fn execute_place_bid_auction_not_started() {
    let mut deps = mock_dependencies_custom(&[]);
    let mut env = mock_env();
    let _res = init(deps.as_mut(), None);

    start_auction(deps.as_mut(), None, None);
    assert_auction_created(deps.as_ref(), None, None);

    let msg = ExecuteMsg::PlaceBid {
        token_id: MOCK_UNCLAIMED_TOKEN.to_owned(),
        token_address: MOCK_TOKEN_ADDR.to_string(),
    };

    env.block.time = Timestamp::from_seconds(50u64);

    let info = mock_info("sender", &coins(100, "uusd".to_string()));
    let res = execute(deps.as_mut(), env, info, msg);
    assert_eq!(ContractError::AuctionNotStarted {}, res.unwrap_err());
}

#[test]
fn execute_place_bid_auction_ended() {
    let mut deps = mock_dependencies_custom(&[]);
    let mut env = mock_env();
    let _res = init(deps.as_mut(), None);

    start_auction(deps.as_mut(), None, None);
    assert_auction_created(deps.as_ref(), None, None);

    let msg = ExecuteMsg::PlaceBid {
        token_id: MOCK_UNCLAIMED_TOKEN.to_owned(),
        token_address: MOCK_TOKEN_ADDR.to_string(),
    };

    env.block.time = env.block.time.plus_days(1);

    let info = mock_info("sender", &coins(100, "uusd".to_string()));
    let res = execute(deps.as_mut(), env, info, msg);
    assert_eq!(ContractError::AuctionEnded {}, res.unwrap_err());
}

#[test]
fn execute_place_bid_token_owner_cannot_bid() {
    let mut deps = mock_dependencies_custom(&[]);
    let mut env = mock_env();
    let _res = init(deps.as_mut(), None);

    start_auction(deps.as_mut(), None, None);
    assert_auction_created(deps.as_ref(), None, None);

    let msg = ExecuteMsg::PlaceBid {
        token_id: MOCK_UNCLAIMED_TOKEN.to_owned(),
        token_address: MOCK_TOKEN_ADDR.to_string(),
    };
    env.block.time = env.block.time.plus_seconds(1);
    let info = mock_info(MOCK_TOKEN_OWNER, &coins(100, "uusd".to_string()));
    let res = execute(deps.as_mut(), env, info, msg);
    assert_eq!(ContractError::TokenOwnerCannotBid {}, res.unwrap_err());
}

#[test]
fn execute_place_bid_whitelist() {
    let mut deps = mock_dependencies_custom(&[]);
    let mut env = mock_env();
    let _res = init(deps.as_mut(), None);

    start_auction(deps.as_mut(), Some(vec![Addr::unchecked("sender")]), None);
    assert_auction_created(deps.as_ref(), Some(vec![Addr::unchecked("sender")]), None);

    let msg = ExecuteMsg::PlaceBid {
        token_id: MOCK_UNCLAIMED_TOKEN.to_owned(),
        token_address: MOCK_TOKEN_ADDR.to_string(),
    };

    let info = mock_info("not_sender", &coins(100, "uusd".to_string()));
    env.block.time = env.block.time.plus_seconds(1);
    let res = execute(deps.as_mut(), env.clone(), info, msg.clone());
    assert_eq!(ContractError::Unauthorized {}, res.unwrap_err());

    let info = mock_info("sender", &coins(100, "uusd".to_string()));
    let _res = execute(deps.as_mut(), env, info, msg).unwrap();
}

#[test]
fn execute_place_bid_highest_bidder_cannot_outbid() {
    let mut deps = mock_dependencies_custom(&[]);
    let mut env = mock_env();
    let _res = init(deps.as_mut(), None);

    start_auction(deps.as_mut(), None, None);
    assert_auction_created(deps.as_ref(), None, None);

    let msg = ExecuteMsg::PlaceBid {
        token_id: MOCK_UNCLAIMED_TOKEN.to_owned(),
        token_address: MOCK_TOKEN_ADDR.to_string(),
    };

    env.block.time = env.block.time.plus_seconds(1);
    let info = mock_info("sender", &coins(100, "uusd".to_string()));
    let _res = execute(deps.as_mut(), env.clone(), info, msg.clone()).unwrap();
    env.block.time = env.block.time.plus_seconds(2);
    let info = mock_info("sender", &coins(200, "uusd".to_string()));
    let res = execute(deps.as_mut(), env, info, msg);
    assert_eq!(
        ContractError::HighestBidderCannotOutBid {},
        res.unwrap_err()
    );
}

#[test]
fn execute_place_bid_bid_smaller_than_highest_bid() {
    let mut deps = mock_dependencies_custom(&[]);
    let mut env = mock_env();
    let _res = init(deps.as_mut(), None);

    start_auction(deps.as_mut(), None, None);
    assert_auction_created(deps.as_ref(), None, None);

    let msg = ExecuteMsg::PlaceBid {
        token_id: MOCK_UNCLAIMED_TOKEN.to_owned(),
        token_address: MOCK_TOKEN_ADDR.to_string(),
    };

    env.block.time = env.block.time.plus_seconds(1);
    let info = mock_info("sender", &coins(100, "uusd".to_string()));
    let _res = execute(deps.as_mut(), env.clone(), info, msg.clone()).unwrap();

    env.block.time = env.block.time.plus_seconds(2);
    let info = mock_info("other", &coins(50, "uusd".to_string()));
    let res = execute(deps.as_mut(), env, info, msg);
    assert_eq!(ContractError::BidSmallerThanHighestBid {}, res.unwrap_err());
}

#[test]
fn execute_place_bid_invalid_coins_sent() {
    let mut deps = mock_dependencies_custom(&[]);
    let mut env = mock_env();
    let _res = init(deps.as_mut(), None);

    start_auction(deps.as_mut(), None, None);
    assert_auction_created(deps.as_ref(), None, None);

    let error = ContractError::InvalidFunds {
        msg: "Auctions ensure! exactly one coin to be sent.".to_string(),
    };
    let msg = ExecuteMsg::PlaceBid {
        token_id: MOCK_UNCLAIMED_TOKEN.to_string(),
        token_address: MOCK_TOKEN_ADDR.to_string(),
    };
    env.block.time = env.block.time.plus_seconds(1);

    // No coins sent
    let info = mock_info("sender", &[]);
    let res = execute(deps.as_mut(), env.clone(), info, msg.clone());
    assert_eq!(error, res.unwrap_err());

    // Multiple coins sent
    let info = mock_info("sender", &[coin(100, "uusd"), coin(100, "uluna")]);
    let res = execute(deps.as_mut(), env.clone(), info, msg.clone());
    assert_eq!(error, res.unwrap_err());

    let error = ContractError::InvalidFunds {
        msg: "No uusd assets are provided to auction".to_string(),
    };

    // Invalid denom sent
    let info = mock_info("sender", &[coin(100, "uluna")]);
    let res = execute(deps.as_mut(), env.clone(), info, msg.clone());
    assert_eq!(error, res.unwrap_err());

    // Correct denom but empty
    let info = mock_info("sender", &[coin(0, "uusd")]);
    let res = execute(deps.as_mut(), env, info, msg);
    assert_eq!(error, res.unwrap_err());
}

#[test]
fn execute_place_bid_multiple_bids() {
    let mut deps = mock_dependencies_custom(&[]);
    let mut env = mock_env();
    let _res = init(deps.as_mut(), None);

    start_auction(deps.as_mut(), None, None);
    assert_auction_created(deps.as_ref(), None, None);

    let msg = ExecuteMsg::PlaceBid {
        token_id: MOCK_UNCLAIMED_TOKEN.to_owned(),
        token_address: MOCK_TOKEN_ADDR.to_string(),
    };
    env.block.time = env.block.time.plus_seconds(1);
    let info = mock_info("sender", &coins(100, "uusd".to_string()));
    let res = execute(deps.as_mut(), env.clone(), info.clone(), msg.clone()).unwrap();

    assert_eq!(
        Response::new()
            .add_attributes(vec![
                attr("action", "bid"),
                attr("token_id", MOCK_UNCLAIMED_TOKEN),
                attr("bider", info.sender),
                attr("amount", "100"),
            ])
            // Economics message
            .add_submessage(SubMsg::reply_on_error(
                CosmosMsg::Wasm(WasmMsg::Execute {
                    contract_addr: "economics_contract".to_string(),
                    msg: to_json_binary(&EconomicsExecuteMsg::PayFee {
                        payee: Addr::unchecked("sender"),
                        action: "PlaceBid".to_string()
                    })
                    .unwrap(),
                    funds: vec![],
                }),
                ReplyId::PayFee.repr(),
            )),
        res
    );
    let mut expected_response = AuctionStateResponse {
        start_time: Expiration::AtTime(Timestamp::from_nanos(1571797419880000000)),
        end_time: Expiration::AtTime(Timestamp::from_nanos(1571797429879000000)),
        high_bidder_addr: "sender".to_string(),
        high_bidder_amount: Uint128::from(100u128),
        auction_id: Uint128::from(1u128),
        coin_denom: "uusd".to_string(),
        whitelist: None,
        is_cancelled: false,
        min_bid: None,
    };

    let res = query_latest_auction_state_helper(deps.as_ref(), env.clone());
    assert_eq!(expected_response, res);

    env.block.time = env.block.time.plus_seconds(2);
    let info = mock_info("other", &coins(200, "uusd".to_string()));
    let res = execute(deps.as_mut(), env.clone(), info.clone(), msg.clone()).unwrap();
    assert_eq!(
        Response::new()
            .add_message(CosmosMsg::Bank(BankMsg::Send {
                to_address: "sender".to_string(),
                amount: coins(100, "uusd")
            }))
            .add_attributes(vec![
                attr("action", "bid"),
                attr("token_id", MOCK_UNCLAIMED_TOKEN),
                attr("bider", info.sender),
                attr("amount", "200"),
            ])
            // Economics message
            .add_submessage(SubMsg::reply_on_error(
                CosmosMsg::Wasm(WasmMsg::Execute {
                    contract_addr: "economics_contract".to_string(),
                    msg: to_json_binary(&EconomicsExecuteMsg::PayFee {
                        payee: Addr::unchecked("other"),
                        action: "PlaceBid".to_string()
                    })
                    .unwrap(),
                    funds: vec![],
                }),
                ReplyId::PayFee.repr(),
            )),
        res
    );

    expected_response.high_bidder_addr = "other".to_string();
    expected_response.high_bidder_amount = Uint128::from(200u128);
    let res = query_latest_auction_state_helper(deps.as_ref(), env.clone());
    assert_eq!(expected_response, res);

    env.block.time = env.block.time.plus_seconds(3);
    let info = mock_info("sender", &coins(250, "uusd".to_string()));
    let res = execute(deps.as_mut(), env.clone(), info.clone(), msg).unwrap();

    assert_eq!(
        Response::new()
            .add_message(CosmosMsg::Bank(BankMsg::Send {
                to_address: "other".to_string(),
                amount: coins(200, "uusd")
            }))
            .add_attributes(vec![
                attr("action", "bid"),
                attr("token_id", MOCK_UNCLAIMED_TOKEN),
                attr("bider", info.sender),
                attr("amount", "250"),
            ])
            // Economics message
            .add_submessage(SubMsg::reply_on_error(
                CosmosMsg::Wasm(WasmMsg::Execute {
                    contract_addr: "economics_contract".to_string(),
                    msg: to_json_binary(&EconomicsExecuteMsg::PayFee {
                        payee: Addr::unchecked("sender"),
                        action: "PlaceBid".to_string()
                    })
                    .unwrap(),
                    funds: vec![],
                }),
                ReplyId::PayFee.repr(),
            )),
        res
    );

    expected_response.high_bidder_addr = "sender".to_string();
    expected_response.high_bidder_amount = Uint128::from(250u128);
    let res = query_latest_auction_state_helper(deps.as_ref(), env);
    assert_eq!(expected_response, res);
}

#[test]
fn execute_place_bid_auction_cancelled() {
    let mut deps = mock_dependencies_custom(&[]);
    let env = mock_env();
    let _res = init(deps.as_mut(), None);

    start_auction(deps.as_mut(), None, None);
    assert_auction_created(deps.as_ref(), None, None);

    let msg = ExecuteMsg::CancelAuction {
        token_id: MOCK_UNCLAIMED_TOKEN.to_owned(),
        token_address: MOCK_TOKEN_ADDR.to_string(),
    };

    let info = mock_info(MOCK_TOKEN_OWNER, &[]);
    let _res = execute(deps.as_mut(), env.clone(), info, msg).unwrap();

    let msg = ExecuteMsg::PlaceBid {
        token_id: MOCK_UNCLAIMED_TOKEN.to_owned(),
        token_address: MOCK_TOKEN_ADDR.to_string(),
    };

    let info = mock_info("sender", &coins(100, "uusd".to_string()));
    let res = execute(deps.as_mut(), env, info, msg);
    assert_eq!(ContractError::AuctionCancelled {}, res.unwrap_err());
}

#[test]
fn test_execute_start_auction() {
    let mut deps = mock_dependencies_custom(&[]);
    let _res = init(deps.as_mut(), None);
<<<<<<< HEAD
    start_auction(deps.as_mut(), None, None);
=======

    let hook_msg = Cw721HookMsg::StartAuction {
        start_time: 100000,
        duration: 100000,
        coin_denom: "uusd".to_string(),
        whitelist: None,
        min_bid: None,
    };
    let msg = ExecuteMsg::ReceiveNft(Cw721ReceiveMsg {
        sender: MOCK_TOKEN_OWNER.to_owned(),
        token_id: MOCK_UNCLAIMED_TOKEN.to_owned(),
        msg: encode_binary(&hook_msg).unwrap(),
    });
    let mut env = mock_env();
    env.block.time = Timestamp::from_seconds(0u64);

    let info = mock_info(MOCK_TOKEN_ADDR, &[]);
    let res = execute(deps.as_mut(), env, info, msg).unwrap();

    assert_eq!(
        res,
        Response::new()
            .add_attributes(vec![
                attr("action", "start_auction"),
                attr("start_time", "expiration time: 100.000000000"),
                attr("end_time", "expiration time: 200.000000000"),
                attr("coin_denom", "uusd"),
                attr("auction_id", "1"),
                attr("whitelist", "None"),
            ])
            // Economics message
            .add_submessage(SubMsg::reply_on_error(
                CosmosMsg::Wasm(WasmMsg::Execute {
                    contract_addr: "economics_contract".to_string(),
                    msg: to_json_binary(&EconomicsExecuteMsg::PayFee {
                        payee: Addr::unchecked(MOCK_TOKEN_ADDR),
                        action: "ReceiveNft".to_string()
                    })
                    .unwrap(),
                    funds: vec![],
                }),
                ReplyId::PayFee.repr(),
            )),
    );
>>>>>>> de84fac5
    assert_auction_created(deps.as_ref(), None, None);
}

// #[test]
// fn execute_start_auction_with_block_height() {
//     let mut deps = mock_dependencies_custom(&[]);
//     let env = mock_env();
//     let info = mock_info("owner", &[]);
//     let msg = InstantiateMsg { modules: None, kernel_address: None };
//     let _res = instantiate(deps.as_mut(), env, &info, msg).unwrap();

//     let hook_msg = Cw721HookMsg::StartAuction {
//         start_time: Expiration::AtHeight(100),
//         end_time: Expiration::AtHeight(200),
//         coin_denom: "uusd".to_string(),
//         whitelist: None,
//         min_bid: None,
//     };
//     let msg = ExecuteMsg::ReceiveNft(Cw721ReceiveMsg {
//         sender: MOCK_TOKEN_OWNER.to_owned(),
//         token_id: MOCK_UNCLAIMED_TOKEN.to_owned(),
//         msg: encode_binary(&hook_msg).unwrap(),
//     });
//     let mut env = mock_env();
//     env.block.height = 0;

//     let info = mock_info(MOCK_TOKEN_ADDR, &[]);
//     let res = execute(deps.as_mut(), env, &info, msg).unwrap();

//     assert_eq!(
//         res,
//         Response::new().add_attributes(vec![
//             attr("action", "start_auction"),
//             attr("start_time", "expiration height: 100"),
//             attr("end_time", "expiration height: 200"),
//             attr("coin_denom", "uusd"),
//             attr("auction_id", "1"),
//             attr("whitelist", "None"),
//         ]),
//     );
// }

// #[test]
// fn execute_start_auction_with_mismatched_expirations() {
//     let mut deps = mock_dependencies_custom(&[]);
//     let env = mock_env();
//     let info = mock_info("owner", &[]);
//     let msg = InstantiateMsg { modules: None, kernel_address: None };
//     let _res = instantiate(deps.as_mut(), env, &info, msg).unwrap();

//     let hook_msg = Cw721HookMsg::StartAuction {
//         start_time: Expiration::AtHeight(100),
//         end_time: Expiration::AtTime(Timestamp::from_seconds(200)),
//         coin_denom: "uusd".to_string(),
//         whitelist: None,
//         min_bid: None,
//     };
//     let msg = ExecuteMsg::ReceiveNft(Cw721ReceiveMsg {
//         sender: MOCK_TOKEN_OWNER.to_owned(),
//         token_id: MOCK_UNCLAIMED_TOKEN.to_owned(),
//         msg: encode_binary(&hook_msg).unwrap(),
//     });
//     let mut env = mock_env();
//     env.block.height = 0;

//     let info = mock_info(MOCK_TOKEN_ADDR, &[]);
//     let res = execute(deps.as_mut(), env, info, msg);

//     assert_eq!(
//         ContractError::ExpirationsMustBeOfSameType {},
//         res.unwrap_err()
//     );
// }

#[test]
fn execute_start_auction_start_time_in_past() {
    let mut deps = mock_dependencies_custom(&[]);
    let _res = init(deps.as_mut(), None);

    let hook_msg = Cw721HookMsg::StartAuction {
        start_time: Some(100000),
        duration: 100000,
        coin_denom: "uusd".to_string(),
        whitelist: None,
        min_bid: None,
    };
    let msg = ExecuteMsg::ReceiveNft(Cw721ReceiveMsg {
        sender: MOCK_TOKEN_OWNER.to_owned(),
        token_id: MOCK_UNCLAIMED_TOKEN.to_owned(),
        msg: encode_binary(&hook_msg).unwrap(),
    });
    let env = mock_env();

    let info = mock_info(MOCK_TOKEN_ADDR, &[]);
    let res = execute(deps.as_mut(), env.clone(), info, msg);

    assert_eq!(
        ContractError::StartTimeInThePast {
            current_time: env.block.time.nanos() / MILLISECONDS_TO_NANOSECONDS_RATIO,
            current_block: env.block.height,
        },
        res.unwrap_err()
    );
}

#[test]
fn execute_start_auction_zero_start_time() {
    let mut deps = mock_dependencies_custom(&[]);
    let _res = init(deps.as_mut(), None);

    let hook_msg = Cw721HookMsg::StartAuction {
        start_time: Some(0),
        duration: 1,
        coin_denom: "uusd".to_string(),
        whitelist: None,
        min_bid: None,
    };
    let msg = ExecuteMsg::ReceiveNft(Cw721ReceiveMsg {
        sender: MOCK_TOKEN_OWNER.to_owned(),
        token_id: MOCK_UNCLAIMED_TOKEN.to_owned(),
        msg: encode_binary(&hook_msg).unwrap(),
    });

    let info = mock_info(MOCK_TOKEN_ADDR, &[]);
    let res = execute(deps.as_mut(), mock_env(), info, msg);

    assert_eq!(
        ContractError::StartTimeInThePast {
            current_time: 1571797419879,
            current_block: 12345
        },
        res.unwrap_err()
    );
}

#[test]
fn execute_start_auction_start_time_not_provided() {
    let mut deps = mock_dependencies_custom(&[]);
    let _res = init(deps.as_mut(), None);

    let hook_msg = Cw721HookMsg::StartAuction {
        start_time: None,
        duration: 1,
        coin_denom: "uusd".to_string(),
        whitelist: None,
        min_bid: None,
    };
    let msg = ExecuteMsg::ReceiveNft(Cw721ReceiveMsg {
        sender: MOCK_TOKEN_OWNER.to_owned(),
        token_id: MOCK_UNCLAIMED_TOKEN.to_owned(),
        msg: encode_binary(&hook_msg).unwrap(),
    });

    let info = mock_info(MOCK_TOKEN_ADDR, &[]);
    let res = execute(deps.as_mut(), mock_env(), info, msg);
    assert!(res.is_ok())
}

#[test]
fn execute_start_auction_zero_duration() {
    let mut deps = mock_dependencies_custom(&[]);
    let _res = init(deps.as_mut(), None);

    let hook_msg = Cw721HookMsg::StartAuction {
        start_time: Some(100),
        duration: 0,
        coin_denom: "uusd".to_string(),
        whitelist: None,
        min_bid: None,
    };
    let msg = ExecuteMsg::ReceiveNft(Cw721ReceiveMsg {
        sender: MOCK_TOKEN_OWNER.to_owned(),
        token_id: MOCK_UNCLAIMED_TOKEN.to_owned(),
        msg: encode_binary(&hook_msg).unwrap(),
    });
    let mut env = mock_env();
    env.block.time = Timestamp::from_seconds(0);

    let info = mock_info(MOCK_TOKEN_ADDR, &[]);
    let res = execute(deps.as_mut(), env, info, msg);

    assert_eq!(ContractError::InvalidExpiration {}, res.unwrap_err());
}

// #[test]
// fn execute_start_auction_end_time_never() {
//     let mut deps = mock_dependencies_custom(&[]);
//     let env = mock_env();
//     let info = mock_info("owner", &[]);
//     let msg = InstantiateMsg { modules: None, kernel_address: None };
//     let _res = instantiate(deps.as_mut(), env, &info, msg).unwrap();

//     let hook_msg = Cw721HookMsg::StartAuction {
//         end_time: Expiration::Never {},
//         start_time: Expiration::AtTime(Timestamp::from_seconds(200)),
//         coin_denom: "uusd".to_string(),
//         whitelist: None,
//         min_bid: None,
//     };
//     let msg = ExecuteMsg::ReceiveNft(Cw721ReceiveMsg {
//         sender: MOCK_TOKEN_OWNER.to_owned(),
//         token_id: MOCK_UNCLAIMED_TOKEN.to_owned(),
//         msg: encode_binary(&hook_msg).unwrap(),
//     });
//     let mut env = mock_env();
//     env.block.time = Timestamp::from_seconds(0);

//     let info = mock_info(MOCK_TOKEN_ADDR, &[]);
//     let res = execute(deps.as_mut(), env, info, msg);

//     assert_eq!(ContractError::ExpirationMustNotBeNever {}, res.unwrap_err());
// }

#[test]
fn execute_update_auction_zero_start() {
    let mut deps = mock_dependencies_custom(&[]);
    let _res = init(deps.as_mut(), None);

    start_auction(deps.as_mut(), None, None);

    let msg = ExecuteMsg::UpdateAuction {
        token_id: MOCK_UNCLAIMED_TOKEN.to_owned(),
        token_address: MOCK_TOKEN_ADDR.to_string(),
        start_time: Some(0),
        duration: 1,
        coin_denom: "uusd".to_string(),
        whitelist: None,
        min_bid: None,
    };
    let mut env = mock_env();
    env.block.time = env.block.time.minus_days(1);

    let info = mock_info(MOCK_TOKEN_OWNER, &[]);
    let res = execute(deps.as_mut(), env, info, msg);

    assert_eq!(
        ContractError::StartTimeInThePast {
            current_time: 1571711019879,
            current_block: 12345
        },
        res.unwrap_err()
    );
}

#[test]
fn execute_update_auction_zero_duration() {
    let mut deps = mock_dependencies_custom(&[]);
    let _res = init(deps.as_mut(), None);

    start_auction(deps.as_mut(), None, None);

    let msg = ExecuteMsg::UpdateAuction {
        token_id: MOCK_UNCLAIMED_TOKEN.to_owned(),
        token_address: MOCK_TOKEN_ADDR.to_string(),
        start_time: Some(100000),
        duration: 0,
        coin_denom: "uusd".to_string(),
        whitelist: None,
        min_bid: None,
    };
    let mut env = mock_env();
    env.block.time = Timestamp::from_seconds(0);

    let info = mock_info(MOCK_TOKEN_OWNER, &[]);
    let res = execute(deps.as_mut(), env, info, msg);

    assert_eq!(ContractError::InvalidExpiration {}, res.unwrap_err());
}

#[test]
fn execute_update_auction_unauthorized() {
    let mut deps = mock_dependencies_custom(&[]);
    let _res = init(deps.as_mut(), None);

    start_auction(deps.as_mut(), None, None);

    let msg = ExecuteMsg::UpdateAuction {
        token_id: MOCK_UNCLAIMED_TOKEN.to_owned(),
        token_address: MOCK_TOKEN_ADDR.to_string(),
        start_time: Some(100000),
        duration: 100,
        coin_denom: "uluna".to_string(),
        whitelist: Some(vec![Addr::unchecked("user")]),
        min_bid: None,
    };
    let env = mock_env();

    let info = mock_info("not_owner", &[]);
    let res = execute(deps.as_mut(), env, info, msg);
    assert_eq!(ContractError::Unauthorized {}, res.unwrap_err());
}

#[test]
fn execute_update_auction_auction_started() {
    let mut deps = mock_dependencies_custom(&[]);
    let _res = init(deps.as_mut(), None);

    start_auction(deps.as_mut(), None, None);

    let msg = ExecuteMsg::UpdateAuction {
        token_id: MOCK_UNCLAIMED_TOKEN.to_owned(),
        token_address: MOCK_TOKEN_ADDR.to_string(),
        start_time: Some(100000),
        duration: 100,
        coin_denom: "uluna".to_string(),
        whitelist: Some(vec![Addr::unchecked("user")]),
        min_bid: None,
    };
    let mut env = mock_env();

    let info = mock_info(MOCK_TOKEN_OWNER, &[]);
    env.block.time = env.block.time.plus_days(1);

    let res = execute(deps.as_mut(), env, info, msg);
    assert_eq!(ContractError::AuctionAlreadyStarted {}, res.unwrap_err());
}

#[test]
fn execute_update_auction() {
    let mut deps = mock_dependencies_custom(&[]);
    let _res = init(deps.as_mut(), None);

    start_auction(deps.as_mut(), None, None);

    let msg = ExecuteMsg::UpdateAuction {
        token_id: MOCK_UNCLAIMED_TOKEN.to_owned(),
        token_address: MOCK_TOKEN_ADDR.to_string(),
        start_time: Some(1571711019879 + 1),
        duration: 100000,
        coin_denom: "uluna".to_string(),
        whitelist: Some(vec![Addr::unchecked("user")]),
        min_bid: None,
    };
    let mut env = mock_env();

    env.block.time = env.block.time.minus_days(1);

    let info = mock_info(MOCK_TOKEN_OWNER, &[]);
    let _res = execute(deps.as_mut(), env, info, msg).unwrap();
    assert_eq!(
        TokenAuctionState {
            start_time: Expiration::AtTime(Timestamp::from_nanos(1571711019880000000)),
            end_time: Expiration::AtTime(Timestamp::from_nanos(1571711119880000000)),
            high_bidder_addr: Addr::unchecked(""),
            high_bidder_amount: Uint128::zero(),
            coin_denom: "uluna".to_string(),
            auction_id: 1u128.into(),
            whitelist: Some(vec![Addr::unchecked("user")]),
            owner: MOCK_TOKEN_OWNER.to_string(),
            token_id: MOCK_UNCLAIMED_TOKEN.to_owned(),
            token_address: MOCK_TOKEN_ADDR.to_owned(),
            is_cancelled: false,
            min_bid: None,
        },
        TOKEN_AUCTION_STATE
            .load(deps.as_ref().storage, 1u128)
            .unwrap()
    );
}

#[test]
fn execute_start_auction_after_previous_finished() {
    let mut deps = mock_dependencies_custom(&[]);
    let _res = init(deps.as_mut(), None);

    // There was a previous auction.
    start_auction(deps.as_mut(), None, None);

    let hook_msg = Cw721HookMsg::StartAuction {
        start_time: None,
        duration: 100000,
        coin_denom: "uusd".to_string(),
        whitelist: None,
        min_bid: None,
    };
    let msg = ExecuteMsg::ReceiveNft(Cw721ReceiveMsg {
        sender: MOCK_TOKEN_OWNER.to_owned(),
        token_id: MOCK_UNCLAIMED_TOKEN.to_owned(),
        msg: encode_binary(&hook_msg).unwrap(),
    });
    let mut env = mock_env();
    // Auction ended by that time
    env.block.time = env.block.time.plus_days(1);

    let info = mock_info(MOCK_TOKEN_ADDR, &[]);
    let res = execute(deps.as_mut(), env, info, msg).unwrap();
    assert_eq!(
<<<<<<< HEAD
        Response::new().add_attributes(vec![
            attr("action", "start_auction"),
            attr("start_time", "expiration time: 1571883819.880000000"),
            attr("end_time", "expiration time: 1571883919.879000000"),
            attr("coin_denom", "uusd"),
            attr("auction_id", "2"),
            attr("whitelist", "None"),
        ]),
=======
        Response::new()
            .add_attributes(vec![
                attr("action", "start_auction"),
                attr("start_time", "expiration time: 300.000000000"),
                attr("end_time", "expiration time: 400.000000000"),
                attr("coin_denom", "uusd"),
                attr("auction_id", "2"),
                attr("whitelist", "None"),
            ])
            // Economics message
            .add_submessage(SubMsg::reply_on_error(
                CosmosMsg::Wasm(WasmMsg::Execute {
                    contract_addr: "economics_contract".to_string(),
                    msg: to_json_binary(&EconomicsExecuteMsg::PayFee {
                        payee: Addr::unchecked(MOCK_TOKEN_ADDR),
                        action: "ReceiveNft".to_string()
                    })
                    .unwrap(),
                    funds: vec![],
                }),
                ReplyId::PayFee.repr(),
            )),
>>>>>>> de84fac5
        res
    );
}

#[test]
fn execute_claim_no_bids() {
    let mut deps = mock_dependencies_custom(&[]);
    let mut env = mock_env();
    let _res = init(deps.as_mut(), None);

    start_auction(deps.as_mut(), None, None);

    // Auction ended by that time
    env.block.time = env.block.time.plus_days(1);

    let msg = ExecuteMsg::Claim {
        token_id: MOCK_UNCLAIMED_TOKEN.to_owned(),
        token_address: MOCK_TOKEN_ADDR.to_string(),
    };

    let info = mock_info("any_user", &[]);
    let res = execute(deps.as_mut(), env, info, msg).unwrap();
    assert_eq!(
        Response::new()
            .add_message(CosmosMsg::Wasm(WasmMsg::Execute {
                contract_addr: MOCK_TOKEN_ADDR.to_owned(),
                msg: encode_binary(&Cw721ExecuteMsg::TransferNft {
                    recipient: MOCK_TOKEN_OWNER.to_owned(),
                    token_id: MOCK_UNCLAIMED_TOKEN.to_owned(),
                })
                .unwrap(),
                funds: vec![],
            }))
            .add_attribute("action", "claim")
            .add_attribute("token_id", MOCK_UNCLAIMED_TOKEN)
            .add_attribute("token_contract", MOCK_TOKEN_ADDR)
            .add_attribute("recipient", MOCK_TOKEN_OWNER)
            .add_attribute("winning_bid_amount", Uint128::zero())
            .add_attribute("auction_id", "1")
            // Economics message
            .add_submessage(SubMsg::reply_on_error(
                CosmosMsg::Wasm(WasmMsg::Execute {
                    contract_addr: "economics_contract".to_string(),
                    msg: to_json_binary(&EconomicsExecuteMsg::PayFee {
                        payee: Addr::unchecked("any_user"),
                        action: "Claim".to_string()
                    })
                    .unwrap(),
                    funds: vec![],
                }),
                ReplyId::PayFee.repr(),
            )),
        res
    );
}

#[test]
fn execute_claim() {
    let mut deps = mock_dependencies_custom(&[]);
    let mut env = mock_env();
    let _res = init(deps.as_mut(), None);

    start_auction(deps.as_mut(), None, None);

    let msg = ExecuteMsg::PlaceBid {
        token_id: MOCK_UNCLAIMED_TOKEN.to_owned(),
        token_address: MOCK_TOKEN_ADDR.to_string(),
    };

    let info = mock_info("sender", &coins(100, "uusd".to_string()));
    env.block.time = env.block.time.plus_seconds(1);

    let _res = execute(deps.as_mut(), env.clone(), info, msg).unwrap();

    // Auction ended by that time
    env.block.time = env.block.time.plus_days(1);

    let msg = ExecuteMsg::Claim {
        token_id: MOCK_UNCLAIMED_TOKEN.to_owned(),
        token_address: MOCK_TOKEN_ADDR.to_string(),
    };

    let info = mock_info("any_user", &[]);
    let res = execute(deps.as_mut(), env, info, msg).unwrap();
    let transfer_nft_msg = Cw721ExecuteMsg::TransferNft {
        recipient: "sender".to_string(),
        token_id: MOCK_UNCLAIMED_TOKEN.to_owned(),
    };
    assert_eq!(
        Response::new()
            .add_message(CosmosMsg::Bank(BankMsg::Send {
                to_address: MOCK_TOKEN_OWNER.to_owned(),
                amount: coins(100, "uusd"),
            }))
            .add_message(CosmosMsg::Wasm(WasmMsg::Execute {
                contract_addr: MOCK_TOKEN_ADDR.to_string(),
                msg: encode_binary(&transfer_nft_msg).unwrap(),
                funds: vec![],
            }))
            .add_attribute("action", "claim")
            .add_attribute("token_id", MOCK_UNCLAIMED_TOKEN)
            .add_attribute("token_contract", MOCK_TOKEN_ADDR)
            .add_attribute("recipient", "sender")
            .add_attribute("winning_bid_amount", Uint128::from(100u128))
            .add_attribute("auction_id", "1")
            // Economics message
            .add_submessage(SubMsg::reply_on_error(
                CosmosMsg::Wasm(WasmMsg::Execute {
                    contract_addr: "economics_contract".to_string(),
                    msg: to_json_binary(&EconomicsExecuteMsg::PayFee {
                        payee: Addr::unchecked("any_user"),
                        action: "Claim".to_string()
                    })
                    .unwrap(),
                    funds: vec![],
                }),
                ReplyId::PayFee.repr(),
            )),
        res
    );
}

#[test]
fn execute_claim_auction_not_ended() {
    let mut deps = mock_dependencies_custom(&[]);
    let mut env = mock_env();
    let _res = init(deps.as_mut(), None);

    start_auction(deps.as_mut(), None, None);

    let msg = ExecuteMsg::PlaceBid {
        token_id: MOCK_UNCLAIMED_TOKEN.to_owned(),
        token_address: MOCK_TOKEN_ADDR.to_string(),
    };

    let info = mock_info("sender", &coins(100, "uusd".to_string()));
    env.block.time = env.block.time.plus_seconds(1);

    let _res = execute(deps.as_mut(), env.clone(), info, msg).unwrap();

    let msg = ExecuteMsg::Claim {
        token_id: MOCK_UNCLAIMED_TOKEN.to_owned(),
        token_address: MOCK_TOKEN_ADDR.to_string(),
    };

    let info = mock_info("any_user", &[]);
    let res = execute(deps.as_mut(), env, info, msg);
    assert_eq!(ContractError::AuctionNotEnded {}, res.unwrap_err());
}

#[test]
fn execute_claim_auction_already_claimed() {
    let mut deps = mock_dependencies_custom(&[]);
    let _res = init(deps.as_mut(), None);

    let hook_msg = Cw721HookMsg::StartAuction {
        start_time: None,
        duration: 100000,
        coin_denom: "uusd".to_string(),
        whitelist: None,
        min_bid: None,
    };
    let msg = ExecuteMsg::ReceiveNft(Cw721ReceiveMsg {
        sender: MOCK_TOKEN_OWNER.to_owned(),
        token_id: "claimed_token".to_string(),
        msg: encode_binary(&hook_msg).unwrap(),
    });
    let mut env = mock_env();

    let info = mock_info(MOCK_TOKEN_ADDR, &[]);
    let _res = execute(deps.as_mut(), env.clone(), info, msg).unwrap();

    // Auction is over.
    env.block.time = env.block.time.plus_days(1);

    let msg = ExecuteMsg::Claim {
        token_id: "claimed_token".to_string(),
        token_address: MOCK_TOKEN_ADDR.to_string(),
    };

    let info = mock_info("any_user", &[]);
    let res = execute(deps.as_mut(), env, info, msg);
    assert_eq!(ContractError::AuctionAlreadyClaimed {}, res.unwrap_err());
}

#[test]
fn execute_cancel_no_bids() {
    let mut deps = mock_dependencies_custom(&[]);
    let env = mock_env();
    let _res = init(deps.as_mut(), None);

    start_auction(deps.as_mut(), None, None);

    let msg = ExecuteMsg::CancelAuction {
        token_id: MOCK_UNCLAIMED_TOKEN.to_owned(),
        token_address: MOCK_TOKEN_ADDR.to_string(),
    };

    let info = mock_info(MOCK_TOKEN_OWNER, &[]);
    let res = execute(deps.as_mut(), env, info, msg).unwrap();

    assert_eq!(
        Response::new()
            .add_message(CosmosMsg::Wasm(WasmMsg::Execute {
                contract_addr: MOCK_TOKEN_ADDR.to_owned(),
                msg: encode_binary(&Cw721ExecuteMsg::TransferNft {
                    recipient: MOCK_TOKEN_OWNER.to_owned(),
                    token_id: MOCK_UNCLAIMED_TOKEN.to_owned()
                })
                .unwrap(),
                funds: vec![],
            }))
            // Economics message
            .add_submessage(SubMsg::reply_on_error(
                CosmosMsg::Wasm(WasmMsg::Execute {
                    contract_addr: "economics_contract".to_string(),
                    msg: to_json_binary(&EconomicsExecuteMsg::PayFee {
                        payee: Addr::unchecked("owner"),
                        action: "CancelAuction".to_string()
                    })
                    .unwrap(),
                    funds: vec![],
                }),
                ReplyId::PayFee.repr(),
            )),
        res
    );

    assert!(
        TOKEN_AUCTION_STATE
            .load(deps.as_ref().storage, 1u128)
            .unwrap()
            .is_cancelled
    );
}

#[test]
fn execute_cancel_with_bids() {
    let mut deps = mock_dependencies_custom(&[]);
    let mut env = mock_env();
    let _res = init(deps.as_mut(), None);

    start_auction(deps.as_mut(), None, None);

    let msg = ExecuteMsg::PlaceBid {
        token_id: MOCK_UNCLAIMED_TOKEN.to_owned(),
        token_address: MOCK_TOKEN_ADDR.to_string(),
    };

    let info = mock_info("bidder", &coins(100, "uusd"));
    env.block.time = env.block.time.plus_seconds(1);

    let _res = execute(deps.as_mut(), env.clone(), info, msg).unwrap();

    let msg = ExecuteMsg::CancelAuction {
        token_id: MOCK_UNCLAIMED_TOKEN.to_owned(),
        token_address: MOCK_TOKEN_ADDR.to_string(),
    };

    let info = mock_info(MOCK_TOKEN_OWNER, &[]);
    let res = execute(deps.as_mut(), env, info, msg).unwrap();

    assert_eq!(
        Response::new()
            .add_message(CosmosMsg::Wasm(WasmMsg::Execute {
                contract_addr: MOCK_TOKEN_ADDR.to_owned(),
                msg: encode_binary(&Cw721ExecuteMsg::TransferNft {
                    recipient: MOCK_TOKEN_OWNER.to_owned(),
                    token_id: MOCK_UNCLAIMED_TOKEN.to_owned()
                })
                .unwrap(),
                funds: vec![],
            }))
            .add_message(CosmosMsg::Bank(BankMsg::Send {
                to_address: "bidder".to_string(),
                amount: coins(100, "uusd")
            }))
            // Economics message
            .add_submessage(SubMsg::reply_on_error(
                CosmosMsg::Wasm(WasmMsg::Execute {
                    contract_addr: "economics_contract".to_string(),
                    msg: to_json_binary(&EconomicsExecuteMsg::PayFee {
                        payee: Addr::unchecked("owner"),
                        action: "CancelAuction".to_string()
                    })
                    .unwrap(),
                    funds: vec![],
                }),
                ReplyId::PayFee.repr(),
            )),
        res
    );

    assert!(
        TOKEN_AUCTION_STATE
            .load(deps.as_ref().storage, 1u128)
            .unwrap()
            .is_cancelled
    );
}

#[test]
fn execute_cancel_not_token_owner() {
    let mut deps = mock_dependencies_custom(&[]);
    let env = mock_env();
    let _res = init(deps.as_mut(), None);

    start_auction(deps.as_mut(), None, None);

    let msg = ExecuteMsg::CancelAuction {
        token_id: MOCK_UNCLAIMED_TOKEN.to_owned(),
        token_address: MOCK_TOKEN_ADDR.to_string(),
    };

    let info = mock_info("anyone", &[]);
    let res = execute(deps.as_mut(), env, info, msg);
    assert_eq!(ContractError::Unauthorized {}, res.unwrap_err());
}

#[test]
fn execute_cancel_auction_ended() {
    let mut deps = mock_dependencies_custom(&[]);
    let mut env = mock_env();
    let _res = init(deps.as_mut(), None);

    start_auction(deps.as_mut(), None, None);

    let msg = ExecuteMsg::CancelAuction {
        token_id: MOCK_UNCLAIMED_TOKEN.to_owned(),
        token_address: MOCK_TOKEN_ADDR.to_string(),
    };

    env.block.time = env.block.time.plus_days(1);

    let info = mock_info(MOCK_TOKEN_OWNER, &[]);
    let res = execute(deps.as_mut(), env, info, msg);
    assert_eq!(ContractError::AuctionEnded {}, res.unwrap_err());
}

#[test]
fn execute_bid_below_min_price() {
    let mut deps = mock_dependencies_custom(&[]);
    let mut env = mock_env();
    let _res = init(deps.as_mut(), None);

    start_auction(deps.as_mut(), None, Some(Uint128::from(100u128)));

    let msg = ExecuteMsg::PlaceBid {
        token_id: MOCK_UNCLAIMED_TOKEN.to_owned(),
        token_address: MOCK_TOKEN_ADDR.to_string(),
    };

    let info = mock_info("bidder", &coins(10, "uusd"));
    env.block.time = env.block.time.plus_seconds(1);
    let res = execute(deps.as_mut(), env.clone(), info, msg.clone()).unwrap_err();

    assert_eq!(
        res,
        ContractError::InvalidFunds {
            msg: "Must provide at least 100 uusd to bid".to_string()
        }
    );

    let info = mock_info("bidder", &coins(100, "uusd"));
    //Will error if invalid
    execute(deps.as_mut(), env, info, msg).unwrap();
}<|MERGE_RESOLUTION|>--- conflicted
+++ resolved
@@ -469,54 +469,7 @@
 fn test_execute_start_auction() {
     let mut deps = mock_dependencies_custom(&[]);
     let _res = init(deps.as_mut(), None);
-<<<<<<< HEAD
-    start_auction(deps.as_mut(), None, None);
-=======
-
-    let hook_msg = Cw721HookMsg::StartAuction {
-        start_time: 100000,
-        duration: 100000,
-        coin_denom: "uusd".to_string(),
-        whitelist: None,
-        min_bid: None,
-    };
-    let msg = ExecuteMsg::ReceiveNft(Cw721ReceiveMsg {
-        sender: MOCK_TOKEN_OWNER.to_owned(),
-        token_id: MOCK_UNCLAIMED_TOKEN.to_owned(),
-        msg: encode_binary(&hook_msg).unwrap(),
-    });
-    let mut env = mock_env();
-    env.block.time = Timestamp::from_seconds(0u64);
-
-    let info = mock_info(MOCK_TOKEN_ADDR, &[]);
-    let res = execute(deps.as_mut(), env, info, msg).unwrap();
-
-    assert_eq!(
-        res,
-        Response::new()
-            .add_attributes(vec![
-                attr("action", "start_auction"),
-                attr("start_time", "expiration time: 100.000000000"),
-                attr("end_time", "expiration time: 200.000000000"),
-                attr("coin_denom", "uusd"),
-                attr("auction_id", "1"),
-                attr("whitelist", "None"),
-            ])
-            // Economics message
-            .add_submessage(SubMsg::reply_on_error(
-                CosmosMsg::Wasm(WasmMsg::Execute {
-                    contract_addr: "economics_contract".to_string(),
-                    msg: to_json_binary(&EconomicsExecuteMsg::PayFee {
-                        payee: Addr::unchecked(MOCK_TOKEN_ADDR),
-                        action: "ReceiveNft".to_string()
-                    })
-                    .unwrap(),
-                    funds: vec![],
-                }),
-                ReplyId::PayFee.repr(),
-            )),
-    );
->>>>>>> de84fac5
+    start_auction(deps.as_mut(), None, None);
     assert_auction_created(deps.as_ref(), None, None);
 }
 
@@ -904,26 +857,15 @@
     let info = mock_info(MOCK_TOKEN_ADDR, &[]);
     let res = execute(deps.as_mut(), env, info, msg).unwrap();
     assert_eq!(
-<<<<<<< HEAD
-        Response::new().add_attributes(vec![
-            attr("action", "start_auction"),
-            attr("start_time", "expiration time: 1571883819.880000000"),
-            attr("end_time", "expiration time: 1571883919.879000000"),
-            attr("coin_denom", "uusd"),
-            attr("auction_id", "2"),
-            attr("whitelist", "None"),
-        ]),
-=======
         Response::new()
             .add_attributes(vec![
                 attr("action", "start_auction"),
-                attr("start_time", "expiration time: 300.000000000"),
-                attr("end_time", "expiration time: 400.000000000"),
+                attr("start_time", "expiration time: 1571883819.880000000"),
+                attr("end_time", "expiration time: 1571883919.879000000"),
                 attr("coin_denom", "uusd"),
                 attr("auction_id", "2"),
                 attr("whitelist", "None"),
-            ])
-            // Economics message
+            ]) // Economics message
             .add_submessage(SubMsg::reply_on_error(
                 CosmosMsg::Wasm(WasmMsg::Execute {
                     contract_addr: "economics_contract".to_string(),
@@ -936,7 +878,6 @@
                 }),
                 ReplyId::PayFee.repr(),
             )),
->>>>>>> de84fac5
         res
     );
 }
