use andromeda_non_fungible_tokens::auction::{AuctionStateResponse, Bid};
use common::{error::ContractError, OrderBy};
use cosmwasm_std::{Addr, Order, StdResult, Storage, SubMsg, Uint128};
use cw721::Expiration;
use cw_storage_plus::{Bound, Index, IndexList, IndexedMap, Item, Map, MultiIndex};
use schemars::JsonSchema;
use serde::{Deserialize, Serialize};
use std::cmp;

const MAX_LIMIT: u64 = 30;
const DEFAULT_LIMIT: u64 = 10;

#[derive(Serialize, Deserialize, Clone, Debug, PartialEq, JsonSchema)]
pub struct TokenAuctionState {
    pub start_time: Expiration,
    pub end_time: Expiration,
    pub high_bidder_addr: Addr,
    pub high_bidder_amount: Uint128,
    pub coin_denom: String,
    pub auction_id: Uint128,
    pub whitelist: Option<Vec<Addr>>,
    pub min_bid: Option<Uint128>,
    pub owner: String,
    pub token_id: String,
    pub token_address: String,
    pub is_cancelled: bool,
}

<<<<<<< HEAD
#[derive(Serialize, Deserialize, Clone, Debug, PartialEq, JsonSchema)]
pub struct Purchase {
    /// The token id being purchased.
    pub token_id: String,
    /// Amount of tax paid.
    pub tax_amount: Uint128,
    /// sub messages for sending funds for rates.
    pub msgs: Vec<SubMsg>,
    /// The purchaser of the token.
    pub purchaser: String,
}

=======
>>>>>>> 45859f32
#[derive(Default, Serialize, Deserialize, Clone, Debug, PartialEq, Eq, JsonSchema)]
pub struct AuctionInfo {
    pub auction_ids: Vec<Uint128>,
    pub token_address: String,
    pub token_id: String,
}

impl AuctionInfo {
    pub fn last(&self) -> Option<&Uint128> {
        self.auction_ids.last()
    }

    pub fn push(&mut self, e: Uint128) {
        self.auction_ids.push(e)
    }
}

impl From<TokenAuctionState> for AuctionStateResponse {
    fn from(token_auction_state: TokenAuctionState) -> AuctionStateResponse {
        AuctionStateResponse {
            start_time: token_auction_state.start_time,
            end_time: token_auction_state.end_time,
            high_bidder_addr: token_auction_state.high_bidder_addr.to_string(),
            high_bidder_amount: token_auction_state.high_bidder_amount,
            coin_denom: token_auction_state.coin_denom,
            auction_id: token_auction_state.auction_id,
            whitelist: token_auction_state.whitelist,
            is_cancelled: token_auction_state.is_cancelled,
            min_bid: token_auction_state.min_bid,
        }
    }
}

pub const NEXT_AUCTION_ID: Item<Uint128> = Item::new("next_auction_id");

pub const BIDS: Map<u128, Vec<Bid>> = Map::new("bids"); // auction_id -> [bids]

pub const TOKEN_AUCTION_STATE: Map<u128, TokenAuctionState> = Map::new("auction_token_state");

pub struct AuctionIdIndices<'a> {
    /// PK: token_id + token_address
    /// Secondary key: token_address
    pub token: MultiIndex<'a, String, AuctionInfo, String>,
}

impl<'a> IndexList<AuctionInfo> for AuctionIdIndices<'a> {
    fn get_indexes(&'_ self) -> Box<dyn Iterator<Item = &'_ dyn Index<AuctionInfo>> + '_> {
        let v: Vec<&dyn Index<AuctionInfo>> = vec![&self.token];
        Box::new(v.into_iter())
    }
}

pub fn auction_infos<'a>() -> IndexedMap<'a, &'a str, AuctionInfo, AuctionIdIndices<'a>> {
    let indexes = AuctionIdIndices {
        token: MultiIndex::new(|r| r.token_address.clone(), "ownership", "token_index"),
    };
    IndexedMap::new("ownership", indexes)
}

pub fn read_bids(
    storage: &dyn Storage,
    auction_id: u128,
    start_after: Option<u64>,
    limit: Option<u64>,
    order_by: Option<OrderBy>,
) -> StdResult<Vec<Bid>> {
    let mut bids = BIDS.load(storage, auction_id)?;
    let limit = limit.unwrap_or(DEFAULT_LIMIT).min(MAX_LIMIT) as usize;

    // Passing in None implies we start from the beginning of the vector.
    let start = match start_after {
        None => 0,
        Some(x) => (x as usize) + 1usize,
    };

    // Start is INCLUSIVE, End is EXCLUSIVE
    let (start, end, order_by) = match order_by {
        Some(OrderBy::Desc) => (
            bids.len() - cmp::min(bids.len(), start + limit),
            bids.len() - cmp::min(start, bids.len()),
            OrderBy::Desc,
        ),
        // Default ordering is Ascending.
        _ => (
            cmp::min(bids.len(), start),
            cmp::min(start + limit, bids.len()),
            OrderBy::Asc,
        ),
    };

    let slice = &mut bids[start..end];
    if order_by == OrderBy::Desc {
        slice.reverse();
    }

    Ok(slice.to_vec())
}

pub fn read_auction_infos(
    storage: &dyn Storage,
    token_address: String,
    start_after: Option<String>,
    limit: Option<u64>,
) -> Result<Vec<AuctionInfo>, ContractError> {
    let limit = limit.unwrap_or(DEFAULT_LIMIT).min(MAX_LIMIT) as usize;
    let start = start_after.map(Bound::exclusive);

    let keys: Vec<String> = auction_infos()
        .idx
        .token
        .prefix(token_address)
        .keys(storage, start, None, Order::Ascending)
        .take(limit)
        .collect::<Result<Vec<String>, _>>()?;

    let mut res: Vec<AuctionInfo> = vec![];
    for key in keys.iter() {
        res.push(auction_infos().load(storage, key)?);
    }
    Ok(res)
}

#[cfg(test)]
mod tests {
    use super::*;
    use cosmwasm_std::testing::mock_dependencies;
    use cosmwasm_std::Timestamp;

    fn get_mock_bids() -> Vec<Bid> {
        vec![
            Bid {
                bidder: "0".to_string(),
                amount: Uint128::zero(),
                timestamp: Timestamp::from_seconds(0),
            },
            Bid {
                bidder: "1".to_string(),
                amount: Uint128::zero(),
                timestamp: Timestamp::from_seconds(0),
            },
            Bid {
                bidder: "2".to_string(),
                amount: Uint128::zero(),
                timestamp: Timestamp::from_seconds(0),
            },
            Bid {
                bidder: "3".to_string(),
                amount: Uint128::zero(),
                timestamp: Timestamp::from_seconds(0),
            },
            Bid {
                bidder: "4".to_string(),
                amount: Uint128::zero(),
                timestamp: Timestamp::from_seconds(0),
            },
        ]
    }

    #[test]
    fn read_bids_no_params() {
        let mut deps = mock_dependencies();

        BIDS.save(deps.as_mut().storage, 0, &get_mock_bids())
            .unwrap();

        let bids = read_bids(deps.as_ref().storage, 0, None, None, None).unwrap();
        assert_eq!(get_mock_bids(), bids);
    }

    #[test]
    fn read_bids_no_params_desc() {
        let mut deps = mock_dependencies();

        BIDS.save(deps.as_mut().storage, 0, &get_mock_bids())
            .unwrap();

        let bids = read_bids(deps.as_ref().storage, 0, None, None, Some(OrderBy::Desc)).unwrap();
        let mut expected_bids = get_mock_bids();
        expected_bids.reverse();
        assert_eq!(expected_bids, bids);
    }

    #[test]
    fn read_bids_start_after() {
        let mut deps = mock_dependencies();

        BIDS.save(deps.as_mut().storage, 0, &get_mock_bids())
            .unwrap();

        let func = |order| read_bids(deps.as_ref().storage, 0, Some(2), None, Some(order)).unwrap();

        let bids = func(OrderBy::Asc);
        assert_eq!(get_mock_bids()[3..], bids);

        let bids = func(OrderBy::Desc);
        let expected_bids = &mut get_mock_bids()[0..2];
        expected_bids.reverse();
        assert_eq!(expected_bids, bids);
    }

    #[test]
    fn read_bids_limit() {
        let mut deps = mock_dependencies();

        BIDS.save(deps.as_mut().storage, 0, &get_mock_bids())
            .unwrap();

        let func = |order| read_bids(deps.as_ref().storage, 0, None, Some(2), Some(order)).unwrap();

        let bids = func(OrderBy::Asc);
        assert_eq!(get_mock_bids()[0..2], bids);

        let bids = func(OrderBy::Desc);
        let expected_bids = &mut get_mock_bids()[3..];
        expected_bids.reverse();
        assert_eq!(expected_bids, bids);
    }

    #[test]
    fn read_bids_start_after_limit() {
        let mut deps = mock_dependencies();

        BIDS.save(deps.as_mut().storage, 0, &get_mock_bids())
            .unwrap();

        let func =
            |order| read_bids(deps.as_ref().storage, 0, Some(2), Some(1), Some(order)).unwrap();

        let bids = func(OrderBy::Asc);
        assert_eq!(get_mock_bids()[3..4], bids);

        let bids = func(OrderBy::Desc);
        let expected_bids = &mut get_mock_bids()[1..2];
        expected_bids.reverse();
        assert_eq!(expected_bids, bids);
    }

    #[test]
    fn read_bids_start_after_limit_too_high() {
        let mut deps = mock_dependencies();

        BIDS.save(deps.as_mut().storage, 0, &get_mock_bids())
            .unwrap();

        let func =
            |order| read_bids(deps.as_ref().storage, 0, Some(2), Some(100), Some(order)).unwrap();

        let bids = func(OrderBy::Asc);
        assert_eq!(get_mock_bids()[3..], bids);

        let bids = func(OrderBy::Desc);
        let expected_bids = &mut get_mock_bids()[0..2];
        expected_bids.reverse();
        assert_eq!(expected_bids, bids);
    }

    #[test]
    fn read_bids_start_after_too_high() {
        let mut deps = mock_dependencies();

        BIDS.save(deps.as_mut().storage, 0, &get_mock_bids())
            .unwrap();

        let func =
            |order| read_bids(deps.as_ref().storage, 0, Some(100), None, Some(order)).unwrap();

        let bids = func(OrderBy::Asc);
        assert!(bids.is_empty());

        let bids = func(OrderBy::Desc);
        assert!(bids.is_empty());
    }

    #[test]
    fn read_bids_start_after_and_limit_too_high() {
        let mut deps = mock_dependencies();

        BIDS.save(deps.as_mut().storage, 0, &get_mock_bids())
            .unwrap();

        let func =
            |order| read_bids(deps.as_ref().storage, 0, Some(100), Some(100), Some(order)).unwrap();

        let bids = func(OrderBy::Asc);
        assert!(bids.is_empty());

        let bids = func(OrderBy::Desc);
        assert!(bids.is_empty());
    }
}<|MERGE_RESOLUTION|>--- conflicted
+++ resolved
@@ -26,21 +26,6 @@
     pub is_cancelled: bool,
 }
 
-<<<<<<< HEAD
-#[derive(Serialize, Deserialize, Clone, Debug, PartialEq, JsonSchema)]
-pub struct Purchase {
-    /// The token id being purchased.
-    pub token_id: String,
-    /// Amount of tax paid.
-    pub tax_amount: Uint128,
-    /// sub messages for sending funds for rates.
-    pub msgs: Vec<SubMsg>,
-    /// The purchaser of the token.
-    pub purchaser: String,
-}
-
-=======
->>>>>>> 45859f32
 #[derive(Default, Serialize, Deserialize, Clone, Debug, PartialEq, Eq, JsonSchema)]
 pub struct AuctionInfo {
     pub auction_ids: Vec<Uint128>,
