--- conflicted
+++ resolved
@@ -6,19 +6,12 @@
     InstantiateMsg, QueryMsg,
 };
 use andromeda_std::ado_base::permissioning::{Permission, PermissioningMessage};
-<<<<<<< HEAD
-use andromeda_std::amp::messages::AMPPkt;
-use andromeda_std::amp::Recipient;
-use andromeda_std::common::{Milliseconds, MillisecondsExpiration};
-use andromeda_std::{ado_base::modules::Module, amp::AndrAddr};
-=======
 use andromeda_std::ado_base::rates::{Rate, RatesMessage};
 use andromeda_std::amp::messages::AMPPkt;
 use andromeda_std::amp::AndrAddr;
 use andromeda_std::amp::Recipient;
 use andromeda_std::common::denom::Asset;
 use andromeda_std::common::expiration::Expiry;
->>>>>>> fbe0197d
 use andromeda_testing::mock::MockApp;
 use andromeda_testing::{
     mock_ado,
@@ -36,19 +29,11 @@
         code_id: u64,
         sender: Addr,
         app: &mut MockApp,
-<<<<<<< HEAD
-        modules: Option<Vec<Module>>,
-        kernel_address: impl Into<String>,
-        owner: Option<String>,
-    ) -> MockAuction {
-        let msg = mock_auction_instantiate_msg(modules, kernel_address, owner, None, None);
-=======
 
         kernel_address: impl Into<String>,
         owner: Option<String>,
     ) -> MockAuction {
         let msg = mock_auction_instantiate_msg(kernel_address, owner, None, None);
->>>>>>> fbe0197d
         let addr = app
             .instantiate_contract(
                 code_id,
@@ -67,18 +52,6 @@
         &self,
         app: &mut MockApp,
         sender: Addr,
-<<<<<<< HEAD
-        start_time: Option<Milliseconds>,
-        end_time: Milliseconds,
-        coin_denom: String,
-        min_bid: Option<Uint128>,
-        whitelist: Option<Vec<Addr>>,
-        recipient: Option<Recipient>,
-        uses_cw20: bool,
-    ) -> AppResponse {
-        let msg = mock_start_auction(
-            start_time, end_time, coin_denom, uses_cw20, min_bid, whitelist, recipient,
-=======
         start_time: Option<Expiry>,
         end_time: Expiry,
         coin_denom: Asset,
@@ -89,7 +62,6 @@
     ) -> AppResponse {
         let msg = mock_start_auction(
             start_time, end_time, coin_denom, min_bid, min_raise, whitelist, recipient,
->>>>>>> fbe0197d
         );
         app.execute_contract(sender, self.addr().clone(), &msg, &[])
             .unwrap()
@@ -119,8 +91,6 @@
         self.execute(app, &msg, sender, &[])
     }
 
-<<<<<<< HEAD
-=======
     pub fn execute_authorize_token_address(
         &self,
         app: &mut MockApp,
@@ -154,7 +124,6 @@
         self.execute(app, &msg, sender, &[])
     }
 
->>>>>>> fbe0197d
     pub fn query_auction_ids(
         &self,
         app: &mut MockApp,
@@ -202,16 +171,9 @@
 }
 
 pub fn mock_start_auction(
-<<<<<<< HEAD
-    start_time: Option<Milliseconds>,
-    end_time: Milliseconds,
-    coin_denom: String,
-    uses_cw20: bool,
-=======
     start_time: Option<Expiry>,
     end_time: Expiry,
     coin_denom: Asset,
->>>>>>> fbe0197d
     min_bid: Option<Uint128>,
     min_raise: Option<Uint128>,
     whitelist: Option<Vec<Addr>>,
@@ -226,25 +188,6 @@
         min_raise,
         whitelist,
         recipient,
-<<<<<<< HEAD
-    }
-}
-
-pub fn mock_auction_cw20_receive(msg: Cw20ReceiveMsg) -> ExecuteMsg {
-    ExecuteMsg::Receive(msg)
-}
-
-pub fn mock_authorize_token_address(
-    token_address: impl Into<String>,
-    expiration: Option<MillisecondsExpiration>,
-) -> ExecuteMsg {
-    ExecuteMsg::AuthorizeTokenContract {
-        addr: AndrAddr::from_string(token_address.into()),
-        expiration,
-    }
-}
-
-=======
     }
 }
 
@@ -291,7 +234,6 @@
     ExecuteMsg::Rates(RatesMessage::SetRate { action, rate })
 }
 
->>>>>>> fbe0197d
 pub fn mock_set_permission(actor: AndrAddr, action: String, permission: Permission) -> ExecuteMsg {
     ExecuteMsg::Permissioning(PermissioningMessage::SetPermission {
         actor,
