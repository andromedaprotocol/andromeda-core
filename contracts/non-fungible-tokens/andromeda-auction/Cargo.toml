[package]
name = "andromeda-auction"
version = "1.0.0-rc.1"
edition = "2021"
rust-version = "1.65.0"

[lib]
crate-type = ["cdylib", "rlib"]

[features]
# for more explicit tests, cargo test --features=backtraces
backtraces = ["cosmwasm-std/backtraces"]
# use library feature to disable all instantiate/execute/query exports
library = []
testing = ["cw-multi-test"]


[dependencies]
cosmwasm-std = { workspace = true, features = ["cosmwasm_1_1"] }
cosmwasm-schema = { workspace = true }
cw-storage-plus = { workspace = true }
<<<<<<< HEAD
cw-utils = { workspace = true}
cw-asset = { workspace = true }
=======
cw-utils = { workspace = true }
>>>>>>> 6c16cb12
cw721 = { workspace = true }
cw2 = { workspace = true }
cw20 = { workspace = true }
semver = { workspace = true }

andromeda-std = { workspace = true, features = ["modules"] }
andromeda-non-fungible-tokens = { workspace = true }

[target.'cfg(not(target_arch = "wasm32"))'.dependencies]
cw-multi-test = { version = "1.0.0", optional = true }

[dev-dependencies]
andromeda-app = { version = "0.1.0", path = "../../../packages/andromeda-app" }<|MERGE_RESOLUTION|>--- conflicted
+++ resolved
@@ -19,12 +19,8 @@
 cosmwasm-std = { workspace = true, features = ["cosmwasm_1_1"] }
 cosmwasm-schema = { workspace = true }
 cw-storage-plus = { workspace = true }
-<<<<<<< HEAD
 cw-utils = { workspace = true}
 cw-asset = { workspace = true }
-=======
-cw-utils = { workspace = true }
->>>>>>> 6c16cb12
 cw721 = { workspace = true }
 cw2 = { workspace = true }
 cw20 = { workspace = true }
