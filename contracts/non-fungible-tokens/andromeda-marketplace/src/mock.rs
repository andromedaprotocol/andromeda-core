#![cfg(all(not(target_arch = "wasm32"), feature = "testing"))]

use crate::contract::{execute, instantiate, query};
use andromeda_non_fungible_tokens::marketplace::{
    Cw721HookMsg, ExecuteMsg, InstantiateMsg, QueryMsg,
};
<<<<<<< HEAD
use andromeda_std::{
    ado_base::rates::{Rate, RatesMessage},
    amp::messages::AMPPkt,
};
use andromeda_testing::{mock_ado, mock_contract::ExecuteResult, MockADO, MockContract};
=======
use andromeda_std::amp::messages::AMPPkt;

use andromeda_std::amp::AndrAddr;
use andromeda_std::common::denom::Asset;
use andromeda_std::common::expiration::Expiry;
use andromeda_std::common::MillisecondsDuration;
use andromeda_std::{ado_base::modules::Module, amp::Recipient};
use andromeda_testing::{
    mock::MockApp, mock_ado, mock_contract::ExecuteResult, MockADO, MockContract,
};
>>>>>>> 11e545db
use cosmwasm_std::{Addr, Empty, Uint128};
use cw_multi_test::{Contract, ContractWrapper, Executor};

pub struct MockMarketplace(Addr);
mock_ado!(MockMarketplace, ExecuteMsg, QueryMsg);

impl MockMarketplace {
    pub fn instantiate(
        code_id: u64,
        sender: Addr,
        app: &mut MockApp,
        kernel_address: impl Into<String>,
        owner: Option<String>,
        authorized_cw20_address: Option<AndrAddr>,
    ) -> MockMarketplace {
<<<<<<< HEAD
        let msg = mock_marketplace_instantiate_msg(kernel_address.into(), owner);
=======
        let msg = mock_marketplace_instantiate_msg(
            kernel_address.into(),
            modules,
            owner,
            authorized_cw20_address,
        );
>>>>>>> 11e545db
        let addr = app
            .instantiate_contract(
                code_id,
                sender.clone(),
                &msg,
                &[],
                "Marketplace Contract",
                Some(sender.to_string()),
            )
            .unwrap();
        MockMarketplace(addr)
    }

    pub fn execute_buy_token(
        &self,
        app: &mut MockApp,
        sender: Addr,
        token_address: impl Into<String>,
        token_id: impl Into<String>,
    ) -> ExecuteResult {
        self.execute(app, &mock_buy_token(token_address, token_id), sender, &[])
    }

<<<<<<< HEAD
    pub fn execute_set_rate(
        &self,
        app: &mut App,
        sender: Addr,
        action: impl Into<String>,
        rate: Rate,
    ) -> ExecuteResult {
        self.execute(app, &mock_set_rates(action, rate), sender, &[])
=======
    #[allow(clippy::too_many_arguments)]
    pub fn execute_update_sale(
        &self,
        app: &mut MockApp,
        sender: Addr,
        token_address: impl Into<String>,
        token_id: impl Into<String>,
        coin_denom: Asset,
        price: Uint128,
        recipient: Option<Recipient>,
    ) -> ExecuteResult {
        self.execute(
            app,
            &mock_update_sale(
                token_id.into(),
                token_address.into(),
                coin_denom,
                price,
                recipient,
            ),
            sender,
            &[],
        )
>>>>>>> 11e545db
    }
}

pub fn mock_andromeda_marketplace() -> Box<dyn Contract<Empty>> {
    let contract = ContractWrapper::new_with_empty(execute, instantiate, query);
    Box::new(contract)
}

pub fn mock_marketplace_instantiate_msg(
    kernel_address: String,
    owner: Option<String>,
    authorized_cw20_address: Option<AndrAddr>,
) -> InstantiateMsg {
    InstantiateMsg {
        kernel_address,
        owner,
        authorized_cw20_address,
    }
}

pub fn mock_start_sale(
    price: Uint128,
    coin_denom: Asset,
    duration: Option<MillisecondsDuration>,
    start_time: Option<Expiry>,
    recipient: Option<Recipient>,
) -> Cw721HookMsg {
    Cw721HookMsg::StartSale {
        price,
        coin_denom,
        start_time,
        duration,
        recipient,
    }
}

pub fn mock_update_sale(
    token_id: String,
    token_address: String,
    coin_denom: Asset,
    price: Uint128,
    recipient: Option<Recipient>,
) -> ExecuteMsg {
    ExecuteMsg::UpdateSale {
        token_id,
        token_address,
        price,
        coin_denom,
        recipient,
    }
}

pub fn mock_buy_token(token_address: impl Into<String>, token_id: impl Into<String>) -> ExecuteMsg {
    ExecuteMsg::Buy {
        token_id: token_id.into(),
        token_address: token_address.into(),
    }
}

pub fn mock_set_rates(action: impl Into<String>, rate: Rate) -> ExecuteMsg {
    ExecuteMsg::Rates(RatesMessage::SetRate {
        action: action.into(),
        rate,
    })
}

pub fn mock_receive_packet(packet: AMPPkt) -> ExecuteMsg {
    ExecuteMsg::AMPReceive(packet)
}<|MERGE_RESOLUTION|>--- conflicted
+++ resolved
@@ -4,24 +4,18 @@
 use andromeda_non_fungible_tokens::marketplace::{
     Cw721HookMsg, ExecuteMsg, InstantiateMsg, QueryMsg,
 };
-<<<<<<< HEAD
-use andromeda_std::{
-    ado_base::rates::{Rate, RatesMessage},
-    amp::messages::AMPPkt,
-};
-use andromeda_testing::{mock_ado, mock_contract::ExecuteResult, MockADO, MockContract};
-=======
+use andromeda_std::ado_base::rates::Rate;
+use andromeda_std::ado_base::rates::RatesMessage;
 use andromeda_std::amp::messages::AMPPkt;
 
 use andromeda_std::amp::AndrAddr;
+use andromeda_std::amp::Recipient;
 use andromeda_std::common::denom::Asset;
 use andromeda_std::common::expiration::Expiry;
 use andromeda_std::common::MillisecondsDuration;
-use andromeda_std::{ado_base::modules::Module, amp::Recipient};
 use andromeda_testing::{
     mock::MockApp, mock_ado, mock_contract::ExecuteResult, MockADO, MockContract,
 };
->>>>>>> 11e545db
 use cosmwasm_std::{Addr, Empty, Uint128};
 use cw_multi_test::{Contract, ContractWrapper, Executor};
 
@@ -37,16 +31,8 @@
         owner: Option<String>,
         authorized_cw20_address: Option<AndrAddr>,
     ) -> MockMarketplace {
-<<<<<<< HEAD
-        let msg = mock_marketplace_instantiate_msg(kernel_address.into(), owner);
-=======
-        let msg = mock_marketplace_instantiate_msg(
-            kernel_address.into(),
-            modules,
-            owner,
-            authorized_cw20_address,
-        );
->>>>>>> 11e545db
+        let msg =
+            mock_marketplace_instantiate_msg(kernel_address.into(), owner, authorized_cw20_address);
         let addr = app
             .instantiate_contract(
                 code_id,
@@ -70,16 +56,16 @@
         self.execute(app, &mock_buy_token(token_address, token_id), sender, &[])
     }
 
-<<<<<<< HEAD
     pub fn execute_set_rate(
         &self,
-        app: &mut App,
+        app: &mut MockApp,
         sender: Addr,
         action: impl Into<String>,
         rate: Rate,
     ) -> ExecuteResult {
         self.execute(app, &mock_set_rates(action, rate), sender, &[])
-=======
+    }
+
     #[allow(clippy::too_many_arguments)]
     pub fn execute_update_sale(
         &self,
@@ -103,7 +89,6 @@
             sender,
             &[],
         )
->>>>>>> 11e545db
     }
 }
 
