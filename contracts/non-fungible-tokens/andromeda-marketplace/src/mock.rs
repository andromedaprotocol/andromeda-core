#![cfg(all(not(target_arch = "wasm32"), feature = "testing"))]

use crate::contract::{execute, instantiate, query};
<<<<<<< HEAD
use andromeda_non_fungible_tokens::marketplace::{Cw721HookMsg, ExecuteMsg, InstantiateMsg};
use andromeda_std::amp::messages::AMPPkt;
use andromeda_std::{ado_base::modules::Module, amp::AndrAddr};
use cosmwasm_std::{Empty, Uint128};
use cw_multi_test::{Contract, ContractWrapper};
=======
use andromeda_non_fungible_tokens::marketplace::{
    Cw721HookMsg, ExecuteMsg, InstantiateMsg, QueryMsg,
};
use andromeda_std::amp::messages::AMPPkt;

use andromeda_std::common::Milliseconds;
use andromeda_std::{ado_base::modules::Module, amp::Recipient};
use andromeda_testing::{
    mock::MockApp, mock_ado, mock_contract::ExecuteResult, MockADO, MockContract,
};
use cosmwasm_std::{Addr, Empty, Uint128};
use cw_multi_test::{Contract, ContractWrapper, Executor};

pub struct MockMarketplace(Addr);
mock_ado!(MockMarketplace, ExecuteMsg, QueryMsg);

impl MockMarketplace {
    pub fn instantiate(
        code_id: u64,
        sender: Addr,
        app: &mut MockApp,
        kernel_address: impl Into<String>,
        modules: Option<Vec<Module>>,
        owner: Option<String>,
    ) -> MockMarketplace {
        let msg = mock_marketplace_instantiate_msg(kernel_address.into(), modules, owner);
        let addr = app
            .instantiate_contract(
                code_id,
                sender.clone(),
                &msg,
                &[],
                "Marketplace Contract",
                Some(sender.to_string()),
            )
            .unwrap();
        MockMarketplace(addr)
    }

    pub fn execute_buy_token(
        &self,
        app: &mut MockApp,
        sender: Addr,
        token_address: impl Into<String>,
        token_id: impl Into<String>,
    ) -> ExecuteResult {
        self.execute(app, &mock_buy_token(token_address, token_id), sender, &[])
    }
}
>>>>>>> 4aca57d8

pub fn mock_andromeda_marketplace() -> Box<dyn Contract<Empty>> {
    let contract = ContractWrapper::new_with_empty(execute, instantiate, query);
    Box::new(contract)
}

pub fn mock_marketplace_instantiate_msg(
    kernel_address: String,
    modules: Option<Vec<Module>>,
    owner: Option<String>,
    authorized_cw20_address: Option<AndrAddr>,
) -> InstantiateMsg {
    InstantiateMsg {
        modules,
        kernel_address,
        owner,
        authorized_cw20_address,
    }
}

pub fn mock_start_sale(
    price: Uint128,
    coin_denom: impl Into<String>,
<<<<<<< HEAD
    uses_cw20: bool,
=======
    duration: Option<Milliseconds>,
    start_time: Option<Milliseconds>,
    recipient: Option<Recipient>,
>>>>>>> 4aca57d8
) -> Cw721HookMsg {
    Cw721HookMsg::StartSale {
        price,
        coin_denom: coin_denom.into(),
<<<<<<< HEAD
        start_time: None,
        duration: None,
        uses_cw20,
=======
        start_time,
        duration,
        recipient,
>>>>>>> 4aca57d8
    }
}

pub fn mock_buy_token(token_address: impl Into<String>, token_id: impl Into<String>) -> ExecuteMsg {
    ExecuteMsg::Buy {
        token_id: token_id.into(),
        token_address: token_address.into(),
    }
}

pub fn mock_receive_packet(packet: AMPPkt) -> ExecuteMsg {
    ExecuteMsg::AMPReceive(packet)
}<|MERGE_RESOLUTION|>--- conflicted
+++ resolved
@@ -1,18 +1,12 @@
 #![cfg(all(not(target_arch = "wasm32"), feature = "testing"))]
 
 use crate::contract::{execute, instantiate, query};
-<<<<<<< HEAD
-use andromeda_non_fungible_tokens::marketplace::{Cw721HookMsg, ExecuteMsg, InstantiateMsg};
-use andromeda_std::amp::messages::AMPPkt;
-use andromeda_std::{ado_base::modules::Module, amp::AndrAddr};
-use cosmwasm_std::{Empty, Uint128};
-use cw_multi_test::{Contract, ContractWrapper};
-=======
 use andromeda_non_fungible_tokens::marketplace::{
     Cw721HookMsg, ExecuteMsg, InstantiateMsg, QueryMsg,
 };
 use andromeda_std::amp::messages::AMPPkt;
 
+use andromeda_std::amp::AndrAddr;
 use andromeda_std::common::Milliseconds;
 use andromeda_std::{ado_base::modules::Module, amp::Recipient};
 use andromeda_testing::{
@@ -32,8 +26,14 @@
         kernel_address: impl Into<String>,
         modules: Option<Vec<Module>>,
         owner: Option<String>,
+        authorized_cw20_address: Option<AndrAddr>,
     ) -> MockMarketplace {
-        let msg = mock_marketplace_instantiate_msg(kernel_address.into(), modules, owner);
+        let msg = mock_marketplace_instantiate_msg(
+            kernel_address.into(),
+            modules,
+            owner,
+            authorized_cw20_address,
+        );
         let addr = app
             .instantiate_contract(
                 code_id,
@@ -57,7 +57,6 @@
         self.execute(app, &mock_buy_token(token_address, token_id), sender, &[])
     }
 }
->>>>>>> 4aca57d8
 
 pub fn mock_andromeda_marketplace() -> Box<dyn Contract<Empty>> {
     let contract = ContractWrapper::new_with_empty(execute, instantiate, query);
@@ -81,26 +80,18 @@
 pub fn mock_start_sale(
     price: Uint128,
     coin_denom: impl Into<String>,
-<<<<<<< HEAD
     uses_cw20: bool,
-=======
     duration: Option<Milliseconds>,
     start_time: Option<Milliseconds>,
     recipient: Option<Recipient>,
->>>>>>> 4aca57d8
 ) -> Cw721HookMsg {
     Cw721HookMsg::StartSale {
         price,
         coin_denom: coin_denom.into(),
-<<<<<<< HEAD
-        start_time: None,
-        duration: None,
-        uses_cw20,
-=======
         start_time,
         duration,
+        uses_cw20,
         recipient,
->>>>>>> 4aca57d8
     }
 }
 
