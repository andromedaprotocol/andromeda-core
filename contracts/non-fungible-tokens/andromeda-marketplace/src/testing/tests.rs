--- conflicted
+++ resolved
@@ -39,11 +39,8 @@
         price: Uint128::new(100),
         start_time: None,
         duration: None,
-<<<<<<< HEAD
-        uses_cw20,
-=======
+        uses_cw20,
         recipient: None,
->>>>>>> 4aca57d8
     };
     let msg = ExecuteMsg::ReceiveNft(Cw721ReceiveMsg {
         sender: MOCK_TOKEN_OWNER.to_owned(),
@@ -64,11 +61,8 @@
         // Add one to the current time to have it set in the future
         start_time: Some(Milliseconds(current_time + 1)),
         duration: None,
-<<<<<<< HEAD
-        uses_cw20,
-=======
+        uses_cw20,
         recipient: None,
->>>>>>> 4aca57d8
     };
     let msg = ExecuteMsg::ReceiveNft(Cw721ReceiveMsg {
         sender: MOCK_TOKEN_OWNER.to_owned(),
@@ -90,11 +84,8 @@
         start_time: Some(Milliseconds(current_time + 1)),
         // Add duration, the end time's expiration will be current time + duration
         duration: Some(Milliseconds(1)),
-<<<<<<< HEAD
-        uses_cw20,
-=======
+        uses_cw20,
         recipient: None,
->>>>>>> 4aca57d8
     };
     let msg = ExecuteMsg::ReceiveNft(Cw721ReceiveMsg {
         sender: MOCK_TOKEN_OWNER.to_owned(),
@@ -139,11 +130,8 @@
             // start sale function has start_time set as None, so it defaults to the current time
             start_time: start_time_expiration,
             end_time: Expiration::Never {},
-<<<<<<< HEAD
             uses_cw20,
-=======
             recipient: None,
->>>>>>> 4aca57d8
         },
         TOKEN_SALE_STATE.load(deps.storage, 1u128).unwrap()
     );
@@ -179,11 +167,8 @@
             price: Uint128::new(100),
             start_time: start_time_expiration,
             end_time: Expiration::Never {},
-<<<<<<< HEAD
             uses_cw20,
-=======
             recipient: None,
->>>>>>> 4aca57d8
         },
         TOKEN_SALE_STATE.load(deps.storage, 1u128).unwrap()
     );
@@ -596,11 +581,8 @@
         token_address: MOCK_TOKEN_ADDR.to_string(),
         price: Uint128::new(11),
         coin_denom: "juno".to_string(),
-<<<<<<< HEAD
         uses_cw20: false,
-=======
         recipient: None,
->>>>>>> 4aca57d8
     };
 
     let info = mock_info("someone", &[]);
@@ -623,11 +605,8 @@
         token_address: MOCK_TOKEN_ADDR.to_string(),
         price: Uint128::zero(),
         coin_denom: "juno".to_string(),
-<<<<<<< HEAD
         uses_cw20: false,
-=======
         recipient: None,
->>>>>>> 4aca57d8
     };
 
     let info = mock_info("owner", &[]);
@@ -645,11 +624,8 @@
         price: Uint128::zero(),
         start_time: None,
         duration: None,
-<<<<<<< HEAD
         uses_cw20: false,
-=======
         recipient: None,
->>>>>>> 4aca57d8
     };
     let msg = ExecuteMsg::ReceiveNft(Cw721ReceiveMsg {
         sender: MOCK_TOKEN_OWNER.to_owned(),
