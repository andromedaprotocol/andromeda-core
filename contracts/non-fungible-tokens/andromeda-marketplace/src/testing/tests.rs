--- conflicted
+++ resolved
@@ -19,12 +19,8 @@
 use cosmwasm_std::{
     coin, coins,
     testing::{mock_env, mock_info},
-<<<<<<< HEAD
-    BankMsg, CosmosMsg, Decimal, Deps, DepsMut, Env, Response, SubMsg, Uint128, WasmMsg,
-=======
-    to_json_binary, Addr, BankMsg, CosmosMsg, Deps, DepsMut, Env, Response, SubMsg, Uint128,
-    WasmMsg,
->>>>>>> 11e545db
+    to_json_binary, Addr, BankMsg, CosmosMsg, Decimal, Deps, DepsMut, Env, Response, SubMsg,
+    Uint128, WasmMsg,
 };
 use cw20::Cw20ReceiveMsg;
 use cw721::{Cw721ExecuteMsg, Cw721ReceiveMsg};
@@ -101,15 +97,7 @@
     let _res = execute(deps, env, info, msg).unwrap();
 }
 
-<<<<<<< HEAD
-fn init(deps: DepsMut) -> Response {
-=======
-fn init(
-    deps: DepsMut,
-    modules: Option<Vec<Module>>,
-    authorized_cw20_address: Option<AndrAddr>,
-) -> Response {
->>>>>>> 11e545db
+fn init(deps: DepsMut, authorized_cw20_address: Option<AndrAddr>) -> Response {
     let msg = InstantiateMsg {
         owner: None,
 
@@ -198,22 +186,14 @@
 #[test]
 fn test_sale_instantiate() {
     let mut deps = mock_dependencies_custom(&[]);
-<<<<<<< HEAD
-    let res = init(deps.as_mut());
-=======
-    let res = init(deps.as_mut(), None, None);
->>>>>>> 11e545db
+    let res = init(deps.as_mut(), None);
     assert_eq!(0, res.messages.len());
 }
 
 #[test]
 fn test_sale_instantiate_future_start() {
     let mut deps = mock_dependencies_custom(&[]);
-<<<<<<< HEAD
-    let res = init(deps.as_mut());
-=======
-    let res = init(deps.as_mut(), None, None);
->>>>>>> 11e545db
+    let res = init(deps.as_mut(), None);
     assert_eq!(0, res.messages.len());
 
     start_sale_future_start(
@@ -229,7 +209,6 @@
     let mut deps = mock_dependencies_custom(&[]);
     let res = init(
         deps.as_mut(),
-        None,
         Some(AndrAddr::from_string(MOCK_CW20_CONTRACT)),
     );
     assert_eq!(0, res.messages.len());
@@ -250,11 +229,7 @@
 #[test]
 fn test_execute_buy_non_existing_sale() {
     let mut deps = mock_dependencies_custom(&[]);
-<<<<<<< HEAD
-    let _res = init(deps.as_mut());
-=======
-    let _res = init(deps.as_mut(), None, None);
->>>>>>> 11e545db
+    let _res = init(deps.as_mut(), None);
     let env = mock_env();
     let msg = ExecuteMsg::Buy {
         token_id: MOCK_UNCLAIMED_TOKEN.to_string(),
@@ -268,47 +243,38 @@
 #[test]
 fn test_execute_buy_sale_not_open_already_bought() {
     let mut deps = mock_dependencies_custom(&[]);
-<<<<<<< HEAD
+    let mut env = mock_env();
+    let _res = init(deps.as_mut(), None);
+
+    start_sale(deps.as_mut(), Asset::NativeToken("uusd".to_string()));
+    assert_sale_created(deps.as_ref(), env.clone(), "uusd".to_string(), false);
+
+    let msg = ExecuteMsg::Buy {
+        token_id: MOCK_UNCLAIMED_TOKEN.to_owned(),
+        token_address: MOCK_TOKEN_ADDR.to_string(),
+    };
+
+    let info = mock_info("sender", &coins(100, "uusd".to_string()));
+    // Add one second so that the start_time expires
+    env.block.time = env.block.time.plus_seconds(1);
+    let _res = execute(deps.as_mut(), env.clone(), info, msg).unwrap();
+
+    let msg = ExecuteMsg::Buy {
+        token_id: MOCK_UNCLAIMED_TOKEN.to_owned(),
+        token_address: MOCK_TOKEN_ADDR.to_string(),
+    };
+
+    let info = mock_info("sender", &coins(100, "uusd".to_string()));
+    let err = execute(deps.as_mut(), env, info, msg).unwrap_err();
+    assert_eq!(err, ContractError::SaleExecuted {})
+}
+
+#[test]
+fn test_execute_buy_sale_not_open_cancelled() {
+    let mut deps = mock_dependencies_custom(&[]);
     let env = mock_env();
-    let _res = init(deps.as_mut());
-=======
-    let mut env = mock_env();
-    let _res = init(deps.as_mut(), None, None);
->>>>>>> 11e545db
-
-    start_sale(deps.as_mut(), Asset::NativeToken("uusd".to_string()));
-    assert_sale_created(deps.as_ref(), env.clone(), "uusd".to_string(), false);
-
-    let msg = ExecuteMsg::Buy {
-        token_id: MOCK_UNCLAIMED_TOKEN.to_owned(),
-        token_address: MOCK_TOKEN_ADDR.to_string(),
-    };
-
-    let info = mock_info("sender", &coins(100, "uusd".to_string()));
-    // Add one second so that the start_time expires
-    env.block.time = env.block.time.plus_seconds(1);
-    let _res = execute(deps.as_mut(), env.clone(), info, msg).unwrap();
-
-    let msg = ExecuteMsg::Buy {
-        token_id: MOCK_UNCLAIMED_TOKEN.to_owned(),
-        token_address: MOCK_TOKEN_ADDR.to_string(),
-    };
-
-    let info = mock_info("sender", &coins(100, "uusd".to_string()));
-    let err = execute(deps.as_mut(), env, info, msg).unwrap_err();
-    assert_eq!(err, ContractError::SaleExecuted {})
-}
-
-#[test]
-fn test_execute_buy_sale_not_open_cancelled() {
-    let mut deps = mock_dependencies_custom(&[]);
-    let env = mock_env();
-
-<<<<<<< HEAD
-    let _res = init(deps.as_mut());
-=======
-    let _res = init(deps.as_mut(), None, None);
->>>>>>> 11e545db
+
+    let _res = init(deps.as_mut(), None);
 
     start_sale(deps.as_mut(), Asset::NativeToken("uusd".to_string()));
     assert_sale_created(deps.as_ref(), env.clone(), "uusd".to_string(), false);
@@ -335,11 +301,7 @@
     let mut deps = mock_dependencies_custom(&[]);
     let mut env = mock_env();
 
-<<<<<<< HEAD
-    let _res = init(deps.as_mut());
-=======
-    let _res = init(deps.as_mut(), None, None);
->>>>>>> 11e545db
+    let _res = init(deps.as_mut(), None);
 
     start_sale(deps.as_mut(), Asset::NativeToken("uusd".to_string()));
     assert_sale_created(deps.as_ref(), env.clone(), "uusd".to_string(), false);
@@ -363,7 +325,6 @@
 
     let _res = init(
         deps.as_mut(),
-        None,
         Some(AndrAddr::from_string(MOCK_CW20_CONTRACT)),
     );
 
@@ -403,11 +364,7 @@
     let mut deps = mock_dependencies_custom(&[]);
     let mut env = mock_env();
 
-<<<<<<< HEAD
-    let _res = init(deps.as_mut());
-=======
-    let _res = init(deps.as_mut(), None, None);
->>>>>>> 11e545db
+    let _res = init(deps.as_mut(), None);
 
     start_sale(deps.as_mut(), Asset::NativeToken("uusd".to_string()));
     assert_sale_created(deps.as_ref(), env.clone(), "uusd".to_string(), false);
@@ -455,7 +412,6 @@
 
     let _res = init(
         deps.as_mut(),
-        None,
         Some(AndrAddr::from_string(MOCK_CW20_CONTRACT)),
     );
 
@@ -515,11 +471,7 @@
     let mut deps = mock_dependencies_custom(&[]);
     let mut env = mock_env();
 
-<<<<<<< HEAD
-    let _res = init(deps.as_mut());
-=======
-    let _res = init(deps.as_mut(), None, None);
->>>>>>> 11e545db
+    let _res = init(deps.as_mut(), None);
 
     start_sale(deps.as_mut(), Asset::NativeToken("uusd".to_string()));
     assert_sale_created(deps.as_ref(), env.clone(), "uusd".to_string(), false);
@@ -542,7 +494,6 @@
 
     let _res = init(
         deps.as_mut(),
-        None,
         Some(AndrAddr::from_string(MOCK_CW20_CONTRACT)),
     );
 
@@ -579,11 +530,7 @@
     let mut deps = mock_dependencies_custom(&[]);
     let env = mock_env();
 
-<<<<<<< HEAD
-    let _res = init(deps.as_mut());
-=======
-    let _res = init(deps.as_mut(), None, None);
->>>>>>> 11e545db
+    let _res = init(deps.as_mut(), None);
 
     start_sale_future_start(
         deps.as_mut(),
@@ -608,11 +555,7 @@
     let mut deps = mock_dependencies_custom(&[]);
     let mut env = mock_env();
 
-<<<<<<< HEAD
-    let _res = init(deps.as_mut());
-=======
-    let _res = init(deps.as_mut(), None, None);
->>>>>>> 11e545db
+    let _res = init(deps.as_mut(), None);
 
     start_sale_future_start_with_duration(deps.as_mut(), mock_env());
 
@@ -634,11 +577,7 @@
     let mut deps = mock_dependencies_custom(&[]);
     let env = mock_env();
 
-<<<<<<< HEAD
-    let _res = init(deps.as_mut());
-=======
-    let _res = init(deps.as_mut(), None, None);
->>>>>>> 11e545db
+    let _res = init(deps.as_mut(), None);
 
     start_sale(deps.as_mut(), Asset::NativeToken("uusd".to_string()));
     assert_sale_created(deps.as_ref(), env.clone(), "uusd".to_string(), false);
@@ -661,11 +600,7 @@
     let mut deps = mock_dependencies_custom(&[]);
     let env = mock_env();
 
-<<<<<<< HEAD
-    let _res = init(deps.as_mut());
-=======
-    let _res = init(deps.as_mut(), None, None);
->>>>>>> 11e545db
+    let _res = init(deps.as_mut(), None);
 
     start_sale(deps.as_mut(), Asset::NativeToken("uusd".to_string()));
     assert_sale_created(deps.as_ref(), env.clone(), "uusd".to_string(), false);
@@ -686,11 +621,7 @@
 #[test]
 fn test_execute_start_sale_invalid_price() {
     let mut deps = mock_dependencies_custom(&[]);
-<<<<<<< HEAD
-    let _res = init(deps.as_mut());
-=======
-    let _res = init(deps.as_mut(), None, None);
->>>>>>> 11e545db
+    let _res = init(deps.as_mut(), None);
 
     let hook_msg = Cw721HookMsg::StartSale {
         coin_denom: Asset::NativeToken("uusd".to_string()),
@@ -714,16 +645,7 @@
 #[test]
 fn test_execute_buy_with_tax_and_royalty_insufficient_funds() {
     let mut deps = mock_dependencies_custom(&[]);
-<<<<<<< HEAD
-    let _res = init(deps.as_mut());
-=======
-    let modules = vec![Module {
-        name: Some(RATES.to_owned()),
-        address: AndrAddr::from_string(MOCK_RATES_CONTRACT.to_owned()),
-        is_mutable: false,
-    }];
-    let _res = init(deps.as_mut(), Some(modules), None);
->>>>>>> 11e545db
+    let _res = init(deps.as_mut(), None);
 
     start_sale(deps.as_mut(), Asset::NativeToken("uusd".to_string()));
     assert_sale_created(deps.as_ref(), mock_env(), "uusd".to_string(), false);
@@ -761,14 +683,8 @@
 #[test]
 fn test_execute_buy_with_tax_and_royalty_insufficient_funds_cw20() {
     let mut deps = mock_dependencies_custom(&[]);
-    let modules = vec![Module {
-        name: Some(RATES.to_owned()),
-        address: AndrAddr::from_string(MOCK_RATES_CONTRACT.to_owned()),
-        is_mutable: false,
-    }];
     let _res = init(
         deps.as_mut(),
-        Some(modules),
         Some(AndrAddr::from_string(MOCK_CW20_CONTRACT)),
     );
 
@@ -806,12 +722,7 @@
 #[test]
 fn execute_buy_with_tax_and_royalty_too_many_funds() {
     let mut deps = mock_dependencies_custom(&[]);
-    let modules = vec![Module {
-        name: Some(RATES.to_owned()),
-        address: AndrAddr::from_string(MOCK_RATES_CONTRACT.to_owned()),
-        is_mutable: false,
-    }];
-    let _res = init(deps.as_mut(), Some(modules), None);
+    let _res = init(deps.as_mut(), None);
 
     start_sale(deps.as_mut(), Asset::NativeToken("uusd".to_string()));
     assert_sale_created(deps.as_ref(), mock_env(), "uusd".to_string(), false);
@@ -833,16 +744,7 @@
 #[test]
 fn test_execute_buy_with_tax_and_royalty_works() {
     let mut deps = mock_dependencies_custom(&[]);
-<<<<<<< HEAD
-    let _res = init(deps.as_mut());
-=======
-    let modules = vec![Module {
-        name: Some(RATES.to_owned()),
-        address: AndrAddr::from_string(MOCK_RATES_CONTRACT.to_owned()),
-        is_mutable: false,
-    }];
-    let _res = init(deps.as_mut(), Some(modules), None);
->>>>>>> 11e545db
+    let _res = init(deps.as_mut(), None);
 
     start_sale(deps.as_mut(), Asset::NativeToken("uusd".to_string()));
     assert_sale_created(deps.as_ref(), mock_env(), "uusd".to_string(), false);
@@ -885,7 +787,6 @@
             to_address: "tax_recipient".to_string(),
             amount: vec![coin(50, "uusd")],
         })),
-<<<<<<< HEAD
         // SubMsg::new(CosmosMsg::Bank(BankMsg::Send {
         //     to_address: "owner".to_string(),
         //     amount: vec![coin(90, "uusd")],
@@ -894,8 +795,6 @@
             to_address: "owner".to_string(),
             amount: vec![coin(100, "uusd")],
         })),
-=======
->>>>>>> 11e545db
         SubMsg::new(CosmosMsg::Wasm(WasmMsg::Execute {
             contract_addr: MOCK_TOKEN_ADDR.to_string(),
             msg: encode_binary(&Cw721ExecuteMsg::TransferNft {
