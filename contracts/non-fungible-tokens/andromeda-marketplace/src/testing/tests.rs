--- conflicted
+++ resolved
@@ -4,13 +4,6 @@
     Cw20HookMsg, Cw721HookMsg, ExecuteMsg, InstantiateMsg, Status,
 };
 use andromeda_std::{
-<<<<<<< HEAD
-    ado_base::modules::Module,
-    amp::addresses::AndrAddr,
-    common::{
-        encode_binary,
-        expiration::{expiration_from_milliseconds, MILLISECONDS_TO_NANOSECONDS_RATIO},
-=======
     ado_base::rates::{LocalRate, LocalRateType, LocalRateValue, PercentRate, Rate},
     ado_contract::ADOContract,
     amp::{AndrAddr, Recipient},
@@ -18,27 +11,18 @@
         denom::Asset,
         encode_binary,
         expiration::{expiration_from_milliseconds, Expiry, MILLISECONDS_TO_NANOSECONDS_RATIO},
->>>>>>> fbe0197d
         reply::ReplyId,
         Milliseconds,
     },
     error::ContractError,
     os::economics::ExecuteMsg as EconomicsExecuteMsg,
-<<<<<<< HEAD
-=======
     testing::mock_querier::MOCK_CW20_CONTRACT,
->>>>>>> fbe0197d
 };
 use cosmwasm_std::{
     coin, coins,
     testing::{mock_env, mock_info},
-<<<<<<< HEAD
-    to_json_binary, Addr, BankMsg, CosmosMsg, Deps, DepsMut, Env, Response, SubMsg, Uint128,
-    WasmMsg,
-=======
     to_json_binary, Addr, BankMsg, CosmosMsg, Decimal, Deps, DepsMut, Env, Response, SubMsg,
     Uint128, WasmMsg,
->>>>>>> fbe0197d
 };
 use cw20::Cw20ReceiveMsg;
 use cw721::{Cw721ExecuteMsg, Cw721ReceiveMsg};
@@ -49,29 +33,16 @@
     contract::{execute, instantiate},
     state::{sale_infos, SaleInfo, TokenSaleState, TOKEN_SALE_STATE},
     testing::mock_querier::{
-<<<<<<< HEAD
-        mock_dependencies_custom, MOCK_CW20_ADDR, MOCK_RATES_CONTRACT, MOCK_TOKEN_ADDR,
-        MOCK_TOKEN_OWNER, MOCK_UNCLAIMED_TOKEN, RATES,
-    },
-};
-
-fn start_sale(deps: DepsMut, coin_denom: String, uses_cw20: bool) {
-=======
         mock_dependencies_custom, MOCK_TOKEN_ADDR, MOCK_TOKEN_OWNER, MOCK_UNCLAIMED_TOKEN,
     },
 };
 
 fn start_sale(deps: DepsMut, coin_denom: Asset) {
->>>>>>> fbe0197d
     let hook_msg = Cw721HookMsg::StartSale {
         coin_denom,
         price: Uint128::new(100),
         start_time: None,
         duration: None,
-<<<<<<< HEAD
-        uses_cw20,
-=======
->>>>>>> fbe0197d
         recipient: None,
     };
     let msg = ExecuteMsg::ReceiveNft(Cw721ReceiveMsg {
@@ -85,24 +56,14 @@
     let _res = execute(deps, env, info, msg).unwrap();
 }
 
-<<<<<<< HEAD
-fn start_sale_future_start(deps: DepsMut, env: Env, coin_denom: String, uses_cw20: bool) {
-=======
 fn start_sale_future_start(deps: DepsMut, env: Env, coin_denom: Asset) {
->>>>>>> fbe0197d
     let current_time = env.block.time.nanos() / MILLISECONDS_TO_NANOSECONDS_RATIO;
     let hook_msg = Cw721HookMsg::StartSale {
         coin_denom,
         price: Uint128::new(100),
         // Add one to the current time to have it set in the future
-<<<<<<< HEAD
-        start_time: Some(Milliseconds(current_time + 1)),
-        duration: None,
-        uses_cw20,
-=======
         start_time: Some(Expiry::AtTime(Milliseconds(current_time + 1))),
         duration: None,
->>>>>>> fbe0197d
         recipient: None,
     };
     let msg = ExecuteMsg::ReceiveNft(Cw721ReceiveMsg {
@@ -116,26 +77,15 @@
     let _res = execute(deps, env, info, msg).unwrap();
 }
 
-<<<<<<< HEAD
-fn start_sale_future_start_with_duration(deps: DepsMut, env: Env, uses_cw20: bool) {
-=======
 fn start_sale_future_start_with_duration(deps: DepsMut, env: Env) {
->>>>>>> fbe0197d
     let current_time = env.block.time.nanos() / MILLISECONDS_TO_NANOSECONDS_RATIO;
     let hook_msg = Cw721HookMsg::StartSale {
         coin_denom: Asset::NativeToken("uusd".to_string()),
         price: Uint128::new(100),
         // Add one to the current time to have it set in the future
-<<<<<<< HEAD
-        start_time: Some(Milliseconds(current_time + 1)),
-        // Add duration, the end time's expiration will be current time + duration
-        duration: Some(Milliseconds(1)),
-        uses_cw20,
-=======
         start_time: Some(Expiry::AtTime(Milliseconds(current_time + 1))),
         // Add duration, the end time's expiration will be current time + duration
         duration: Some(Milliseconds(1)),
->>>>>>> fbe0197d
         recipient: None,
     };
     let msg = ExecuteMsg::ReceiveNft(Cw721ReceiveMsg {
@@ -149,15 +99,7 @@
     let _res = execute(deps, env, info, msg).unwrap();
 }
 
-<<<<<<< HEAD
-fn init(
-    deps: DepsMut,
-    modules: Option<Vec<Module>>,
-    authorized_cw20_address: Option<AndrAddr>,
-) -> Response {
-=======
 fn init(deps: DepsMut, authorized_cw20_address: Option<AndrAddr>) -> Response {
->>>>>>> fbe0197d
     let msg = InstantiateMsg {
         owner: None,
 
@@ -173,7 +115,6 @@
     let current_time = env.block.time.nanos() / MILLISECONDS_TO_NANOSECONDS_RATIO;
     let start_time_expiration =
         expiration_from_milliseconds(Milliseconds(current_time + 1)).unwrap();
-<<<<<<< HEAD
     assert_eq!(
         TokenSaleState {
             coin_denom,
@@ -212,8 +153,6 @@
     // Add one to the current time to have it set in the future
     let start_time_expiration =
         expiration_from_milliseconds(Milliseconds(current_time + 1)).unwrap();
-=======
->>>>>>> fbe0197d
     assert_eq!(
         TokenSaleState {
             coin_denom,
@@ -223,9 +162,6 @@
             token_address: MOCK_TOKEN_ADDR.to_owned(),
             status: Status::Open,
             price: Uint128::new(100),
-<<<<<<< HEAD
-=======
-            // start sale function has start_time set as None, so it defaults to the current time
             start_time: start_time_expiration,
             end_time: Expiration::Never {},
             uses_cw20,
@@ -249,44 +185,6 @@
     );
 }
 
-fn assert_sale_created_future_start(deps: Deps, env: Env, coin_denom: String, uses_cw20: bool) {
-    let current_time = env.block.time.nanos() / MILLISECONDS_TO_NANOSECONDS_RATIO;
-    // Add one to the current time to have it set in the future
-    let start_time_expiration =
-        expiration_from_milliseconds(Milliseconds(current_time + 1)).unwrap();
-    assert_eq!(
-        TokenSaleState {
-            coin_denom,
-            sale_id: 1u128.into(),
-            owner: MOCK_TOKEN_OWNER.to_string(),
-            token_id: MOCK_UNCLAIMED_TOKEN.to_owned(),
-            token_address: MOCK_TOKEN_ADDR.to_owned(),
-            status: Status::Open,
-            price: Uint128::new(100),
->>>>>>> fbe0197d
-            start_time: start_time_expiration,
-            end_time: Expiration::Never {},
-            uses_cw20,
-            recipient: None,
-        },
-        TOKEN_SALE_STATE.load(deps.storage, 1u128).unwrap()
-    );
-
-    assert_eq!(
-        SaleInfo {
-            sale_ids: vec![Uint128::from(1u128)],
-            token_address: MOCK_TOKEN_ADDR.to_owned(),
-            token_id: MOCK_UNCLAIMED_TOKEN.to_owned(),
-        },
-        sale_infos()
-            .load(
-                deps.storage,
-                &(MOCK_UNCLAIMED_TOKEN.to_owned() + MOCK_TOKEN_ADDR)
-            )
-            .unwrap()
-    );
-}
-
 #[test]
 fn test_sale_instantiate() {
     let mut deps = mock_dependencies_custom(&[]);
@@ -297,12 +195,6 @@
 #[test]
 fn test_sale_instantiate_future_start() {
     let mut deps = mock_dependencies_custom(&[]);
-<<<<<<< HEAD
-    let res = init(deps.as_mut(), None, None);
-    assert_eq!(0, res.messages.len());
-
-    start_sale_future_start(deps.as_mut(), mock_env(), "uusd".to_string(), false);
-=======
     let res = init(deps.as_mut(), None);
     assert_eq!(0, res.messages.len());
 
@@ -311,7 +203,6 @@
         mock_env(),
         Asset::NativeToken("uusd".to_string()),
     );
->>>>>>> fbe0197d
     assert_sale_created_future_start(deps.as_ref(), mock_env(), "uusd".to_string(), false);
 }
 
@@ -320,19 +211,6 @@
     let mut deps = mock_dependencies_custom(&[]);
     let res = init(
         deps.as_mut(),
-<<<<<<< HEAD
-        None,
-        Some(AndrAddr::from_string(MOCK_CW20_ADDR)),
-    );
-    assert_eq!(0, res.messages.len());
-
-    let uses_cw20 = true;
-    start_sale_future_start(
-        deps.as_mut(),
-        mock_env(),
-        MOCK_CW20_ADDR.to_string(),
-        uses_cw20,
-=======
         Some(AndrAddr::from_string(MOCK_CW20_CONTRACT)),
     );
     assert_eq!(0, res.messages.len());
@@ -341,18 +219,12 @@
         deps.as_mut(),
         mock_env(),
         Asset::Cw20Token(AndrAddr::from_string(MOCK_CW20_CONTRACT.to_string())),
->>>>>>> fbe0197d
     );
     assert_sale_created_future_start(
         deps.as_ref(),
         mock_env(),
-<<<<<<< HEAD
-        MOCK_CW20_ADDR.to_string(),
-        uses_cw20,
-=======
         MOCK_CW20_CONTRACT.to_string(),
         true,
->>>>>>> fbe0197d
     );
 }
 
@@ -374,49 +246,39 @@
 fn test_execute_buy_sale_not_open_already_bought() {
     let mut deps = mock_dependencies_custom(&[]);
     let mut env = mock_env();
-<<<<<<< HEAD
+    let _res = init(deps.as_mut(), None);
+
+    start_sale(deps.as_mut(), Asset::NativeToken("uusd".to_string()));
+    assert_sale_created(deps.as_ref(), env.clone(), "uusd".to_string(), false);
+
+    let msg = ExecuteMsg::Buy {
+        token_id: MOCK_UNCLAIMED_TOKEN.to_owned(),
+        token_address: MOCK_TOKEN_ADDR.to_string(),
+    };
+
+    let info = mock_info("sender", &coins(100, "uusd".to_string()));
+    // Add one second so that the start_time expires
+    env.block.time = env.block.time.plus_seconds(1);
+    let _res = execute(deps.as_mut(), env.clone(), info, msg).unwrap();
+
+    let msg = ExecuteMsg::Buy {
+        token_id: MOCK_UNCLAIMED_TOKEN.to_owned(),
+        token_address: MOCK_TOKEN_ADDR.to_string(),
+    };
+
+    let info = mock_info("sender", &coins(100, "uusd".to_string()));
+    let err = execute(deps.as_mut(), env, info, msg).unwrap_err();
+    assert_eq!(err, ContractError::SaleExecuted {})
+}
+
+#[test]
+fn test_execute_buy_sale_not_open_cancelled() {
+    let mut deps = mock_dependencies_custom(&[]);
+    let env = mock_env();
+
     let _res = init(deps.as_mut(), None, None);
 
-    start_sale(deps.as_mut(), "uusd".to_string(), false);
-=======
-    let _res = init(deps.as_mut(), None);
-
-    start_sale(deps.as_mut(), Asset::NativeToken("uusd".to_string()));
->>>>>>> fbe0197d
-    assert_sale_created(deps.as_ref(), env.clone(), "uusd".to_string(), false);
-
-    let msg = ExecuteMsg::Buy {
-        token_id: MOCK_UNCLAIMED_TOKEN.to_owned(),
-        token_address: MOCK_TOKEN_ADDR.to_string(),
-    };
-
-    let info = mock_info("sender", &coins(100, "uusd".to_string()));
-    // Add one second so that the start_time expires
-    env.block.time = env.block.time.plus_seconds(1);
-    let _res = execute(deps.as_mut(), env.clone(), info, msg).unwrap();
-
-    let msg = ExecuteMsg::Buy {
-        token_id: MOCK_UNCLAIMED_TOKEN.to_owned(),
-        token_address: MOCK_TOKEN_ADDR.to_string(),
-    };
-
-    let info = mock_info("sender", &coins(100, "uusd".to_string()));
-    let err = execute(deps.as_mut(), env, info, msg).unwrap_err();
-    assert_eq!(err, ContractError::SaleExecuted {})
-}
-
-#[test]
-fn test_execute_buy_sale_not_open_cancelled() {
-    let mut deps = mock_dependencies_custom(&[]);
-    let env = mock_env();
-
-    let _res = init(deps.as_mut(), None, None);
-
-<<<<<<< HEAD
-    start_sale(deps.as_mut(), "uusd".to_string(), false);
-=======
-    start_sale(deps.as_mut(), Asset::NativeToken("uusd".to_string()));
->>>>>>> fbe0197d
+    start_sale(deps.as_mut(), Asset::NativeToken("uusd".to_string()));
     assert_sale_created(deps.as_ref(), env.clone(), "uusd".to_string(), false);
 
     let msg = ExecuteMsg::CancelSale {
@@ -443,11 +305,7 @@
 
     let _res = init(deps.as_mut(), None, None);
 
-<<<<<<< HEAD
-    start_sale(deps.as_mut(), "uusd".to_string(), false);
-=======
-    start_sale(deps.as_mut(), Asset::NativeToken("uusd".to_string()));
->>>>>>> fbe0197d
+    start_sale(deps.as_mut(), Asset::NativeToken("uusd".to_string()));
     assert_sale_created(deps.as_ref(), env.clone(), "uusd".to_string(), false);
 
     let msg = ExecuteMsg::Buy {
@@ -469,21 +327,6 @@
 
     let _res = init(
         deps.as_mut(),
-<<<<<<< HEAD
-        None,
-        Some(AndrAddr::from_string(MOCK_CW20_ADDR)),
-    );
-
-    let uses_cw20 = true;
-    start_sale(deps.as_mut(), MOCK_CW20_ADDR.to_string(), uses_cw20);
-    assert_sale_created(
-        deps.as_ref(),
-        env.clone(),
-        MOCK_CW20_ADDR.to_string(),
-        uses_cw20,
-    );
-
-=======
         Some(AndrAddr::from_string(MOCK_CW20_CONTRACT)),
     );
 
@@ -499,7 +342,6 @@
         uses_cw20,
     );
 
->>>>>>> fbe0197d
     let hook_msg = Cw20HookMsg::Buy {
         token_id: MOCK_UNCLAIMED_TOKEN.to_owned(),
         token_address: MOCK_TOKEN_ADDR.to_string(),
@@ -510,11 +352,7 @@
         msg: encode_binary(&hook_msg).unwrap(),
     });
 
-<<<<<<< HEAD
-    let info = mock_info(MOCK_CW20_ADDR, &[]);
-=======
     let info = mock_info(MOCK_CW20_CONTRACT, &[]);
->>>>>>> fbe0197d
 
     // Add one second so that the start_time expires
     env.block.time = env.block.time.plus_seconds(1);
@@ -530,11 +368,7 @@
 
     let _res = init(deps.as_mut(), None, None);
 
-<<<<<<< HEAD
-    start_sale(deps.as_mut(), "uusd".to_string(), false);
-=======
-    start_sale(deps.as_mut(), Asset::NativeToken("uusd".to_string()));
->>>>>>> fbe0197d
+    start_sale(deps.as_mut(), Asset::NativeToken("uusd".to_string()));
     assert_sale_created(deps.as_ref(), env.clone(), "uusd".to_string(), false);
 
     let error = ContractError::InvalidFunds {
@@ -580,18 +414,6 @@
 
     let _res = init(
         deps.as_mut(),
-<<<<<<< HEAD
-        None,
-        Some(AndrAddr::from_string(MOCK_CW20_ADDR)),
-    );
-
-    let uses_cw20 = true;
-    start_sale(deps.as_mut(), MOCK_CW20_ADDR.to_string(), uses_cw20);
-    assert_sale_created(
-        deps.as_ref(),
-        env.clone(),
-        MOCK_CW20_ADDR.to_string(),
-=======
         Some(AndrAddr::from_string(MOCK_CW20_CONTRACT)),
     );
 
@@ -604,7 +426,6 @@
         deps.as_ref(),
         env.clone(),
         MOCK_CW20_CONTRACT.to_string(),
->>>>>>> fbe0197d
         uses_cw20,
     );
 
@@ -619,11 +440,7 @@
         msg: encode_binary(&hook_msg).unwrap(),
     });
 
-<<<<<<< HEAD
-    let info = mock_info(MOCK_CW20_ADDR, &[]);
-=======
     let info = mock_info(MOCK_CW20_CONTRACT, &[]);
->>>>>>> fbe0197d
 
     // Add one second so that the start_time expires
     env.block.time = env.block.time.plus_seconds(1);
@@ -656,45 +473,33 @@
     let mut deps = mock_dependencies_custom(&[]);
     let mut env = mock_env();
 
-    let _res = init(deps.as_mut(), None, None);
-
-<<<<<<< HEAD
-    start_sale(deps.as_mut(), "uusd".to_string(), false);
-=======
-    start_sale(deps.as_mut(), Asset::NativeToken("uusd".to_string()));
->>>>>>> fbe0197d
-    assert_sale_created(deps.as_ref(), env.clone(), "uusd".to_string(), false);
-
-    let msg = ExecuteMsg::Buy {
-        token_id: MOCK_UNCLAIMED_TOKEN.to_owned(),
-        token_address: MOCK_TOKEN_ADDR.to_string(),
-    };
-
-    let info = mock_info("someone", &coins(100, "uusd".to_string()));
-    // Add one second so that the start_time expires
-    env.block.time = env.block.time.plus_seconds(1);
-    let _res = execute(deps.as_mut(), env, info, msg).unwrap();
-}
-
-#[test]
-fn test_execute_buy_works_cw20() {
-    let mut deps = mock_dependencies_custom(&[]);
-    let mut env = mock_env();
-
     let _res = init(
         deps.as_mut(),
-<<<<<<< HEAD
         None,
         Some(AndrAddr::from_string(MOCK_CW20_ADDR)),
     );
 
-    let uses_cw20 = true;
-    start_sale(deps.as_mut(), MOCK_CW20_ADDR.to_string(), uses_cw20);
-    assert_sale_created(
-        deps.as_ref(),
-        env.clone(),
-        MOCK_CW20_ADDR.to_string(),
-=======
+    start_sale(deps.as_mut(), Asset::NativeToken("uusd".to_string()));
+    assert_sale_created(deps.as_ref(), env.clone(), "uusd".to_string(), false);
+
+    let msg = ExecuteMsg::Buy {
+        token_id: MOCK_UNCLAIMED_TOKEN.to_owned(),
+        token_address: MOCK_TOKEN_ADDR.to_string(),
+    };
+
+    let info = mock_info("someone", &coins(100, "uusd".to_string()));
+    // Add one second so that the start_time expires
+    env.block.time = env.block.time.plus_seconds(1);
+    let _res = execute(deps.as_mut(), env, info, msg).unwrap();
+}
+
+#[test]
+fn test_execute_buy_works_cw20() {
+    let mut deps = mock_dependencies_custom(&[]);
+    let mut env = mock_env();
+
+    let _res = init(
+        deps.as_mut(),
         Some(AndrAddr::from_string(MOCK_CW20_CONTRACT)),
     );
 
@@ -707,7 +512,6 @@
         deps.as_ref(),
         env.clone(),
         MOCK_CW20_CONTRACT.to_string(),
->>>>>>> fbe0197d
         uses_cw20,
     );
 
@@ -721,11 +525,7 @@
         msg: encode_binary(&hook_msg).unwrap(),
     });
 
-<<<<<<< HEAD
-    let info = mock_info(MOCK_CW20_ADDR, &[]);
-=======
     let info = mock_info(MOCK_CW20_CONTRACT, &[]);
->>>>>>> fbe0197d
     // Add one second so that the start_time expires
     env.block.time = env.block.time.plus_seconds(1);
     let _res = execute(deps.as_mut(), env, info, msg).unwrap();
@@ -733,13 +533,16 @@
 
 #[test]
 fn test_execute_buy_future_start() {
-<<<<<<< HEAD
     let mut deps = mock_dependencies_custom(&[]);
     let env = mock_env();
 
     let _res = init(deps.as_mut(), None, None);
 
-    start_sale_future_start(deps.as_mut(), mock_env(), "uusd".to_string(), false);
+    start_sale_future_start(
+        deps.as_mut(),
+        mock_env(),
+        Asset::NativeToken("uusd".to_string()),
+    );
     assert_sale_created_future_start(deps.as_ref(), mock_env(), "uusd".to_string(), false);
 
     let msg = ExecuteMsg::Buy {
@@ -758,9 +561,9 @@
     let mut deps = mock_dependencies_custom(&[]);
     let mut env = mock_env();
 
-    let _res = init(deps.as_mut(), None, None);
-
-    start_sale_future_start_with_duration(deps.as_mut(), mock_env(), false);
+    let _res = init(deps.as_mut(), None);
+
+    start_sale_future_start_with_duration(deps.as_mut(), mock_env());
 
     let msg = ExecuteMsg::Buy {
         token_id: MOCK_UNCLAIMED_TOKEN.to_owned(),
@@ -777,109 +580,42 @@
 
 #[test]
 fn test_execute_update_sale_unauthorized() {
-=======
->>>>>>> fbe0197d
     let mut deps = mock_dependencies_custom(&[]);
     let env = mock_env();
 
+    let _res = init(deps.as_mut(), None);
+
+    start_sale(deps.as_mut(), Asset::NativeToken("uusd".to_string()));
+    assert_sale_created(deps.as_ref(), env.clone(), "uusd".to_string(), false);
+
+    let msg = ExecuteMsg::UpdateSale {
+        token_id: MOCK_UNCLAIMED_TOKEN.to_owned(),
+        token_address: MOCK_TOKEN_ADDR.to_string(),
+        price: Uint128::new(11),
+        coin_denom: Asset::NativeToken("juno".to_string()),
+        recipient: None,
+    };
+
+    let info = mock_info("someone", &[]);
+    let err = execute(deps.as_mut(), env, info, msg).unwrap_err();
+    assert_eq!(err, ContractError::Unauthorized {})
+}
+
+#[test]
+fn test_execute_update_sale_invalid_price() {
+    let mut deps = mock_dependencies_custom(&[]);
+    let env = mock_env();
+
     let _res = init(deps.as_mut(), None, None);
 
-<<<<<<< HEAD
-    start_sale(deps.as_mut(), "uusd".to_string(), false);
-=======
-    start_sale_future_start(
-        deps.as_mut(),
-        mock_env(),
-        Asset::NativeToken("uusd".to_string()),
-    );
-    assert_sale_created_future_start(deps.as_ref(), mock_env(), "uusd".to_string(), false);
-
-    let msg = ExecuteMsg::Buy {
-        token_id: MOCK_UNCLAIMED_TOKEN.to_owned(),
-        token_address: MOCK_TOKEN_ADDR.to_string(),
-    };
-
-    let info = mock_info("someone", &coins(100, "uusd".to_string()));
-    // The start time is ahead of the current block time, so it should return a Sale Not Started error.
-    let err = execute(deps.as_mut(), env, info, msg).unwrap_err();
-    assert_eq!(err, ContractError::SaleNotOpen {})
-}
-
-#[test]
-fn test_execute_buy_sale_expired() {
-    let mut deps = mock_dependencies_custom(&[]);
-    let mut env = mock_env();
-
-    let _res = init(deps.as_mut(), None);
-
-    start_sale_future_start_with_duration(deps.as_mut(), mock_env());
-
-    let msg = ExecuteMsg::Buy {
-        token_id: MOCK_UNCLAIMED_TOKEN.to_owned(),
-        token_address: MOCK_TOKEN_ADDR.to_string(),
-    };
-
-    let info = mock_info("someone", &coins(100, "uusd".to_string()));
-    // Forward block time so that the end time expires
-    env.block.time = env.block.time.plus_days(100);
-
-    let err = execute(deps.as_mut(), env, info, msg).unwrap_err();
-    assert_eq!(err, ContractError::SaleExpired {})
-}
-
-#[test]
-fn test_execute_update_sale_unauthorized() {
-    let mut deps = mock_dependencies_custom(&[]);
-    let env = mock_env();
-
-    let _res = init(deps.as_mut(), None);
-
-    start_sale(deps.as_mut(), Asset::NativeToken("uusd".to_string()));
->>>>>>> fbe0197d
+    start_sale(deps.as_mut(), Asset::NativeToken("uusd".to_string()));
     assert_sale_created(deps.as_ref(), env.clone(), "uusd".to_string(), false);
 
     let msg = ExecuteMsg::UpdateSale {
         token_id: MOCK_UNCLAIMED_TOKEN.to_owned(),
         token_address: MOCK_TOKEN_ADDR.to_string(),
-        price: Uint128::new(11),
-<<<<<<< HEAD
-        coin_denom: "juno".to_string(),
-        uses_cw20: false,
-=======
+        price: Uint128::zero(),
         coin_denom: Asset::NativeToken("juno".to_string()),
->>>>>>> fbe0197d
-        recipient: None,
-    };
-
-    let info = mock_info("someone", &[]);
-    let err = execute(deps.as_mut(), env, info, msg).unwrap_err();
-    assert_eq!(err, ContractError::Unauthorized {})
-}
-
-#[test]
-fn test_execute_update_sale_invalid_price() {
-    let mut deps = mock_dependencies_custom(&[]);
-    let env = mock_env();
-
-    let _res = init(deps.as_mut(), None, None);
-
-<<<<<<< HEAD
-    start_sale(deps.as_mut(), "uusd".to_string(), false);
-=======
-    start_sale(deps.as_mut(), Asset::NativeToken("uusd".to_string()));
->>>>>>> fbe0197d
-    assert_sale_created(deps.as_ref(), env.clone(), "uusd".to_string(), false);
-
-    let msg = ExecuteMsg::UpdateSale {
-        token_id: MOCK_UNCLAIMED_TOKEN.to_owned(),
-        token_address: MOCK_TOKEN_ADDR.to_string(),
-        price: Uint128::zero(),
-<<<<<<< HEAD
-        coin_denom: "juno".to_string(),
-        uses_cw20: false,
-=======
-        coin_denom: Asset::NativeToken("juno".to_string()),
->>>>>>> fbe0197d
         recipient: None,
     };
 
@@ -898,10 +634,6 @@
         price: Uint128::zero(),
         start_time: None,
         duration: None,
-<<<<<<< HEAD
-        uses_cw20: false,
-=======
->>>>>>> fbe0197d
         recipient: None,
     };
     let msg = ExecuteMsg::ReceiveNft(Cw721ReceiveMsg {
@@ -919,17 +651,6 @@
 #[test]
 fn test_execute_buy_with_tax_and_royalty_insufficient_funds() {
     let mut deps = mock_dependencies_custom(&[]);
-<<<<<<< HEAD
-    let modules = vec![Module {
-        name: Some(RATES.to_owned()),
-        address: AndrAddr::from_string(MOCK_RATES_CONTRACT.to_owned()),
-        is_mutable: false,
-    }];
-    let _res = init(deps.as_mut(), Some(modules), None);
-
-    start_sale(deps.as_mut(), "uusd".to_string(), false);
-    assert_sale_created(deps.as_ref(), mock_env(), "uusd".to_string(), false);
-=======
     let _res = init(deps.as_mut(), None);
 
     start_sale(deps.as_mut(), Asset::NativeToken("uusd".to_string()));
@@ -952,7 +673,6 @@
     ADOContract::default()
         .set_rates(deps.as_mut().storage, "MarketplaceBuy", rate)
         .unwrap();
->>>>>>> fbe0197d
 
     let msg = ExecuteMsg::Buy {
         token_id: MOCK_UNCLAIMED_TOKEN.to_owned(),
@@ -963,43 +683,17 @@
     env.block.time = env.block.time.plus_seconds(1);
     let info = mock_info("someone", &coins(100, "uusd".to_string()));
     let err = execute(deps.as_mut(), env, info, msg).unwrap_err();
-<<<<<<< HEAD
-    assert!(matches!(err, ContractError::InvalidFunds { .. }));
-=======
     assert_eq!(
         err,
         ContractError::InvalidFunds {
             msg: "Invalid funds provided, expected: 150, received: 100".to_string()
         }
     );
->>>>>>> fbe0197d
 }
 
 #[test]
 fn test_execute_buy_with_tax_and_royalty_insufficient_funds_cw20() {
     let mut deps = mock_dependencies_custom(&[]);
-<<<<<<< HEAD
-    let modules = vec![Module {
-        name: Some(RATES.to_owned()),
-        address: AndrAddr::from_string(MOCK_RATES_CONTRACT.to_owned()),
-        is_mutable: false,
-    }];
-    let _res = init(
-        deps.as_mut(),
-        Some(modules),
-        Some(AndrAddr::from_string(MOCK_CW20_ADDR)),
-    );
-
-    let uses_cw20 = true;
-    start_sale(deps.as_mut(), MOCK_CW20_ADDR.to_string(), uses_cw20);
-    assert_sale_created(
-        deps.as_ref(),
-        mock_env(),
-        MOCK_CW20_ADDR.to_string(),
-        uses_cw20,
-    );
-
-=======
     let _res = init(
         deps.as_mut(),
         Some(AndrAddr::from_string(MOCK_CW20_CONTRACT)),
@@ -1035,7 +729,6 @@
         .set_rates(deps.as_mut().storage, "MarketplaceBuy", rate)
         .unwrap();
 
->>>>>>> fbe0197d
     let hook_msg = Cw20HookMsg::Buy {
         token_id: MOCK_UNCLAIMED_TOKEN.to_owned(),
         token_address: MOCK_TOKEN_ADDR.to_string(),
@@ -1046,71 +739,26 @@
         msg: encode_binary(&hook_msg).unwrap(),
     });
 
-<<<<<<< HEAD
-    let info = mock_info(MOCK_CW20_ADDR, &[]);
-=======
     let info = mock_info(MOCK_CW20_CONTRACT, &[]);
->>>>>>> fbe0197d
-
-    let mut env = mock_env();
-    // Add one second so that the start_time expires
-    env.block.time = env.block.time.plus_seconds(1);
-    let err = execute(deps.as_mut(), env, info, msg).unwrap_err();
-<<<<<<< HEAD
-    assert!(matches!(err, ContractError::InvalidFunds { .. }));
-=======
+
+    let mut env = mock_env();
+    // Add one second so that the start_time expires
+    env.block.time = env.block.time.plus_seconds(1);
+    let err = execute(deps.as_mut(), env, info, msg).unwrap_err();
     assert_eq!(
         err,
         ContractError::InvalidFunds {
             msg: "Invalid funds provided, expected: 150, received: 100".to_string()
         }
     );
->>>>>>> fbe0197d
 }
 
 #[test]
 fn execute_buy_with_tax_and_royalty_too_many_funds() {
     let mut deps = mock_dependencies_custom(&[]);
-<<<<<<< HEAD
-    let modules = vec![Module {
-        name: Some(RATES.to_owned()),
-        address: AndrAddr::from_string(MOCK_RATES_CONTRACT.to_owned()),
-        is_mutable: false,
-    }];
-    let _res = init(deps.as_mut(), Some(modules), None);
-
-    start_sale(deps.as_mut(), "uusd".to_string(), false);
-    assert_sale_created(deps.as_ref(), mock_env(), "uusd".to_string(), false);
-
-    let msg = ExecuteMsg::Buy {
-        token_id: MOCK_UNCLAIMED_TOKEN.to_owned(),
-        token_address: MOCK_TOKEN_ADDR.to_string(),
-    };
-    let mut env = mock_env();
-    // Add one second so that the start_time expires
-    env.block.time = env.block.time.plus_seconds(1);
-
-    let info = mock_info("someone", &coins(200, "uusd".to_string()));
-    let err = execute(deps.as_mut(), env, info, msg).unwrap_err();
-    assert!(matches!(err, ContractError::InvalidFunds { .. }));
-}
-
-#[test]
-fn test_execute_buy_with_tax_and_royalty_works() {
-    let mut deps = mock_dependencies_custom(&[]);
-    let modules = vec![Module {
-        name: Some(RATES.to_owned()),
-        address: AndrAddr::from_string(MOCK_RATES_CONTRACT.to_owned()),
-        is_mutable: false,
-    }];
-    let _res = init(deps.as_mut(), Some(modules), None);
-
-    start_sale(deps.as_mut(), "uusd".to_string(), false);
-=======
     let _res = init(deps.as_mut(), None);
 
     start_sale(deps.as_mut(), Asset::NativeToken("uusd".to_string()));
->>>>>>> fbe0197d
     assert_sale_created(deps.as_ref(), mock_env(), "uusd".to_string(), false);
 
     let msg = ExecuteMsg::Buy {
@@ -1189,11 +837,7 @@
         })),
         SubMsg::new(CosmosMsg::Bank(BankMsg::Send {
             to_address: "owner".to_string(),
-<<<<<<< HEAD
-            amount: vec![coin(90, "uusd")],
-=======
             amount: vec![coin(100, "uusd")],
->>>>>>> fbe0197d
         })),
         SubMsg::reply_on_error(
             CosmosMsg::Wasm(WasmMsg::Execute {
