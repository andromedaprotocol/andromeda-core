use andromeda_non_fungible_tokens::marketplace::{
    Cw20HookMsg, Cw721HookMsg, ExecuteMsg, InstantiateMsg, Status,
};
use andromeda_std::{
    ado_base::modules::Module,
    amp::addresses::AndrAddr,
    common::{
        encode_binary,
        expiration::{expiration_from_milliseconds, MILLISECONDS_TO_NANOSECONDS_RATIO},
<<<<<<< HEAD
        reply::ReplyId,
        Milliseconds,
=======
>>>>>>> 676c9833
    },
    error::ContractError,
    os::economics::ExecuteMsg as EconomicsExecuteMsg,
};
use cosmwasm_std::{
    coin, coins,
    testing::{mock_env, mock_info},
<<<<<<< HEAD
    to_json_binary, Addr, BankMsg, CosmosMsg, Deps, DepsMut, Env, Response, SubMsg, Uint128,
    WasmMsg,
=======
    BankMsg, CosmosMsg, Deps, DepsMut, Env, Response, SubMsg, Uint128, WasmMsg,
>>>>>>> 676c9833
};
use cw20::Cw20ReceiveMsg;
use cw721::{Cw721ExecuteMsg, Cw721ReceiveMsg};
use cw_utils::Expiration;

use super::mock_querier::MOCK_KERNEL_CONTRACT;
use crate::{
    contract::{execute, instantiate},
    state::{sale_infos, SaleInfo, TokenSaleState, TOKEN_SALE_STATE},
    testing::mock_querier::{
        mock_dependencies_custom, MOCK_CW20_ADDR, MOCK_RATES_CONTRACT, MOCK_TOKEN_ADDR,
        MOCK_TOKEN_OWNER, MOCK_UNCLAIMED_TOKEN, RATES,
    },
};

fn start_sale(deps: DepsMut, coin_denom: String, uses_cw20: bool) {
    let hook_msg = Cw721HookMsg::StartSale {
        coin_denom,
        price: Uint128::new(100),
        start_time: None,
        duration: None,
        uses_cw20,
        recipient: None,
    };
    let msg = ExecuteMsg::ReceiveNft(Cw721ReceiveMsg {
        sender: MOCK_TOKEN_OWNER.to_owned(),
        token_id: MOCK_UNCLAIMED_TOKEN.to_owned(),
        msg: encode_binary(&hook_msg).unwrap(),
    });
    let env = mock_env();

    let info = mock_info(MOCK_TOKEN_ADDR, &[]);
    let _res = execute(deps, env, info, msg).unwrap();
}

fn start_sale_future_start(deps: DepsMut, env: Env, coin_denom: String, uses_cw20: bool) {
    let current_time = env.block.time.nanos() / MILLISECONDS_TO_NANOSECONDS_RATIO;
    let hook_msg = Cw721HookMsg::StartSale {
        coin_denom,
        price: Uint128::new(100),
        // Add one to the current time to have it set in the future
        start_time: Some(Milliseconds(current_time + 1)),
        duration: None,
        uses_cw20,
        recipient: None,
    };
    let msg = ExecuteMsg::ReceiveNft(Cw721ReceiveMsg {
        sender: MOCK_TOKEN_OWNER.to_owned(),
        token_id: MOCK_UNCLAIMED_TOKEN.to_owned(),
        msg: encode_binary(&hook_msg).unwrap(),
    });
    let env = mock_env();

    let info = mock_info(MOCK_TOKEN_ADDR, &[]);
    let _res = execute(deps, env, info, msg).unwrap();
}

fn start_sale_future_start_with_duration(deps: DepsMut, env: Env, uses_cw20: bool) {
    let current_time = env.block.time.nanos() / MILLISECONDS_TO_NANOSECONDS_RATIO;
    let hook_msg = Cw721HookMsg::StartSale {
        coin_denom: "uusd".to_string(),
        price: Uint128::new(100),
<<<<<<< HEAD
        // Add one to the current time to have it set in the future
        start_time: Some(Milliseconds(current_time + 1)),
        // Add duration, the end time's expiration will be current time + duration
        duration: Some(Milliseconds(1)),
        uses_cw20,
        recipient: None,
=======
        start_time: None,
        duration: None,
    };
    let msg = ExecuteMsg::ReceiveNft(Cw721ReceiveMsg {
        sender: MOCK_TOKEN_OWNER.to_owned(),
        token_id: MOCK_UNCLAIMED_TOKEN.to_owned(),
        msg: encode_binary(&hook_msg).unwrap(),
    });
    let env = mock_env();

    let info = mock_info(MOCK_TOKEN_ADDR, &[]);
    let _res = execute(deps, env, info, msg).unwrap();
}

fn start_sale_future_start(deps: DepsMut, env: Env) {
    let current_time = env.block.time.nanos() / MILLISECONDS_TO_NANOSECONDS_RATIO;
    let hook_msg = Cw721HookMsg::StartSale {
        coin_denom: "uusd".to_string(),
        price: Uint128::new(100),
        // Add one to the current time to have it set in the future
        start_time: Some(current_time + 1),
        duration: None,
    };
    let msg = ExecuteMsg::ReceiveNft(Cw721ReceiveMsg {
        sender: MOCK_TOKEN_OWNER.to_owned(),
        token_id: MOCK_UNCLAIMED_TOKEN.to_owned(),
        msg: encode_binary(&hook_msg).unwrap(),
    });
    let env = mock_env();

    let info = mock_info(MOCK_TOKEN_ADDR, &[]);
    let _res = execute(deps, env, info, msg).unwrap();
}

fn start_sale_future_start_with_duration(deps: DepsMut, env: Env) {
    let current_time = env.block.time.nanos() / MILLISECONDS_TO_NANOSECONDS_RATIO;
    let hook_msg = Cw721HookMsg::StartSale {
        coin_denom: "uusd".to_string(),
        price: Uint128::new(100),
        // Add one to the current time to have it set in the future
        start_time: Some(current_time + 1),
        // Add duration, the end time's expiration will be current time + duration
        duration: Some(1),
>>>>>>> 676c9833
    };
    let msg = ExecuteMsg::ReceiveNft(Cw721ReceiveMsg {
        sender: MOCK_TOKEN_OWNER.to_owned(),
        token_id: MOCK_UNCLAIMED_TOKEN.to_owned(),
        msg: encode_binary(&hook_msg).unwrap(),
    });
    let env = mock_env();

    let info = mock_info(MOCK_TOKEN_ADDR, &[]);
    let _res = execute(deps, env, info, msg).unwrap();
}

fn init(
    deps: DepsMut,
    modules: Option<Vec<Module>>,
    authorized_cw20_address: Option<AndrAddr>,
) -> Response {
    let msg = InstantiateMsg {
        owner: None,
        modules,
        kernel_address: MOCK_KERNEL_CONTRACT.to_string(),
        authorized_cw20_address,
    };

    let info = mock_info("owner", &[]);
    instantiate(deps, mock_env(), info, msg).unwrap()
}

<<<<<<< HEAD
fn assert_sale_created(deps: Deps, env: Env, coin_denom: String, uses_cw20: bool) {
    let current_time = env.block.time.nanos() / MILLISECONDS_TO_NANOSECONDS_RATIO;
    let start_time_expiration =
        expiration_from_milliseconds(Milliseconds(current_time + 1)).unwrap();
    assert_eq!(
        TokenSaleState {
            coin_denom,
            sale_id: 1u128.into(),
            owner: MOCK_TOKEN_OWNER.to_string(),
            token_id: MOCK_UNCLAIMED_TOKEN.to_owned(),
            token_address: MOCK_TOKEN_ADDR.to_owned(),
            status: Status::Open,
            price: Uint128::new(100),
            // start sale function has start_time set as None, so it defaults to the current time
            start_time: start_time_expiration,
            end_time: Expiration::Never {},
            uses_cw20,
            recipient: None,
        },
        TOKEN_SALE_STATE.load(deps.storage, 1u128).unwrap()
    );

    assert_eq!(
        SaleInfo {
            sale_ids: vec![Uint128::from(1u128)],
            token_address: MOCK_TOKEN_ADDR.to_owned(),
            token_id: MOCK_UNCLAIMED_TOKEN.to_owned(),
        },
        sale_infos()
            .load(
                deps.storage,
                &(MOCK_UNCLAIMED_TOKEN.to_owned() + MOCK_TOKEN_ADDR)
            )
            .unwrap()
    );
}

fn assert_sale_created_future_start(deps: Deps, env: Env, coin_denom: String, uses_cw20: bool) {
    let current_time = env.block.time.nanos() / MILLISECONDS_TO_NANOSECONDS_RATIO;
    // Add one to the current time to have it set in the future
    let start_time_expiration =
        expiration_from_milliseconds(Milliseconds(current_time + 1)).unwrap();
=======
fn assert_sale_created(deps: Deps, env: Env) {
    let current_time = env.block.time.nanos() / MILLISECONDS_TO_NANOSECONDS_RATIO;
    let start_time_expiration = expiration_from_milliseconds(current_time).unwrap();
>>>>>>> 676c9833
    assert_eq!(
        TokenSaleState {
            coin_denom,
            sale_id: 1u128.into(),
            owner: MOCK_TOKEN_OWNER.to_string(),
            token_id: MOCK_UNCLAIMED_TOKEN.to_owned(),
            token_address: MOCK_TOKEN_ADDR.to_owned(),
            status: Status::Open,
            price: Uint128::new(100),
<<<<<<< HEAD
            start_time: start_time_expiration,
            end_time: Expiration::Never {},
            uses_cw20,
            recipient: None,
=======
            // start sale function has start_time set as None, so it defaults to the current time
            start_time: start_time_expiration,
            end_time: Expiration::Never {}
        },
        TOKEN_SALE_STATE.load(deps.storage, 1u128).unwrap()
    );

    assert_eq!(
        SaleInfo {
            sale_ids: vec![Uint128::from(1u128)],
            token_address: MOCK_TOKEN_ADDR.to_owned(),
            token_id: MOCK_UNCLAIMED_TOKEN.to_owned(),
        },
        sale_infos()
            .load(
                deps.storage,
                &(MOCK_UNCLAIMED_TOKEN.to_owned() + MOCK_TOKEN_ADDR)
            )
            .unwrap()
    );
}

fn assert_sale_created_future_start(deps: Deps, env: Env) {
    let current_time = env.block.time.nanos() / MILLISECONDS_TO_NANOSECONDS_RATIO;
    // Add one to the current time to have it set in the future
    let start_time_expiration = expiration_from_milliseconds(current_time + 1).unwrap();
    assert_eq!(
        TokenSaleState {
            coin_denom: "uusd".to_string(),
            sale_id: 1u128.into(),
            owner: MOCK_TOKEN_OWNER.to_string(),
            token_id: MOCK_UNCLAIMED_TOKEN.to_owned(),
            token_address: MOCK_TOKEN_ADDR.to_owned(),
            status: Status::Open,
            price: Uint128::new(100),
            start_time: start_time_expiration,
            end_time: Expiration::Never {}
>>>>>>> 676c9833
        },
        TOKEN_SALE_STATE.load(deps.storage, 1u128).unwrap()
    );

    assert_eq!(
        SaleInfo {
            sale_ids: vec![Uint128::from(1u128)],
            token_address: MOCK_TOKEN_ADDR.to_owned(),
            token_id: MOCK_UNCLAIMED_TOKEN.to_owned(),
        },
        sale_infos()
            .load(
                deps.storage,
                &(MOCK_UNCLAIMED_TOKEN.to_owned() + MOCK_TOKEN_ADDR)
            )
            .unwrap()
    );
}

#[test]
fn test_sale_instantiate() {
    let mut deps = mock_dependencies_custom(&[]);
    let res = init(deps.as_mut(), None, None);
    assert_eq!(0, res.messages.len());
}

#[test]
fn test_sale_instantiate_future_start() {
    let mut deps = mock_dependencies_custom(&[]);
<<<<<<< HEAD
    let res = init(deps.as_mut(), None, None);
    assert_eq!(0, res.messages.len());

    start_sale_future_start(deps.as_mut(), mock_env(), "uusd".to_string(), false);
    assert_sale_created_future_start(deps.as_ref(), mock_env(), "uusd".to_string(), false);
}

#[test]
fn test_sale_instantiate_future_start_cw20() {
    let mut deps = mock_dependencies_custom(&[]);
    let res = init(
        deps.as_mut(),
        None,
        Some(AndrAddr::from_string(MOCK_CW20_ADDR)),
    );
    assert_eq!(0, res.messages.len());

    let uses_cw20 = true;
    start_sale_future_start(
        deps.as_mut(),
        mock_env(),
        MOCK_CW20_ADDR.to_string(),
        uses_cw20,
    );
    assert_sale_created_future_start(
        deps.as_ref(),
        mock_env(),
        MOCK_CW20_ADDR.to_string(),
        uses_cw20,
    );
=======
    let res = init(deps.as_mut(), None);
    assert_eq!(0, res.messages.len());

    start_sale_future_start(deps.as_mut(), mock_env());
    assert_sale_created_future_start(deps.as_ref(), mock_env());
>>>>>>> 676c9833
}

#[test]
fn test_execute_buy_non_existing_sale() {
    let mut deps = mock_dependencies_custom(&[]);
    let _res = init(deps.as_mut(), None, None);
    let env = mock_env();
    let msg = ExecuteMsg::Buy {
        token_id: MOCK_UNCLAIMED_TOKEN.to_string(),
        token_address: MOCK_TOKEN_ADDR.to_string(),
    };
    let info = mock_info("buyer", &coins(100, "uusd"));
    let res = execute(deps.as_mut(), env, info, msg);
    assert_eq!(ContractError::SaleDoesNotExist {}, res.unwrap_err());
}

#[test]
fn test_execute_buy_sale_not_open_already_bought() {
    let mut deps = mock_dependencies_custom(&[]);
    let mut env = mock_env();
    let _res = init(deps.as_mut(), None, None);

<<<<<<< HEAD
    start_sale(deps.as_mut(), "uusd".to_string(), false);
    assert_sale_created(deps.as_ref(), env.clone(), "uusd".to_string(), false);
=======
    start_sale(deps.as_mut());
    assert_sale_created(deps.as_ref(), env.clone());
>>>>>>> 676c9833

    let msg = ExecuteMsg::Buy {
        token_id: MOCK_UNCLAIMED_TOKEN.to_owned(),
        token_address: MOCK_TOKEN_ADDR.to_string(),
    };

    let info = mock_info("sender", &coins(100, "uusd".to_string()));
    // Add one second so that the start_time expires
    env.block.time = env.block.time.plus_seconds(1);
    let _res = execute(deps.as_mut(), env.clone(), info, msg).unwrap();

    let msg = ExecuteMsg::Buy {
        token_id: MOCK_UNCLAIMED_TOKEN.to_owned(),
        token_address: MOCK_TOKEN_ADDR.to_string(),
    };

    let info = mock_info("sender", &coins(100, "uusd".to_string()));
    let err = execute(deps.as_mut(), env, info, msg).unwrap_err();
    assert_eq!(err, ContractError::SaleExecuted {})
}

#[test]
fn test_execute_buy_sale_not_open_cancelled() {
    let mut deps = mock_dependencies_custom(&[]);
    let env = mock_env();

    let _res = init(deps.as_mut(), None, None);

<<<<<<< HEAD
    start_sale(deps.as_mut(), "uusd".to_string(), false);
    assert_sale_created(deps.as_ref(), env.clone(), "uusd".to_string(), false);
=======
    start_sale(deps.as_mut());
    assert_sale_created(deps.as_ref(), env.clone());
>>>>>>> 676c9833

    let msg = ExecuteMsg::CancelSale {
        token_id: MOCK_UNCLAIMED_TOKEN.to_owned(),
        token_address: MOCK_TOKEN_ADDR.to_string(),
    };

    let info = mock_info(MOCK_TOKEN_OWNER, &[]);
    let _res = execute(deps.as_mut(), env.clone(), info, msg).unwrap();

    let msg = ExecuteMsg::Buy {
        token_id: MOCK_UNCLAIMED_TOKEN.to_owned(),
        token_address: MOCK_TOKEN_ADDR.to_string(),
    };
    let info = mock_info("sender", &coins(100, "uusd".to_string()));
    let err = execute(deps.as_mut(), env, info, msg).unwrap_err();
    assert_eq!(err, ContractError::SaleCancelled {})
}

#[test]
fn test_execute_buy_token_owner_cannot_buy() {
    let mut deps = mock_dependencies_custom(&[]);
    let mut env = mock_env();

    let _res = init(deps.as_mut(), None, None);

<<<<<<< HEAD
    start_sale(deps.as_mut(), "uusd".to_string(), false);
    assert_sale_created(deps.as_ref(), env.clone(), "uusd".to_string(), false);
=======
    start_sale(deps.as_mut());
    assert_sale_created(deps.as_ref(), env.clone());
>>>>>>> 676c9833

    let msg = ExecuteMsg::Buy {
        token_id: MOCK_UNCLAIMED_TOKEN.to_owned(),
        token_address: MOCK_TOKEN_ADDR.to_string(),
    };
    // Add one second so that the start_time expires
    env.block.time = env.block.time.plus_seconds(1);

    let info = mock_info(MOCK_TOKEN_OWNER, &coins(100, "uusd".to_string()));
    let res = execute(deps.as_mut(), env, info, msg);
    assert_eq!(ContractError::TokenOwnerCannotBuy {}, res.unwrap_err());
}

<<<<<<< HEAD
#[test]
fn test_execute_buy_token_owner_cannot_buy_cw20() {
    let mut deps = mock_dependencies_custom(&[]);
    let mut env = mock_env();

    let _res = init(
        deps.as_mut(),
        None,
        Some(AndrAddr::from_string(MOCK_CW20_ADDR)),
    );

    let uses_cw20 = true;
    start_sale(deps.as_mut(), MOCK_CW20_ADDR.to_string(), uses_cw20);
    assert_sale_created(
        deps.as_ref(),
        env.clone(),
        MOCK_CW20_ADDR.to_string(),
        uses_cw20,
    );

    let hook_msg = Cw20HookMsg::Buy {
        token_id: MOCK_UNCLAIMED_TOKEN.to_owned(),
        token_address: MOCK_TOKEN_ADDR.to_string(),
    };
    let msg = ExecuteMsg::Receive(Cw20ReceiveMsg {
        sender: MOCK_TOKEN_OWNER.to_string(),
        amount: Uint128::new(100),
        msg: encode_binary(&hook_msg).unwrap(),
    });

    let info = mock_info(MOCK_CW20_ADDR, &[]);

    // Add one second so that the start_time expires
    env.block.time = env.block.time.plus_seconds(1);

    let res = execute(deps.as_mut(), env, info, msg);
    assert_eq!(ContractError::TokenOwnerCannotBuy {}, res.unwrap_err());
}

=======
>>>>>>> 676c9833
#[test]
fn test_execute_buy_invalid_coins_sent() {
    let mut deps = mock_dependencies_custom(&[]);
    let mut env = mock_env();

    let _res = init(deps.as_mut(), None, None);

<<<<<<< HEAD
    start_sale(deps.as_mut(), "uusd".to_string(), false);
    assert_sale_created(deps.as_ref(), env.clone(), "uusd".to_string(), false);
=======
    start_sale(deps.as_mut());
    assert_sale_created(deps.as_ref(), env.clone());
>>>>>>> 676c9833

    let error = ContractError::InvalidFunds {
        msg: "One coin should be sent.".to_string(),
    };
    let msg = ExecuteMsg::Buy {
        token_id: MOCK_UNCLAIMED_TOKEN.to_string(),
        token_address: MOCK_TOKEN_ADDR.to_string(),
    };

    // No coins sent
    let info = mock_info("sender", &[]);
    // Add one second so that the start_time expires
    env.block.time = env.block.time.plus_seconds(1);
    let res = execute(deps.as_mut(), env.clone(), info, msg.clone());
    assert_eq!(error, res.unwrap_err());

    // Multiple coins sent
    let info = mock_info("sender", &[coin(100, "uusd"), coin(100, "uluna")]);
    let res = execute(deps.as_mut(), env.clone(), info, msg.clone());
    assert_eq!(error, res.unwrap_err());

    // Invalid denom sent
    let info = mock_info("sender", &[coin(100, "uluna")]);
    let res = execute(deps.as_mut(), env.clone(), info, msg.clone());
    assert_eq!(
        ContractError::InvalidFunds {
            msg: "No uusd assets are provided to sale".to_string(),
        },
        res.unwrap_err()
    );

    // Correct denom but empty
    let info = mock_info("sender", &[coin(0, "uusd")]);
    let res = execute(deps.as_mut(), env, info, msg).unwrap_err();
    assert!(matches!(res, ContractError::InvalidFunds { .. }));
}

#[test]
fn test_execute_buy_invalid_coins_sent_cw20() {
    let mut deps = mock_dependencies_custom(&[]);
    let mut env = mock_env();

    let _res = init(
        deps.as_mut(),
        None,
        Some(AndrAddr::from_string(MOCK_CW20_ADDR)),
    );

    let uses_cw20 = true;
    start_sale(deps.as_mut(), MOCK_CW20_ADDR.to_string(), uses_cw20);
    assert_sale_created(
        deps.as_ref(),
        env.clone(),
        MOCK_CW20_ADDR.to_string(),
        uses_cw20,
    );

    let hook_msg = Cw20HookMsg::Buy {
        token_id: MOCK_UNCLAIMED_TOKEN.to_owned(),
        token_address: MOCK_TOKEN_ADDR.to_string(),
    };
    // No coins sent
    let msg = ExecuteMsg::Receive(Cw20ReceiveMsg {
        sender: "buyer".to_string(),
        amount: Uint128::zero(),
        msg: encode_binary(&hook_msg).unwrap(),
    });

    let info = mock_info(MOCK_CW20_ADDR, &[]);

    // Add one second so that the start_time expires
    env.block.time = env.block.time.plus_seconds(1);
    let res = execute(deps.as_mut(), env.clone(), info, msg);
    assert_eq!(
        ContractError::InvalidFunds {
            msg: "Cannot send a 0 amount".to_string(),
        },
        res.unwrap_err()
    );

    let hook_msg = Cw20HookMsg::Buy {
        token_id: MOCK_UNCLAIMED_TOKEN.to_owned(),
        token_address: MOCK_TOKEN_ADDR.to_string(),
    };
    let msg = ExecuteMsg::Receive(Cw20ReceiveMsg {
        sender: "buyer".to_string(),
        amount: Uint128::new(100),
        msg: encode_binary(&hook_msg).unwrap(),
    });
    // Invalid denom sent
    let info = mock_info("invalid_cw20", &[]);

    let res = execute(deps.as_mut(), env, info, msg);
    assert_eq!(ContractError::Unauthorized {}, res.unwrap_err());
}

#[test]
fn test_execute_buy_works() {
    let mut deps = mock_dependencies_custom(&[]);
    let mut env = mock_env();

    let _res = init(deps.as_mut(), None, None);

<<<<<<< HEAD
    start_sale(deps.as_mut(), "uusd".to_string(), false);
    assert_sale_created(deps.as_ref(), env.clone(), "uusd".to_string(), false);
=======
    start_sale(deps.as_mut());
    assert_sale_created(deps.as_ref(), env.clone());
>>>>>>> 676c9833

    let msg = ExecuteMsg::Buy {
        token_id: MOCK_UNCLAIMED_TOKEN.to_owned(),
        token_address: MOCK_TOKEN_ADDR.to_string(),
    };

    let info = mock_info("someone", &coins(100, "uusd".to_string()));
    // Add one second so that the start_time expires
    env.block.time = env.block.time.plus_seconds(1);
    let _res = execute(deps.as_mut(), env, info, msg).unwrap();
}

#[test]
fn test_execute_buy_works_cw20() {
    let mut deps = mock_dependencies_custom(&[]);
    let mut env = mock_env();

    let _res = init(
        deps.as_mut(),
        None,
        Some(AndrAddr::from_string(MOCK_CW20_ADDR)),
    );

    let uses_cw20 = true;
    start_sale(deps.as_mut(), MOCK_CW20_ADDR.to_string(), uses_cw20);
    assert_sale_created(
        deps.as_ref(),
        env.clone(),
        MOCK_CW20_ADDR.to_string(),
        uses_cw20,
    );

    let hook_msg = Cw20HookMsg::Buy {
        token_id: MOCK_UNCLAIMED_TOKEN.to_owned(),
        token_address: MOCK_TOKEN_ADDR.to_string(),
    };
    let msg = ExecuteMsg::Receive(Cw20ReceiveMsg {
        sender: "someone".to_string(),
        amount: Uint128::new(100),
        msg: encode_binary(&hook_msg).unwrap(),
    });

    let info = mock_info(MOCK_CW20_ADDR, &[]);
    // Add one second so that the start_time expires
    env.block.time = env.block.time.plus_seconds(1);
    let _res = execute(deps.as_mut(), env, info, msg).unwrap();
}

#[test]
fn test_execute_buy_future_start() {
    let mut deps = mock_dependencies_custom(&[]);
    let env = mock_env();

<<<<<<< HEAD
    let _res = init(deps.as_mut(), None, None);

    start_sale_future_start(deps.as_mut(), mock_env(), "uusd".to_string(), false);
    assert_sale_created_future_start(deps.as_ref(), mock_env(), "uusd".to_string(), false);
=======
    let _res = init(deps.as_mut(), None);

    start_sale_future_start(deps.as_mut(), mock_env());
    assert_sale_created_future_start(deps.as_ref(), mock_env());
>>>>>>> 676c9833

    let msg = ExecuteMsg::Buy {
        token_id: MOCK_UNCLAIMED_TOKEN.to_owned(),
        token_address: MOCK_TOKEN_ADDR.to_string(),
    };

    let info = mock_info("someone", &coins(100, "uusd".to_string()));
    // The start time is ahead of the current block time, so it should return a Sale Not Started error.
    let err = execute(deps.as_mut(), env, info, msg).unwrap_err();
    assert_eq!(err, ContractError::SaleNotOpen {})
}

#[test]
fn test_execute_buy_sale_expired() {
    let mut deps = mock_dependencies_custom(&[]);
    let mut env = mock_env();

<<<<<<< HEAD
    let _res = init(deps.as_mut(), None, None);

    start_sale_future_start_with_duration(deps.as_mut(), mock_env(), false);
=======
    let _res = init(deps.as_mut(), None);

    start_sale_future_start_with_duration(deps.as_mut(), mock_env());
>>>>>>> 676c9833

    let msg = ExecuteMsg::Buy {
        token_id: MOCK_UNCLAIMED_TOKEN.to_owned(),
        token_address: MOCK_TOKEN_ADDR.to_string(),
    };

    let info = mock_info("someone", &coins(100, "uusd".to_string()));
    // Forward block time so that the end time expires
    env.block.time = env.block.time.plus_days(100);

    let err = execute(deps.as_mut(), env, info, msg).unwrap_err();
    assert_eq!(err, ContractError::SaleExpired {})
}

#[test]
fn test_execute_update_sale_unauthorized() {
    let mut deps = mock_dependencies_custom(&[]);
    let env = mock_env();

    let _res = init(deps.as_mut(), None, None);

<<<<<<< HEAD
    start_sale(deps.as_mut(), "uusd".to_string(), false);
    assert_sale_created(deps.as_ref(), env.clone(), "uusd".to_string(), false);
=======
    start_sale(deps.as_mut());
    assert_sale_created(deps.as_ref(), env.clone());
>>>>>>> 676c9833

    let msg = ExecuteMsg::UpdateSale {
        token_id: MOCK_UNCLAIMED_TOKEN.to_owned(),
        token_address: MOCK_TOKEN_ADDR.to_string(),
        price: Uint128::new(11),
        coin_denom: "juno".to_string(),
        uses_cw20: false,
        recipient: None,
    };

    let info = mock_info("someone", &[]);
    let err = execute(deps.as_mut(), env, info, msg).unwrap_err();
    assert_eq!(err, ContractError::Unauthorized {})
}

#[test]
fn test_execute_update_sale_invalid_price() {
    let mut deps = mock_dependencies_custom(&[]);
    let env = mock_env();

    let _res = init(deps.as_mut(), None, None);

<<<<<<< HEAD
    start_sale(deps.as_mut(), "uusd".to_string(), false);
    assert_sale_created(deps.as_ref(), env.clone(), "uusd".to_string(), false);
=======
    start_sale(deps.as_mut());
    assert_sale_created(deps.as_ref(), env.clone());
>>>>>>> 676c9833

    let msg = ExecuteMsg::UpdateSale {
        token_id: MOCK_UNCLAIMED_TOKEN.to_owned(),
        token_address: MOCK_TOKEN_ADDR.to_string(),
        price: Uint128::zero(),
        coin_denom: "juno".to_string(),
        uses_cw20: false,
        recipient: None,
    };

    let info = mock_info("owner", &[]);
    let err = execute(deps.as_mut(), env, info, msg).unwrap_err();
    assert_eq!(err, ContractError::InvalidZeroAmount {})
}

#[test]
fn test_execute_start_sale_invalid_price() {
    let mut deps = mock_dependencies_custom(&[]);
    let _res = init(deps.as_mut(), None, None);

    let hook_msg = Cw721HookMsg::StartSale {
        coin_denom: "uusd".to_string(),
        price: Uint128::zero(),
        start_time: None,
        duration: None,
<<<<<<< HEAD
        uses_cw20: false,
        recipient: None,
=======
>>>>>>> 676c9833
    };
    let msg = ExecuteMsg::ReceiveNft(Cw721ReceiveMsg {
        sender: MOCK_TOKEN_OWNER.to_owned(),
        token_id: MOCK_UNCLAIMED_TOKEN.to_owned(),
        msg: encode_binary(&hook_msg).unwrap(),
    });
    let env = mock_env();

    let info = mock_info(MOCK_TOKEN_ADDR, &[]);
    let err = execute(deps.as_mut(), env, info, msg).unwrap_err();
    assert_eq!(err, ContractError::InvalidZeroAmount {})
}

#[test]
fn test_execute_buy_with_tax_and_royalty_insufficient_funds() {
    let mut deps = mock_dependencies_custom(&[]);
    let modules = vec![Module {
        name: Some(RATES.to_owned()),
        address: AndrAddr::from_string(MOCK_RATES_CONTRACT.to_owned()),
        is_mutable: false,
    }];
    let _res = init(deps.as_mut(), Some(modules), None);

<<<<<<< HEAD
    start_sale(deps.as_mut(), "uusd".to_string(), false);
    assert_sale_created(deps.as_ref(), mock_env(), "uusd".to_string(), false);
=======
    start_sale(deps.as_mut());
    assert_sale_created(deps.as_ref(), mock_env());
>>>>>>> 676c9833

    let msg = ExecuteMsg::Buy {
        token_id: MOCK_UNCLAIMED_TOKEN.to_owned(),
        token_address: MOCK_TOKEN_ADDR.to_string(),
    };
    let mut env = mock_env();
    // Add one second so that the start_time expires
    env.block.time = env.block.time.plus_seconds(1);
    let info = mock_info("someone", &coins(100, "uusd".to_string()));
    let err = execute(deps.as_mut(), env, info, msg).unwrap_err();
    assert!(matches!(err, ContractError::InvalidFunds { .. }));
}

#[test]
fn test_execute_buy_with_tax_and_royalty_insufficient_funds_cw20() {
    let mut deps = mock_dependencies_custom(&[]);
    let modules = vec![Module {
        name: Some(RATES.to_owned()),
        address: AndrAddr::from_string(MOCK_RATES_CONTRACT.to_owned()),
        is_mutable: false,
    }];
    let _res = init(
        deps.as_mut(),
        Some(modules),
        Some(AndrAddr::from_string(MOCK_CW20_ADDR)),
    );

    let uses_cw20 = true;
    start_sale(deps.as_mut(), MOCK_CW20_ADDR.to_string(), uses_cw20);
    assert_sale_created(
        deps.as_ref(),
        mock_env(),
        MOCK_CW20_ADDR.to_string(),
        uses_cw20,
    );

    let hook_msg = Cw20HookMsg::Buy {
        token_id: MOCK_UNCLAIMED_TOKEN.to_owned(),
        token_address: MOCK_TOKEN_ADDR.to_string(),
    };
    let msg = ExecuteMsg::Receive(Cw20ReceiveMsg {
        sender: "someone".to_string(),
        amount: Uint128::new(100),
        msg: encode_binary(&hook_msg).unwrap(),
    });

    let info = mock_info(MOCK_CW20_ADDR, &[]);

    let mut env = mock_env();
    // Add one second so that the start_time expires
    env.block.time = env.block.time.plus_seconds(1);
    let err = execute(deps.as_mut(), env, info, msg).unwrap_err();
    assert!(matches!(err, ContractError::InvalidFunds { .. }));
}

#[test]
<<<<<<< HEAD
fn execute_buy_with_tax_and_royalty_too_many_funds() {
=======
fn test_execute_buy_with_tax_and_royalty_works() {
>>>>>>> 676c9833
    let mut deps = mock_dependencies_custom(&[]);
    let modules = vec![Module {
        name: Some(RATES.to_owned()),
        address: AndrAddr::from_string(MOCK_RATES_CONTRACT.to_owned()),
        is_mutable: false,
    }];
    let _res = init(deps.as_mut(), Some(modules), None);

<<<<<<< HEAD
    start_sale(deps.as_mut(), "uusd".to_string(), false);
    assert_sale_created(deps.as_ref(), mock_env(), "uusd".to_string(), false);

    let msg = ExecuteMsg::Buy {
        token_id: MOCK_UNCLAIMED_TOKEN.to_owned(),
        token_address: MOCK_TOKEN_ADDR.to_string(),
    };
    let mut env = mock_env();
    // Add one second so that the start_time expires
    env.block.time = env.block.time.plus_seconds(1);

    let info = mock_info("someone", &coins(200, "uusd".to_string()));
    let err = execute(deps.as_mut(), env, info, msg).unwrap_err();
    assert!(matches!(err, ContractError::InvalidFunds { .. }));
}

#[test]
fn test_execute_buy_with_tax_and_royalty_works() {
    let mut deps = mock_dependencies_custom(&[]);
    let modules = vec![Module {
        name: Some(RATES.to_owned()),
        address: AndrAddr::from_string(MOCK_RATES_CONTRACT.to_owned()),
        is_mutable: false,
    }];
    let _res = init(deps.as_mut(), Some(modules), None);

    start_sale(deps.as_mut(), "uusd".to_string(), false);
    assert_sale_created(deps.as_ref(), mock_env(), "uusd".to_string(), false);
=======
    start_sale(deps.as_mut());
    assert_sale_created(deps.as_ref(), mock_env());
>>>>>>> 676c9833

    let msg = ExecuteMsg::Buy {
        token_id: MOCK_UNCLAIMED_TOKEN.to_owned(),
        token_address: MOCK_TOKEN_ADDR.to_string(),
    };

    let info = mock_info("someone", &coins(150, "uusd".to_string()));
    let mut env = mock_env();
    // Add one second so that the start_time expires
    env.block.time = env.block.time.plus_seconds(1);

    let res = execute(deps.as_mut(), env, info.clone(), msg).unwrap();
    let expected: Vec<SubMsg<_>> = vec![
        SubMsg::new(CosmosMsg::Bank(BankMsg::Send {
            to_address: "royalty_recipient".to_string(),
            amount: vec![coin(10, "uusd")],
        })),
        SubMsg::new(CosmosMsg::Bank(BankMsg::Send {
            to_address: "tax_recipient".to_string(),
            amount: vec![coin(50, "uusd")],
        })),
        SubMsg::new(CosmosMsg::Wasm(WasmMsg::Execute {
            contract_addr: MOCK_TOKEN_ADDR.to_string(),
            msg: encode_binary(&Cw721ExecuteMsg::TransferNft {
                recipient: info.sender.to_string(),
                token_id: MOCK_UNCLAIMED_TOKEN.to_string(),
            })
            .unwrap(),
            funds: vec![],
        })),
        SubMsg::new(CosmosMsg::Bank(BankMsg::Send {
            to_address: "owner".to_string(),
            amount: vec![coin(90, "uusd")],
        })),
        SubMsg::reply_on_error(
            CosmosMsg::Wasm(WasmMsg::Execute {
                contract_addr: "economics_contract".to_string(),
                msg: to_json_binary(&EconomicsExecuteMsg::PayFee {
                    payee: Addr::unchecked("someone"),
                    action: "Buy".to_string(),
                })
                .unwrap(),
                funds: vec![],
            }),
            ReplyId::PayFee.repr(),
        ),
    ];
    assert_eq!(res.messages, expected)
}<|MERGE_RESOLUTION|>--- conflicted
+++ resolved
@@ -7,11 +7,8 @@
     common::{
         encode_binary,
         expiration::{expiration_from_milliseconds, MILLISECONDS_TO_NANOSECONDS_RATIO},
-<<<<<<< HEAD
         reply::ReplyId,
         Milliseconds,
-=======
->>>>>>> 676c9833
     },
     error::ContractError,
     os::economics::ExecuteMsg as EconomicsExecuteMsg,
@@ -19,15 +16,12 @@
 use cosmwasm_std::{
     coin, coins,
     testing::{mock_env, mock_info},
-<<<<<<< HEAD
     to_json_binary, Addr, BankMsg, CosmosMsg, Deps, DepsMut, Env, Response, SubMsg, Uint128,
     WasmMsg,
-=======
-    BankMsg, CosmosMsg, Deps, DepsMut, Env, Response, SubMsg, Uint128, WasmMsg,
->>>>>>> 676c9833
 };
 use cw20::Cw20ReceiveMsg;
 use cw721::{Cw721ExecuteMsg, Cw721ReceiveMsg};
+use cw_utils::Expiration;
 use cw_utils::Expiration;
 
 use super::mock_querier::MOCK_KERNEL_CONTRACT;
@@ -87,58 +81,12 @@
     let hook_msg = Cw721HookMsg::StartSale {
         coin_denom: "uusd".to_string(),
         price: Uint128::new(100),
-<<<<<<< HEAD
         // Add one to the current time to have it set in the future
         start_time: Some(Milliseconds(current_time + 1)),
         // Add duration, the end time's expiration will be current time + duration
         duration: Some(Milliseconds(1)),
         uses_cw20,
         recipient: None,
-=======
-        start_time: None,
-        duration: None,
-    };
-    let msg = ExecuteMsg::ReceiveNft(Cw721ReceiveMsg {
-        sender: MOCK_TOKEN_OWNER.to_owned(),
-        token_id: MOCK_UNCLAIMED_TOKEN.to_owned(),
-        msg: encode_binary(&hook_msg).unwrap(),
-    });
-    let env = mock_env();
-
-    let info = mock_info(MOCK_TOKEN_ADDR, &[]);
-    let _res = execute(deps, env, info, msg).unwrap();
-}
-
-fn start_sale_future_start(deps: DepsMut, env: Env) {
-    let current_time = env.block.time.nanos() / MILLISECONDS_TO_NANOSECONDS_RATIO;
-    let hook_msg = Cw721HookMsg::StartSale {
-        coin_denom: "uusd".to_string(),
-        price: Uint128::new(100),
-        // Add one to the current time to have it set in the future
-        start_time: Some(current_time + 1),
-        duration: None,
-    };
-    let msg = ExecuteMsg::ReceiveNft(Cw721ReceiveMsg {
-        sender: MOCK_TOKEN_OWNER.to_owned(),
-        token_id: MOCK_UNCLAIMED_TOKEN.to_owned(),
-        msg: encode_binary(&hook_msg).unwrap(),
-    });
-    let env = mock_env();
-
-    let info = mock_info(MOCK_TOKEN_ADDR, &[]);
-    let _res = execute(deps, env, info, msg).unwrap();
-}
-
-fn start_sale_future_start_with_duration(deps: DepsMut, env: Env) {
-    let current_time = env.block.time.nanos() / MILLISECONDS_TO_NANOSECONDS_RATIO;
-    let hook_msg = Cw721HookMsg::StartSale {
-        coin_denom: "uusd".to_string(),
-        price: Uint128::new(100),
-        // Add one to the current time to have it set in the future
-        start_time: Some(current_time + 1),
-        // Add duration, the end time's expiration will be current time + duration
-        duration: Some(1),
->>>>>>> 676c9833
     };
     let msg = ExecuteMsg::ReceiveNft(Cw721ReceiveMsg {
         sender: MOCK_TOKEN_OWNER.to_owned(),
@@ -167,7 +115,6 @@
     instantiate(deps, mock_env(), info, msg).unwrap()
 }
 
-<<<<<<< HEAD
 fn assert_sale_created(deps: Deps, env: Env, coin_denom: String, uses_cw20: bool) {
     let current_time = env.block.time.nanos() / MILLISECONDS_TO_NANOSECONDS_RATIO;
     let start_time_expiration =
@@ -210,11 +157,6 @@
     // Add one to the current time to have it set in the future
     let start_time_expiration =
         expiration_from_milliseconds(Milliseconds(current_time + 1)).unwrap();
-=======
-fn assert_sale_created(deps: Deps, env: Env) {
-    let current_time = env.block.time.nanos() / MILLISECONDS_TO_NANOSECONDS_RATIO;
-    let start_time_expiration = expiration_from_milliseconds(current_time).unwrap();
->>>>>>> 676c9833
     assert_eq!(
         TokenSaleState {
             coin_denom,
@@ -224,15 +166,10 @@
             token_address: MOCK_TOKEN_ADDR.to_owned(),
             status: Status::Open,
             price: Uint128::new(100),
-<<<<<<< HEAD
             start_time: start_time_expiration,
             end_time: Expiration::Never {},
             uses_cw20,
             recipient: None,
-=======
-            // start sale function has start_time set as None, so it defaults to the current time
-            start_time: start_time_expiration,
-            end_time: Expiration::Never {}
         },
         TOKEN_SALE_STATE.load(deps.storage, 1u128).unwrap()
     );
@@ -252,41 +189,6 @@
     );
 }
 
-fn assert_sale_created_future_start(deps: Deps, env: Env) {
-    let current_time = env.block.time.nanos() / MILLISECONDS_TO_NANOSECONDS_RATIO;
-    // Add one to the current time to have it set in the future
-    let start_time_expiration = expiration_from_milliseconds(current_time + 1).unwrap();
-    assert_eq!(
-        TokenSaleState {
-            coin_denom: "uusd".to_string(),
-            sale_id: 1u128.into(),
-            owner: MOCK_TOKEN_OWNER.to_string(),
-            token_id: MOCK_UNCLAIMED_TOKEN.to_owned(),
-            token_address: MOCK_TOKEN_ADDR.to_owned(),
-            status: Status::Open,
-            price: Uint128::new(100),
-            start_time: start_time_expiration,
-            end_time: Expiration::Never {}
->>>>>>> 676c9833
-        },
-        TOKEN_SALE_STATE.load(deps.storage, 1u128).unwrap()
-    );
-
-    assert_eq!(
-        SaleInfo {
-            sale_ids: vec![Uint128::from(1u128)],
-            token_address: MOCK_TOKEN_ADDR.to_owned(),
-            token_id: MOCK_UNCLAIMED_TOKEN.to_owned(),
-        },
-        sale_infos()
-            .load(
-                deps.storage,
-                &(MOCK_UNCLAIMED_TOKEN.to_owned() + MOCK_TOKEN_ADDR)
-            )
-            .unwrap()
-    );
-}
-
 #[test]
 fn test_sale_instantiate() {
     let mut deps = mock_dependencies_custom(&[]);
@@ -297,7 +199,6 @@
 #[test]
 fn test_sale_instantiate_future_start() {
     let mut deps = mock_dependencies_custom(&[]);
-<<<<<<< HEAD
     let res = init(deps.as_mut(), None, None);
     assert_eq!(0, res.messages.len());
 
@@ -328,13 +229,6 @@
         MOCK_CW20_ADDR.to_string(),
         uses_cw20,
     );
-=======
-    let res = init(deps.as_mut(), None);
-    assert_eq!(0, res.messages.len());
-
-    start_sale_future_start(deps.as_mut(), mock_env());
-    assert_sale_created_future_start(deps.as_ref(), mock_env());
->>>>>>> 676c9833
 }
 
 #[test]
@@ -353,17 +247,13 @@
 
 #[test]
 fn test_execute_buy_sale_not_open_already_bought() {
-    let mut deps = mock_dependencies_custom(&[]);
-    let mut env = mock_env();
-    let _res = init(deps.as_mut(), None, None);
-
-<<<<<<< HEAD
+fn test_execute_buy_sale_not_open_already_bought() {
+    let mut deps = mock_dependencies_custom(&[]);
+    let mut env = mock_env();
+    let _res = init(deps.as_mut(), None, None);
+
     start_sale(deps.as_mut(), "uusd".to_string(), false);
     assert_sale_created(deps.as_ref(), env.clone(), "uusd".to_string(), false);
-=======
-    start_sale(deps.as_mut());
-    assert_sale_created(deps.as_ref(), env.clone());
->>>>>>> 676c9833
 
     let msg = ExecuteMsg::Buy {
         token_id: MOCK_UNCLAIMED_TOKEN.to_owned(),
@@ -383,22 +273,19 @@
     let info = mock_info("sender", &coins(100, "uusd".to_string()));
     let err = execute(deps.as_mut(), env, info, msg).unwrap_err();
     assert_eq!(err, ContractError::SaleExecuted {})
+    assert_eq!(err, ContractError::SaleExecuted {})
 }
 
 #[test]
 fn test_execute_buy_sale_not_open_cancelled() {
+fn test_execute_buy_sale_not_open_cancelled() {
     let mut deps = mock_dependencies_custom(&[]);
     let env = mock_env();
 
     let _res = init(deps.as_mut(), None, None);
 
-<<<<<<< HEAD
     start_sale(deps.as_mut(), "uusd".to_string(), false);
     assert_sale_created(deps.as_ref(), env.clone(), "uusd".to_string(), false);
-=======
-    start_sale(deps.as_mut());
-    assert_sale_created(deps.as_ref(), env.clone());
->>>>>>> 676c9833
 
     let msg = ExecuteMsg::CancelSale {
         token_id: MOCK_UNCLAIMED_TOKEN.to_owned(),
@@ -415,22 +302,19 @@
     let info = mock_info("sender", &coins(100, "uusd".to_string()));
     let err = execute(deps.as_mut(), env, info, msg).unwrap_err();
     assert_eq!(err, ContractError::SaleCancelled {})
+    assert_eq!(err, ContractError::SaleCancelled {})
 }
 
 #[test]
 fn test_execute_buy_token_owner_cannot_buy() {
-    let mut deps = mock_dependencies_custom(&[]);
-    let mut env = mock_env();
-
-    let _res = init(deps.as_mut(), None, None);
-
-<<<<<<< HEAD
+fn test_execute_buy_token_owner_cannot_buy() {
+    let mut deps = mock_dependencies_custom(&[]);
+    let mut env = mock_env();
+
+    let _res = init(deps.as_mut(), None, None);
+
     start_sale(deps.as_mut(), "uusd".to_string(), false);
     assert_sale_created(deps.as_ref(), env.clone(), "uusd".to_string(), false);
-=======
-    start_sale(deps.as_mut());
-    assert_sale_created(deps.as_ref(), env.clone());
->>>>>>> 676c9833
 
     let msg = ExecuteMsg::Buy {
         token_id: MOCK_UNCLAIMED_TOKEN.to_owned(),
@@ -444,7 +328,6 @@
     assert_eq!(ContractError::TokenOwnerCannotBuy {}, res.unwrap_err());
 }
 
-<<<<<<< HEAD
 #[test]
 fn test_execute_buy_token_owner_cannot_buy_cw20() {
     let mut deps = mock_dependencies_custom(&[]);
@@ -484,22 +367,16 @@
     assert_eq!(ContractError::TokenOwnerCannotBuy {}, res.unwrap_err());
 }
 
-=======
->>>>>>> 676c9833
 #[test]
 fn test_execute_buy_invalid_coins_sent() {
-    let mut deps = mock_dependencies_custom(&[]);
-    let mut env = mock_env();
-
-    let _res = init(deps.as_mut(), None, None);
-
-<<<<<<< HEAD
+fn test_execute_buy_invalid_coins_sent() {
+    let mut deps = mock_dependencies_custom(&[]);
+    let mut env = mock_env();
+
+    let _res = init(deps.as_mut(), None, None);
+
     start_sale(deps.as_mut(), "uusd".to_string(), false);
     assert_sale_created(deps.as_ref(), env.clone(), "uusd".to_string(), false);
-=======
-    start_sale(deps.as_mut());
-    assert_sale_created(deps.as_ref(), env.clone());
->>>>>>> 676c9833
 
     let error = ContractError::InvalidFunds {
         msg: "One coin should be sent.".to_string(),
@@ -598,18 +475,14 @@
 
 #[test]
 fn test_execute_buy_works() {
-    let mut deps = mock_dependencies_custom(&[]);
-    let mut env = mock_env();
-
-    let _res = init(deps.as_mut(), None, None);
-
-<<<<<<< HEAD
+fn test_execute_buy_works() {
+    let mut deps = mock_dependencies_custom(&[]);
+    let mut env = mock_env();
+
+    let _res = init(deps.as_mut(), None, None);
+
     start_sale(deps.as_mut(), "uusd".to_string(), false);
     assert_sale_created(deps.as_ref(), env.clone(), "uusd".to_string(), false);
-=======
-    start_sale(deps.as_mut());
-    assert_sale_created(deps.as_ref(), env.clone());
->>>>>>> 676c9833
 
     let msg = ExecuteMsg::Buy {
         token_id: MOCK_UNCLAIMED_TOKEN.to_owned(),
@@ -663,17 +536,10 @@
     let mut deps = mock_dependencies_custom(&[]);
     let env = mock_env();
 
-<<<<<<< HEAD
     let _res = init(deps.as_mut(), None, None);
 
     start_sale_future_start(deps.as_mut(), mock_env(), "uusd".to_string(), false);
     assert_sale_created_future_start(deps.as_ref(), mock_env(), "uusd".to_string(), false);
-=======
-    let _res = init(deps.as_mut(), None);
-
-    start_sale_future_start(deps.as_mut(), mock_env());
-    assert_sale_created_future_start(deps.as_ref(), mock_env());
->>>>>>> 676c9833
 
     let msg = ExecuteMsg::Buy {
         token_id: MOCK_UNCLAIMED_TOKEN.to_owned(),
@@ -691,15 +557,9 @@
     let mut deps = mock_dependencies_custom(&[]);
     let mut env = mock_env();
 
-<<<<<<< HEAD
     let _res = init(deps.as_mut(), None, None);
 
     start_sale_future_start_with_duration(deps.as_mut(), mock_env(), false);
-=======
-    let _res = init(deps.as_mut(), None);
-
-    start_sale_future_start_with_duration(deps.as_mut(), mock_env());
->>>>>>> 676c9833
 
     let msg = ExecuteMsg::Buy {
         token_id: MOCK_UNCLAIMED_TOKEN.to_owned(),
@@ -721,13 +581,8 @@
 
     let _res = init(deps.as_mut(), None, None);
 
-<<<<<<< HEAD
     start_sale(deps.as_mut(), "uusd".to_string(), false);
     assert_sale_created(deps.as_ref(), env.clone(), "uusd".to_string(), false);
-=======
-    start_sale(deps.as_mut());
-    assert_sale_created(deps.as_ref(), env.clone());
->>>>>>> 676c9833
 
     let msg = ExecuteMsg::UpdateSale {
         token_id: MOCK_UNCLAIMED_TOKEN.to_owned(),
@@ -745,18 +600,14 @@
 
 #[test]
 fn test_execute_update_sale_invalid_price() {
+fn test_execute_update_sale_invalid_price() {
     let mut deps = mock_dependencies_custom(&[]);
     let env = mock_env();
 
     let _res = init(deps.as_mut(), None, None);
 
-<<<<<<< HEAD
     start_sale(deps.as_mut(), "uusd".to_string(), false);
     assert_sale_created(deps.as_ref(), env.clone(), "uusd".to_string(), false);
-=======
-    start_sale(deps.as_mut());
-    assert_sale_created(deps.as_ref(), env.clone());
->>>>>>> 676c9833
 
     let msg = ExecuteMsg::UpdateSale {
         token_id: MOCK_UNCLAIMED_TOKEN.to_owned(),
@@ -773,6 +624,7 @@
 }
 
 #[test]
+fn test_execute_start_sale_invalid_price() {
 fn test_execute_start_sale_invalid_price() {
     let mut deps = mock_dependencies_custom(&[]);
     let _res = init(deps.as_mut(), None, None);
@@ -782,11 +634,8 @@
         price: Uint128::zero(),
         start_time: None,
         duration: None,
-<<<<<<< HEAD
         uses_cw20: false,
         recipient: None,
-=======
->>>>>>> 676c9833
     };
     let msg = ExecuteMsg::ReceiveNft(Cw721ReceiveMsg {
         sender: MOCK_TOKEN_OWNER.to_owned(),
@@ -801,6 +650,7 @@
 }
 
 #[test]
+fn test_execute_buy_with_tax_and_royalty_insufficient_funds() {
 fn test_execute_buy_with_tax_and_royalty_insufficient_funds() {
     let mut deps = mock_dependencies_custom(&[]);
     let modules = vec![Module {
@@ -810,13 +660,8 @@
     }];
     let _res = init(deps.as_mut(), Some(modules), None);
 
-<<<<<<< HEAD
     start_sale(deps.as_mut(), "uusd".to_string(), false);
     assert_sale_created(deps.as_ref(), mock_env(), "uusd".to_string(), false);
-=======
-    start_sale(deps.as_mut());
-    assert_sale_created(deps.as_ref(), mock_env());
->>>>>>> 676c9833
 
     let msg = ExecuteMsg::Buy {
         token_id: MOCK_UNCLAIMED_TOKEN.to_owned(),
@@ -873,11 +718,7 @@
 }
 
 #[test]
-<<<<<<< HEAD
 fn execute_buy_with_tax_and_royalty_too_many_funds() {
-=======
-fn test_execute_buy_with_tax_and_royalty_works() {
->>>>>>> 676c9833
     let mut deps = mock_dependencies_custom(&[]);
     let modules = vec![Module {
         name: Some(RATES.to_owned()),
@@ -886,7 +727,6 @@
     }];
     let _res = init(deps.as_mut(), Some(modules), None);
 
-<<<<<<< HEAD
     start_sale(deps.as_mut(), "uusd".to_string(), false);
     assert_sale_created(deps.as_ref(), mock_env(), "uusd".to_string(), false);
 
@@ -904,6 +744,7 @@
 }
 
 #[test]
+fn test_execute_buy_with_tax_and_royalty_works() {
 fn test_execute_buy_with_tax_and_royalty_works() {
     let mut deps = mock_dependencies_custom(&[]);
     let modules = vec![Module {
@@ -915,10 +756,6 @@
 
     start_sale(deps.as_mut(), "uusd".to_string(), false);
     assert_sale_created(deps.as_ref(), mock_env(), "uusd".to_string(), false);
-=======
-    start_sale(deps.as_mut());
-    assert_sale_created(deps.as_ref(), mock_env());
->>>>>>> 676c9833
 
     let msg = ExecuteMsg::Buy {
         token_id: MOCK_UNCLAIMED_TOKEN.to_owned(),
