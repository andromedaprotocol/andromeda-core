--- conflicted
+++ resolved
@@ -60,11 +60,7 @@
         coin_denom,
         price: Uint128::new(100),
         // Add one to the current time to have it set in the future
-<<<<<<< HEAD
-        start_time: Some(MillisecondsExpiration(current_time + 1)),
-=======
         start_time: Some(Expiry::AtTime(Milliseconds(current_time + 1))),
->>>>>>> 3d80187d
         duration: None,
         recipient: None,
     };
@@ -85,16 +81,9 @@
         coin_denom: Asset::NativeToken("uusd".to_string()),
         price: Uint128::new(100),
         // Add one to the current time to have it set in the future
-<<<<<<< HEAD
-        start_time: Some(MillisecondsExpiration(current_time + 1)),
-        // Add duration, the end time's expiration will be current time + duration
-        duration: Some(MillisecondsDuration(1)),
-        uses_cw20,
-=======
         start_time: Some(Expiry::AtTime(Milliseconds(current_time + 1))),
         // Add duration, the end time's expiration will be current time + duration
         duration: Some(Milliseconds(1)),
->>>>>>> 3d80187d
         recipient: None,
     };
     let msg = ExecuteMsg::ReceiveNft(Cw721ReceiveMsg {
