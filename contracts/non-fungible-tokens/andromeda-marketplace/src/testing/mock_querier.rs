use andromeda_app::app::QueryMsg as AppQueryMsg;
use andromeda_std::ado_contract::ADOContract;

use andromeda_std::testing::mock_querier::MockAndromedaQuerier;
pub use andromeda_std::testing::mock_querier::{MOCK_APP_CONTRACT, MOCK_KERNEL_CONTRACT};
<<<<<<< HEAD
use andromeda_std::{
    ado_base::hooks::{AndromedaHook, HookMsg, OnFundsTransferResponse},
    ado_contract::ADOContract,
    common::Funds,
};
=======
>>>>>>> fbe0197d
use cosmwasm_schema::cw_serde;
use cosmwasm_std::{
    coin, from_json,
    testing::{mock_env, mock_info, MockApi, MockQuerier, MockStorage, MOCK_CONTRACT_ADDR},
<<<<<<< HEAD
    to_json_binary, BankMsg, BankQuery, Binary, Coin, ContractResult, CosmosMsg, OwnedDeps,
    Querier, QuerierResult, QuerierWrapper, QueryRequest, Response, SubMsg, SystemError,
    SystemResult, Uint128, WasmQuery,
=======
    to_json_binary, BankQuery, Binary, Coin, ContractResult, OwnedDeps, Querier, QuerierResult,
    QuerierWrapper, QueryRequest, SystemError, SystemResult, WasmQuery,
>>>>>>> fbe0197d
};
use cw721::{Cw721QueryMsg, OwnerOfResponse};

pub const MOCK_TOKEN_ADDR: &str = "token0001";
pub const MOCK_TOKEN_OWNER: &str = "owner";
pub const MOCK_UNCLAIMED_TOKEN: &str = "unclaimed_token";
<<<<<<< HEAD
pub const MOCK_CW20_ADDR: &str = "cw20_addr";
pub const MOCK_TAX_RECIPIENT: &str = "tax_recipient";
pub const MOCK_ROYALTY_RECIPIENT: &str = "royalty_recipient";
pub const MOCK_RATES_CONTRACT: &str = "rates_contract";
=======
>>>>>>> fbe0197d

pub const _RATES: &str = "rates";
use andromeda_std::ado_base::InstantiateMsg;

/// Alternative to `cosmwasm_std::testing::mock_dependencies` that allows us to respond to custom queries.
///
/// Automatically assigns a kernel address as MOCK_KERNEL_CONTRACT.
pub fn mock_dependencies_custom(
    contract_balance: &[Coin],
) -> OwnedDeps<MockStorage, MockApi, WasmMockQuerier> {
    let custom_querier: WasmMockQuerier =
        WasmMockQuerier::new(MockQuerier::new(&[(MOCK_CONTRACT_ADDR, contract_balance)]));
    let storage = MockStorage::default();
    let mut deps = OwnedDeps {
        storage,
        api: MockApi::default(),
        querier: custom_querier,
        custom_query_type: std::marker::PhantomData,
    };
    ADOContract::default()
        .instantiate(
            &mut deps.storage,
            mock_env(),
            &deps.api,
            &QuerierWrapper::new(&deps.querier),
            mock_info("sender", &[]),
            InstantiateMsg {
                ado_type: "crowdfund".to_string(),
                ado_version: "test".to_string(),

                kernel_address: MOCK_KERNEL_CONTRACT.to_string(),
                owner: None,
            },
        )
        .unwrap();
    deps
}

pub struct WasmMockQuerier {
    pub base: MockQuerier,
    pub contract_address: String,
    pub tokens_left_to_burn: usize,
}

impl Querier for WasmMockQuerier {
    fn raw_query(&self, bin_request: &[u8]) -> QuerierResult {
        // MockQuerier doesn't support Custom, so we ignore it completely here
        let request: QueryRequest<cosmwasm_std::Empty> = match from_json(bin_request) {
            Ok(v) => v,
            Err(e) => {
                return SystemResult::Err(SystemError::InvalidRequest {
                    error: format!("Parsing query request: {e}"),
                    request: bin_request.into(),
                })
            }
        };
        self.handle_query(&request)
    }
}

#[cw_serde(
    Serialize,
    Deserialize,
    Clone,
    Debug,
    Default,
    PartialEq,
    Eq,
    JsonSchema
)]
#[serde(rename_all = "snake_case")]
#[non_exhaustive]
pub struct SupplyResponse {
    /// Always returns a Coin with the requested denom.
    /// This will be of zero amount if the denom does not exist.
    pub amount: Coin,
}

impl WasmMockQuerier {
    pub fn handle_query(&self, request: &QueryRequest<cosmwasm_std::Empty>) -> QuerierResult {
        match &request {
            QueryRequest::Wasm(WasmQuery::Smart { contract_addr, msg }) => {
                match contract_addr.as_str() {
                    MOCK_TOKEN_ADDR => self.handle_token_query(msg),
                    MOCK_APP_CONTRACT => self.handle_app_query(msg),
                    _ => MockAndromedaQuerier::default().handle_query(&self.base, request),
                }
            }
            QueryRequest::Bank(bank_query) => match bank_query {
                BankQuery::Supply { denom } => {
                    let response = SupplyResponse {
                        amount: coin(1_000_000, denom),
                    };

                    SystemResult::Ok(ContractResult::Ok(to_json_binary(&response).unwrap()))
                }
                BankQuery::Balance {
                    address: _,
                    denom: _,
                } => {
                    panic!("Unsupported Query")
                }
                BankQuery::AllBalances { address: _ } => {
                    panic!("Unsupported Query")
                }
                // BankQuery::DenomMetadata { denom: _ } => {
                //     panic!("Unsupported Query")
                // }
                // BankQuery::AllDenomMetadata { pagination: _ } => {
                //     panic!("Unsupported Query")
                // }
                _ => panic!("Unsupported Query"),
            },
            _ => MockAndromedaQuerier::default().handle_query(&self.base, request),
        }
    }

    fn handle_app_query(&self, msg: &Binary) -> QuerierResult {
        let valid_identifiers = ["e", "b"];
        match from_json(msg).unwrap() {
            AppQueryMsg::ComponentExists { name } => {
                let value = valid_identifiers.contains(&name.as_str());
                SystemResult::Ok(ContractResult::Ok(to_json_binary(&value).unwrap()))
            }
            _ => panic!("Unsupported Query: {msg}"),
        }
    }

    fn handle_token_query(&self, msg: &Binary) -> QuerierResult {
        match from_json(msg).unwrap() {
            Cw721QueryMsg::OwnerOf { token_id, .. } => {
                let res = if token_id == MOCK_UNCLAIMED_TOKEN {
                    OwnerOfResponse {
                        owner: mock_env().contract.address.to_string(),
                        approvals: vec![],
                    }
                } else {
                    OwnerOfResponse {
                        owner: MOCK_TOKEN_OWNER.to_owned(),
                        approvals: vec![],
                    }
                };
                SystemResult::Ok(ContractResult::Ok(to_json_binary(&res).unwrap()))
            }

            _ => panic!("Unsupported Query"),
        }
    }

<<<<<<< HEAD
    fn handle_rates_query(&self, msg: &Binary) -> QuerierResult {
        match from_json(msg).unwrap() {
            HookMsg::AndrHook(hook_msg) => match hook_msg {
                AndromedaHook::OnFundsTransfer {
                    sender: _,
                    payload: _,
                    amount,
                } => {
                    let (new_funds, msgs): (Funds, Vec<SubMsg>) = match amount {
                        Funds::Native(ref coin) => (
                            Funds::Native(Coin {
                                // Deduct royalty of 10%.
                                amount: coin.amount.multiply_ratio(90u128, 100u128),
                                denom: coin.denom.clone(),
                            }),
                            vec![
                                SubMsg::new(CosmosMsg::Bank(BankMsg::Send {
                                    to_address: MOCK_ROYALTY_RECIPIENT.to_owned(),
                                    amount: vec![Coin {
                                        // Royalty of 10%
                                        amount: coin.amount.multiply_ratio(10u128, 100u128),
                                        denom: coin.denom.clone(),
                                    }],
                                })),
                                SubMsg::new(CosmosMsg::Bank(BankMsg::Send {
                                    to_address: MOCK_TAX_RECIPIENT.to_owned(),
                                    amount: vec![Coin {
                                        // Flat tax of 50
                                        amount: Uint128::from(50u128),
                                        denom: coin.denom.clone(),
                                    }],
                                })),
                            ],
                        ),
                        Funds::Cw20(_) => {
                            return SystemResult::Ok(ContractResult::Ok(
                                to_json_binary(&None::<Response>).unwrap(),
                            ))
                        }
                    };
                    let response = OnFundsTransferResponse {
                        msgs,
                        events: vec![],
                        leftover_funds: new_funds,
                    };
                    SystemResult::Ok(ContractResult::Ok(to_json_binary(&response).unwrap()))
                }
                _ => SystemResult::Ok(ContractResult::Ok(
                    to_json_binary(&None::<Response>).unwrap(),
                )),
            },
        }
    }

    fn handle_addresslist_query(&self, msg: &Binary) -> QuerierResult {
        match from_json(msg).unwrap() {
            HookMsg::AndrHook(hook_msg) => match hook_msg {
                AndromedaHook::OnExecute { sender, payload: _ } => {
                    let whitelisted_addresses = ["sender"];
                    let response: Response = Response::default();
                    if whitelisted_addresses.contains(&sender.as_str()) {
                        SystemResult::Ok(ContractResult::Ok(to_json_binary(&response).unwrap()))
                    } else {
                        SystemResult::Ok(ContractResult::Err("InvalidAddress".to_string()))
                    }
                }
                _ => SystemResult::Ok(ContractResult::Err("UnsupportedOperation".to_string())),
            },
        }
    }

=======
>>>>>>> fbe0197d
    pub fn new(base: MockQuerier) -> Self {
        WasmMockQuerier {
            base,
            contract_address: mock_env().contract.address.to_string(),
            tokens_left_to_burn: 2,
        }
    }
}<|MERGE_RESOLUTION|>--- conflicted
+++ resolved
@@ -3,39 +3,18 @@
 
 use andromeda_std::testing::mock_querier::MockAndromedaQuerier;
 pub use andromeda_std::testing::mock_querier::{MOCK_APP_CONTRACT, MOCK_KERNEL_CONTRACT};
-<<<<<<< HEAD
-use andromeda_std::{
-    ado_base::hooks::{AndromedaHook, HookMsg, OnFundsTransferResponse},
-    ado_contract::ADOContract,
-    common::Funds,
-};
-=======
->>>>>>> fbe0197d
 use cosmwasm_schema::cw_serde;
 use cosmwasm_std::{
     coin, from_json,
     testing::{mock_env, mock_info, MockApi, MockQuerier, MockStorage, MOCK_CONTRACT_ADDR},
-<<<<<<< HEAD
-    to_json_binary, BankMsg, BankQuery, Binary, Coin, ContractResult, CosmosMsg, OwnedDeps,
-    Querier, QuerierResult, QuerierWrapper, QueryRequest, Response, SubMsg, SystemError,
-    SystemResult, Uint128, WasmQuery,
-=======
     to_json_binary, BankQuery, Binary, Coin, ContractResult, OwnedDeps, Querier, QuerierResult,
     QuerierWrapper, QueryRequest, SystemError, SystemResult, WasmQuery,
->>>>>>> fbe0197d
 };
 use cw721::{Cw721QueryMsg, OwnerOfResponse};
 
 pub const MOCK_TOKEN_ADDR: &str = "token0001";
 pub const MOCK_TOKEN_OWNER: &str = "owner";
 pub const MOCK_UNCLAIMED_TOKEN: &str = "unclaimed_token";
-<<<<<<< HEAD
-pub const MOCK_CW20_ADDR: &str = "cw20_addr";
-pub const MOCK_TAX_RECIPIENT: &str = "tax_recipient";
-pub const MOCK_ROYALTY_RECIPIENT: &str = "royalty_recipient";
-pub const MOCK_RATES_CONTRACT: &str = "rates_contract";
-=======
->>>>>>> fbe0197d
 
 pub const _RATES: &str = "rates";
 use andromeda_std::ado_base::InstantiateMsg;
@@ -185,80 +164,6 @@
         }
     }
 
-<<<<<<< HEAD
-    fn handle_rates_query(&self, msg: &Binary) -> QuerierResult {
-        match from_json(msg).unwrap() {
-            HookMsg::AndrHook(hook_msg) => match hook_msg {
-                AndromedaHook::OnFundsTransfer {
-                    sender: _,
-                    payload: _,
-                    amount,
-                } => {
-                    let (new_funds, msgs): (Funds, Vec<SubMsg>) = match amount {
-                        Funds::Native(ref coin) => (
-                            Funds::Native(Coin {
-                                // Deduct royalty of 10%.
-                                amount: coin.amount.multiply_ratio(90u128, 100u128),
-                                denom: coin.denom.clone(),
-                            }),
-                            vec![
-                                SubMsg::new(CosmosMsg::Bank(BankMsg::Send {
-                                    to_address: MOCK_ROYALTY_RECIPIENT.to_owned(),
-                                    amount: vec![Coin {
-                                        // Royalty of 10%
-                                        amount: coin.amount.multiply_ratio(10u128, 100u128),
-                                        denom: coin.denom.clone(),
-                                    }],
-                                })),
-                                SubMsg::new(CosmosMsg::Bank(BankMsg::Send {
-                                    to_address: MOCK_TAX_RECIPIENT.to_owned(),
-                                    amount: vec![Coin {
-                                        // Flat tax of 50
-                                        amount: Uint128::from(50u128),
-                                        denom: coin.denom.clone(),
-                                    }],
-                                })),
-                            ],
-                        ),
-                        Funds::Cw20(_) => {
-                            return SystemResult::Ok(ContractResult::Ok(
-                                to_json_binary(&None::<Response>).unwrap(),
-                            ))
-                        }
-                    };
-                    let response = OnFundsTransferResponse {
-                        msgs,
-                        events: vec![],
-                        leftover_funds: new_funds,
-                    };
-                    SystemResult::Ok(ContractResult::Ok(to_json_binary(&response).unwrap()))
-                }
-                _ => SystemResult::Ok(ContractResult::Ok(
-                    to_json_binary(&None::<Response>).unwrap(),
-                )),
-            },
-        }
-    }
-
-    fn handle_addresslist_query(&self, msg: &Binary) -> QuerierResult {
-        match from_json(msg).unwrap() {
-            HookMsg::AndrHook(hook_msg) => match hook_msg {
-                AndromedaHook::OnExecute { sender, payload: _ } => {
-                    let whitelisted_addresses = ["sender"];
-                    let response: Response = Response::default();
-                    if whitelisted_addresses.contains(&sender.as_str()) {
-                        SystemResult::Ok(ContractResult::Ok(to_json_binary(&response).unwrap()))
-                    } else {
-                        SystemResult::Ok(ContractResult::Err("InvalidAddress".to_string()))
-                    }
-                }
-                _ => SystemResult::Ok(ContractResult::Err("UnsupportedOperation".to_string())),
-            },
-        }
-    }
-
-=======
->>>>>>> fbe0197d
     pub fn new(base: MockQuerier) -> Self {
         WasmMockQuerier {
             base,
