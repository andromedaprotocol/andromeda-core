use crate::state::{
    read_sale_infos, sale_infos, SaleInfo, TokenSaleState, NEXT_SALE_ID, TOKEN_SALE_STATE,
};

use andromeda_non_fungible_tokens::marketplace::{
    Cw20HookMsg, Cw721HookMsg, ExecuteMsg, InstantiateMsg, QueryMsg, SaleIdsResponse,
    SaleStateResponse, Status,
};
use andromeda_std::ado_base::ownership::OwnershipMessage;
use andromeda_std::ado_base::permissioning::Permission;
use andromeda_std::ado_contract::ADOContract;

use andromeda_std::amp::Recipient;
use andromeda_std::common::actions::call_action;
use andromeda_std::common::context::ExecuteContext;
use andromeda_std::common::denom::{validate_denom, SEND_CW20_ACTION};
use andromeda_std::common::expiration::{
    expiration_from_milliseconds, get_and_validate_start_time,
};
use andromeda_std::common::Milliseconds;
use andromeda_std::{
    ado_base::{hooks::AndromedaHook, InstantiateMsg as BaseInstantiateMsg, MigrateMsg},
    common::{encode_binary, rates::get_tax_amount, Funds},
    error::ContractError,
};
use cw20::{Cw20ExecuteMsg, Cw20ReceiveMsg};
use cw721::{Cw721ExecuteMsg, Cw721QueryMsg, Cw721ReceiveMsg, OwnerOfResponse};

#[cfg(not(feature = "library"))]
use cosmwasm_std::entry_point;
use cosmwasm_std::{
<<<<<<< HEAD
    attr, coin, ensure, from_json, wasm_execute, Addr, BankMsg, Binary, Coin, CosmosMsg, Deps,
    DepsMut, Env, MessageInfo, QuerierWrapper, QueryRequest, Response, Storage, SubMsg, Uint128,
    WasmMsg, WasmQuery,
=======
    attr, ensure, from_json, Binary, Coin, CosmosMsg, Deps, DepsMut, Env, MessageInfo,
    QuerierWrapper, QueryRequest, Response, Storage, SubMsg, Uint128, WasmMsg, WasmQuery,
>>>>>>> 4aca57d8
};

use cw_utils::{nonpayable, Expiration};

const CONTRACT_NAME: &str = "crates.io:andromeda-marketplace";
const CONTRACT_VERSION: &str = env!("CARGO_PKG_VERSION");

#[entry_point]
pub fn instantiate(
    deps: DepsMut,
    env: Env,
    info: MessageInfo,
    msg: InstantiateMsg,
) -> Result<Response, ContractError> {
    NEXT_SALE_ID.save(deps.storage, &Uint128::from(1u128))?;
    let inst_resp = ADOContract::default().instantiate(
        deps.storage,
        env,
        deps.api,
        &deps.querier,
        info,
        BaseInstantiateMsg {
            ado_type: CONTRACT_NAME.to_string(),
            ado_version: CONTRACT_VERSION.to_string(),
            kernel_address: msg.kernel_address,
            owner: msg.owner,
        },
    )?;
    let owner = ADOContract::default().owner(deps.storage)?;
    let mod_resp =
        ADOContract::default().register_modules(owner.as_str(), deps.storage, msg.modules)?;

    if let Some(authorized_cw20_address) = msg.authorized_cw20_address {
        ADOContract::default().permission_action(SEND_CW20_ACTION, deps.storage)?;
        let addr = authorized_cw20_address.get_raw_address(&deps.as_ref())?;
        ADOContract::set_permission(
            deps.storage,
            SEND_CW20_ACTION,
            addr,
            Permission::Whitelisted(None),
        )?;
    }

    Ok(inst_resp
        .add_attributes(mod_resp.attributes)
        .add_submessages(mod_resp.messages))
}

#[cfg_attr(not(feature = "library"), entry_point)]
pub fn execute(
    deps: DepsMut,
    env: Env,
    info: MessageInfo,
    msg: ExecuteMsg,
) -> Result<Response, ContractError> {
    let contract = ADOContract::default();
    let ctx = ExecuteContext::new(deps, info, env);

    if !matches!(msg, ExecuteMsg::UpdateAppContract { .. })
        && !matches!(
            msg,
            ExecuteMsg::Ownership(OwnershipMessage::UpdateOwner { .. })
        )
    {
        contract.module_hook::<Response>(
            &ctx.deps.as_ref(),
            AndromedaHook::OnExecute {
                sender: ctx.info.sender.to_string(),
                payload: encode_binary(&msg)?,
            },
        )?;
    }

    match msg {
        ExecuteMsg::AMPReceive(pkt) => {
            ADOContract::default().execute_amp_receive(ctx, pkt, handle_execute)
        }
        _ => handle_execute(ctx, msg),
    }
}

pub fn handle_execute(mut ctx: ExecuteContext, msg: ExecuteMsg) -> Result<Response, ContractError> {
    let action_response = call_action(
        &mut ctx.deps,
        &ctx.info,
        &ctx.env,
        &ctx.amp_ctx,
        msg.as_ref(),
    )?;
    let res = match msg {
        ExecuteMsg::ReceiveNft(msg) => handle_receive_cw721(ctx, msg),
        ExecuteMsg::Receive(msg) => handle_receive_cw20(ctx, msg),
        ExecuteMsg::UpdateSale {
            token_id,
            token_address,
            coin_denom,
            price,
<<<<<<< HEAD
            uses_cw20,
        } => execute_update_sale(ctx, token_id, token_address, price, coin_denom, uses_cw20),
=======
            recipient,
        } => execute_update_sale(ctx, token_id, token_address, price, coin_denom, recipient),
>>>>>>> 4aca57d8
        ExecuteMsg::Buy {
            token_id,
            token_address,
        } => execute_buy(ctx, token_id, token_address),
        ExecuteMsg::CancelSale {
            token_id,
            token_address,
        } => execute_cancel(ctx, token_id, token_address),
        _ => ADOContract::default().execute(ctx, msg),
    }?;
    Ok(res
        .add_submessages(action_response.messages)
        .add_attributes(action_response.attributes)
        .add_events(action_response.events))
}

fn handle_receive_cw721(
    ctx: ExecuteContext,
    msg: Cw721ReceiveMsg,
) -> Result<Response, ContractError> {
    let ExecuteContext {
        deps, info, env, ..
    } = ctx;

    match from_json(&msg.msg)? {
        Cw721HookMsg::StartSale {
            price,
            coin_denom,
            start_time,
            duration,
<<<<<<< HEAD
            uses_cw20,
=======
            recipient,
>>>>>>> 4aca57d8
        } => execute_start_sale(
            deps,
            env,
            msg.sender,
            msg.token_id,
            info.sender.to_string(),
            price,
            coin_denom,
            start_time,
            duration,
<<<<<<< HEAD
            uses_cw20,
        ),
    }
}

pub fn handle_receive_cw20(
    ctx: ExecuteContext,
    receive_msg: Cw20ReceiveMsg,
) -> Result<Response, ContractError> {
    ADOContract::default().is_permissioned(
        ctx.deps.storage,
        ctx.env.clone(),
        SEND_CW20_ACTION,
        ctx.info.sender.clone(),
    )?;
    let ExecuteContext { ref info, .. } = ctx;
    nonpayable(info)?;

    let asset_sent = info.sender.clone();
    let amount_sent = receive_msg.amount;
    let sender = receive_msg.sender;

    ensure!(
        !amount_sent.is_zero(),
        ContractError::InvalidFunds {
            msg: "Cannot send a 0 amount".to_string()
        }
    );

    match from_json(&receive_msg.msg)? {
        Cw20HookMsg::Buy {
            token_id,
            token_address,
        } => execute_buy_cw20(
            ctx,
            token_id,
            token_address,
            amount_sent,
            asset_sent,
            &sender,
=======
            recipient,
>>>>>>> 4aca57d8
        ),
    }
}

#[allow(clippy::too_many_arguments)]
fn execute_start_sale(
    deps: DepsMut,
    env: Env,
    sender: String,
    token_id: String,
    token_address: String,
    price: Uint128,
    coin_denom: String,
    start_time: Option<Milliseconds>,
    duration: Option<Milliseconds>,
<<<<<<< HEAD
    uses_cw20: bool,
=======
    recipient: Option<Recipient>,
>>>>>>> 4aca57d8
) -> Result<Response, ContractError> {
    if !uses_cw20 {
        validate_denom(deps.as_ref(), coin_denom.clone())?;
    } else {
        let valid_cw20_auction = ADOContract::default()
            .is_permissioned(
                deps.storage,
                env.clone(),
                SEND_CW20_ACTION,
                coin_denom.clone(),
            )
            .is_ok();
        ensure!(
            valid_cw20_auction,
            ContractError::InvalidFunds {
                msg: "Non-permissioned CW20 asset sent".to_string()
            }
        );
    }

    // Price can't be zero
    ensure!(price > Uint128::zero(), ContractError::InvalidZeroAmount {});
    // If start time wasn't provided, it will be set as the current_time
    let (start_expiration, current_time) = get_and_validate_start_time(&env, start_time)?;

    // If no duration is provided, the exipration will be set as Never
    let end_expiration = if let Some(duration) = duration {
        ensure!(!duration.is_zero(), ContractError::InvalidExpiration {});
        expiration_from_milliseconds(
            start_time
                .unwrap_or(current_time.plus_seconds(1))
                .plus_milliseconds(duration),
        )?
    } else {
        Expiration::Never {}
    };

    let sale_id = get_and_increment_next_sale_id(deps.storage, &token_id, &token_address)?;

    TOKEN_SALE_STATE.save(
        deps.storage,
        sale_id.u128(),
        &TokenSaleState {
            coin_denom: coin_denom.clone(),
            sale_id,
            owner: sender,
            token_id: token_id.clone(),
            token_address: token_address.clone(),
            price,
            status: Status::Open,
            start_time: start_expiration,
            end_time: end_expiration,
<<<<<<< HEAD
            uses_cw20,
=======
            recipient,
>>>>>>> 4aca57d8
        },
    )?;
    Ok(Response::new().add_attributes(vec![
        attr("action", "start_sale"),
        attr("status", "Open"),
        attr("coin_denom", coin_denom),
        attr("price", price),
        attr("sale_id", sale_id.to_string()),
        attr("token_id", token_id),
        attr("token_address", token_address),
        attr("start_time", start_expiration.to_string()),
        attr("end_time", end_expiration.to_string()),
        attr("uses_cw20", uses_cw20.to_string()),
    ]))
}

#[allow(clippy::too_many_arguments)]
fn execute_update_sale(
    ctx: ExecuteContext,
    token_id: String,
    token_address: String,
    price: Uint128,
    coin_denom: String,
<<<<<<< HEAD
    uses_cw20: bool,
=======
    recipient: Option<Recipient>,
>>>>>>> 4aca57d8
) -> Result<Response, ContractError> {
    let ExecuteContext { deps, info, .. } = ctx;
    if !uses_cw20 {
        validate_denom(deps.as_ref(), coin_denom.clone())?;
    }
    nonpayable(&info)?;

    let mut token_sale_state =
        get_existing_token_sale_state(deps.storage, &token_id, &token_address)?;
    // Only token owner is authorized to update the sale

    ensure!(
        info.sender == token_sale_state.owner,
        ContractError::Unauthorized {}
    );

    // New price can't be zero
    ensure!(price > Uint128::zero(), ContractError::InvalidZeroAmount {});

    token_sale_state.price = price;
    token_sale_state.coin_denom = coin_denom.clone();
<<<<<<< HEAD
    token_sale_state.uses_cw20 = uses_cw20;
=======
    token_sale_state.recipient = recipient;
>>>>>>> 4aca57d8
    TOKEN_SALE_STATE.save(
        deps.storage,
        token_sale_state.sale_id.u128(),
        &token_sale_state,
    )?;
    Ok(Response::new().add_attributes(vec![
        attr("action", "update_sale"),
        attr("coin_denom", coin_denom),
        attr("price", price),
        attr("uses_cw20", uses_cw20.to_string()),
        attr("sale_id", token_sale_state.sale_id.to_string()),
        attr("token_id", token_id),
        attr("token_address", token_address),
    ]))
}

fn execute_buy(
    ctx: ExecuteContext,
    token_id: String,
    token_address: String,
) -> Result<Response, ContractError> {
    let ExecuteContext {
        mut deps,
        info,
        env,
        ..
    } = ctx;

    let mut token_sale_state =
        get_existing_token_sale_state(deps.storage, &token_id, &token_address)?;

    let key = token_sale_state.sale_id.u128();

    match token_sale_state.status {
        Status::Open => {
            // Make sure the end time isn't expired, if it is we'll return an error and change the Status to expired in case if it's set as Open or Pending
            ensure!(
                !token_sale_state.end_time.is_expired(&env.block),
                ContractError::SaleExpired {}
            );

            // If start time hasn't expired, it means that the sale hasn't started yet.
            ensure!(
                token_sale_state.start_time.is_expired(&env.block),
                ContractError::SaleNotOpen {}
            );
        }
        Status::Expired => return Err(ContractError::SaleExpired {}),
        Status::Executed => return Err(ContractError::SaleExecuted {}),
        Status::Cancelled => return Err(ContractError::SaleCancelled {}),
    }

    // The owner can't buy his own NFT
    ensure!(
        token_sale_state.owner != info.sender,
        ContractError::TokenOwnerCannotBuy {}
    );

    // Only one coin can be sent
    ensure!(
        info.funds.len() == 1,
        ContractError::InvalidFunds {
            msg: "One coin should be sent.".to_string(),
        }
    );

    let token_owner = query_owner_of(
        deps.querier,
        token_sale_state.token_address.clone(),
        token_id.clone(),
    )?
    .owner;
    ensure!(
        // If this is false then the token is no longer held by the contract so the token has been
        // claimed.
        token_owner == env.contract.address,
        ContractError::SaleAlreadyConducted {}
    );

    let coin_denom = token_sale_state.coin_denom.clone();
    ensure!(
        !token_sale_state.uses_cw20,
        ContractError::InvalidFunds {
            msg: "Native funds were sent to a sale that only accepts cw20".to_string()
        }
    );
    let payment: &Coin = &info.funds[0];

    // Make sure funds are equal to the price and in the correct denomination
    ensure!(
        payment.denom == coin_denom,
        ContractError::InvalidFunds {
            msg: format!("No {coin_denom} assets are provided to sale"),
        }
    );

    // Change sale status from Open to Executed
    token_sale_state.status = Status::Executed;

    TOKEN_SALE_STATE.save(deps.storage, key, &token_sale_state)?;

    // Calculate the funds to be received after tax
<<<<<<< HEAD
    let after_tax_payment = purchase_token(&mut deps, &info, None, token_sale_state.clone())?;

    Ok(Response::new()
=======
    let after_tax_payment = purchase_token(&mut deps, &info, token_sale_state.clone())?;
    let mut resp = Response::new()
>>>>>>> 4aca57d8
        .add_submessages(after_tax_payment.1)
        // Send NFT to buyer.
        .add_message(CosmosMsg::Wasm(WasmMsg::Execute {
            contract_addr: token_sale_state.token_address.clone(),
            msg: encode_binary(&Cw721ExecuteMsg::TransferNft {
                recipient: info.sender.to_string(),
                token_id: token_id.clone(),
            })?,
            funds: vec![],
        }))
        .add_attribute("action", "buy")
        .add_attribute("token_id", token_id)
        .add_attribute("token_contract", token_sale_state.token_address)
        .add_attribute("recipient", info.sender.to_string())
        .add_attribute("sale_id", token_sale_state.sale_id);
    if !after_tax_payment.0.amount.is_zero() {
        let recipient = token_sale_state
            .recipient
            .unwrap_or(Recipient::from_string(token_sale_state.owner));
        resp = resp.add_submessage(
            recipient.generate_direct_msg(&deps.as_ref(), vec![after_tax_payment.0])?,
        )
    }

    Ok(resp)
}

fn execute_buy_cw20(
    ctx: ExecuteContext,
    token_id: String,
    token_address: String,
    amount_sent: Uint128,
    asset_sent: Addr,
    // The user who sent the cw20
    sender: &str,
) -> Result<Response, ContractError> {
    let ExecuteContext {
        mut deps,
        info,
        env,
        ..
    } = ctx;

    let mut token_sale_state =
        get_existing_token_sale_state(deps.storage, &token_id, &token_address)?;

    let key = token_sale_state.sale_id.u128();

    match token_sale_state.status {
        Status::Open => {
            // Make sure the end time isn't expired, if it is we'll return an error and change the Status to expired in case if it's set as Open or Pending
            ensure!(
                !token_sale_state.end_time.is_expired(&env.block),
                ContractError::SaleExpired {}
            );

            // If start time hasn't expired, it means that the sale hasn't started yet.
            ensure!(
                token_sale_state.start_time.is_expired(&env.block),
                ContractError::SaleNotOpen {}
            );
        }
        Status::Expired => return Err(ContractError::SaleExpired {}),
        Status::Executed => return Err(ContractError::SaleExecuted {}),
        Status::Cancelled => return Err(ContractError::SaleCancelled {}),
    }

    // The owner can't buy his own NFT
    ensure!(
        token_sale_state.owner != sender,
        ContractError::TokenOwnerCannotBuy {}
    );

    let token_owner = query_owner_of(
        deps.querier,
        token_sale_state.token_address.clone(),
        token_id.clone(),
    )?
    .owner;
    ensure!(
        // If this is false then the token is no longer held by the contract so the token has been
        // claimed.
        token_owner == env.contract.address,
        ContractError::SaleAlreadyConducted {}
    );

    let is_cw20_sale = token_sale_state.uses_cw20;
    ensure!(
        is_cw20_sale,
        ContractError::InvalidFunds {
            msg: "CW20 funds were sent to a sale that only accepts native funds".to_string()
        }
    );

    let sale_currency = token_sale_state.coin_denom.clone();
    let valid_cw20_sale = ADOContract::default()
        .is_permissioned_strict(deps.storage, env, SEND_CW20_ACTION, sale_currency.clone())
        .is_ok();
    ensure!(
        valid_cw20_sale,
        ContractError::InvalidAsset {
            asset: asset_sent.to_string()
        }
    );

    let payment: &Coin = &coin(amount_sent.u128(), asset_sent.to_string());

    // Make sure funds are equal to the price and in the correct denomination
    ensure!(
        payment.denom == sale_currency,
        ContractError::InvalidFunds {
            msg: format!("No {sale_currency} assets are provided to sale"),
        }
    );

    // Change sale status from Open to Executed
    token_sale_state.status = Status::Executed;

    TOKEN_SALE_STATE.save(deps.storage, key, &token_sale_state)?;

    // Calculate the funds to be received after tax
    let after_tax_payment = purchase_token(
        &mut deps,
        &info,
        Some(amount_sent),
        token_sale_state.clone(),
    )?;

    let transfer_msg = Cw20ExecuteMsg::Transfer {
        recipient: token_sale_state.clone().owner,
        amount: after_tax_payment.0.amount,
    };
    let wasm_msg = wasm_execute(sale_currency.clone(), &transfer_msg, vec![])?;

    // After tax payment is returned in Native, we need to change it to cw20
    let (tax_recipient, tax_amount) = match after_tax_payment.1.first().map(|msg| {
        if let CosmosMsg::Bank(BankMsg::Send { to_address, amount }) = &msg.msg {
            (
                Some(to_address.clone()),
                amount.get(0).map(|coin| coin.amount),
            )
        } else {
            (None, None)
        }
    }) {
        Some((tax_recipient, tax_amount)) => (tax_recipient, tax_amount),
        None => (None, None),
    };

    let resp: Response = Response::new()
        // Send funds to the original owner.
        .add_message(wasm_msg)
        // Send NFT to buyer.
        .add_message(CosmosMsg::Wasm(WasmMsg::Execute {
            contract_addr: token_sale_state.token_address.clone(),
            msg: encode_binary(&Cw721ExecuteMsg::TransferNft {
                recipient: sender.to_string(),
                token_id: token_id.clone(),
            })?,
            funds: vec![],
        }))
        .add_attribute("action", "buy")
        .add_attribute("token_id", token_id)
        .add_attribute("token_contract", token_sale_state.token_address)
        .add_attribute("recipient", sender.to_string())
        .add_attribute("sale_id", token_sale_state.sale_id);

    match (tax_recipient, tax_amount) {
        (Some(recipient), Some(amount)) => {
            let tax_transfer_msg = Cw20ExecuteMsg::Transfer { recipient, amount };
            let tax_wasm_msg = wasm_execute(sale_currency, &tax_transfer_msg, vec![])?;
            // Add tax message in case there's a tax recipient and amount
            Ok(resp.add_message(tax_wasm_msg))
        }
        _ => Ok(resp),
    }
}

fn execute_cancel(
    ctx: ExecuteContext,
    token_id: String,
    token_address: String,
) -> Result<Response, ContractError> {
    let ExecuteContext { deps, info, .. } = ctx;
    nonpayable(&info)?;

    let mut token_sale_state =
        get_existing_token_sale_state(deps.storage, &token_id, &token_address)?;

    ensure!(
        info.sender == token_sale_state.owner,
        ContractError::Unauthorized {}
    );

    // Sale needs to be open or pending to be cancelled
    ensure!(
        token_sale_state.status == Status::Open,
        ContractError::SaleNotOpen {}
    );

    let messages: Vec<CosmosMsg> = vec![CosmosMsg::Wasm(WasmMsg::Execute {
        contract_addr: token_sale_state.token_address.clone(),
        msg: encode_binary(&Cw721ExecuteMsg::TransferNft {
            recipient: info.sender.to_string(),
            token_id: token_id.clone(),
        })?,
        funds: vec![],
    })];

    token_sale_state.status = Status::Cancelled;
    TOKEN_SALE_STATE.save(
        deps.storage,
        token_sale_state.sale_id.u128(),
        &token_sale_state,
    )?;

    Ok(Response::new()
        .add_messages(messages)
        .add_attribute("action", "cancel")
        .add_attribute("status", "Cancelled")
        .add_attribute("token_id", token_id)
        .add_attribute("token_contract", token_sale_state.token_address)
        .add_attribute("sale_id", token_sale_state.sale_id)
        .add_attribute("recipient", info.sender))
}

fn purchase_token(
    deps: &mut DepsMut,
    info: &MessageInfo,
    amount_sent: Option<Uint128>,
    state: TokenSaleState,
) -> Result<(Coin, Vec<SubMsg>), ContractError> {
    let total_cost = Coin::new(state.price.u128(), state.coin_denom.clone());

    let mut total_tax_amount = Uint128::zero();
    let (msgs, _events, remainder) = ADOContract::default().on_funds_transfer(
        &deps.as_ref(),
        info.sender.to_string(),
        Funds::Native(total_cost),
        encode_binary(&"")?,
    )?;

    let remaining_amount = remainder.try_get_coin()?;

    let tax_amount = get_tax_amount(&msgs, state.price, remaining_amount.amount);

    // Calculate total tax
    total_tax_amount = total_tax_amount.checked_add(tax_amount)?;

    let required_payment = Coin {
        denom: state.coin_denom.clone(),
        amount: state.price + total_tax_amount,
    };
    if !state.uses_cw20 {
        ensure!(
            // has_coins(&info.funds, &required_payment),
            info.funds[0].amount.eq(&required_payment.amount),
            ContractError::InvalidFunds {
                msg: format!(
                    "Invalid funds provided, expected: {}, received: {}",
                    required_payment, info.funds[0]
                )
            }
        );
    } else {
        let amount_sent = amount_sent.unwrap_or(Uint128::zero());
        ensure!(
            amount_sent.eq(&required_payment.amount),
            ContractError::InvalidFunds {
                msg: format!(
                    "Invalid funds provided, expected: {}, received: {}",
                    required_payment, amount_sent
                )
            }
        );
    }

    let after_tax_payment = Coin {
        denom: state.coin_denom,
        amount: remaining_amount.amount,
    };

    Ok((after_tax_payment, msgs))
}

fn get_existing_token_sale_state(
    storage: &dyn Storage,
    token_id: &str,
    token_address: &str,
) -> Result<TokenSaleState, ContractError> {
    let key = token_id.to_owned() + token_address;
    let latest_sale_id: Uint128 = match sale_infos().may_load(storage, &key)? {
        None => return Err(ContractError::SaleDoesNotExist {}),
        Some(sale_info) => *sale_info.last().unwrap(),
    };
    let token_sale_state = TOKEN_SALE_STATE.load(storage, latest_sale_id.u128())?;

    Ok(token_sale_state)
}

fn get_and_increment_next_sale_id(
    storage: &mut dyn Storage,
    token_id: &str,
    token_address: &str,
) -> Result<Uint128, ContractError> {
    let next_sale_id = NEXT_SALE_ID.load(storage)?;
    let incremented_next_sale_id = next_sale_id.checked_add(Uint128::from(1u128))?;
    NEXT_SALE_ID.save(storage, &incremented_next_sale_id)?;

    let key = token_id.to_owned() + token_address;

    let mut sale_info = sale_infos().load(storage, &key).unwrap_or_default();
    sale_info.push(next_sale_id);
    if sale_info.token_address.is_empty() {
        sale_info.token_address = token_address.to_owned();
        sale_info.token_id = token_id.to_owned();
    }
    sale_infos().save(storage, &key, &sale_info)?;
    Ok(next_sale_id)
}

#[entry_point]
pub fn query(deps: Deps, env: Env, msg: QueryMsg) -> Result<Binary, ContractError> {
    match msg {
        QueryMsg::LatestSaleState {
            token_id,
            token_address,
        } => encode_binary(&query_latest_sale_state(deps, token_id, token_address)?),
        QueryMsg::SaleState { sale_id } => encode_binary(&query_sale_state(deps, sale_id)?),
        QueryMsg::SaleIds {
            token_id,
            token_address,
        } => encode_binary(&query_sale_ids(deps, token_id, token_address)?),
        QueryMsg::SaleInfosForAddress {
            token_address,
            start_after,
            limit,
        } => encode_binary(&query_sale_infos_for_address(
            deps,
            token_address,
            start_after,
            limit,
        )?),
        _ => ADOContract::default().query(deps, env, msg),
    }
}

fn query_sale_ids(
    deps: Deps,
    token_id: String,
    token_address: String,
) -> Result<SaleIdsResponse, ContractError> {
    let key = token_id + &token_address;
    let sale_info = sale_infos().may_load(deps.storage, &key)?;
    if let Some(sale_info) = sale_info {
        return Ok(SaleIdsResponse {
            sale_ids: sale_info.sale_ids,
        });
    }
    Ok(SaleIdsResponse { sale_ids: vec![] })
}

pub fn query_sale_infos_for_address(
    deps: Deps,
    token_address: String,
    start_after: Option<String>,
    limit: Option<u64>,
) -> Result<Vec<SaleInfo>, ContractError> {
    read_sale_infos(deps.storage, token_address, start_after, limit)
}

fn query_latest_sale_state(
    deps: Deps,
    token_id: String,
    token_address: String,
) -> Result<SaleStateResponse, ContractError> {
    let token_sale_state_result =
        get_existing_token_sale_state(deps.storage, &token_id, &token_address);
    if let Ok(token_sale_state) = token_sale_state_result {
        return Ok(token_sale_state.into());
    }
    Err(ContractError::SaleDoesNotExist {})
}

fn query_sale_state(deps: Deps, sale_id: Uint128) -> Result<SaleStateResponse, ContractError> {
    let token_sale_state = TOKEN_SALE_STATE.load(deps.storage, sale_id.u128())?;
    Ok(token_sale_state.into())
}

fn query_owner_of(
    querier: QuerierWrapper,
    token_addr: String,
    token_id: String,
) -> Result<OwnerOfResponse, ContractError> {
    let res: OwnerOfResponse = querier.query(&QueryRequest::Wasm(WasmQuery::Smart {
        contract_addr: token_addr,
        msg: encode_binary(&Cw721QueryMsg::OwnerOf {
            token_id,
            include_expired: None,
        })?,
    }))?;

    Ok(res)
}

#[cfg_attr(not(feature = "library"), entry_point)]
pub fn migrate(deps: DepsMut, _env: Env, _msg: MigrateMsg) -> Result<Response, ContractError> {
    ADOContract::default().migrate(deps, CONTRACT_NAME, CONTRACT_VERSION)
}

// #[cfg(test)]
// mod tests {
//     use super::*;
//     use crate::mock_querier::{
//         mock_dependencies_custom, MOCK_RATES_CONTRACT, MOCK_TOKEN_ADDR, MOCK_TOKEN_OWNER,
//         MOCK_UNCLAIMED_TOKEN,
//     };
//     use crate::state::SaleInfo;
//     use andromeda_non_fungible_tokens::marketplace::{Cw721HookMsg, ExecuteMsg, InstantiateMsg};

//     use common::ado_base::modules::{Module, RATES};
//     use cosmwasm_std::testing::{mock_dependencies, mock_env, mock_info};
//     use cosmwasm_std::{coin, coins};

//     fn start_sale(deps: DepsMut) {
//         let hook_msg = Cw721HookMsg::StartSale {
//             coin_denom: "uusd".to_string(),
//             price: Uint128::new(100),
//         };
//         let msg = ExecuteMsg::ReceiveNft(Cw721ReceiveMsg {
//             sender: MOCK_TOKEN_OWNER.to_owned(),
//             token_id: MOCK_UNCLAIMED_TOKEN.to_owned(),
//             msg: encode_binary(&hook_msg).unwrap(),
//         });
//         let env = mock_env();

//         let info = mock_info(MOCK_TOKEN_ADDR, &[]);
//         let _res = execute(deps, env, info, msg).unwrap();
//     }

//     fn assert_sale_created(deps: Deps) {
//         assert_eq!(
//             TokenSaleState {
//                 coin_denom: "uusd".to_string(),
//                 sale_id: 1u128.into(),
//                 owner: MOCK_TOKEN_OWNER.to_string(),
//                 token_id: MOCK_UNCLAIMED_TOKEN.to_owned(),
//                 token_address: MOCK_TOKEN_ADDR.to_owned(),
//                 status: Status::Open,
//                 price: Uint128::new(100)
//             },
//             TOKEN_SALE_STATE.load(deps.storage, 1u128).unwrap()
//         );

//         assert_eq!(
//             SaleInfo {
//                 sale_ids: vec![Uint128::from(1u128)],
//                 token_address: MOCK_TOKEN_ADDR.to_owned(),
//                 token_id: MOCK_UNCLAIMED_TOKEN.to_owned(),
//             },
//             sale_infos()
//                 .load(
//                     deps.storage,
//                     &(MOCK_UNCLAIMED_TOKEN.to_owned() + MOCK_TOKEN_ADDR)
//                 )
//                 .unwrap()
//         );
//     }

//     #[test]
//     fn test_sale_instantiate() {
//         let owner = "creator";
//         let mut deps = mock_dependencies();
//         let env = mock_env();
//         let info = mock_info(owner, &[]);
//         let msg = InstantiateMsg {
//             modules: None,
//             kernel_address: None,
//         };
//         let res = instantiate(deps.as_mut(), env, info, msg).unwrap();
//         assert_eq!(0, res.messages.len());
//     }

//     #[test]
//     fn test_execute_buy_non_existing_sale() {
//         let mut deps = mock_dependencies_custom(&[]);
//         let env = mock_env();
//         let info = mock_info(MOCK_TOKEN_OWNER, &[]);
//         let msg = InstantiateMsg {
//             modules: None,
//             kernel_address: None,
//         };
//         let _res = instantiate(deps.as_mut(), env.clone(), info, msg).unwrap();

//         let msg = ExecuteMsg::Buy {
//             token_id: MOCK_UNCLAIMED_TOKEN.to_string(),
//             token_address: MOCK_TOKEN_ADDR.to_string(),
//         };
//         let info = mock_info("buyer", &coins(100, "uusd"));
//         let res = execute(deps.as_mut(), env, info, msg);
//         assert_eq!(ContractError::SaleDoesNotExist {}, res.unwrap_err());
//     }

//     #[test]
//     fn execute_buy_sale_not_open_already_bought() {
//         let mut deps = mock_dependencies_custom(&[]);
//         let env = mock_env();
//         let info = mock_info(MOCK_TOKEN_OWNER, &[]);
//         let msg = InstantiateMsg {
//             modules: None,
//             kernel_address: None,
//         };
//         let _res = instantiate(deps.as_mut(), env.clone(), info, msg).unwrap();

//         start_sale(deps.as_mut());
//         assert_sale_created(deps.as_ref());

//         let msg = ExecuteMsg::Buy {
//             token_id: MOCK_UNCLAIMED_TOKEN.to_owned(),
//             token_address: MOCK_TOKEN_ADDR.to_string(),
//         };

//         let info = mock_info("sender", &coins(100, "uusd".to_string()));
//         let _res = execute(deps.as_mut(), env.clone(), info, msg).unwrap();

//         let msg = ExecuteMsg::Buy {
//             token_id: MOCK_UNCLAIMED_TOKEN.to_owned(),
//             token_address: MOCK_TOKEN_ADDR.to_string(),
//         };

//         let info = mock_info("sender", &coins(100, "uusd".to_string()));
//         let err = execute(deps.as_mut(), env, info, msg).unwrap_err();
//         assert_eq!(err, ContractError::SaleNotOpen {})
//     }

//     #[test]
//     fn execute_buy_sale_not_open_cancelled() {
//         let mut deps = mock_dependencies_custom(&[]);
//         let env = mock_env();
//         let info = mock_info(MOCK_TOKEN_OWNER, &[]);
//         let msg = InstantiateMsg {
//             modules: None,
//             kernel_address: None,
//         };
//         let _res = instantiate(deps.as_mut(), env.clone(), info, msg).unwrap();

//         start_sale(deps.as_mut());
//         assert_sale_created(deps.as_ref());

//         let msg = ExecuteMsg::CancelSale {
//             token_id: MOCK_UNCLAIMED_TOKEN.to_owned(),
//             token_address: MOCK_TOKEN_ADDR.to_string(),
//         };

//         let info = mock_info(MOCK_TOKEN_OWNER, &[]);
//         let _res = execute(deps.as_mut(), env.clone(), info, msg).unwrap();

//         let msg = ExecuteMsg::Buy {
//             token_id: MOCK_UNCLAIMED_TOKEN.to_owned(),
//             token_address: MOCK_TOKEN_ADDR.to_string(),
//         };
//         let info = mock_info("sender", &coins(100, "uusd".to_string()));
//         let err = execute(deps.as_mut(), env, info, msg).unwrap_err();
//         assert_eq!(err, ContractError::SaleNotOpen {})
//     }

//     #[test]
//     fn execute_buy_token_owner_cannot_buy() {
//         let mut deps = mock_dependencies_custom(&[]);
//         let env = mock_env();
//         let info = mock_info("owner", &[]);
//         let msg = InstantiateMsg {
//             modules: None,
//             kernel_address: None,
//         };
//         let _res = instantiate(deps.as_mut(), env.clone(), info, msg).unwrap();

//         start_sale(deps.as_mut());
//         assert_sale_created(deps.as_ref());

//         let msg = ExecuteMsg::Buy {
//             token_id: MOCK_UNCLAIMED_TOKEN.to_owned(),
//             token_address: MOCK_TOKEN_ADDR.to_string(),
//         };

//         let info = mock_info(MOCK_TOKEN_OWNER, &coins(100, "uusd".to_string()));
//         let res = execute(deps.as_mut(), env, info, msg);
//         assert_eq!(ContractError::TokenOwnerCannotBuy {}, res.unwrap_err());
//     }

//     // #[test]
//     // fn execute_buy_whitelist() {
//     //     let mut deps = mock_dependencies_custom(&[]);
//     //     let env = mock_env();
//     //     let info = mock_info("owner", &[]);
//     //     let msg = InstantiateMsg {
//     //     let _res = instantiate(deps.as_mut(), env.clone(), info, msg).unwrap();

//     //     start_sale(deps.as_mut(), Some(vec![Addr::unchecked("sender")]));
//     //     assert_sale_created(deps.as_ref(), Some(vec![Addr::unchecked("sender")]));

//     //     let msg = ExecuteMsg::Buy {
//     //         token_id: MOCK_UNCLAIMED_TOKEN.to_owned(),
//     //         token_address: MOCK_TOKEN_ADDR.to_string(),
//     //     };

//     //     let info = mock_info("not_sender", &coins(100, "uusd".to_string()));
//     //     let res = execute(deps.as_mut(), env.clone(), info, msg.clone());
//     //     assert_eq!(ContractError::Unauthorized {}, res.unwrap_err());

//     //     let info = mock_info("sender", &coins(100, "uusd".to_string()));
//     //     let _res = execute(deps.as_mut(), env, info, msg).unwrap();
//     // }

//     #[test]
//     fn execute_buy_invalid_coins_sent() {
//         let mut deps = mock_dependencies_custom(&[]);
//         let env = mock_env();
//         let info = mock_info("owner", &[]);
//         let msg = InstantiateMsg {
//             modules: None,
//             kernel_address: None,
//         };
//         let _res = instantiate(deps.as_mut(), env.clone(), info, msg).unwrap();

//         start_sale(deps.as_mut());
//         assert_sale_created(deps.as_ref());

//         let error = ContractError::InvalidFunds {
//             msg: "Sales ensure! exactly one coin to be sent.".to_string(),
//         };
//         let msg = ExecuteMsg::Buy {
//             token_id: MOCK_UNCLAIMED_TOKEN.to_string(),
//             token_address: MOCK_TOKEN_ADDR.to_string(),
//         };

//         // No coins sent
//         let info = mock_info("sender", &[]);
//         let res = execute(deps.as_mut(), env.clone(), info, msg.clone());
//         assert_eq!(error, res.unwrap_err());

//         // Multiple coins sent
//         let info = mock_info("sender", &[coin(100, "uusd"), coin(100, "uluna")]);
//         let res = execute(deps.as_mut(), env.clone(), info, msg.clone());
//         assert_eq!(error, res.unwrap_err());

//         // Invalid denom sent
//         let info = mock_info("sender", &[coin(100, "uluna")]);
//         let res = execute(deps.as_mut(), env.clone(), info, msg.clone());
//         assert_eq!(
//             ContractError::InvalidFunds {
//                 msg: "No uusd assets are provided to sale".to_string(),
//             },
//             res.unwrap_err()
//         );

//         // Correct denom but empty
//         let info = mock_info("sender", &[coin(0, "uusd")]);
//         let res = execute(deps.as_mut(), env, info, msg);
//         assert_eq!(ContractError::InsufficientFunds {}, res.unwrap_err());
//     }

//     #[test]
//     fn execute_buy_works() {
//         let mut deps = mock_dependencies_custom(&[]);
//         let env = mock_env();
//         let info = mock_info("owner", &[]);
//         let msg = InstantiateMsg {
//             modules: None,
//             kernel_address: None,
//         };
//         let _res = instantiate(deps.as_mut(), env.clone(), info, msg).unwrap();

//         start_sale(deps.as_mut());
//         assert_sale_created(deps.as_ref());

//         let msg = ExecuteMsg::Buy {
//             token_id: MOCK_UNCLAIMED_TOKEN.to_owned(),
//             token_address: MOCK_TOKEN_ADDR.to_string(),
//         };

//         let info = mock_info("someone", &coins(100, "uusd".to_string()));
//         let _res = execute(deps.as_mut(), env, info, msg).unwrap();
//     }

//     #[test]
//     fn execute_update_sale_unauthorized() {
//         let mut deps = mock_dependencies_custom(&[]);
//         let env = mock_env();
//         let info = mock_info("owner", &[]);
//         let msg = InstantiateMsg {
//             modules: None,
//             kernel_address: None,
//         };
//         let _res = instantiate(deps.as_mut(), env.clone(), info, msg).unwrap();

//         start_sale(deps.as_mut());
//         assert_sale_created(deps.as_ref());

//         let msg = ExecuteMsg::UpdateSale {
//             token_id: MOCK_UNCLAIMED_TOKEN.to_owned(),
//             token_address: MOCK_TOKEN_ADDR.to_string(),
//             price: Uint128::new(11),
//             coin_denom: "juno".to_string(),
//         };

//         let info = mock_info("someone", &[]);
//         let err = execute(deps.as_mut(), env, info, msg).unwrap_err();
//         assert_eq!(err, ContractError::Unauthorized {})
//     }

//     #[test]
//     fn execute_update_sale_invalid_price() {
//         let mut deps = mock_dependencies_custom(&[]);
//         let env = mock_env();
//         let info = mock_info("owner", &[]);
//         let msg = InstantiateMsg {
//             modules: None,
//             kernel_address: None,
//         };
//         let _res = instantiate(deps.as_mut(), env.clone(), info, msg).unwrap();

//         start_sale(deps.as_mut());
//         assert_sale_created(deps.as_ref());

//         let msg = ExecuteMsg::UpdateSale {
//             token_id: MOCK_UNCLAIMED_TOKEN.to_owned(),
//             token_address: MOCK_TOKEN_ADDR.to_string(),
//             price: Uint128::zero(),
//             coin_denom: "juno".to_string(),
//         };

//         let info = mock_info("owner", &[]);
//         let err = execute(deps.as_mut(), env, info, msg).unwrap_err();
//         assert_eq!(err, ContractError::InvalidZeroAmount {})
//     }

//     #[test]
//     fn execute_start_sale_invalid_price() {
//         let mut deps = mock_dependencies_custom(&[]);
//         let env = mock_env();
//         let info = mock_info("owner", &[]);
//         let msg = InstantiateMsg {
//             modules: None,
//             kernel_address: None,
//         };
//         let _res = instantiate(deps.as_mut(), env, info, msg).unwrap();

//         let hook_msg = Cw721HookMsg::StartSale {
//             coin_denom: "uusd".to_string(),
//             price: Uint128::zero(),
//         };
//         let msg = ExecuteMsg::ReceiveNft(Cw721ReceiveMsg {
//             sender: MOCK_TOKEN_OWNER.to_owned(),
//             token_id: MOCK_UNCLAIMED_TOKEN.to_owned(),
//             msg: encode_binary(&hook_msg).unwrap(),
//         });
//         let env = mock_env();

//         let info = mock_info(MOCK_TOKEN_ADDR, &[]);
//         let err = execute(deps.as_mut(), env, info, msg).unwrap_err();
//         assert_eq!(err, ContractError::InvalidZeroAmount {})
//     }

//     #[test]
//     fn execute_buy_with_tax_and_royalty_insufficient_funds() {
//         let mut deps = mock_dependencies_custom(&[]);
//         let env = mock_env();
//         let info = mock_info("owner", &[]);
//         let modules = vec![Module {
//             module_name: Some(RATES.to_owned()),
//             address: MOCK_RATES_CONTRACT.to_owned(),

//             is_mutable: false,
//         }];
//         let msg = InstantiateMsg {
//             modules: Some(modules),
//             kernel_address: None,
//         };
//         let _res = instantiate(deps.as_mut(), env, info, msg).unwrap();

//         start_sale(deps.as_mut());
//         assert_sale_created(deps.as_ref());

//         let msg = ExecuteMsg::Buy {
//             token_id: MOCK_UNCLAIMED_TOKEN.to_owned(),
//             token_address: MOCK_TOKEN_ADDR.to_string(),
//         };

//         let info = mock_info("someone", &coins(100, "uusd".to_string()));
//         let err = execute(deps.as_mut(), mock_env(), info, msg).unwrap_err();
//         assert_eq!(err, ContractError::InsufficientFunds {})
//     }

//     #[test]
//     fn execute_buy_with_tax_and_royalty_works() {
//         let mut deps = mock_dependencies_custom(&[]);
//         let env = mock_env();
//         let info = mock_info("owner", &[]);
//         let modules = vec![Module {
//             module_name: Some(RATES.to_owned()),
//             address: MOCK_RATES_CONTRACT.to_owned(),

//             is_mutable: false,
//         }];
//         let msg = InstantiateMsg {
//             modules: Some(modules),
//             kernel_address: None,
//         };
//         let _res = instantiate(deps.as_mut(), env, info, msg).unwrap();

//         start_sale(deps.as_mut());
//         assert_sale_created(deps.as_ref());

//         let msg = ExecuteMsg::Buy {
//             token_id: MOCK_UNCLAIMED_TOKEN.to_owned(),
//             token_address: MOCK_TOKEN_ADDR.to_string(),
//         };

//         let info = mock_info("someone", &coins(150, "uusd".to_string()));
//         let res = execute(deps.as_mut(), mock_env(), info.clone(), msg).unwrap();
//         let expected: Vec<SubMsg<_>> = vec![
//             SubMsg::new(CosmosMsg::Bank(BankMsg::Send {
//                 to_address: "royalty_recipient".to_string(),
//                 amount: vec![coin(10, "uusd")],
//             })),
//             SubMsg::new(CosmosMsg::Bank(BankMsg::Send {
//                 to_address: "tax_recipient".to_string(),
//                 amount: vec![coin(50, "uusd")],
//             })),
//             SubMsg::new(CosmosMsg::Bank(BankMsg::Send {
//                 to_address: "owner".to_string(),
//                 amount: vec![coin(90, "uusd")],
//             })),
//             SubMsg::new(CosmosMsg::Wasm(WasmMsg::Execute {
//                 contract_addr: MOCK_TOKEN_ADDR.to_string(),
//                 msg: encode_binary(&Cw721ExecuteMsg::TransferNft {
//                     recipient: info.sender.to_string(),
//                     token_id: MOCK_UNCLAIMED_TOKEN.to_string(),
//                 })
//                 .unwrap(),
//                 funds: vec![],
//             })),
//         ];
//         assert_eq!(res.messages, expected)
//     }
// }<|MERGE_RESOLUTION|>--- conflicted
+++ resolved
@@ -29,14 +29,9 @@
 #[cfg(not(feature = "library"))]
 use cosmwasm_std::entry_point;
 use cosmwasm_std::{
-<<<<<<< HEAD
     attr, coin, ensure, from_json, wasm_execute, Addr, BankMsg, Binary, Coin, CosmosMsg, Deps,
     DepsMut, Env, MessageInfo, QuerierWrapper, QueryRequest, Response, Storage, SubMsg, Uint128,
     WasmMsg, WasmQuery,
-=======
-    attr, ensure, from_json, Binary, Coin, CosmosMsg, Deps, DepsMut, Env, MessageInfo,
-    QuerierWrapper, QueryRequest, Response, Storage, SubMsg, Uint128, WasmMsg, WasmQuery,
->>>>>>> 4aca57d8
 };
 
 use cw_utils::{nonpayable, Expiration};
@@ -134,13 +129,17 @@
             token_address,
             coin_denom,
             price,
-<<<<<<< HEAD
             uses_cw20,
-        } => execute_update_sale(ctx, token_id, token_address, price, coin_denom, uses_cw20),
-=======
             recipient,
-        } => execute_update_sale(ctx, token_id, token_address, price, coin_denom, recipient),
->>>>>>> 4aca57d8
+        } => execute_update_sale(
+            ctx,
+            token_id,
+            token_address,
+            price,
+            coin_denom,
+            uses_cw20,
+            recipient,
+        ),
         ExecuteMsg::Buy {
             token_id,
             token_address,
@@ -171,11 +170,8 @@
             coin_denom,
             start_time,
             duration,
-<<<<<<< HEAD
             uses_cw20,
-=======
             recipient,
->>>>>>> 4aca57d8
         } => execute_start_sale(
             deps,
             env,
@@ -186,8 +182,8 @@
             coin_denom,
             start_time,
             duration,
-<<<<<<< HEAD
             uses_cw20,
+            recipient,
         ),
     }
 }
@@ -227,9 +223,6 @@
             amount_sent,
             asset_sent,
             &sender,
-=======
-            recipient,
->>>>>>> 4aca57d8
         ),
     }
 }
@@ -245,11 +238,8 @@
     coin_denom: String,
     start_time: Option<Milliseconds>,
     duration: Option<Milliseconds>,
-<<<<<<< HEAD
     uses_cw20: bool,
-=======
     recipient: Option<Recipient>,
->>>>>>> 4aca57d8
 ) -> Result<Response, ContractError> {
     if !uses_cw20 {
         validate_denom(deps.as_ref(), coin_denom.clone())?;
@@ -302,11 +292,8 @@
             status: Status::Open,
             start_time: start_expiration,
             end_time: end_expiration,
-<<<<<<< HEAD
             uses_cw20,
-=======
             recipient,
->>>>>>> 4aca57d8
         },
     )?;
     Ok(Response::new().add_attributes(vec![
@@ -330,11 +317,8 @@
     token_address: String,
     price: Uint128,
     coin_denom: String,
-<<<<<<< HEAD
     uses_cw20: bool,
-=======
     recipient: Option<Recipient>,
->>>>>>> 4aca57d8
 ) -> Result<Response, ContractError> {
     let ExecuteContext { deps, info, .. } = ctx;
     if !uses_cw20 {
@@ -356,11 +340,8 @@
 
     token_sale_state.price = price;
     token_sale_state.coin_denom = coin_denom.clone();
-<<<<<<< HEAD
     token_sale_state.uses_cw20 = uses_cw20;
-=======
     token_sale_state.recipient = recipient;
->>>>>>> 4aca57d8
     TOKEN_SALE_STATE.save(
         deps.storage,
         token_sale_state.sale_id.u128(),
@@ -463,14 +444,8 @@
     TOKEN_SALE_STATE.save(deps.storage, key, &token_sale_state)?;
 
     // Calculate the funds to be received after tax
-<<<<<<< HEAD
     let after_tax_payment = purchase_token(&mut deps, &info, None, token_sale_state.clone())?;
-
-    Ok(Response::new()
-=======
-    let after_tax_payment = purchase_token(&mut deps, &info, token_sale_state.clone())?;
     let mut resp = Response::new()
->>>>>>> 4aca57d8
         .add_submessages(after_tax_payment.1)
         // Send NFT to buyer.
         .add_message(CosmosMsg::Wasm(WasmMsg::Execute {
