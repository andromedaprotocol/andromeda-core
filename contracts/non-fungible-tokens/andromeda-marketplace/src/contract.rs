use crate::state::{
    read_sale_infos, sale_infos, SaleInfo, TokenSaleState, NEXT_SALE_ID, TOKEN_SALE_STATE,
};

use andromeda_non_fungible_tokens::marketplace::{
    Cw20HookMsg, Cw721HookMsg, ExecuteMsg, InstantiateMsg, QueryMsg, SaleIdsResponse,
    SaleStateResponse, Status,
};
use andromeda_std::ado_base::ownership::OwnershipMessage;
use andromeda_std::ado_base::permissioning::Permission;
use andromeda_std::ado_contract::ADOContract;

use andromeda_std::amp::Recipient;
use andromeda_std::common::actions::call_action;
use andromeda_std::common::context::ExecuteContext;
use andromeda_std::common::denom::{Asset, SEND_CW20_ACTION};
use andromeda_std::common::expiration::{
    expiration_from_milliseconds, get_and_validate_start_time,
};
use andromeda_std::common::{MillisecondsDuration, MillisecondsExpiration};
use andromeda_std::{
    ado_base::{hooks::AndromedaHook, InstantiateMsg as BaseInstantiateMsg, MigrateMsg},
    common::{encode_binary, rates::get_tax_amount, Funds},
    error::ContractError,
};
use cw20::{Cw20Coin, Cw20ExecuteMsg, Cw20ReceiveMsg};
use cw721::{Cw721ExecuteMsg, Cw721QueryMsg, Cw721ReceiveMsg, OwnerOfResponse};

#[cfg(not(feature = "library"))]
use cosmwasm_std::entry_point;
use cosmwasm_std::{
    attr, coin, ensure, from_json, wasm_execute, Addr, BankMsg, Binary, Coin, CosmosMsg, Deps,
    DepsMut, Env, MessageInfo, QuerierWrapper, QueryRequest, Response, Storage, SubMsg, Uint128,
    WasmMsg, WasmQuery,
};

use cw_utils::{nonpayable, Expiration};

const CONTRACT_NAME: &str = "crates.io:andromeda-marketplace";
const CONTRACT_VERSION: &str = env!("CARGO_PKG_VERSION");

#[entry_point]
pub fn instantiate(
    deps: DepsMut,
    env: Env,
    info: MessageInfo,
    msg: InstantiateMsg,
) -> Result<Response, ContractError> {
    NEXT_SALE_ID.save(deps.storage, &Uint128::from(1u128))?;
    let inst_resp = ADOContract::default().instantiate(
        deps.storage,
        env,
        deps.api,
        &deps.querier,
        info,
        BaseInstantiateMsg {
            ado_type: CONTRACT_NAME.to_string(),
            ado_version: CONTRACT_VERSION.to_string(),
            kernel_address: msg.kernel_address,
            owner: msg.owner,
        },
    )?;
    let owner = ADOContract::default().owner(deps.storage)?;
    let mod_resp =
        ADOContract::default().register_modules(owner.as_str(), deps.storage, msg.modules)?;

    if let Some(authorized_cw20_address) = msg.authorized_cw20_address {
        ADOContract::default().permission_action(SEND_CW20_ACTION, deps.storage)?;
        let addr = authorized_cw20_address.get_raw_address(&deps.as_ref())?;
        ADOContract::set_permission(
            deps.storage,
            SEND_CW20_ACTION,
            addr,
            Permission::Whitelisted(None),
        )?;
    }

    Ok(inst_resp
        .add_attributes(mod_resp.attributes)
        .add_submessages(mod_resp.messages))
}

#[cfg_attr(not(feature = "library"), entry_point)]
pub fn execute(
    deps: DepsMut,
    env: Env,
    info: MessageInfo,
    msg: ExecuteMsg,
) -> Result<Response, ContractError> {
    let contract = ADOContract::default();
    let ctx = ExecuteContext::new(deps, info, env);

    if !matches!(msg, ExecuteMsg::UpdateAppContract { .. })
        && !matches!(
            msg,
            ExecuteMsg::Ownership(OwnershipMessage::UpdateOwner { .. })
        )
    {
        contract.module_hook::<Response>(
            &ctx.deps.as_ref(),
            AndromedaHook::OnExecute {
                sender: ctx.info.sender.to_string(),
                payload: encode_binary(&msg)?,
            },
        )?;
    }

    match msg {
        ExecuteMsg::AMPReceive(pkt) => {
            ADOContract::default().execute_amp_receive(ctx, pkt, handle_execute)
        }
        _ => handle_execute(ctx, msg),
    }
}

pub fn handle_execute(mut ctx: ExecuteContext, msg: ExecuteMsg) -> Result<Response, ContractError> {
    let action_response = call_action(
        &mut ctx.deps,
        &ctx.info,
        &ctx.env,
        &ctx.amp_ctx,
        msg.as_ref(),
    )?;
    let res = match msg {
        ExecuteMsg::ReceiveNft(msg) => handle_receive_cw721(ctx, msg),
        ExecuteMsg::Receive(msg) => handle_receive_cw20(ctx, msg),
        ExecuteMsg::UpdateSale {
            token_id,
            token_address,
            coin_denom,
            price,
            recipient,
        } => execute_update_sale(ctx, token_id, token_address, price, coin_denom, recipient),
        ExecuteMsg::Buy {
            token_id,
            token_address,
        } => execute_buy(ctx, token_id, token_address),
        ExecuteMsg::CancelSale {
            token_id,
            token_address,
        } => execute_cancel(ctx, token_id, token_address),
        _ => ADOContract::default().execute(ctx, msg),
    }?;
    Ok(res
        .add_submessages(action_response.messages)
        .add_attributes(action_response.attributes)
        .add_events(action_response.events))
}

fn handle_receive_cw721(
    ctx: ExecuteContext,
    msg: Cw721ReceiveMsg,
) -> Result<Response, ContractError> {
    let ExecuteContext {
        deps, info, env, ..
    } = ctx;

    match from_json(&msg.msg)? {
        Cw721HookMsg::StartSale {
            price,
            coin_denom,
            start_time,
            duration,
            recipient,
        } => execute_start_sale(
            deps,
            env,
            msg.sender,
            msg.token_id,
            info.sender.to_string(),
            price,
            coin_denom,
            start_time,
            duration,
            recipient,
        ),
    }
}

pub fn handle_receive_cw20(
    ctx: ExecuteContext,
    receive_msg: Cw20ReceiveMsg,
) -> Result<Response, ContractError> {
    ADOContract::default().is_permissioned(
        ctx.deps.storage,
        ctx.env.clone(),
        SEND_CW20_ACTION,
        ctx.info.sender.clone(),
    )?;
    let ExecuteContext { ref info, .. } = ctx;
    nonpayable(info)?;

    let asset_sent = info.sender.clone();
    let amount_sent = receive_msg.amount;
    let sender = receive_msg.sender;

    ensure!(
        !amount_sent.is_zero(),
        ContractError::InvalidFunds {
            msg: "Cannot send a 0 amount".to_string()
        }
    );

    match from_json(&receive_msg.msg)? {
        Cw20HookMsg::Buy {
            token_id,
            token_address,
        } => execute_buy_cw20(
            ctx,
            token_id,
            token_address,
            amount_sent,
            asset_sent,
            &sender,
        ),
    }
}

#[allow(clippy::too_many_arguments)]
fn execute_start_sale(
    mut deps: DepsMut,
    env: Env,
    sender: String,
    token_id: String,
    token_address: String,
    price: Uint128,
    coin_denom: Asset,
    start_time: Option<MillisecondsExpiration>,
    duration: Option<MillisecondsDuration>,
    recipient: Option<Recipient>,
) -> Result<Response, ContractError> {
<<<<<<< HEAD
    let (coin_denom, uses_cw20) = coin_denom.get_verified_asset(deps.branch(), env.clone())?;
=======
    if uses_cw20 {
        let valid_cw20_sale = ADOContract::default()
            .is_permissioned(
                deps.storage,
                env.clone(),
                SEND_CW20_ACTION,
                coin_denom.clone(),
            )
            .is_ok();
        ensure!(
            valid_cw20_sale,
            ContractError::InvalidFunds {
                msg: format!("Non-permissioned CW20 asset '{}' set as denom.", coin_denom)
            }
        );
    } else {
        validate_denom(deps.as_ref(), coin_denom.clone())?;
    }
>>>>>>> 4c703a13

    // Price can't be zero
    ensure!(price > Uint128::zero(), ContractError::InvalidZeroAmount {});
    // If start time wasn't provided, it will be set as the current_time
    let (start_expiration, current_time) = get_and_validate_start_time(&env, start_time)?;

    // If no duration is provided, the exipration will be set as Never
    let end_expiration = if let Some(duration) = duration {
        ensure!(!duration.is_zero(), ContractError::InvalidExpiration {});
        expiration_from_milliseconds(
            start_time
                .unwrap_or(current_time.plus_seconds(1))
                .plus_milliseconds(duration),
        )?
    } else {
        Expiration::Never {}
    };

    let sale_id = get_and_increment_next_sale_id(deps.storage, &token_id, &token_address)?;

    TOKEN_SALE_STATE.save(
        deps.storage,
        sale_id.u128(),
        &TokenSaleState {
            coin_denom: coin_denom.clone(),
            sale_id,
            owner: sender,
            token_id: token_id.clone(),
            token_address: token_address.clone(),
            price,
            status: Status::Open,
            start_time: start_expiration,
            end_time: end_expiration,
            uses_cw20,
            recipient,
        },
    )?;
    Ok(Response::new().add_attributes(vec![
        attr("action", "start_sale"),
        attr("status", "Open"),
        attr("coin_denom", coin_denom),
        attr("price", price),
        attr("sale_id", sale_id.to_string()),
        attr("token_id", token_id),
        attr("token_address", token_address),
        attr("start_time", start_expiration.to_string()),
        attr("end_time", end_expiration.to_string()),
        attr("uses_cw20", uses_cw20.to_string()),
    ]))
}

#[allow(clippy::too_many_arguments)]
fn execute_update_sale(
    ctx: ExecuteContext,
    token_id: String,
    token_address: String,
    price: Uint128,
    coin_denom: Asset,
    recipient: Option<Recipient>,
) -> Result<Response, ContractError> {
    let ExecuteContext {
<<<<<<< HEAD
        mut deps,
        env,
        info,
        ..
    } = ctx;
    let (coin_denom, uses_cw20) = coin_denom.get_verified_asset(deps.branch(), env)?;
=======
        deps, env, info, ..
    } = ctx;
    if uses_cw20 {
        let valid_cw20_sale = ADOContract::default()
            .is_permissioned(deps.storage, env, SEND_CW20_ACTION, coin_denom.clone())
            .is_ok();
        ensure!(
            valid_cw20_sale,
            ContractError::InvalidFunds {
                msg: format!("Non-permissioned CW20 asset '{}' set as denom.", coin_denom)
            }
        );
    } else {
        validate_denom(deps.as_ref(), coin_denom.clone())?;
    }
>>>>>>> 4c703a13
    nonpayable(&info)?;

    let mut token_sale_state =
        get_existing_token_sale_state(deps.storage, &token_id, &token_address)?;

    // Only token owner is authorized to update the sale
    ensure!(
        info.sender == token_sale_state.owner,
        ContractError::Unauthorized {}
    );

    // New price can't be zero
    ensure!(price > Uint128::zero(), ContractError::InvalidZeroAmount {});

    token_sale_state.price = price;
    token_sale_state.coin_denom = coin_denom.clone();
    token_sale_state.uses_cw20 = uses_cw20;
    token_sale_state.recipient = recipient;
    TOKEN_SALE_STATE.save(
        deps.storage,
        token_sale_state.sale_id.u128(),
        &token_sale_state,
    )?;
    Ok(Response::new().add_attributes(vec![
        attr("action", "update_sale"),
        attr("coin_denom", coin_denom),
        attr("price", price),
        attr("uses_cw20", uses_cw20.to_string()),
        attr("sale_id", token_sale_state.sale_id.to_string()),
        attr("token_id", token_id),
        attr("token_address", token_address),
    ]))
}

fn execute_buy(
    ctx: ExecuteContext,
    token_id: String,
    token_address: String,
) -> Result<Response, ContractError> {
    let ExecuteContext {
        mut deps,
        info,
        env,
        ..
    } = ctx;

    let mut token_sale_state =
        get_existing_token_sale_state(deps.storage, &token_id, &token_address)?;

    let key = token_sale_state.sale_id.u128();

    match token_sale_state.status {
        Status::Open => {
            // Make sure the end time isn't expired, if it is we'll return an error and change the Status to expired in case if it's set as Open or Pending
            ensure!(
                !token_sale_state.end_time.is_expired(&env.block),
                ContractError::SaleExpired {}
            );

            // If start time hasn't expired, it means that the sale hasn't started yet.
            ensure!(
                token_sale_state.start_time.is_expired(&env.block),
                ContractError::SaleNotOpen {}
            );
        }
        Status::Expired => return Err(ContractError::SaleExpired {}),
        Status::Executed => return Err(ContractError::SaleExecuted {}),
        Status::Cancelled => return Err(ContractError::SaleCancelled {}),
    }

    // The owner can't buy his own NFT
    ensure!(
        token_sale_state.owner != info.sender,
        ContractError::TokenOwnerCannotBuy {}
    );

    // Only one coin can be sent
    ensure!(
        info.funds.len() == 1,
        ContractError::InvalidFunds {
            msg: "One coin should be sent.".to_string(),
        }
    );

    let token_owner = query_owner_of(
        deps.querier,
        token_sale_state.token_address.clone(),
        token_id.clone(),
    )?
    .owner;
    ensure!(
        // If this is false then the token is no longer held by the contract so the token has been
        // claimed.
        token_owner == env.contract.address,
        ContractError::SaleAlreadyConducted {}
    );

    let coin_denom = token_sale_state.coin_denom.clone();
    ensure!(
        !token_sale_state.uses_cw20,
        ContractError::InvalidFunds {
            msg: "Native funds were sent to a sale that only accepts cw20".to_string()
        }
    );
    let payment: &Coin = &info.funds[0];

    // Make sure funds are equal to the price and in the correct denomination
    ensure!(
        payment.denom == coin_denom,
        ContractError::InvalidFunds {
            msg: format!("No {coin_denom} assets are provided to sale"),
        }
    );

    // Change sale status from Open to Executed
    token_sale_state.status = Status::Executed;

    TOKEN_SALE_STATE.save(deps.storage, key, &token_sale_state)?;

    // Calculate the funds to be received after tax
    let after_tax_payment = purchase_token(&mut deps, &info, None, token_sale_state.clone())?;
    let mut resp = Response::new()
        .add_submessages(after_tax_payment.1)
        // Send NFT to buyer.
        .add_message(CosmosMsg::Wasm(WasmMsg::Execute {
            contract_addr: token_sale_state.token_address.clone(),
            msg: encode_binary(&Cw721ExecuteMsg::TransferNft {
                recipient: info.sender.to_string(),
                token_id: token_id.clone(),
            })?,
            funds: vec![],
        }))
        .add_attribute("action", "buy")
        .add_attribute("token_id", token_id)
        .add_attribute("token_contract", token_sale_state.token_address)
        .add_attribute("recipient", info.sender.to_string())
        .add_attribute("sale_id", token_sale_state.sale_id);
    if !after_tax_payment.0.amount.is_zero() {
        let recipient = token_sale_state
            .recipient
            .unwrap_or(Recipient::from_string(token_sale_state.owner));
        resp = resp.add_submessage(
            recipient.generate_direct_msg(&deps.as_ref(), vec![after_tax_payment.0])?,
        )
    }

    Ok(resp)
}

fn execute_buy_cw20(
    ctx: ExecuteContext,
    token_id: String,
    token_address: String,
    amount_sent: Uint128,
    asset_sent: Addr,
    // The user who sent the cw20
    sender: &str,
) -> Result<Response, ContractError> {
    let ExecuteContext {
        mut deps,
        info,
        env,
        ..
    } = ctx;

    let mut token_sale_state =
        get_existing_token_sale_state(deps.storage, &token_id, &token_address)?;

    let key = token_sale_state.sale_id.u128();

    match token_sale_state.status {
        Status::Open => {
            // Make sure the end time isn't expired, if it is we'll return an error and change the Status to expired in case if it's set as Open or Pending
            ensure!(
                !token_sale_state.end_time.is_expired(&env.block),
                ContractError::SaleExpired {}
            );

            // If start time hasn't expired, it means that the sale hasn't started yet.
            ensure!(
                token_sale_state.start_time.is_expired(&env.block),
                ContractError::SaleNotOpen {}
            );
        }
        Status::Expired => return Err(ContractError::SaleExpired {}),
        Status::Executed => return Err(ContractError::SaleExecuted {}),
        Status::Cancelled => return Err(ContractError::SaleCancelled {}),
    }

    // The owner can't buy his own NFT
    ensure!(
        token_sale_state.owner != sender,
        ContractError::TokenOwnerCannotBuy {}
    );

    let token_owner = query_owner_of(
        deps.querier,
        token_sale_state.token_address.clone(),
        token_id.clone(),
    )?
    .owner;
    ensure!(
        // If this is false then the token is no longer held by the contract so the token has been
        // claimed.
        token_owner == env.contract.address,
        ContractError::SaleAlreadyConducted {}
    );

    let is_cw20_sale = token_sale_state.uses_cw20;
    ensure!(
        is_cw20_sale,
        ContractError::InvalidFunds {
            msg: "CW20 funds were sent to a sale that only accepts native funds".to_string()
        }
    );

    let sale_currency = token_sale_state.coin_denom.clone();
    let valid_cw20_sale = ADOContract::default()
        .is_permissioned(deps.storage, env, SEND_CW20_ACTION, sale_currency.clone())
        .is_ok();
    ensure!(
        valid_cw20_sale,
        ContractError::InvalidAsset {
            asset: asset_sent.to_string()
        }
    );

    let payment: &Coin = &coin(amount_sent.u128(), asset_sent.to_string());

    // Make sure funds are equal to the price and in the correct denomination
    ensure!(
        payment.denom == sale_currency,
        ContractError::InvalidFunds {
            msg: format!("No {sale_currency} assets are provided to sale"),
        }
    );

    // Change sale status from Open to Executed
    token_sale_state.status = Status::Executed;

    TOKEN_SALE_STATE.save(deps.storage, key, &token_sale_state)?;

    // Calculate the funds to be received after tax
    let after_tax_payment = purchase_token(
        &mut deps,
        &info,
        Some(amount_sent),
        token_sale_state.clone(),
    )?;
    let resp: Response = Response::new()
        // Send NFT to buyer.
        .add_message(CosmosMsg::Wasm(WasmMsg::Execute {
            contract_addr: token_sale_state.token_address.clone(),
            msg: encode_binary(&Cw721ExecuteMsg::TransferNft {
                recipient: sender.to_string(),
                token_id: token_id.clone(),
            })?,
            funds: vec![],
        }))
        .add_attribute("action", "buy")
        .add_attribute("token_id", token_id)
        .add_attribute("token_contract", token_sale_state.token_address)
        .add_attribute("recipient", sender.to_string())
        .add_attribute("sale_id", token_sale_state.sale_id);

    if after_tax_payment.0.amount > Uint128::zero() {
        let recipient = token_sale_state
            .recipient
            .unwrap_or(Recipient::from_string(token_sale_state.owner));

        let cw20_msg = recipient.generate_msg_cw20(
            &deps.as_ref(),
            Cw20Coin {
                address: sale_currency.clone(),
                amount: after_tax_payment.0.amount,
            },
        )?;

        // After tax payment is returned in Native, we need to change it to cw20
        let (tax_recipient, tax_amount) = match after_tax_payment.1.first().map(|msg| {
            if let CosmosMsg::Bank(BankMsg::Send { to_address, amount }) = &msg.msg {
                (
                    Some(to_address.clone()),
                    amount.first().map(|coin| coin.amount),
                )
            } else {
                (None, None)
            }
        }) {
            Some((tax_recipient, tax_amount)) => (tax_recipient, tax_amount),
            None => (None, None),
        };

        match (tax_recipient, tax_amount) {
            (Some(recipient), Some(amount)) => {
                let tax_transfer_msg = Cw20ExecuteMsg::Transfer { recipient, amount };
                let tax_payment_msg = wasm_execute(sale_currency, &tax_transfer_msg, vec![])?;
                Ok(resp
                    // Send funds to the original owner.
                    .add_submessage(cw20_msg)
                    // Add tax message in case there's a tax recipient and amount
                    .add_message(tax_payment_msg))
            }
            _ => Ok(resp
                // Send funds to the original owner.
                .add_submessage(cw20_msg)),
        }
    } else {
        Ok(resp)
    }
}

fn execute_cancel(
    ctx: ExecuteContext,
    token_id: String,
    token_address: String,
) -> Result<Response, ContractError> {
    let ExecuteContext { deps, info, .. } = ctx;
    nonpayable(&info)?;

    let mut token_sale_state =
        get_existing_token_sale_state(deps.storage, &token_id, &token_address)?;

    ensure!(
        info.sender == token_sale_state.owner,
        ContractError::Unauthorized {}
    );

    // Sale needs to be open or pending to be cancelled
    ensure!(
        token_sale_state.status == Status::Open,
        ContractError::SaleNotOpen {}
    );

    let messages: Vec<CosmosMsg> = vec![CosmosMsg::Wasm(WasmMsg::Execute {
        contract_addr: token_sale_state.token_address.clone(),
        msg: encode_binary(&Cw721ExecuteMsg::TransferNft {
            recipient: info.sender.to_string(),
            token_id: token_id.clone(),
        })?,
        funds: vec![],
    })];

    token_sale_state.status = Status::Cancelled;
    TOKEN_SALE_STATE.save(
        deps.storage,
        token_sale_state.sale_id.u128(),
        &token_sale_state,
    )?;

    Ok(Response::new()
        .add_messages(messages)
        .add_attribute("action", "cancel")
        .add_attribute("status", "Cancelled")
        .add_attribute("token_id", token_id)
        .add_attribute("token_contract", token_sale_state.token_address)
        .add_attribute("sale_id", token_sale_state.sale_id)
        .add_attribute("recipient", info.sender))
}

fn purchase_token(
    deps: &mut DepsMut,
    info: &MessageInfo,
    amount_sent: Option<Uint128>,
    state: TokenSaleState,
) -> Result<(Coin, Vec<SubMsg>), ContractError> {
    let total_cost = Coin::new(state.price.u128(), state.coin_denom.clone());

    let mut total_tax_amount = Uint128::zero();
    let (msgs, _events, remainder) = ADOContract::default().on_funds_transfer(
        &deps.as_ref(),
        info.sender.to_string(),
        Funds::Native(total_cost),
        encode_binary(&"")?,
    )?;

    let remaining_amount = remainder.try_get_coin()?;

    let tax_amount = get_tax_amount(&msgs, state.price, remaining_amount.amount);

    // Calculate total tax
    total_tax_amount = total_tax_amount.checked_add(tax_amount)?;

    let required_payment = Coin {
        denom: state.coin_denom.clone(),
        amount: state.price + total_tax_amount,
    };
    if !state.uses_cw20 {
        ensure!(
            // has_coins(&info.funds, &required_payment),
            info.funds[0].amount.eq(&required_payment.amount),
            ContractError::InvalidFunds {
                msg: format!(
                    "Invalid funds provided, expected: {}, received: {}",
                    required_payment, info.funds[0]
                )
            }
        );
    } else {
        let amount_sent = amount_sent.unwrap_or(Uint128::zero());
        ensure!(
            amount_sent.eq(&required_payment.amount),
            ContractError::InvalidFunds {
                msg: format!(
                    "Invalid funds provided, expected: {}, received: {}",
                    required_payment, amount_sent
                )
            }
        );
    }

    let after_tax_payment = Coin {
        denom: state.coin_denom,
        amount: remaining_amount.amount,
    };

    Ok((after_tax_payment, msgs))
}

fn get_existing_token_sale_state(
    storage: &dyn Storage,
    token_id: &str,
    token_address: &str,
) -> Result<TokenSaleState, ContractError> {
    let key = token_id.to_owned() + token_address;
    let latest_sale_id: Uint128 = match sale_infos().may_load(storage, &key)? {
        None => return Err(ContractError::SaleDoesNotExist {}),
        Some(sale_info) => *sale_info.last().unwrap(),
    };
    let token_sale_state = TOKEN_SALE_STATE.load(storage, latest_sale_id.u128())?;

    Ok(token_sale_state)
}

fn get_and_increment_next_sale_id(
    storage: &mut dyn Storage,
    token_id: &str,
    token_address: &str,
) -> Result<Uint128, ContractError> {
    let next_sale_id = NEXT_SALE_ID.load(storage)?;
    let incremented_next_sale_id = next_sale_id.checked_add(Uint128::from(1u128))?;
    NEXT_SALE_ID.save(storage, &incremented_next_sale_id)?;

    let key = token_id.to_owned() + token_address;

    let mut sale_info = sale_infos().load(storage, &key).unwrap_or_default();
    sale_info.push(next_sale_id);
    if sale_info.token_address.is_empty() {
        sale_info.token_address = token_address.to_owned();
        sale_info.token_id = token_id.to_owned();
    }
    sale_infos().save(storage, &key, &sale_info)?;
    Ok(next_sale_id)
}

#[entry_point]
pub fn query(deps: Deps, env: Env, msg: QueryMsg) -> Result<Binary, ContractError> {
    match msg {
        QueryMsg::LatestSaleState {
            token_id,
            token_address,
        } => encode_binary(&query_latest_sale_state(deps, token_id, token_address)?),
        QueryMsg::SaleState { sale_id } => encode_binary(&query_sale_state(deps, sale_id)?),
        QueryMsg::SaleIds {
            token_id,
            token_address,
        } => encode_binary(&query_sale_ids(deps, token_id, token_address)?),
        QueryMsg::SaleInfosForAddress {
            token_address,
            start_after,
            limit,
        } => encode_binary(&query_sale_infos_for_address(
            deps,
            token_address,
            start_after,
            limit,
        )?),
        _ => ADOContract::default().query(deps, env, msg),
    }
}

fn query_sale_ids(
    deps: Deps,
    token_id: String,
    token_address: String,
) -> Result<SaleIdsResponse, ContractError> {
    let key = token_id + &token_address;
    let sale_info = sale_infos().may_load(deps.storage, &key)?;
    if let Some(sale_info) = sale_info {
        return Ok(SaleIdsResponse {
            sale_ids: sale_info.sale_ids,
        });
    }
    Ok(SaleIdsResponse { sale_ids: vec![] })
}

pub fn query_sale_infos_for_address(
    deps: Deps,
    token_address: String,
    start_after: Option<String>,
    limit: Option<u64>,
) -> Result<Vec<SaleInfo>, ContractError> {
    read_sale_infos(deps.storage, token_address, start_after, limit)
}

fn query_latest_sale_state(
    deps: Deps,
    token_id: String,
    token_address: String,
) -> Result<SaleStateResponse, ContractError> {
    let token_sale_state_result =
        get_existing_token_sale_state(deps.storage, &token_id, &token_address);
    if let Ok(token_sale_state) = token_sale_state_result {
        return Ok(token_sale_state.into());
    }
    Err(ContractError::SaleDoesNotExist {})
}

fn query_sale_state(deps: Deps, sale_id: Uint128) -> Result<SaleStateResponse, ContractError> {
    let token_sale_state = TOKEN_SALE_STATE.load(deps.storage, sale_id.u128())?;
    Ok(token_sale_state.into())
}

fn query_owner_of(
    querier: QuerierWrapper,
    token_addr: String,
    token_id: String,
) -> Result<OwnerOfResponse, ContractError> {
    let res: OwnerOfResponse = querier.query(&QueryRequest::Wasm(WasmQuery::Smart {
        contract_addr: token_addr,
        msg: encode_binary(&Cw721QueryMsg::OwnerOf {
            token_id,
            include_expired: None,
        })?,
    }))?;

    Ok(res)
}

#[cfg_attr(not(feature = "library"), entry_point)]
pub fn migrate(deps: DepsMut, _env: Env, _msg: MigrateMsg) -> Result<Response, ContractError> {
    ADOContract::default().migrate(deps, CONTRACT_NAME, CONTRACT_VERSION)
}

// #[cfg(test)]
// mod tests {
//     use super::*;
//     use crate::mock_querier::{
//         mock_dependencies_custom, MOCK_RATES_CONTRACT, MOCK_TOKEN_ADDR, MOCK_TOKEN_OWNER,
//         MOCK_UNCLAIMED_TOKEN,
//     };
//     use crate::state::SaleInfo;
//     use andromeda_non_fungible_tokens::marketplace::{Cw721HookMsg, ExecuteMsg, InstantiateMsg};

//     use common::ado_base::modules::{Module, RATES};
//     use cosmwasm_std::testing::{mock_dependencies, mock_env, mock_info};
//     use cosmwasm_std::{coin, coins};

//     fn start_sale(deps: DepsMut) {
//         let hook_msg = Cw721HookMsg::StartSale {
//             coin_denom: "uusd".to_string(),
//             price: Uint128::new(100),
//         };
//         let msg = ExecuteMsg::ReceiveNft(Cw721ReceiveMsg {
//             sender: MOCK_TOKEN_OWNER.to_owned(),
//             token_id: MOCK_UNCLAIMED_TOKEN.to_owned(),
//             msg: encode_binary(&hook_msg).unwrap(),
//         });
//         let env = mock_env();

//         let info = mock_info(MOCK_TOKEN_ADDR, &[]);
//         let _res = execute(deps, env, info, msg).unwrap();
//     }

//     fn assert_sale_created(deps: Deps) {
//         assert_eq!(
//             TokenSaleState {
//                 coin_denom: "uusd".to_string(),
//                 sale_id: 1u128.into(),
//                 owner: MOCK_TOKEN_OWNER.to_string(),
//                 token_id: MOCK_UNCLAIMED_TOKEN.to_owned(),
//                 token_address: MOCK_TOKEN_ADDR.to_owned(),
//                 status: Status::Open,
//                 price: Uint128::new(100)
//             },
//             TOKEN_SALE_STATE.load(deps.storage, 1u128).unwrap()
//         );

//         assert_eq!(
//             SaleInfo {
//                 sale_ids: vec![Uint128::from(1u128)],
//                 token_address: MOCK_TOKEN_ADDR.to_owned(),
//                 token_id: MOCK_UNCLAIMED_TOKEN.to_owned(),
//             },
//             sale_infos()
//                 .load(
//                     deps.storage,
//                     &(MOCK_UNCLAIMED_TOKEN.to_owned() + MOCK_TOKEN_ADDR)
//                 )
//                 .unwrap()
//         );
//     }

//     #[test]
//     fn test_sale_instantiate() {
//         let owner = "creator";
//         let mut deps = mock_dependencies();
//         let env = mock_env();
//         let info = mock_info(owner, &[]);
//         let msg = InstantiateMsg {
//             modules: None,
//             kernel_address: None,
//         };
//         let res = instantiate(deps.as_mut(), env, info, msg).unwrap();
//         assert_eq!(0, res.messages.len());
//     }

//     #[test]
//     fn test_execute_buy_non_existing_sale() {
//         let mut deps = mock_dependencies_custom(&[]);
//         let env = mock_env();
//         let info = mock_info(MOCK_TOKEN_OWNER, &[]);
//         let msg = InstantiateMsg {
//             modules: None,
//             kernel_address: None,
//         };
//         let _res = instantiate(deps.as_mut(), env.clone(), info, msg).unwrap();

//         let msg = ExecuteMsg::Buy {
//             token_id: MOCK_UNCLAIMED_TOKEN.to_string(),
//             token_address: MOCK_TOKEN_ADDR.to_string(),
//         };
//         let info = mock_info("buyer", &coins(100, "uusd"));
//         let res = execute(deps.as_mut(), env, info, msg);
//         assert_eq!(ContractError::SaleDoesNotExist {}, res.unwrap_err());
//     }

//     #[test]
//     fn execute_buy_sale_not_open_already_bought() {
//         let mut deps = mock_dependencies_custom(&[]);
//         let env = mock_env();
//         let info = mock_info(MOCK_TOKEN_OWNER, &[]);
//         let msg = InstantiateMsg {
//             modules: None,
//             kernel_address: None,
//         };
//         let _res = instantiate(deps.as_mut(), env.clone(), info, msg).unwrap();

//         start_sale(deps.as_mut());
//         assert_sale_created(deps.as_ref());

//         let msg = ExecuteMsg::Buy {
//             token_id: MOCK_UNCLAIMED_TOKEN.to_owned(),
//             token_address: MOCK_TOKEN_ADDR.to_string(),
//         };

//         let info = mock_info("sender", &coins(100, "uusd".to_string()));
//         let _res = execute(deps.as_mut(), env.clone(), info, msg).unwrap();

//         let msg = ExecuteMsg::Buy {
//             token_id: MOCK_UNCLAIMED_TOKEN.to_owned(),
//             token_address: MOCK_TOKEN_ADDR.to_string(),
//         };

//         let info = mock_info("sender", &coins(100, "uusd".to_string()));
//         let err = execute(deps.as_mut(), env, info, msg).unwrap_err();
//         assert_eq!(err, ContractError::SaleNotOpen {})
//     }

//     #[test]
//     fn execute_buy_sale_not_open_cancelled() {
//         let mut deps = mock_dependencies_custom(&[]);
//         let env = mock_env();
//         let info = mock_info(MOCK_TOKEN_OWNER, &[]);
//         let msg = InstantiateMsg {
//             modules: None,
//             kernel_address: None,
//         };
//         let _res = instantiate(deps.as_mut(), env.clone(), info, msg).unwrap();

//         start_sale(deps.as_mut());
//         assert_sale_created(deps.as_ref());

//         let msg = ExecuteMsg::CancelSale {
//             token_id: MOCK_UNCLAIMED_TOKEN.to_owned(),
//             token_address: MOCK_TOKEN_ADDR.to_string(),
//         };

//         let info = mock_info(MOCK_TOKEN_OWNER, &[]);
//         let _res = execute(deps.as_mut(), env.clone(), info, msg).unwrap();

//         let msg = ExecuteMsg::Buy {
//             token_id: MOCK_UNCLAIMED_TOKEN.to_owned(),
//             token_address: MOCK_TOKEN_ADDR.to_string(),
//         };
//         let info = mock_info("sender", &coins(100, "uusd".to_string()));
//         let err = execute(deps.as_mut(), env, info, msg).unwrap_err();
//         assert_eq!(err, ContractError::SaleNotOpen {})
//     }

//     #[test]
//     fn execute_buy_token_owner_cannot_buy() {
//         let mut deps = mock_dependencies_custom(&[]);
//         let env = mock_env();
//         let info = mock_info("owner", &[]);
//         let msg = InstantiateMsg {
//             modules: None,
//             kernel_address: None,
//         };
//         let _res = instantiate(deps.as_mut(), env.clone(), info, msg).unwrap();

//         start_sale(deps.as_mut());
//         assert_sale_created(deps.as_ref());

//         let msg = ExecuteMsg::Buy {
//             token_id: MOCK_UNCLAIMED_TOKEN.to_owned(),
//             token_address: MOCK_TOKEN_ADDR.to_string(),
//         };

//         let info = mock_info(MOCK_TOKEN_OWNER, &coins(100, "uusd".to_string()));
//         let res = execute(deps.as_mut(), env, info, msg);
//         assert_eq!(ContractError::TokenOwnerCannotBuy {}, res.unwrap_err());
//     }

//     // #[test]
//     // fn execute_buy_whitelist() {
//     //     let mut deps = mock_dependencies_custom(&[]);
//     //     let env = mock_env();
//     //     let info = mock_info("owner", &[]);
//     //     let msg = InstantiateMsg {
//     //     let _res = instantiate(deps.as_mut(), env.clone(), info, msg).unwrap();

//     //     start_sale(deps.as_mut(), Some(vec![Addr::unchecked("sender")]));
//     //     assert_sale_created(deps.as_ref(), Some(vec![Addr::unchecked("sender")]));

//     //     let msg = ExecuteMsg::Buy {
//     //         token_id: MOCK_UNCLAIMED_TOKEN.to_owned(),
//     //         token_address: MOCK_TOKEN_ADDR.to_string(),
//     //     };

//     //     let info = mock_info("not_sender", &coins(100, "uusd".to_string()));
//     //     let res = execute(deps.as_mut(), env.clone(), info, msg.clone());
//     //     assert_eq!(ContractError::Unauthorized {}, res.unwrap_err());

//     //     let info = mock_info("sender", &coins(100, "uusd".to_string()));
//     //     let _res = execute(deps.as_mut(), env, info, msg).unwrap();
//     // }

//     #[test]
//     fn execute_buy_invalid_coins_sent() {
//         let mut deps = mock_dependencies_custom(&[]);
//         let env = mock_env();
//         let info = mock_info("owner", &[]);
//         let msg = InstantiateMsg {
//             modules: None,
//             kernel_address: None,
//         };
//         let _res = instantiate(deps.as_mut(), env.clone(), info, msg).unwrap();

//         start_sale(deps.as_mut());
//         assert_sale_created(deps.as_ref());

//         let error = ContractError::InvalidFunds {
//             msg: "Sales ensure! exactly one coin to be sent.".to_string(),
//         };
//         let msg = ExecuteMsg::Buy {
//             token_id: MOCK_UNCLAIMED_TOKEN.to_string(),
//             token_address: MOCK_TOKEN_ADDR.to_string(),
//         };

//         // No coins sent
//         let info = mock_info("sender", &[]);
//         let res = execute(deps.as_mut(), env.clone(), info, msg.clone());
//         assert_eq!(error, res.unwrap_err());

//         // Multiple coins sent
//         let info = mock_info("sender", &[coin(100, "uusd"), coin(100, "uluna")]);
//         let res = execute(deps.as_mut(), env.clone(), info, msg.clone());
//         assert_eq!(error, res.unwrap_err());

//         // Invalid denom sent
//         let info = mock_info("sender", &[coin(100, "uluna")]);
//         let res = execute(deps.as_mut(), env.clone(), info, msg.clone());
//         assert_eq!(
//             ContractError::InvalidFunds {
//                 msg: "No uusd assets are provided to sale".to_string(),
//             },
//             res.unwrap_err()
//         );

//         // Correct denom but empty
//         let info = mock_info("sender", &[coin(0, "uusd")]);
//         let res = execute(deps.as_mut(), env, info, msg);
//         assert_eq!(ContractError::InsufficientFunds {}, res.unwrap_err());
//     }

//     #[test]
//     fn execute_buy_works() {
//         let mut deps = mock_dependencies_custom(&[]);
//         let env = mock_env();
//         let info = mock_info("owner", &[]);
//         let msg = InstantiateMsg {
//             modules: None,
//             kernel_address: None,
//         };
//         let _res = instantiate(deps.as_mut(), env.clone(), info, msg).unwrap();

//         start_sale(deps.as_mut());
//         assert_sale_created(deps.as_ref());

//         let msg = ExecuteMsg::Buy {
//             token_id: MOCK_UNCLAIMED_TOKEN.to_owned(),
//             token_address: MOCK_TOKEN_ADDR.to_string(),
//         };

//         let info = mock_info("someone", &coins(100, "uusd".to_string()));
//         let _res = execute(deps.as_mut(), env, info, msg).unwrap();
//     }

//     #[test]
//     fn execute_update_sale_unauthorized() {
//         let mut deps = mock_dependencies_custom(&[]);
//         let env = mock_env();
//         let info = mock_info("owner", &[]);
//         let msg = InstantiateMsg {
//             modules: None,
//             kernel_address: None,
//         };
//         let _res = instantiate(deps.as_mut(), env.clone(), info, msg).unwrap();

//         start_sale(deps.as_mut());
//         assert_sale_created(deps.as_ref());

//         let msg = ExecuteMsg::UpdateSale {
//             token_id: MOCK_UNCLAIMED_TOKEN.to_owned(),
//             token_address: MOCK_TOKEN_ADDR.to_string(),
//             price: Uint128::new(11),
//             coin_denom: "juno".to_string(),
//         };

//         let info = mock_info("someone", &[]);
//         let err = execute(deps.as_mut(), env, info, msg).unwrap_err();
//         assert_eq!(err, ContractError::Unauthorized {})
//     }

//     #[test]
//     fn execute_update_sale_invalid_price() {
//         let mut deps = mock_dependencies_custom(&[]);
//         let env = mock_env();
//         let info = mock_info("owner", &[]);
//         let msg = InstantiateMsg {
//             modules: None,
//             kernel_address: None,
//         };
//         let _res = instantiate(deps.as_mut(), env.clone(), info, msg).unwrap();

//         start_sale(deps.as_mut());
//         assert_sale_created(deps.as_ref());

//         let msg = ExecuteMsg::UpdateSale {
//             token_id: MOCK_UNCLAIMED_TOKEN.to_owned(),
//             token_address: MOCK_TOKEN_ADDR.to_string(),
//             price: Uint128::zero(),
//             coin_denom: "juno".to_string(),
//         };

//         let info = mock_info("owner", &[]);
//         let err = execute(deps.as_mut(), env, info, msg).unwrap_err();
//         assert_eq!(err, ContractError::InvalidZeroAmount {})
//     }

//     #[test]
//     fn execute_start_sale_invalid_price() {
//         let mut deps = mock_dependencies_custom(&[]);
//         let env = mock_env();
//         let info = mock_info("owner", &[]);
//         let msg = InstantiateMsg {
//             modules: None,
//             kernel_address: None,
//         };
//         let _res = instantiate(deps.as_mut(), env, info, msg).unwrap();

//         let hook_msg = Cw721HookMsg::StartSale {
//             coin_denom: "uusd".to_string(),
//             price: Uint128::zero(),
//         };
//         let msg = ExecuteMsg::ReceiveNft(Cw721ReceiveMsg {
//             sender: MOCK_TOKEN_OWNER.to_owned(),
//             token_id: MOCK_UNCLAIMED_TOKEN.to_owned(),
//             msg: encode_binary(&hook_msg).unwrap(),
//         });
//         let env = mock_env();

//         let info = mock_info(MOCK_TOKEN_ADDR, &[]);
//         let err = execute(deps.as_mut(), env, info, msg).unwrap_err();
//         assert_eq!(err, ContractError::InvalidZeroAmount {})
//     }

//     #[test]
//     fn execute_buy_with_tax_and_royalty_insufficient_funds() {
//         let mut deps = mock_dependencies_custom(&[]);
//         let env = mock_env();
//         let info = mock_info("owner", &[]);
//         let modules = vec![Module {
//             module_name: Some(RATES.to_owned()),
//             address: MOCK_RATES_CONTRACT.to_owned(),

//             is_mutable: false,
//         }];
//         let msg = InstantiateMsg {
//             modules: Some(modules),
//             kernel_address: None,
//         };
//         let _res = instantiate(deps.as_mut(), env, info, msg).unwrap();

//         start_sale(deps.as_mut());
//         assert_sale_created(deps.as_ref());

//         let msg = ExecuteMsg::Buy {
//             token_id: MOCK_UNCLAIMED_TOKEN.to_owned(),
//             token_address: MOCK_TOKEN_ADDR.to_string(),
//         };

//         let info = mock_info("someone", &coins(100, "uusd".to_string()));
//         let err = execute(deps.as_mut(), mock_env(), info, msg).unwrap_err();
//         assert_eq!(err, ContractError::InsufficientFunds {})
//     }

//     #[test]
//     fn execute_buy_with_tax_and_royalty_works() {
//         let mut deps = mock_dependencies_custom(&[]);
//         let env = mock_env();
//         let info = mock_info("owner", &[]);
//         let modules = vec![Module {
//             module_name: Some(RATES.to_owned()),
//             address: MOCK_RATES_CONTRACT.to_owned(),

//             is_mutable: false,
//         }];
//         let msg = InstantiateMsg {
//             modules: Some(modules),
//             kernel_address: None,
//         };
//         let _res = instantiate(deps.as_mut(), env, info, msg).unwrap();

//         start_sale(deps.as_mut());
//         assert_sale_created(deps.as_ref());

//         let msg = ExecuteMsg::Buy {
//             token_id: MOCK_UNCLAIMED_TOKEN.to_owned(),
//             token_address: MOCK_TOKEN_ADDR.to_string(),
//         };

//         let info = mock_info("someone", &coins(150, "uusd".to_string()));
//         let res = execute(deps.as_mut(), mock_env(), info.clone(), msg).unwrap();
//         let expected: Vec<SubMsg<_>> = vec![
//             SubMsg::new(CosmosMsg::Bank(BankMsg::Send {
//                 to_address: "royalty_recipient".to_string(),
//                 amount: vec![coin(10, "uusd")],
//             })),
//             SubMsg::new(CosmosMsg::Bank(BankMsg::Send {
//                 to_address: "tax_recipient".to_string(),
//                 amount: vec![coin(50, "uusd")],
//             })),
//             SubMsg::new(CosmosMsg::Bank(BankMsg::Send {
//                 to_address: "owner".to_string(),
//                 amount: vec![coin(90, "uusd")],
//             })),
//             SubMsg::new(CosmosMsg::Wasm(WasmMsg::Execute {
//                 contract_addr: MOCK_TOKEN_ADDR.to_string(),
//                 msg: encode_binary(&Cw721ExecuteMsg::TransferNft {
//                     recipient: info.sender.to_string(),
//                     token_id: MOCK_UNCLAIMED_TOKEN.to_string(),
//                 })
//                 .unwrap(),
//                 funds: vec![],
//             })),
//         ];
//         assert_eq!(res.messages, expected)
//     }
// }<|MERGE_RESOLUTION|>--- conflicted
+++ resolved
@@ -229,28 +229,7 @@
     duration: Option<MillisecondsDuration>,
     recipient: Option<Recipient>,
 ) -> Result<Response, ContractError> {
-<<<<<<< HEAD
     let (coin_denom, uses_cw20) = coin_denom.get_verified_asset(deps.branch(), env.clone())?;
-=======
-    if uses_cw20 {
-        let valid_cw20_sale = ADOContract::default()
-            .is_permissioned(
-                deps.storage,
-                env.clone(),
-                SEND_CW20_ACTION,
-                coin_denom.clone(),
-            )
-            .is_ok();
-        ensure!(
-            valid_cw20_sale,
-            ContractError::InvalidFunds {
-                msg: format!("Non-permissioned CW20 asset '{}' set as denom.", coin_denom)
-            }
-        );
-    } else {
-        validate_denom(deps.as_ref(), coin_denom.clone())?;
-    }
->>>>>>> 4c703a13
 
     // Price can't be zero
     ensure!(price > Uint128::zero(), ContractError::InvalidZeroAmount {});
@@ -312,30 +291,12 @@
     recipient: Option<Recipient>,
 ) -> Result<Response, ContractError> {
     let ExecuteContext {
-<<<<<<< HEAD
         mut deps,
         env,
         info,
         ..
     } = ctx;
     let (coin_denom, uses_cw20) = coin_denom.get_verified_asset(deps.branch(), env)?;
-=======
-        deps, env, info, ..
-    } = ctx;
-    if uses_cw20 {
-        let valid_cw20_sale = ADOContract::default()
-            .is_permissioned(deps.storage, env, SEND_CW20_ACTION, coin_denom.clone())
-            .is_ok();
-        ensure!(
-            valid_cw20_sale,
-            ContractError::InvalidFunds {
-                msg: format!("Non-permissioned CW20 asset '{}' set as denom.", coin_denom)
-            }
-        );
-    } else {
-        validate_denom(deps.as_ref(), coin_denom.clone())?;
-    }
->>>>>>> 4c703a13
     nonpayable(&info)?;
 
     let mut token_sale_state =
