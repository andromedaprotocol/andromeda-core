--- conflicted
+++ resolved
@@ -113,11 +113,7 @@
     mut ctx: ExecuteContext,
     msg: Cw721ReceiveMsg,
 ) -> Result<Response, ContractError> {
-<<<<<<< HEAD
     let sub_msg = ctx.contract.is_permissioned(
-=======
-    ctx.contract.is_permissioned(
->>>>>>> de2bf6c2
         ctx.deps.branch(),
         ctx.env.clone(),
         SEND_NFT_ACTION,
