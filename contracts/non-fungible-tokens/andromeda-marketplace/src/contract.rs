--- conflicted
+++ resolved
@@ -659,13 +659,6 @@
     Ok(Response::default())
 }
 
-<<<<<<< HEAD
-fn from_semver(err: semver::Error) -> StdError {
-    StdError::generic_err(format!("Semver: {err}"))
-}
-
-=======
->>>>>>> e60e1421
 #[cfg(test)]
 mod tests {
     use super::*;
