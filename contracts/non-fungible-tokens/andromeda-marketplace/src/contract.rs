--- conflicted
+++ resolved
@@ -236,14 +236,9 @@
     token_address: String,
     price: Uint128,
     coin_denom: String,
-<<<<<<< HEAD
-    start_time: Option<Milliseconds>,
-    duration: Option<Milliseconds>,
-    uses_cw20: bool,
-=======
     start_time: Option<MillisecondsExpiration>,
     duration: Option<MillisecondsDuration>,
->>>>>>> fc5e72a3
+    uses_cw20: bool,
     recipient: Option<Recipient>,
 ) -> Result<Response, ContractError> {
     if !uses_cw20 {
