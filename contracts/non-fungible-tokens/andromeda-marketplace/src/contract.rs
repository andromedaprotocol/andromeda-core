use crate::state::{
    read_sale_infos, sale_infos, SaleInfo, TokenSaleState, NEXT_SALE_ID, TOKEN_SALE_STATE,
};
use std::vec;

use andromeda_non_fungible_tokens::marketplace::{
    Cw20HookMsg, Cw721HookMsg, ExecuteMsg, InstantiateMsg, QueryMsg, SaleIdsResponse,
    SaleStateResponse, Status,
};
<<<<<<< HEAD
use andromeda_std::ado_base::ownership::OwnershipMessage;
use andromeda_std::ado_base::permissioning::Permission;
=======
use andromeda_std::ado_base::permissioning::{LocalPermission, Permission};
>>>>>>> fbe0197d
use andromeda_std::ado_contract::ADOContract;

use andromeda_std::amp::Recipient;
use andromeda_std::common::actions::call_action;
<<<<<<< HEAD
use andromeda_std::common::context::ExecuteContext;
use andromeda_std::common::denom::{validate_denom, SEND_CW20_ACTION};
use andromeda_std::common::expiration::{
    expiration_from_milliseconds, get_and_validate_start_time,
};
use andromeda_std::common::{MillisecondsDuration, MillisecondsExpiration};
use andromeda_std::{
    ado_base::{hooks::AndromedaHook, InstantiateMsg as BaseInstantiateMsg, MigrateMsg},
    common::{encode_binary, rates::get_tax_amount, Funds},
    error::ContractError,
};
use cw20::{Cw20Coin, Cw20ExecuteMsg, Cw20ReceiveMsg};
=======
use andromeda_std::common::call_action::get_action_name;
use andromeda_std::common::context::ExecuteContext;
use andromeda_std::common::denom::{Asset, SEND_CW20_ACTION};
use andromeda_std::common::expiration::{
    expiration_from_milliseconds, get_and_validate_start_time, Expiry,
};
use andromeda_std::common::rates::get_tax_amount_cw20;
use andromeda_std::common::{Milliseconds, MillisecondsDuration};
use andromeda_std::{
    ado_base::{InstantiateMsg as BaseInstantiateMsg, MigrateMsg},
    common::{encode_binary, rates::get_tax_amount, Funds},
    error::ContractError,
};
use cw20::{Cw20Coin, Cw20ReceiveMsg};
>>>>>>> fbe0197d
use cw721::{Cw721ExecuteMsg, Cw721QueryMsg, Cw721ReceiveMsg, OwnerOfResponse};

#[cfg(not(feature = "library"))]
use cosmwasm_std::entry_point;
use cosmwasm_std::{
<<<<<<< HEAD
    attr, coin, ensure, from_json, wasm_execute, Addr, BankMsg, Binary, Coin, CosmosMsg, Deps,
    DepsMut, Env, MessageInfo, QuerierWrapper, QueryRequest, Response, Storage, SubMsg, Uint128,
    WasmMsg, WasmQuery,
=======
    attr, coin, ensure, from_json, Addr, Binary, Coin, CosmosMsg, Deps, DepsMut, Env, MessageInfo,
    QuerierWrapper, QueryRequest, Response, Storage, SubMsg, Uint128, WasmMsg, WasmQuery,
>>>>>>> fbe0197d
};

use cw_utils::{nonpayable, Expiration};

const CONTRACT_NAME: &str = "crates.io:andromeda-marketplace";
const CONTRACT_VERSION: &str = env!("CARGO_PKG_VERSION");

#[entry_point]
pub fn instantiate(
    deps: DepsMut,
    env: Env,
    info: MessageInfo,
    msg: InstantiateMsg,
) -> Result<Response, ContractError> {
    NEXT_SALE_ID.save(deps.storage, &Uint128::from(1u128))?;
    let inst_resp = ADOContract::default().instantiate(
        deps.storage,
        env,
        deps.api,
        &deps.querier,
        info,
        BaseInstantiateMsg {
            ado_type: CONTRACT_NAME.to_string(),
            ado_version: CONTRACT_VERSION.to_string(),
            kernel_address: msg.kernel_address,
            owner: msg.owner,
        },
    )?;
<<<<<<< HEAD
    let owner = ADOContract::default().owner(deps.storage)?;
    let mod_resp =
        ADOContract::default().register_modules(owner.as_str(), deps.storage, msg.modules)?;

    if let Some(authorized_cw20_address) = msg.authorized_cw20_address {
        ADOContract::default().permission_action(SEND_CW20_ACTION, deps.storage)?;
        let addr = authorized_cw20_address.get_raw_address(&deps.as_ref())?;
        ADOContract::set_permission(
            deps.storage,
            SEND_CW20_ACTION,
            addr,
            Permission::Whitelisted(None),
        )?;
    }
=======
>>>>>>> fbe0197d

    if let Some(authorized_cw20_address) = msg.authorized_cw20_address {
        ADOContract::default().permission_action(SEND_CW20_ACTION, deps.storage)?;
        let addr = authorized_cw20_address.get_raw_address(&deps.as_ref())?;
        ADOContract::set_permission(
            deps.storage,
            SEND_CW20_ACTION,
            addr,
            Permission::Local(LocalPermission::Whitelisted(None)),
        )?;
    }

    Ok(inst_resp)
}

#[cfg_attr(not(feature = "library"), entry_point)]
pub fn execute(
    deps: DepsMut,
    env: Env,
    info: MessageInfo,
    msg: ExecuteMsg,
) -> Result<Response, ContractError> {
<<<<<<< HEAD
    let contract = ADOContract::default();
    let ctx = ExecuteContext::new(deps, info, env);

    if !matches!(msg, ExecuteMsg::UpdateAppContract { .. })
        && !matches!(
            msg,
            ExecuteMsg::Ownership(OwnershipMessage::UpdateOwner { .. })
        )
    {
        contract.module_hook::<Response>(
            &ctx.deps.as_ref(),
            AndromedaHook::OnExecute {
                sender: ctx.info.sender.to_string(),
                payload: encode_binary(&msg)?,
            },
        )?;
    }

=======
    let ctx = ExecuteContext::new(deps, info, env);

>>>>>>> fbe0197d
    match msg {
        ExecuteMsg::AMPReceive(pkt) => {
            ADOContract::default().execute_amp_receive(ctx, pkt, handle_execute)
        }
        _ => handle_execute(ctx, msg),
    }
}

pub fn handle_execute(mut ctx: ExecuteContext, msg: ExecuteMsg) -> Result<Response, ContractError> {
<<<<<<< HEAD
=======
    let action = get_action_name(CONTRACT_NAME, msg.as_ref());

>>>>>>> fbe0197d
    let action_response = call_action(
        &mut ctx.deps,
        &ctx.info,
        &ctx.env,
        &ctx.amp_ctx,
        msg.as_ref(),
    )?;
    let res = match msg {
        ExecuteMsg::ReceiveNft(msg) => handle_receive_cw721(ctx, msg),
        ExecuteMsg::Receive(msg) => handle_receive_cw20(ctx, msg),
        ExecuteMsg::UpdateSale {
            token_id,
            token_address,
            coin_denom,
            price,
<<<<<<< HEAD
            uses_cw20,
            recipient,
        } => execute_update_sale(
            ctx,
            token_id,
            token_address,
            price,
            coin_denom,
            uses_cw20,
            recipient,
        ),
=======
            recipient,
        } => execute_update_sale(ctx, token_id, token_address, price, coin_denom, recipient),
>>>>>>> fbe0197d
        ExecuteMsg::Buy {
            token_id,
            token_address,
        } => execute_buy(ctx, token_id, token_address, action),
        ExecuteMsg::CancelSale {
            token_id,
            token_address,
        } => execute_cancel(ctx, token_id, token_address),
        _ => ADOContract::default().execute(ctx, msg),
    }?;
    Ok(res
        .add_submessages(action_response.messages)
        .add_attributes(action_response.attributes)
        .add_events(action_response.events))
}

fn handle_receive_cw721(
    ctx: ExecuteContext,
    msg: Cw721ReceiveMsg,
) -> Result<Response, ContractError> {
    let ExecuteContext {
        deps, info, env, ..
    } = ctx;

    match from_json(&msg.msg)? {
        Cw721HookMsg::StartSale {
            price,
            coin_denom,
            start_time,
            duration,
<<<<<<< HEAD
            uses_cw20,
=======
>>>>>>> fbe0197d
            recipient,
        } => execute_start_sale(
            deps,
            env,
            msg.sender,
            msg.token_id,
            info.sender.to_string(),
            price,
            start_time,
            coin_denom,
<<<<<<< HEAD
            start_time,
            duration,
            uses_cw20,
=======
            duration,
>>>>>>> fbe0197d
            recipient,
        ),
    }
}

pub fn handle_receive_cw20(
<<<<<<< HEAD
    ctx: ExecuteContext,
    receive_msg: Cw20ReceiveMsg,
) -> Result<Response, ContractError> {
    ADOContract::default().is_permissioned(
        ctx.deps.storage,
=======
    mut ctx: ExecuteContext,
    receive_msg: Cw20ReceiveMsg,
) -> Result<Response, ContractError> {
    ADOContract::default().is_permissioned(
        ctx.deps.branch(),
>>>>>>> fbe0197d
        ctx.env.clone(),
        SEND_CW20_ACTION,
        ctx.info.sender.clone(),
    )?;
    let ExecuteContext { ref info, .. } = ctx;
    nonpayable(info)?;

    let asset_sent = info.sender.clone();
    let amount_sent = receive_msg.amount;
    let sender = receive_msg.sender;

    ensure!(
        !amount_sent.is_zero(),
        ContractError::InvalidFunds {
            msg: "Cannot send a 0 amount".to_string()
        }
    );

    match from_json(&receive_msg.msg)? {
        Cw20HookMsg::Buy {
            token_id,
            token_address,
        } => execute_buy_cw20(
            ctx,
            token_id,
            token_address,
            amount_sent,
            asset_sent,
            &sender,
<<<<<<< HEAD
=======
            "MarketplaceBuy".to_string(),
>>>>>>> fbe0197d
        ),
    }
}

#[allow(clippy::too_many_arguments)]
fn execute_start_sale(
<<<<<<< HEAD
    deps: DepsMut,
=======
    mut deps: DepsMut,
>>>>>>> fbe0197d
    env: Env,
    sender: String,
    token_id: String,
    token_address: String,
    price: Uint128,
<<<<<<< HEAD
    coin_denom: String,
    start_time: Option<MillisecondsExpiration>,
    duration: Option<MillisecondsDuration>,
    uses_cw20: bool,
    recipient: Option<Recipient>,
) -> Result<Response, ContractError> {
    if uses_cw20 {
        let valid_cw20_sale = ADOContract::default()
            .is_permissioned(
                deps.storage,
                env.clone(),
                SEND_CW20_ACTION,
                coin_denom.clone(),
            )
            .is_ok();
        ensure!(
            valid_cw20_sale,
            ContractError::InvalidFunds {
                msg: format!("Non-permissioned CW20 asset '{}' set as denom.", coin_denom)
            }
        );
    } else {
        validate_denom(deps.as_ref(), coin_denom.clone())?;
    }
=======
    start_time: Option<Expiry>,
    coin_denom: Asset,
    duration: Option<MillisecondsDuration>,
    recipient: Option<Recipient>,
) -> Result<Response, ContractError> {
    let (coin_denom, uses_cw20) = coin_denom.get_verified_asset(deps.branch(), env.clone())?;
>>>>>>> fbe0197d

    // Price can't be zero
    ensure!(price > Uint128::zero(), ContractError::InvalidZeroAmount {});
    // If start time wasn't provided, it will be set as the current_time
    let (start_expiration, current_time) = get_and_validate_start_time(&env, start_time)?;

    // If no duration is provided, the exipration will be set as Never
    let end_expiration = if let Some(duration) = duration {
        ensure!(!duration.is_zero(), ContractError::InvalidExpiration {});
        expiration_from_milliseconds(
            start_time
                .unwrap_or(current_time.plus_seconds(1))
                .plus_milliseconds(duration),
        )?
    } else {
        Expiration::Never {}
    };

    // If start time wasn't provided, it will be set as the current_time
    let (start_expiration, _current_time) = get_and_validate_start_time(&env, start_time.clone())?;

    let end_expiration = if let Some(duration) = duration {
        ensure!(!duration.is_zero(), ContractError::InvalidExpiration {});
        expiration_from_milliseconds(
            start_time
                // If start time isn't provided, it is set one second in advance from the current time
                .unwrap_or(Expiry::FromNow(Milliseconds::from_seconds(1)))
                .get_time(&env.block)
                .plus_milliseconds(duration),
        )?
    } else {
        // If no duration is provided, the exipration will be set as Never
        Expiration::Never {}
    };

    let sale_id = get_and_increment_next_sale_id(deps.storage, &token_id, &token_address)?;

    TOKEN_SALE_STATE.save(
        deps.storage,
        sale_id.u128(),
        &TokenSaleState {
            coin_denom: coin_denom.clone(),
            sale_id,
            owner: sender,
            token_id: token_id.clone(),
            token_address: token_address.clone(),
            price,
            status: Status::Open,
            start_time: start_expiration,
            end_time: end_expiration,
            uses_cw20,
            recipient,
        },
    )?;
    Ok(Response::new().add_attributes(vec![
        attr("action", "start_sale"),
        attr("status", "Open"),
        attr("coin_denom", coin_denom),
        attr("price", price),
        attr("sale_id", sale_id.to_string()),
        attr("token_id", token_id),
        attr("token_address", token_address),
        attr("start_time", start_expiration.to_string()),
        attr("end_time", end_expiration.to_string()),
        attr("uses_cw20", uses_cw20.to_string()),
    ]))
}

#[allow(clippy::too_many_arguments)]
fn execute_update_sale(
    ctx: ExecuteContext,
    token_id: String,
    token_address: String,
    price: Uint128,
<<<<<<< HEAD
    coin_denom: String,
    uses_cw20: bool,
    recipient: Option<Recipient>,
) -> Result<Response, ContractError> {
    let ExecuteContext {
        deps, env, info, ..
    } = ctx;
    if uses_cw20 {
        let valid_cw20_sale = ADOContract::default()
            .is_permissioned(deps.storage, env, SEND_CW20_ACTION, coin_denom.clone())
            .is_ok();
        ensure!(
            valid_cw20_sale,
            ContractError::InvalidFunds {
                msg: format!("Non-permissioned CW20 asset '{}' set as denom.", coin_denom)
            }
        );
    } else {
        validate_denom(deps.as_ref(), coin_denom.clone())?;
    }
=======
    coin_denom: Asset,
    recipient: Option<Recipient>,
) -> Result<Response, ContractError> {
    let ExecuteContext {
        mut deps,
        env,
        info,
        ..
    } = ctx;
    let (coin_denom, uses_cw20) = coin_denom.get_verified_asset(deps.branch(), env)?;
>>>>>>> fbe0197d
    nonpayable(&info)?;

    let mut token_sale_state =
        get_existing_token_sale_state(deps.storage, &token_id, &token_address)?;

    // Only token owner is authorized to update the sale
    ensure!(
        info.sender == token_sale_state.owner,
        ContractError::Unauthorized {}
    );

    // New price can't be zero
    ensure!(price > Uint128::zero(), ContractError::InvalidZeroAmount {});

    token_sale_state.price = price;
    token_sale_state.coin_denom = coin_denom.clone();
    token_sale_state.uses_cw20 = uses_cw20;
    token_sale_state.recipient = recipient;
    TOKEN_SALE_STATE.save(
        deps.storage,
        token_sale_state.sale_id.u128(),
        &token_sale_state,
    )?;
    Ok(Response::new().add_attributes(vec![
        attr("action", "update_sale"),
        attr("coin_denom", coin_denom),
        attr("price", price),
        attr("uses_cw20", uses_cw20.to_string()),
        attr("sale_id", token_sale_state.sale_id.to_string()),
        attr("token_id", token_id),
        attr("token_address", token_address),
    ]))
}

fn execute_buy(
    ctx: ExecuteContext,
    token_id: String,
    token_address: String,
    action: String,
) -> Result<Response, ContractError> {
    let ExecuteContext {
        deps, info, env, ..
    } = ctx;

    let mut token_sale_state =
        get_existing_token_sale_state(deps.storage, &token_id, &token_address)?;

    let key = token_sale_state.sale_id.u128();

    match token_sale_state.status {
        Status::Open => {
            // Make sure the end time isn't expired, if it is we'll return an error and change the Status to expired in case if it's set as Open or Pending
            ensure!(
                !token_sale_state.end_time.is_expired(&env.block),
                ContractError::SaleExpired {}
            );

            // If start time hasn't expired, it means that the sale hasn't started yet.
            ensure!(
                token_sale_state.start_time.is_expired(&env.block),
                ContractError::SaleNotOpen {}
            );
        }
        Status::Expired => return Err(ContractError::SaleExpired {}),
        Status::Executed => return Err(ContractError::SaleExecuted {}),
        Status::Cancelled => return Err(ContractError::SaleCancelled {}),
    }

    // The owner can't buy his own NFT
    ensure!(
        token_sale_state.owner != info.sender,
        ContractError::TokenOwnerCannotBuy {}
    );

    // Only one coin can be sent
    ensure!(
        info.funds.len() == 1,
        ContractError::InvalidFunds {
            msg: "One coin should be sent.".to_string(),
        }
    );

    let token_owner = query_owner_of(
        deps.querier,
        token_sale_state.token_address.clone(),
        token_id.clone(),
    )?
    .owner;
    ensure!(
        // If this is false then the token is no longer held by the contract so the token has been
        // claimed.
        token_owner == env.contract.address,
        ContractError::SaleAlreadyConducted {}
    );

    let coin_denom = token_sale_state.coin_denom.clone();
    ensure!(
        !token_sale_state.uses_cw20,
        ContractError::InvalidFunds {
            msg: "Native funds were sent to a sale that only accepts cw20".to_string()
        }
    );
    let payment: &Coin = &info.funds[0];

    // Make sure funds are equal to the price and in the correct denomination
    ensure!(
        payment.denom == coin_denom,
        ContractError::InvalidFunds {
            msg: format!("No {coin_denom} assets are provided to sale"),
        }
    );

<<<<<<< HEAD
=======
    let price = token_sale_state.price;
    ensure!(
        payment.amount >= price,
        ContractError::InvalidFunds {
            msg: format!("The funds sent don't match the price {price}"),
        }
    );

>>>>>>> fbe0197d
    // Change sale status from Open to Executed
    token_sale_state.status = Status::Executed;

    TOKEN_SALE_STATE.save(deps.storage, key, &token_sale_state)?;

    // Calculate the funds to be received after tax
<<<<<<< HEAD
    let after_tax_payment = purchase_token(&mut deps, &info, None, token_sale_state.clone())?;
    let mut resp = Response::new()
        .add_submessages(after_tax_payment.1)
=======
    let (after_tax_payment, tax_messages) = purchase_token(
        deps.as_ref(),
        &info,
        None,
        token_sale_state.clone(),
        action.clone(),
    )?;

    let mut resp = Response::new()
        // Send tax/royalty messages
        .add_submessages(tax_messages)
>>>>>>> fbe0197d
        // Send NFT to buyer.
        .add_message(CosmosMsg::Wasm(WasmMsg::Execute {
            contract_addr: token_sale_state.token_address.clone(),
            msg: encode_binary(&Cw721ExecuteMsg::TransferNft {
                recipient: info.sender.to_string(),
                token_id: token_id.clone(),
            })?,
            funds: vec![],
        }))
        .add_attribute("action", "buy")
        .add_attribute("token_id", token_id)
        .add_attribute("token_contract", token_sale_state.token_address)
        .add_attribute("recipient", info.sender.to_string())
        .add_attribute("sale_id", token_sale_state.sale_id);
<<<<<<< HEAD
    if !after_tax_payment.0.amount.is_zero() {
        let recipient = token_sale_state
            .recipient
            .unwrap_or(Recipient::from_string(token_sale_state.owner));
        resp = resp.add_submessage(
            recipient.generate_direct_msg(&deps.as_ref(), vec![after_tax_payment.0])?,
        )
    }

=======
    // Marketplace recipient's funds
    let sale_recipient_funds = after_tax_payment.try_get_coin()?;

    // It could be zero if the royalties are 100% of the sale price
    if !sale_recipient_funds.amount.is_zero() {
        // Get sale recipient's address
        let recipient = token_sale_state
            .recipient
            .unwrap_or(Recipient::from_string(token_sale_state.owner));

        // Send payment to recipient
        resp = resp.add_submessage(
            recipient.generate_direct_msg(&deps.as_ref(), vec![sale_recipient_funds])?,
        )
    }
>>>>>>> fbe0197d
    Ok(resp)
}

fn execute_buy_cw20(
    ctx: ExecuteContext,
    token_id: String,
    token_address: String,
    amount_sent: Uint128,
    asset_sent: Addr,
    // The user who sent the cw20
    sender: &str,
<<<<<<< HEAD
=======
    action: String,
>>>>>>> fbe0197d
) -> Result<Response, ContractError> {
    let ExecuteContext {
        mut deps,
        info,
        env,
        ..
    } = ctx;

    let mut token_sale_state =
        get_existing_token_sale_state(deps.storage, &token_id, &token_address)?;

    let key = token_sale_state.sale_id.u128();

    match token_sale_state.status {
        Status::Open => {
            // Make sure the end time isn't expired, if it is we'll return an error and change the Status to expired in case if it's set as Open or Pending
            ensure!(
                !token_sale_state.end_time.is_expired(&env.block),
                ContractError::SaleExpired {}
            );

            // If start time hasn't expired, it means that the sale hasn't started yet.
            ensure!(
                token_sale_state.start_time.is_expired(&env.block),
                ContractError::SaleNotOpen {}
            );
        }
        Status::Expired => return Err(ContractError::SaleExpired {}),
        Status::Executed => return Err(ContractError::SaleExecuted {}),
        Status::Cancelled => return Err(ContractError::SaleCancelled {}),
    }

    // The owner can't buy his own NFT
    ensure!(
        token_sale_state.owner != sender,
        ContractError::TokenOwnerCannotBuy {}
    );

    let token_owner = query_owner_of(
        deps.querier,
        token_sale_state.token_address.clone(),
        token_id.clone(),
    )?
    .owner;
    ensure!(
        // If this is false then the token is no longer held by the contract so the token has been
        // claimed.
        token_owner == env.contract.address,
        ContractError::SaleAlreadyConducted {}
    );

    let is_cw20_sale = token_sale_state.uses_cw20;
    ensure!(
        is_cw20_sale,
        ContractError::InvalidFunds {
            msg: "CW20 funds were sent to a sale that only accepts native funds".to_string()
        }
    );

    let sale_currency = token_sale_state.coin_denom.clone();
    let valid_cw20_sale = ADOContract::default()
<<<<<<< HEAD
        .is_permissioned(deps.storage, env, SEND_CW20_ACTION, sale_currency.clone())
=======
        .is_permissioned(deps.branch(), env, SEND_CW20_ACTION, sale_currency.clone())
>>>>>>> fbe0197d
        .is_ok();
    ensure!(
        valid_cw20_sale,
        ContractError::InvalidAsset {
            asset: asset_sent.to_string()
        }
    );

    let payment: &Coin = &coin(amount_sent.u128(), asset_sent.to_string());

    // Make sure funds are equal to the price and in the correct denomination
    ensure!(
        payment.denom == sale_currency,
        ContractError::InvalidFunds {
            msg: format!("No {sale_currency} assets are provided to sale"),
        }
    );

    // Change sale status from Open to Executed
    token_sale_state.status = Status::Executed;

    TOKEN_SALE_STATE.save(deps.storage, key, &token_sale_state)?;

    // Calculate the funds to be received after tax
<<<<<<< HEAD
    let after_tax_payment = purchase_token(
        &mut deps,
        &info,
        Some(amount_sent),
        token_sale_state.clone(),
    )?;
    let resp: Response = Response::new()
=======
    let (after_tax_payment, tax_messages) = purchase_token(
        deps.as_ref(),
        &info,
        Some(amount_sent),
        token_sale_state.clone(),
        action,
    )?;

    let mut resp: Response = Response::new()
        // Send tax/royalty messages
        .add_submessages(tax_messages)
>>>>>>> fbe0197d
        // Send NFT to buyer.
        .add_message(CosmosMsg::Wasm(WasmMsg::Execute {
            contract_addr: token_sale_state.token_address.clone(),
            msg: encode_binary(&Cw721ExecuteMsg::TransferNft {
                recipient: sender.to_string(),
                token_id: token_id.clone(),
            })?,
            funds: vec![],
        }))
        .add_attribute("action", "buy")
        .add_attribute("token_id", token_id)
        .add_attribute("token_contract", token_sale_state.token_address)
        .add_attribute("recipient", sender.to_string())
        .add_attribute("sale_id", token_sale_state.sale_id);

<<<<<<< HEAD
    if after_tax_payment.0.amount > Uint128::zero() {
        let recipient = token_sale_state
            .recipient
            .unwrap_or(Recipient::from_string(token_sale_state.owner));

        let cw20_msg = recipient.generate_msg_cw20(
            &deps.as_ref(),
            Cw20Coin {
                address: sale_currency.clone(),
                amount: after_tax_payment.0.amount,
            },
        )?;

        // After tax payment is returned in Native, we need to change it to cw20
        let (tax_recipient, tax_amount) = match after_tax_payment.1.first().map(|msg| {
            if let CosmosMsg::Bank(BankMsg::Send { to_address, amount }) = &msg.msg {
                (
                    Some(to_address.clone()),
                    amount.get(0).map(|coin| coin.amount),
                )
            } else {
                (None, None)
            }
        }) {
            Some((tax_recipient, tax_amount)) => (tax_recipient, tax_amount),
            None => (None, None),
        };

        match (tax_recipient, tax_amount) {
            (Some(recipient), Some(amount)) => {
                let tax_transfer_msg = Cw20ExecuteMsg::Transfer { recipient, amount };
                let tax_payment_msg = wasm_execute(sale_currency, &tax_transfer_msg, vec![])?;
                Ok(resp
                    // Send funds to the original owner.
                    .add_submessage(cw20_msg)
                    // Add tax message in case there's a tax recipient and amount
                    .add_message(tax_payment_msg))
            }
            _ => Ok(resp
                // Send funds to the original owner.
                .add_submessage(cw20_msg)),
        }
    } else {
        Ok(resp)
    }
=======
    match after_tax_payment {
        Funds::Cw20(cw20_after_tax_payment) => {
            if !cw20_after_tax_payment.amount.is_zero() {
                // Get sale recipient's address
                let recipient = token_sale_state
                    .recipient
                    .unwrap_or(Recipient::from_string(token_sale_state.owner));
                // Send payment to recipient
                resp = resp.add_submessage(
                    recipient.generate_msg_cw20(&deps.as_ref(), cw20_after_tax_payment)?,
                );
            }
        }
        Funds::Native(_) => {}
    }

    Ok(resp)
>>>>>>> fbe0197d
}

fn execute_cancel(
    ctx: ExecuteContext,
    token_id: String,
    token_address: String,
) -> Result<Response, ContractError> {
    let ExecuteContext { deps, info, .. } = ctx;
    nonpayable(&info)?;

    let mut token_sale_state =
        get_existing_token_sale_state(deps.storage, &token_id, &token_address)?;

    ensure!(
        info.sender == token_sale_state.owner,
        ContractError::Unauthorized {}
    );

    // Sale needs to be open or pending to be cancelled
    ensure!(
        token_sale_state.status == Status::Open,
        ContractError::SaleNotOpen {}
    );

    let messages: Vec<CosmosMsg> = vec![CosmosMsg::Wasm(WasmMsg::Execute {
        contract_addr: token_sale_state.token_address.clone(),
        msg: encode_binary(&Cw721ExecuteMsg::TransferNft {
            recipient: info.sender.to_string(),
            token_id: token_id.clone(),
        })?,
        funds: vec![],
    })];

    token_sale_state.status = Status::Cancelled;
    TOKEN_SALE_STATE.save(
        deps.storage,
        token_sale_state.sale_id.u128(),
        &token_sale_state,
    )?;

    Ok(Response::new()
        .add_messages(messages)
        .add_attribute("action", "cancel")
        .add_attribute("status", "Cancelled")
        .add_attribute("token_id", token_id)
        .add_attribute("token_contract", token_sale_state.token_address)
        .add_attribute("sale_id", token_sale_state.sale_id)
        .add_attribute("recipient", info.sender))
}

fn purchase_token(
    deps: Deps,
    info: &MessageInfo,
    amount_sent: Option<Uint128>,
    state: TokenSaleState,
<<<<<<< HEAD
) -> Result<(Coin, Vec<SubMsg>), ContractError> {
    let total_cost = Coin::new(state.price.u128(), state.coin_denom.clone());

    let mut total_tax_amount = Uint128::zero();
    let (msgs, _events, remainder) = ADOContract::default().on_funds_transfer(
        &deps.as_ref(),
        info.sender.to_string(),
        Funds::Native(total_cost),
        encode_binary(&"")?,
    )?;

    let remaining_amount = remainder.try_get_coin()?;

    let tax_amount = get_tax_amount(&msgs, state.price, remaining_amount.amount);

    // Calculate total tax
    total_tax_amount = total_tax_amount.checked_add(tax_amount)?;

    let required_payment = Coin {
        denom: state.coin_denom.clone(),
        amount: state.price + total_tax_amount,
    };
    if !state.uses_cw20 {
        ensure!(
            // has_coins(&info.funds, &required_payment),
            info.funds[0].amount.eq(&required_payment.amount),
            ContractError::InvalidFunds {
                msg: format!(
                    "Invalid funds provided, expected: {}, received: {}",
                    required_payment, info.funds[0]
                )
            }
        );
    } else {
        let amount_sent = amount_sent.unwrap_or(Uint128::zero());
        ensure!(
            amount_sent.eq(&required_payment.amount),
            ContractError::InvalidFunds {
                msg: format!(
                    "Invalid funds provided, expected: {}, received: {}",
                    required_payment, amount_sent
                )
            }
        );
    }

    let after_tax_payment = Coin {
        denom: state.coin_denom,
        amount: remaining_amount.amount,
    };

    Ok((after_tax_payment, msgs))
=======
    action: String,
) -> Result<(Funds, Vec<SubMsg>), ContractError> {
    // Handle cw20 case
    if let Some(amount_sent) = amount_sent {
        let total_cost = Cw20Coin {
            address: state.coin_denom.clone(),
            amount: state.price,
        };
        let rates_response = ADOContract::default().query_deducted_funds(
            deps,
            action.clone(),
            Funds::Cw20(total_cost),
        )?;
        match rates_response {
            Some(rates_response) => {
                let remaining_amount = rates_response.leftover_funds.try_get_cw20_coin()?;
                let tax_amount =
                    get_tax_amount_cw20(&rates_response.msgs, state.price, remaining_amount.amount);
                let total_required_payment = state.price.checked_add(tax_amount)?;

                // Check that enough funds were sent to cover the required payment
                ensure!(
                    amount_sent.eq(&total_required_payment),
                    ContractError::InvalidFunds {
                        msg: format!(
                            "Invalid funds provided, expected: {}, received: {}",
                            total_required_payment, amount_sent
                        )
                    }
                );
                let after_tax_payment = Cw20Coin {
                    address: state.clone().coin_denom,
                    amount: remaining_amount.amount,
                };
                Ok((Funds::Cw20(after_tax_payment), rates_response.msgs))
            }
            // No rates response means that there's no tax
            None => {
                let payment = Cw20Coin {
                    address: state.coin_denom,
                    amount: state.price,
                };

                Ok((Funds::Cw20(payment), vec![]))
            }
        }
        // Handle native funds case
    } else {
        let total_cost = Coin::new(state.price.u128(), state.coin_denom.clone());
        let rates_response = ADOContract::default().query_deducted_funds(
            deps,
            action,
            Funds::Native(total_cost.clone()),
        )?;
        match rates_response {
            Some(rates_response) => {
                let remaining_amount = rates_response.leftover_funds.try_get_coin()?;
                let tax_amount =
                    get_tax_amount(&rates_response.msgs, state.price, remaining_amount.amount);

                let total_required_payment = state.price.checked_add(tax_amount)?;

                // Check that enough funds were sent to cover the required payment
                let amount_sent = info.funds[0].amount.u128();
                ensure!(
                    amount_sent.eq(&total_required_payment.u128()),
                    ContractError::InvalidFunds {
                        msg: format!(
                            "Invalid funds provided, expected: {}, received: {}",
                            total_required_payment, amount_sent
                        )
                    }
                );

                let after_tax_payment = Coin {
                    denom: state.clone().coin_denom,
                    amount: remaining_amount.amount,
                };

                Ok((Funds::Native(after_tax_payment), rates_response.msgs))
            }
            None => {
                let payment = Coin {
                    denom: state.coin_denom,
                    amount: state.price,
                };
                Ok((Funds::Native(payment), vec![]))
            }
        }
    }
>>>>>>> fbe0197d
}

fn get_existing_token_sale_state(
    storage: &dyn Storage,
    token_id: &str,
    token_address: &str,
) -> Result<TokenSaleState, ContractError> {
    let key = token_id.to_owned() + token_address;
    let latest_sale_id: Uint128 = match sale_infos().may_load(storage, &key)? {
        None => return Err(ContractError::SaleDoesNotExist {}),
        Some(sale_info) => *sale_info.last().unwrap(),
    };
    let token_sale_state = TOKEN_SALE_STATE.load(storage, latest_sale_id.u128())?;

    Ok(token_sale_state)
}

fn get_and_increment_next_sale_id(
    storage: &mut dyn Storage,
    token_id: &str,
    token_address: &str,
) -> Result<Uint128, ContractError> {
    let next_sale_id = NEXT_SALE_ID.load(storage)?;
    let incremented_next_sale_id = next_sale_id.checked_add(Uint128::from(1u128))?;
    NEXT_SALE_ID.save(storage, &incremented_next_sale_id)?;

    let key = token_id.to_owned() + token_address;

    let mut sale_info = sale_infos().load(storage, &key).unwrap_or_default();
    sale_info.push(next_sale_id);
    if sale_info.token_address.is_empty() {
        sale_info.token_address = token_address.to_owned();
        sale_info.token_id = token_id.to_owned();
    }
    sale_infos().save(storage, &key, &sale_info)?;
    Ok(next_sale_id)
}

#[entry_point]
pub fn query(deps: Deps, env: Env, msg: QueryMsg) -> Result<Binary, ContractError> {
    match msg {
        QueryMsg::LatestSaleState {
            token_id,
            token_address,
        } => encode_binary(&query_latest_sale_state(deps, token_id, token_address)?),
        QueryMsg::SaleState { sale_id } => encode_binary(&query_sale_state(deps, sale_id)?),
        QueryMsg::SaleIds {
            token_id,
            token_address,
        } => encode_binary(&query_sale_ids(deps, token_id, token_address)?),
        QueryMsg::SaleInfosForAddress {
            token_address,
            start_after,
            limit,
        } => encode_binary(&query_sale_infos_for_address(
            deps,
            token_address,
            start_after,
            limit,
        )?),
        _ => ADOContract::default().query(deps, env, msg),
    }
}

fn query_sale_ids(
    deps: Deps,
    token_id: String,
    token_address: String,
) -> Result<SaleIdsResponse, ContractError> {
    let key = token_id + &token_address;
    let sale_info = sale_infos().may_load(deps.storage, &key)?;
    if let Some(sale_info) = sale_info {
        return Ok(SaleIdsResponse {
            sale_ids: sale_info.sale_ids,
        });
    }
    Ok(SaleIdsResponse { sale_ids: vec![] })
}

pub fn query_sale_infos_for_address(
    deps: Deps,
    token_address: String,
    start_after: Option<String>,
    limit: Option<u64>,
) -> Result<Vec<SaleInfo>, ContractError> {
    read_sale_infos(deps.storage, token_address, start_after, limit)
}

fn query_latest_sale_state(
    deps: Deps,
    token_id: String,
    token_address: String,
) -> Result<SaleStateResponse, ContractError> {
    let token_sale_state_result =
        get_existing_token_sale_state(deps.storage, &token_id, &token_address);
    if let Ok(token_sale_state) = token_sale_state_result {
        return Ok(token_sale_state.into());
    }
    Err(ContractError::SaleDoesNotExist {})
}

fn query_sale_state(deps: Deps, sale_id: Uint128) -> Result<SaleStateResponse, ContractError> {
    let token_sale_state = TOKEN_SALE_STATE.load(deps.storage, sale_id.u128())?;
    Ok(token_sale_state.into())
}

fn query_owner_of(
    querier: QuerierWrapper,
    token_addr: String,
    token_id: String,
) -> Result<OwnerOfResponse, ContractError> {
    let res: OwnerOfResponse = querier.query(&QueryRequest::Wasm(WasmQuery::Smart {
        contract_addr: token_addr,
        msg: encode_binary(&Cw721QueryMsg::OwnerOf {
            token_id,
            include_expired: None,
        })?,
    }))?;

    Ok(res)
}

#[cfg_attr(not(feature = "library"), entry_point)]
pub fn migrate(deps: DepsMut, _env: Env, _msg: MigrateMsg) -> Result<Response, ContractError> {
    ADOContract::default().migrate(deps, CONTRACT_NAME, CONTRACT_VERSION)
<<<<<<< HEAD
}

// #[cfg(test)]
// mod tests {
//     use super::*;
//     use crate::mock_querier::{
//         mock_dependencies_custom, MOCK_RATES_CONTRACT, MOCK_TOKEN_ADDR, MOCK_TOKEN_OWNER,
//         MOCK_UNCLAIMED_TOKEN,
//     };
//     use crate::state::SaleInfo;
//     use andromeda_non_fungible_tokens::marketplace::{Cw721HookMsg, ExecuteMsg, InstantiateMsg};

//     use common::ado_base::modules::{Module, RATES};
//     use cosmwasm_std::testing::{mock_dependencies, mock_env, mock_info};
//     use cosmwasm_std::{coin, coins};

//     fn start_sale(deps: DepsMut) {
//         let hook_msg = Cw721HookMsg::StartSale {
//             coin_denom: "uusd".to_string(),
//             price: Uint128::new(100),
//         };
//         let msg = ExecuteMsg::ReceiveNft(Cw721ReceiveMsg {
//             sender: MOCK_TOKEN_OWNER.to_owned(),
//             token_id: MOCK_UNCLAIMED_TOKEN.to_owned(),
//             msg: encode_binary(&hook_msg).unwrap(),
//         });
//         let env = mock_env();

//         let info = mock_info(MOCK_TOKEN_ADDR, &[]);
//         let _res = execute(deps, env, info, msg).unwrap();
//     }

//     fn assert_sale_created(deps: Deps) {
//         assert_eq!(
//             TokenSaleState {
//                 coin_denom: "uusd".to_string(),
//                 sale_id: 1u128.into(),
//                 owner: MOCK_TOKEN_OWNER.to_string(),
//                 token_id: MOCK_UNCLAIMED_TOKEN.to_owned(),
//                 token_address: MOCK_TOKEN_ADDR.to_owned(),
//                 status: Status::Open,
//                 price: Uint128::new(100)
//             },
//             TOKEN_SALE_STATE.load(deps.storage, 1u128).unwrap()
//         );

//         assert_eq!(
//             SaleInfo {
//                 sale_ids: vec![Uint128::from(1u128)],
//                 token_address: MOCK_TOKEN_ADDR.to_owned(),
//                 token_id: MOCK_UNCLAIMED_TOKEN.to_owned(),
//             },
//             sale_infos()
//                 .load(
//                     deps.storage,
//                     &(MOCK_UNCLAIMED_TOKEN.to_owned() + MOCK_TOKEN_ADDR)
//                 )
//                 .unwrap()
//         );
//     }

//     #[test]
//     fn test_sale_instantiate() {
//         let owner = "creator";
//         let mut deps = mock_dependencies();
//         let env = mock_env();
//         let info = mock_info(owner, &[]);
//         let msg = InstantiateMsg {
//             modules: None,
//             kernel_address: None,
//         };
//         let res = instantiate(deps.as_mut(), env, info, msg).unwrap();
//         assert_eq!(0, res.messages.len());
//     }

//     #[test]
//     fn test_execute_buy_non_existing_sale() {
//         let mut deps = mock_dependencies_custom(&[]);
//         let env = mock_env();
//         let info = mock_info(MOCK_TOKEN_OWNER, &[]);
//         let msg = InstantiateMsg {
//             modules: None,
//             kernel_address: None,
//         };
//         let _res = instantiate(deps.as_mut(), env.clone(), info, msg).unwrap();

//         let msg = ExecuteMsg::Buy {
//             token_id: MOCK_UNCLAIMED_TOKEN.to_string(),
//             token_address: MOCK_TOKEN_ADDR.to_string(),
//         };
//         let info = mock_info("buyer", &coins(100, "uusd"));
//         let res = execute(deps.as_mut(), env, info, msg);
//         assert_eq!(ContractError::SaleDoesNotExist {}, res.unwrap_err());
//     }

//     #[test]
//     fn execute_buy_sale_not_open_already_bought() {
//         let mut deps = mock_dependencies_custom(&[]);
//         let env = mock_env();
//         let info = mock_info(MOCK_TOKEN_OWNER, &[]);
//         let msg = InstantiateMsg {
//             modules: None,
//             kernel_address: None,
//         };
//         let _res = instantiate(deps.as_mut(), env.clone(), info, msg).unwrap();

//         start_sale(deps.as_mut());
//         assert_sale_created(deps.as_ref());

//         let msg = ExecuteMsg::Buy {
//             token_id: MOCK_UNCLAIMED_TOKEN.to_owned(),
//             token_address: MOCK_TOKEN_ADDR.to_string(),
//         };

//         let info = mock_info("sender", &coins(100, "uusd".to_string()));
//         let _res = execute(deps.as_mut(), env.clone(), info, msg).unwrap();

//         let msg = ExecuteMsg::Buy {
//             token_id: MOCK_UNCLAIMED_TOKEN.to_owned(),
//             token_address: MOCK_TOKEN_ADDR.to_string(),
//         };

//         let info = mock_info("sender", &coins(100, "uusd".to_string()));
//         let err = execute(deps.as_mut(), env, info, msg).unwrap_err();
//         assert_eq!(err, ContractError::SaleNotOpen {})
//     }

//     #[test]
//     fn execute_buy_sale_not_open_cancelled() {
//         let mut deps = mock_dependencies_custom(&[]);
//         let env = mock_env();
//         let info = mock_info(MOCK_TOKEN_OWNER, &[]);
//         let msg = InstantiateMsg {
//             modules: None,
//             kernel_address: None,
//         };
//         let _res = instantiate(deps.as_mut(), env.clone(), info, msg).unwrap();

//         start_sale(deps.as_mut());
//         assert_sale_created(deps.as_ref());

//         let msg = ExecuteMsg::CancelSale {
//             token_id: MOCK_UNCLAIMED_TOKEN.to_owned(),
//             token_address: MOCK_TOKEN_ADDR.to_string(),
//         };

//         let info = mock_info(MOCK_TOKEN_OWNER, &[]);
//         let _res = execute(deps.as_mut(), env.clone(), info, msg).unwrap();

//         let msg = ExecuteMsg::Buy {
//             token_id: MOCK_UNCLAIMED_TOKEN.to_owned(),
//             token_address: MOCK_TOKEN_ADDR.to_string(),
//         };
//         let info = mock_info("sender", &coins(100, "uusd".to_string()));
//         let err = execute(deps.as_mut(), env, info, msg).unwrap_err();
//         assert_eq!(err, ContractError::SaleNotOpen {})
//     }

//     #[test]
//     fn execute_buy_token_owner_cannot_buy() {
//         let mut deps = mock_dependencies_custom(&[]);
//         let env = mock_env();
//         let info = mock_info("owner", &[]);
//         let msg = InstantiateMsg {
//             modules: None,
//             kernel_address: None,
//         };
//         let _res = instantiate(deps.as_mut(), env.clone(), info, msg).unwrap();

//         start_sale(deps.as_mut());
//         assert_sale_created(deps.as_ref());

//         let msg = ExecuteMsg::Buy {
//             token_id: MOCK_UNCLAIMED_TOKEN.to_owned(),
//             token_address: MOCK_TOKEN_ADDR.to_string(),
//         };

//         let info = mock_info(MOCK_TOKEN_OWNER, &coins(100, "uusd".to_string()));
//         let res = execute(deps.as_mut(), env, info, msg);
//         assert_eq!(ContractError::TokenOwnerCannotBuy {}, res.unwrap_err());
//     }

//     // #[test]
//     // fn execute_buy_whitelist() {
//     //     let mut deps = mock_dependencies_custom(&[]);
//     //     let env = mock_env();
//     //     let info = mock_info("owner", &[]);
//     //     let msg = InstantiateMsg {
//     //     let _res = instantiate(deps.as_mut(), env.clone(), info, msg).unwrap();

//     //     start_sale(deps.as_mut(), Some(vec![Addr::unchecked("sender")]));
//     //     assert_sale_created(deps.as_ref(), Some(vec![Addr::unchecked("sender")]));

//     //     let msg = ExecuteMsg::Buy {
//     //         token_id: MOCK_UNCLAIMED_TOKEN.to_owned(),
//     //         token_address: MOCK_TOKEN_ADDR.to_string(),
//     //     };

//     //     let info = mock_info("not_sender", &coins(100, "uusd".to_string()));
//     //     let res = execute(deps.as_mut(), env.clone(), info, msg.clone());
//     //     assert_eq!(ContractError::Unauthorized {}, res.unwrap_err());

//     //     let info = mock_info("sender", &coins(100, "uusd".to_string()));
//     //     let _res = execute(deps.as_mut(), env, info, msg).unwrap();
//     // }

//     #[test]
//     fn execute_buy_invalid_coins_sent() {
//         let mut deps = mock_dependencies_custom(&[]);
//         let env = mock_env();
//         let info = mock_info("owner", &[]);
//         let msg = InstantiateMsg {
//             modules: None,
//             kernel_address: None,
//         };
//         let _res = instantiate(deps.as_mut(), env.clone(), info, msg).unwrap();

//         start_sale(deps.as_mut());
//         assert_sale_created(deps.as_ref());

//         let error = ContractError::InvalidFunds {
//             msg: "Sales ensure! exactly one coin to be sent.".to_string(),
//         };
//         let msg = ExecuteMsg::Buy {
//             token_id: MOCK_UNCLAIMED_TOKEN.to_string(),
//             token_address: MOCK_TOKEN_ADDR.to_string(),
//         };

//         // No coins sent
//         let info = mock_info("sender", &[]);
//         let res = execute(deps.as_mut(), env.clone(), info, msg.clone());
//         assert_eq!(error, res.unwrap_err());

//         // Multiple coins sent
//         let info = mock_info("sender", &[coin(100, "uusd"), coin(100, "uluna")]);
//         let res = execute(deps.as_mut(), env.clone(), info, msg.clone());
//         assert_eq!(error, res.unwrap_err());

//         // Invalid denom sent
//         let info = mock_info("sender", &[coin(100, "uluna")]);
//         let res = execute(deps.as_mut(), env.clone(), info, msg.clone());
//         assert_eq!(
//             ContractError::InvalidFunds {
//                 msg: "No uusd assets are provided to sale".to_string(),
//             },
//             res.unwrap_err()
//         );

//         // Correct denom but empty
//         let info = mock_info("sender", &[coin(0, "uusd")]);
//         let res = execute(deps.as_mut(), env, info, msg);
//         assert_eq!(ContractError::InsufficientFunds {}, res.unwrap_err());
//     }

//     #[test]
//     fn execute_buy_works() {
//         let mut deps = mock_dependencies_custom(&[]);
//         let env = mock_env();
//         let info = mock_info("owner", &[]);
//         let msg = InstantiateMsg {
//             modules: None,
//             kernel_address: None,
//         };
//         let _res = instantiate(deps.as_mut(), env.clone(), info, msg).unwrap();

//         start_sale(deps.as_mut());
//         assert_sale_created(deps.as_ref());

//         let msg = ExecuteMsg::Buy {
//             token_id: MOCK_UNCLAIMED_TOKEN.to_owned(),
//             token_address: MOCK_TOKEN_ADDR.to_string(),
//         };

//         let info = mock_info("someone", &coins(100, "uusd".to_string()));
//         let _res = execute(deps.as_mut(), env, info, msg).unwrap();
//     }

//     #[test]
//     fn execute_update_sale_unauthorized() {
//         let mut deps = mock_dependencies_custom(&[]);
//         let env = mock_env();
//         let info = mock_info("owner", &[]);
//         let msg = InstantiateMsg {
//             modules: None,
//             kernel_address: None,
//         };
//         let _res = instantiate(deps.as_mut(), env.clone(), info, msg).unwrap();

//         start_sale(deps.as_mut());
//         assert_sale_created(deps.as_ref());

//         let msg = ExecuteMsg::UpdateSale {
//             token_id: MOCK_UNCLAIMED_TOKEN.to_owned(),
//             token_address: MOCK_TOKEN_ADDR.to_string(),
//             price: Uint128::new(11),
//             coin_denom: "juno".to_string(),
//         };

//         let info = mock_info("someone", &[]);
//         let err = execute(deps.as_mut(), env, info, msg).unwrap_err();
//         assert_eq!(err, ContractError::Unauthorized {})
//     }

//     #[test]
//     fn execute_update_sale_invalid_price() {
//         let mut deps = mock_dependencies_custom(&[]);
//         let env = mock_env();
//         let info = mock_info("owner", &[]);
//         let msg = InstantiateMsg {
//             modules: None,
//             kernel_address: None,
//         };
//         let _res = instantiate(deps.as_mut(), env.clone(), info, msg).unwrap();

//         start_sale(deps.as_mut());
//         assert_sale_created(deps.as_ref());

//         let msg = ExecuteMsg::UpdateSale {
//             token_id: MOCK_UNCLAIMED_TOKEN.to_owned(),
//             token_address: MOCK_TOKEN_ADDR.to_string(),
//             price: Uint128::zero(),
//             coin_denom: "juno".to_string(),
//         };

//         let info = mock_info("owner", &[]);
//         let err = execute(deps.as_mut(), env, info, msg).unwrap_err();
//         assert_eq!(err, ContractError::InvalidZeroAmount {})
//     }

//     #[test]
//     fn execute_start_sale_invalid_price() {
//         let mut deps = mock_dependencies_custom(&[]);
//         let env = mock_env();
//         let info = mock_info("owner", &[]);
//         let msg = InstantiateMsg {
//             modules: None,
//             kernel_address: None,
//         };
//         let _res = instantiate(deps.as_mut(), env, info, msg).unwrap();

//         let hook_msg = Cw721HookMsg::StartSale {
//             coin_denom: "uusd".to_string(),
//             price: Uint128::zero(),
//         };
//         let msg = ExecuteMsg::ReceiveNft(Cw721ReceiveMsg {
//             sender: MOCK_TOKEN_OWNER.to_owned(),
//             token_id: MOCK_UNCLAIMED_TOKEN.to_owned(),
//             msg: encode_binary(&hook_msg).unwrap(),
//         });
//         let env = mock_env();

//         let info = mock_info(MOCK_TOKEN_ADDR, &[]);
//         let err = execute(deps.as_mut(), env, info, msg).unwrap_err();
//         assert_eq!(err, ContractError::InvalidZeroAmount {})
//     }

//     #[test]
//     fn execute_buy_with_tax_and_royalty_insufficient_funds() {
//         let mut deps = mock_dependencies_custom(&[]);
//         let env = mock_env();
//         let info = mock_info("owner", &[]);
//         let modules = vec![Module {
//             module_name: Some(RATES.to_owned()),
//             address: MOCK_RATES_CONTRACT.to_owned(),

//             is_mutable: false,
//         }];
//         let msg = InstantiateMsg {
//             modules: Some(modules),
//             kernel_address: None,
//         };
//         let _res = instantiate(deps.as_mut(), env, info, msg).unwrap();

//         start_sale(deps.as_mut());
//         assert_sale_created(deps.as_ref());

//         let msg = ExecuteMsg::Buy {
//             token_id: MOCK_UNCLAIMED_TOKEN.to_owned(),
//             token_address: MOCK_TOKEN_ADDR.to_string(),
//         };

//         let info = mock_info("someone", &coins(100, "uusd".to_string()));
//         let err = execute(deps.as_mut(), mock_env(), info, msg).unwrap_err();
//         assert_eq!(err, ContractError::InsufficientFunds {})
//     }

//     #[test]
//     fn execute_buy_with_tax_and_royalty_works() {
//         let mut deps = mock_dependencies_custom(&[]);
//         let env = mock_env();
//         let info = mock_info("owner", &[]);
//         let modules = vec![Module {
//             module_name: Some(RATES.to_owned()),
//             address: MOCK_RATES_CONTRACT.to_owned(),

//             is_mutable: false,
//         }];
//         let msg = InstantiateMsg {
//             modules: Some(modules),
//             kernel_address: None,
//         };
//         let _res = instantiate(deps.as_mut(), env, info, msg).unwrap();

//         start_sale(deps.as_mut());
//         assert_sale_created(deps.as_ref());

//         let msg = ExecuteMsg::Buy {
//             token_id: MOCK_UNCLAIMED_TOKEN.to_owned(),
//             token_address: MOCK_TOKEN_ADDR.to_string(),
//         };

//         let info = mock_info("someone", &coins(150, "uusd".to_string()));
//         let res = execute(deps.as_mut(), mock_env(), info.clone(), msg).unwrap();
//         let expected: Vec<SubMsg<_>> = vec![
//             SubMsg::new(CosmosMsg::Bank(BankMsg::Send {
//                 to_address: "royalty_recipient".to_string(),
//                 amount: vec![coin(10, "uusd")],
//             })),
//             SubMsg::new(CosmosMsg::Bank(BankMsg::Send {
//                 to_address: "tax_recipient".to_string(),
//                 amount: vec![coin(50, "uusd")],
//             })),
//             SubMsg::new(CosmosMsg::Bank(BankMsg::Send {
//                 to_address: "owner".to_string(),
//                 amount: vec![coin(90, "uusd")],
//             })),
//             SubMsg::new(CosmosMsg::Wasm(WasmMsg::Execute {
//                 contract_addr: MOCK_TOKEN_ADDR.to_string(),
//                 msg: encode_binary(&Cw721ExecuteMsg::TransferNft {
//                     recipient: info.sender.to_string(),
//                     token_id: MOCK_UNCLAIMED_TOKEN.to_string(),
//                 })
//                 .unwrap(),
//                 funds: vec![],
//             })),
//         ];
//         assert_eq!(res.messages, expected)
//     }
// }
=======
}
>>>>>>> fbe0197d
<|MERGE_RESOLUTION|>--- conflicted
+++ resolved
@@ -7,30 +7,11 @@
     Cw20HookMsg, Cw721HookMsg, ExecuteMsg, InstantiateMsg, QueryMsg, SaleIdsResponse,
     SaleStateResponse, Status,
 };
-<<<<<<< HEAD
-use andromeda_std::ado_base::ownership::OwnershipMessage;
-use andromeda_std::ado_base::permissioning::Permission;
-=======
 use andromeda_std::ado_base::permissioning::{LocalPermission, Permission};
->>>>>>> fbe0197d
 use andromeda_std::ado_contract::ADOContract;
 
 use andromeda_std::amp::Recipient;
 use andromeda_std::common::actions::call_action;
-<<<<<<< HEAD
-use andromeda_std::common::context::ExecuteContext;
-use andromeda_std::common::denom::{validate_denom, SEND_CW20_ACTION};
-use andromeda_std::common::expiration::{
-    expiration_from_milliseconds, get_and_validate_start_time,
-};
-use andromeda_std::common::{MillisecondsDuration, MillisecondsExpiration};
-use andromeda_std::{
-    ado_base::{hooks::AndromedaHook, InstantiateMsg as BaseInstantiateMsg, MigrateMsg},
-    common::{encode_binary, rates::get_tax_amount, Funds},
-    error::ContractError,
-};
-use cw20::{Cw20Coin, Cw20ExecuteMsg, Cw20ReceiveMsg};
-=======
 use andromeda_std::common::call_action::get_action_name;
 use andromeda_std::common::context::ExecuteContext;
 use andromeda_std::common::denom::{Asset, SEND_CW20_ACTION};
@@ -45,20 +26,13 @@
     error::ContractError,
 };
 use cw20::{Cw20Coin, Cw20ReceiveMsg};
->>>>>>> fbe0197d
 use cw721::{Cw721ExecuteMsg, Cw721QueryMsg, Cw721ReceiveMsg, OwnerOfResponse};
 
 #[cfg(not(feature = "library"))]
 use cosmwasm_std::entry_point;
 use cosmwasm_std::{
-<<<<<<< HEAD
-    attr, coin, ensure, from_json, wasm_execute, Addr, BankMsg, Binary, Coin, CosmosMsg, Deps,
-    DepsMut, Env, MessageInfo, QuerierWrapper, QueryRequest, Response, Storage, SubMsg, Uint128,
-    WasmMsg, WasmQuery,
-=======
     attr, coin, ensure, from_json, Addr, Binary, Coin, CosmosMsg, Deps, DepsMut, Env, MessageInfo,
     QuerierWrapper, QueryRequest, Response, Storage, SubMsg, Uint128, WasmMsg, WasmQuery,
->>>>>>> fbe0197d
 };
 
 use cw_utils::{nonpayable, Expiration};
@@ -87,23 +61,6 @@
             owner: msg.owner,
         },
     )?;
-<<<<<<< HEAD
-    let owner = ADOContract::default().owner(deps.storage)?;
-    let mod_resp =
-        ADOContract::default().register_modules(owner.as_str(), deps.storage, msg.modules)?;
-
-    if let Some(authorized_cw20_address) = msg.authorized_cw20_address {
-        ADOContract::default().permission_action(SEND_CW20_ACTION, deps.storage)?;
-        let addr = authorized_cw20_address.get_raw_address(&deps.as_ref())?;
-        ADOContract::set_permission(
-            deps.storage,
-            SEND_CW20_ACTION,
-            addr,
-            Permission::Whitelisted(None),
-        )?;
-    }
-=======
->>>>>>> fbe0197d
 
     if let Some(authorized_cw20_address) = msg.authorized_cw20_address {
         ADOContract::default().permission_action(SEND_CW20_ACTION, deps.storage)?;
@@ -126,29 +83,8 @@
     info: MessageInfo,
     msg: ExecuteMsg,
 ) -> Result<Response, ContractError> {
-<<<<<<< HEAD
-    let contract = ADOContract::default();
     let ctx = ExecuteContext::new(deps, info, env);
 
-    if !matches!(msg, ExecuteMsg::UpdateAppContract { .. })
-        && !matches!(
-            msg,
-            ExecuteMsg::Ownership(OwnershipMessage::UpdateOwner { .. })
-        )
-    {
-        contract.module_hook::<Response>(
-            &ctx.deps.as_ref(),
-            AndromedaHook::OnExecute {
-                sender: ctx.info.sender.to_string(),
-                payload: encode_binary(&msg)?,
-            },
-        )?;
-    }
-
-=======
-    let ctx = ExecuteContext::new(deps, info, env);
-
->>>>>>> fbe0197d
     match msg {
         ExecuteMsg::AMPReceive(pkt) => {
             ADOContract::default().execute_amp_receive(ctx, pkt, handle_execute)
@@ -158,11 +94,8 @@
 }
 
 pub fn handle_execute(mut ctx: ExecuteContext, msg: ExecuteMsg) -> Result<Response, ContractError> {
-<<<<<<< HEAD
-=======
     let action = get_action_name(CONTRACT_NAME, msg.as_ref());
 
->>>>>>> fbe0197d
     let action_response = call_action(
         &mut ctx.deps,
         &ctx.info,
@@ -178,22 +111,8 @@
             token_address,
             coin_denom,
             price,
-<<<<<<< HEAD
-            uses_cw20,
-            recipient,
-        } => execute_update_sale(
-            ctx,
-            token_id,
-            token_address,
-            price,
-            coin_denom,
-            uses_cw20,
-            recipient,
-        ),
-=======
             recipient,
         } => execute_update_sale(ctx, token_id, token_address, price, coin_denom, recipient),
->>>>>>> fbe0197d
         ExecuteMsg::Buy {
             token_id,
             token_address,
@@ -224,10 +143,6 @@
             coin_denom,
             start_time,
             duration,
-<<<<<<< HEAD
-            uses_cw20,
-=======
->>>>>>> fbe0197d
             recipient,
         } => execute_start_sale(
             deps,
@@ -238,32 +153,18 @@
             price,
             start_time,
             coin_denom,
-<<<<<<< HEAD
-            start_time,
             duration,
-            uses_cw20,
-=======
-            duration,
->>>>>>> fbe0197d
             recipient,
         ),
     }
 }
 
 pub fn handle_receive_cw20(
-<<<<<<< HEAD
-    ctx: ExecuteContext,
-    receive_msg: Cw20ReceiveMsg,
-) -> Result<Response, ContractError> {
-    ADOContract::default().is_permissioned(
-        ctx.deps.storage,
-=======
     mut ctx: ExecuteContext,
     receive_msg: Cw20ReceiveMsg,
 ) -> Result<Response, ContractError> {
     ADOContract::default().is_permissioned(
         ctx.deps.branch(),
->>>>>>> fbe0197d
         ctx.env.clone(),
         SEND_CW20_ACTION,
         ctx.info.sender.clone(),
@@ -293,59 +194,25 @@
             amount_sent,
             asset_sent,
             &sender,
-<<<<<<< HEAD
-=======
             "MarketplaceBuy".to_string(),
->>>>>>> fbe0197d
         ),
     }
 }
 
 #[allow(clippy::too_many_arguments)]
 fn execute_start_sale(
-<<<<<<< HEAD
-    deps: DepsMut,
-=======
     mut deps: DepsMut,
->>>>>>> fbe0197d
     env: Env,
     sender: String,
     token_id: String,
     token_address: String,
     price: Uint128,
-<<<<<<< HEAD
-    coin_denom: String,
-    start_time: Option<MillisecondsExpiration>,
-    duration: Option<MillisecondsDuration>,
-    uses_cw20: bool,
-    recipient: Option<Recipient>,
-) -> Result<Response, ContractError> {
-    if uses_cw20 {
-        let valid_cw20_sale = ADOContract::default()
-            .is_permissioned(
-                deps.storage,
-                env.clone(),
-                SEND_CW20_ACTION,
-                coin_denom.clone(),
-            )
-            .is_ok();
-        ensure!(
-            valid_cw20_sale,
-            ContractError::InvalidFunds {
-                msg: format!("Non-permissioned CW20 asset '{}' set as denom.", coin_denom)
-            }
-        );
-    } else {
-        validate_denom(deps.as_ref(), coin_denom.clone())?;
-    }
-=======
     start_time: Option<Expiry>,
     coin_denom: Asset,
     duration: Option<MillisecondsDuration>,
     recipient: Option<Recipient>,
 ) -> Result<Response, ContractError> {
     let (coin_denom, uses_cw20) = coin_denom.get_verified_asset(deps.branch(), env.clone())?;
->>>>>>> fbe0197d
 
     // Price can't be zero
     ensure!(price > Uint128::zero(), ContractError::InvalidZeroAmount {});
@@ -420,28 +287,6 @@
     token_id: String,
     token_address: String,
     price: Uint128,
-<<<<<<< HEAD
-    coin_denom: String,
-    uses_cw20: bool,
-    recipient: Option<Recipient>,
-) -> Result<Response, ContractError> {
-    let ExecuteContext {
-        deps, env, info, ..
-    } = ctx;
-    if uses_cw20 {
-        let valid_cw20_sale = ADOContract::default()
-            .is_permissioned(deps.storage, env, SEND_CW20_ACTION, coin_denom.clone())
-            .is_ok();
-        ensure!(
-            valid_cw20_sale,
-            ContractError::InvalidFunds {
-                msg: format!("Non-permissioned CW20 asset '{}' set as denom.", coin_denom)
-            }
-        );
-    } else {
-        validate_denom(deps.as_ref(), coin_denom.clone())?;
-    }
-=======
     coin_denom: Asset,
     recipient: Option<Recipient>,
 ) -> Result<Response, ContractError> {
@@ -452,7 +297,6 @@
         ..
     } = ctx;
     let (coin_denom, uses_cw20) = coin_denom.get_verified_asset(deps.branch(), env)?;
->>>>>>> fbe0197d
     nonpayable(&info)?;
 
     let mut token_sale_state =
@@ -565,8 +409,6 @@
         }
     );
 
-<<<<<<< HEAD
-=======
     let price = token_sale_state.price;
     ensure!(
         payment.amount >= price,
@@ -575,18 +417,12 @@
         }
     );
 
->>>>>>> fbe0197d
     // Change sale status from Open to Executed
     token_sale_state.status = Status::Executed;
 
     TOKEN_SALE_STATE.save(deps.storage, key, &token_sale_state)?;
 
     // Calculate the funds to be received after tax
-<<<<<<< HEAD
-    let after_tax_payment = purchase_token(&mut deps, &info, None, token_sale_state.clone())?;
-    let mut resp = Response::new()
-        .add_submessages(after_tax_payment.1)
-=======
     let (after_tax_payment, tax_messages) = purchase_token(
         deps.as_ref(),
         &info,
@@ -598,7 +434,6 @@
     let mut resp = Response::new()
         // Send tax/royalty messages
         .add_submessages(tax_messages)
->>>>>>> fbe0197d
         // Send NFT to buyer.
         .add_message(CosmosMsg::Wasm(WasmMsg::Execute {
             contract_addr: token_sale_state.token_address.clone(),
@@ -613,17 +448,6 @@
         .add_attribute("token_contract", token_sale_state.token_address)
         .add_attribute("recipient", info.sender.to_string())
         .add_attribute("sale_id", token_sale_state.sale_id);
-<<<<<<< HEAD
-    if !after_tax_payment.0.amount.is_zero() {
-        let recipient = token_sale_state
-            .recipient
-            .unwrap_or(Recipient::from_string(token_sale_state.owner));
-        resp = resp.add_submessage(
-            recipient.generate_direct_msg(&deps.as_ref(), vec![after_tax_payment.0])?,
-        )
-    }
-
-=======
     // Marketplace recipient's funds
     let sale_recipient_funds = after_tax_payment.try_get_coin()?;
 
@@ -639,7 +463,6 @@
             recipient.generate_direct_msg(&deps.as_ref(), vec![sale_recipient_funds])?,
         )
     }
->>>>>>> fbe0197d
     Ok(resp)
 }
 
@@ -651,10 +474,7 @@
     asset_sent: Addr,
     // The user who sent the cw20
     sender: &str,
-<<<<<<< HEAD
-=======
     action: String,
->>>>>>> fbe0197d
 ) -> Result<Response, ContractError> {
     let ExecuteContext {
         mut deps,
@@ -716,11 +536,7 @@
 
     let sale_currency = token_sale_state.coin_denom.clone();
     let valid_cw20_sale = ADOContract::default()
-<<<<<<< HEAD
-        .is_permissioned(deps.storage, env, SEND_CW20_ACTION, sale_currency.clone())
-=======
         .is_permissioned(deps.branch(), env, SEND_CW20_ACTION, sale_currency.clone())
->>>>>>> fbe0197d
         .is_ok();
     ensure!(
         valid_cw20_sale,
@@ -745,15 +561,6 @@
     TOKEN_SALE_STATE.save(deps.storage, key, &token_sale_state)?;
 
     // Calculate the funds to be received after tax
-<<<<<<< HEAD
-    let after_tax_payment = purchase_token(
-        &mut deps,
-        &info,
-        Some(amount_sent),
-        token_sale_state.clone(),
-    )?;
-    let resp: Response = Response::new()
-=======
     let (after_tax_payment, tax_messages) = purchase_token(
         deps.as_ref(),
         &info,
@@ -765,7 +572,6 @@
     let mut resp: Response = Response::new()
         // Send tax/royalty messages
         .add_submessages(tax_messages)
->>>>>>> fbe0197d
         // Send NFT to buyer.
         .add_message(CosmosMsg::Wasm(WasmMsg::Execute {
             contract_addr: token_sale_state.token_address.clone(),
@@ -781,53 +587,6 @@
         .add_attribute("recipient", sender.to_string())
         .add_attribute("sale_id", token_sale_state.sale_id);
 
-<<<<<<< HEAD
-    if after_tax_payment.0.amount > Uint128::zero() {
-        let recipient = token_sale_state
-            .recipient
-            .unwrap_or(Recipient::from_string(token_sale_state.owner));
-
-        let cw20_msg = recipient.generate_msg_cw20(
-            &deps.as_ref(),
-            Cw20Coin {
-                address: sale_currency.clone(),
-                amount: after_tax_payment.0.amount,
-            },
-        )?;
-
-        // After tax payment is returned in Native, we need to change it to cw20
-        let (tax_recipient, tax_amount) = match after_tax_payment.1.first().map(|msg| {
-            if let CosmosMsg::Bank(BankMsg::Send { to_address, amount }) = &msg.msg {
-                (
-                    Some(to_address.clone()),
-                    amount.get(0).map(|coin| coin.amount),
-                )
-            } else {
-                (None, None)
-            }
-        }) {
-            Some((tax_recipient, tax_amount)) => (tax_recipient, tax_amount),
-            None => (None, None),
-        };
-
-        match (tax_recipient, tax_amount) {
-            (Some(recipient), Some(amount)) => {
-                let tax_transfer_msg = Cw20ExecuteMsg::Transfer { recipient, amount };
-                let tax_payment_msg = wasm_execute(sale_currency, &tax_transfer_msg, vec![])?;
-                Ok(resp
-                    // Send funds to the original owner.
-                    .add_submessage(cw20_msg)
-                    // Add tax message in case there's a tax recipient and amount
-                    .add_message(tax_payment_msg))
-            }
-            _ => Ok(resp
-                // Send funds to the original owner.
-                .add_submessage(cw20_msg)),
-        }
-    } else {
-        Ok(resp)
-    }
-=======
     match after_tax_payment {
         Funds::Cw20(cw20_after_tax_payment) => {
             if !cw20_after_tax_payment.amount.is_zero() {
@@ -845,7 +604,6 @@
     }
 
     Ok(resp)
->>>>>>> fbe0197d
 }
 
 fn execute_cancel(
@@ -901,60 +659,6 @@
     info: &MessageInfo,
     amount_sent: Option<Uint128>,
     state: TokenSaleState,
-<<<<<<< HEAD
-) -> Result<(Coin, Vec<SubMsg>), ContractError> {
-    let total_cost = Coin::new(state.price.u128(), state.coin_denom.clone());
-
-    let mut total_tax_amount = Uint128::zero();
-    let (msgs, _events, remainder) = ADOContract::default().on_funds_transfer(
-        &deps.as_ref(),
-        info.sender.to_string(),
-        Funds::Native(total_cost),
-        encode_binary(&"")?,
-    )?;
-
-    let remaining_amount = remainder.try_get_coin()?;
-
-    let tax_amount = get_tax_amount(&msgs, state.price, remaining_amount.amount);
-
-    // Calculate total tax
-    total_tax_amount = total_tax_amount.checked_add(tax_amount)?;
-
-    let required_payment = Coin {
-        denom: state.coin_denom.clone(),
-        amount: state.price + total_tax_amount,
-    };
-    if !state.uses_cw20 {
-        ensure!(
-            // has_coins(&info.funds, &required_payment),
-            info.funds[0].amount.eq(&required_payment.amount),
-            ContractError::InvalidFunds {
-                msg: format!(
-                    "Invalid funds provided, expected: {}, received: {}",
-                    required_payment, info.funds[0]
-                )
-            }
-        );
-    } else {
-        let amount_sent = amount_sent.unwrap_or(Uint128::zero());
-        ensure!(
-            amount_sent.eq(&required_payment.amount),
-            ContractError::InvalidFunds {
-                msg: format!(
-                    "Invalid funds provided, expected: {}, received: {}",
-                    required_payment, amount_sent
-                )
-            }
-        );
-    }
-
-    let after_tax_payment = Coin {
-        denom: state.coin_denom,
-        amount: remaining_amount.amount,
-    };
-
-    Ok((after_tax_payment, msgs))
-=======
     action: String,
 ) -> Result<(Funds, Vec<SubMsg>), ContractError> {
     // Handle cw20 case
@@ -1045,7 +749,6 @@
             }
         }
     }
->>>>>>> fbe0197d
 }
 
 fn get_existing_token_sale_state(
@@ -1171,446 +874,4 @@
 #[cfg_attr(not(feature = "library"), entry_point)]
 pub fn migrate(deps: DepsMut, _env: Env, _msg: MigrateMsg) -> Result<Response, ContractError> {
     ADOContract::default().migrate(deps, CONTRACT_NAME, CONTRACT_VERSION)
-<<<<<<< HEAD
-}
-
-// #[cfg(test)]
-// mod tests {
-//     use super::*;
-//     use crate::mock_querier::{
-//         mock_dependencies_custom, MOCK_RATES_CONTRACT, MOCK_TOKEN_ADDR, MOCK_TOKEN_OWNER,
-//         MOCK_UNCLAIMED_TOKEN,
-//     };
-//     use crate::state::SaleInfo;
-//     use andromeda_non_fungible_tokens::marketplace::{Cw721HookMsg, ExecuteMsg, InstantiateMsg};
-
-//     use common::ado_base::modules::{Module, RATES};
-//     use cosmwasm_std::testing::{mock_dependencies, mock_env, mock_info};
-//     use cosmwasm_std::{coin, coins};
-
-//     fn start_sale(deps: DepsMut) {
-//         let hook_msg = Cw721HookMsg::StartSale {
-//             coin_denom: "uusd".to_string(),
-//             price: Uint128::new(100),
-//         };
-//         let msg = ExecuteMsg::ReceiveNft(Cw721ReceiveMsg {
-//             sender: MOCK_TOKEN_OWNER.to_owned(),
-//             token_id: MOCK_UNCLAIMED_TOKEN.to_owned(),
-//             msg: encode_binary(&hook_msg).unwrap(),
-//         });
-//         let env = mock_env();
-
-//         let info = mock_info(MOCK_TOKEN_ADDR, &[]);
-//         let _res = execute(deps, env, info, msg).unwrap();
-//     }
-
-//     fn assert_sale_created(deps: Deps) {
-//         assert_eq!(
-//             TokenSaleState {
-//                 coin_denom: "uusd".to_string(),
-//                 sale_id: 1u128.into(),
-//                 owner: MOCK_TOKEN_OWNER.to_string(),
-//                 token_id: MOCK_UNCLAIMED_TOKEN.to_owned(),
-//                 token_address: MOCK_TOKEN_ADDR.to_owned(),
-//                 status: Status::Open,
-//                 price: Uint128::new(100)
-//             },
-//             TOKEN_SALE_STATE.load(deps.storage, 1u128).unwrap()
-//         );
-
-//         assert_eq!(
-//             SaleInfo {
-//                 sale_ids: vec![Uint128::from(1u128)],
-//                 token_address: MOCK_TOKEN_ADDR.to_owned(),
-//                 token_id: MOCK_UNCLAIMED_TOKEN.to_owned(),
-//             },
-//             sale_infos()
-//                 .load(
-//                     deps.storage,
-//                     &(MOCK_UNCLAIMED_TOKEN.to_owned() + MOCK_TOKEN_ADDR)
-//                 )
-//                 .unwrap()
-//         );
-//     }
-
-//     #[test]
-//     fn test_sale_instantiate() {
-//         let owner = "creator";
-//         let mut deps = mock_dependencies();
-//         let env = mock_env();
-//         let info = mock_info(owner, &[]);
-//         let msg = InstantiateMsg {
-//             modules: None,
-//             kernel_address: None,
-//         };
-//         let res = instantiate(deps.as_mut(), env, info, msg).unwrap();
-//         assert_eq!(0, res.messages.len());
-//     }
-
-//     #[test]
-//     fn test_execute_buy_non_existing_sale() {
-//         let mut deps = mock_dependencies_custom(&[]);
-//         let env = mock_env();
-//         let info = mock_info(MOCK_TOKEN_OWNER, &[]);
-//         let msg = InstantiateMsg {
-//             modules: None,
-//             kernel_address: None,
-//         };
-//         let _res = instantiate(deps.as_mut(), env.clone(), info, msg).unwrap();
-
-//         let msg = ExecuteMsg::Buy {
-//             token_id: MOCK_UNCLAIMED_TOKEN.to_string(),
-//             token_address: MOCK_TOKEN_ADDR.to_string(),
-//         };
-//         let info = mock_info("buyer", &coins(100, "uusd"));
-//         let res = execute(deps.as_mut(), env, info, msg);
-//         assert_eq!(ContractError::SaleDoesNotExist {}, res.unwrap_err());
-//     }
-
-//     #[test]
-//     fn execute_buy_sale_not_open_already_bought() {
-//         let mut deps = mock_dependencies_custom(&[]);
-//         let env = mock_env();
-//         let info = mock_info(MOCK_TOKEN_OWNER, &[]);
-//         let msg = InstantiateMsg {
-//             modules: None,
-//             kernel_address: None,
-//         };
-//         let _res = instantiate(deps.as_mut(), env.clone(), info, msg).unwrap();
-
-//         start_sale(deps.as_mut());
-//         assert_sale_created(deps.as_ref());
-
-//         let msg = ExecuteMsg::Buy {
-//             token_id: MOCK_UNCLAIMED_TOKEN.to_owned(),
-//             token_address: MOCK_TOKEN_ADDR.to_string(),
-//         };
-
-//         let info = mock_info("sender", &coins(100, "uusd".to_string()));
-//         let _res = execute(deps.as_mut(), env.clone(), info, msg).unwrap();
-
-//         let msg = ExecuteMsg::Buy {
-//             token_id: MOCK_UNCLAIMED_TOKEN.to_owned(),
-//             token_address: MOCK_TOKEN_ADDR.to_string(),
-//         };
-
-//         let info = mock_info("sender", &coins(100, "uusd".to_string()));
-//         let err = execute(deps.as_mut(), env, info, msg).unwrap_err();
-//         assert_eq!(err, ContractError::SaleNotOpen {})
-//     }
-
-//     #[test]
-//     fn execute_buy_sale_not_open_cancelled() {
-//         let mut deps = mock_dependencies_custom(&[]);
-//         let env = mock_env();
-//         let info = mock_info(MOCK_TOKEN_OWNER, &[]);
-//         let msg = InstantiateMsg {
-//             modules: None,
-//             kernel_address: None,
-//         };
-//         let _res = instantiate(deps.as_mut(), env.clone(), info, msg).unwrap();
-
-//         start_sale(deps.as_mut());
-//         assert_sale_created(deps.as_ref());
-
-//         let msg = ExecuteMsg::CancelSale {
-//             token_id: MOCK_UNCLAIMED_TOKEN.to_owned(),
-//             token_address: MOCK_TOKEN_ADDR.to_string(),
-//         };
-
-//         let info = mock_info(MOCK_TOKEN_OWNER, &[]);
-//         let _res = execute(deps.as_mut(), env.clone(), info, msg).unwrap();
-
-//         let msg = ExecuteMsg::Buy {
-//             token_id: MOCK_UNCLAIMED_TOKEN.to_owned(),
-//             token_address: MOCK_TOKEN_ADDR.to_string(),
-//         };
-//         let info = mock_info("sender", &coins(100, "uusd".to_string()));
-//         let err = execute(deps.as_mut(), env, info, msg).unwrap_err();
-//         assert_eq!(err, ContractError::SaleNotOpen {})
-//     }
-
-//     #[test]
-//     fn execute_buy_token_owner_cannot_buy() {
-//         let mut deps = mock_dependencies_custom(&[]);
-//         let env = mock_env();
-//         let info = mock_info("owner", &[]);
-//         let msg = InstantiateMsg {
-//             modules: None,
-//             kernel_address: None,
-//         };
-//         let _res = instantiate(deps.as_mut(), env.clone(), info, msg).unwrap();
-
-//         start_sale(deps.as_mut());
-//         assert_sale_created(deps.as_ref());
-
-//         let msg = ExecuteMsg::Buy {
-//             token_id: MOCK_UNCLAIMED_TOKEN.to_owned(),
-//             token_address: MOCK_TOKEN_ADDR.to_string(),
-//         };
-
-//         let info = mock_info(MOCK_TOKEN_OWNER, &coins(100, "uusd".to_string()));
-//         let res = execute(deps.as_mut(), env, info, msg);
-//         assert_eq!(ContractError::TokenOwnerCannotBuy {}, res.unwrap_err());
-//     }
-
-//     // #[test]
-//     // fn execute_buy_whitelist() {
-//     //     let mut deps = mock_dependencies_custom(&[]);
-//     //     let env = mock_env();
-//     //     let info = mock_info("owner", &[]);
-//     //     let msg = InstantiateMsg {
-//     //     let _res = instantiate(deps.as_mut(), env.clone(), info, msg).unwrap();
-
-//     //     start_sale(deps.as_mut(), Some(vec![Addr::unchecked("sender")]));
-//     //     assert_sale_created(deps.as_ref(), Some(vec![Addr::unchecked("sender")]));
-
-//     //     let msg = ExecuteMsg::Buy {
-//     //         token_id: MOCK_UNCLAIMED_TOKEN.to_owned(),
-//     //         token_address: MOCK_TOKEN_ADDR.to_string(),
-//     //     };
-
-//     //     let info = mock_info("not_sender", &coins(100, "uusd".to_string()));
-//     //     let res = execute(deps.as_mut(), env.clone(), info, msg.clone());
-//     //     assert_eq!(ContractError::Unauthorized {}, res.unwrap_err());
-
-//     //     let info = mock_info("sender", &coins(100, "uusd".to_string()));
-//     //     let _res = execute(deps.as_mut(), env, info, msg).unwrap();
-//     // }
-
-//     #[test]
-//     fn execute_buy_invalid_coins_sent() {
-//         let mut deps = mock_dependencies_custom(&[]);
-//         let env = mock_env();
-//         let info = mock_info("owner", &[]);
-//         let msg = InstantiateMsg {
-//             modules: None,
-//             kernel_address: None,
-//         };
-//         let _res = instantiate(deps.as_mut(), env.clone(), info, msg).unwrap();
-
-//         start_sale(deps.as_mut());
-//         assert_sale_created(deps.as_ref());
-
-//         let error = ContractError::InvalidFunds {
-//             msg: "Sales ensure! exactly one coin to be sent.".to_string(),
-//         };
-//         let msg = ExecuteMsg::Buy {
-//             token_id: MOCK_UNCLAIMED_TOKEN.to_string(),
-//             token_address: MOCK_TOKEN_ADDR.to_string(),
-//         };
-
-//         // No coins sent
-//         let info = mock_info("sender", &[]);
-//         let res = execute(deps.as_mut(), env.clone(), info, msg.clone());
-//         assert_eq!(error, res.unwrap_err());
-
-//         // Multiple coins sent
-//         let info = mock_info("sender", &[coin(100, "uusd"), coin(100, "uluna")]);
-//         let res = execute(deps.as_mut(), env.clone(), info, msg.clone());
-//         assert_eq!(error, res.unwrap_err());
-
-//         // Invalid denom sent
-//         let info = mock_info("sender", &[coin(100, "uluna")]);
-//         let res = execute(deps.as_mut(), env.clone(), info, msg.clone());
-//         assert_eq!(
-//             ContractError::InvalidFunds {
-//                 msg: "No uusd assets are provided to sale".to_string(),
-//             },
-//             res.unwrap_err()
-//         );
-
-//         // Correct denom but empty
-//         let info = mock_info("sender", &[coin(0, "uusd")]);
-//         let res = execute(deps.as_mut(), env, info, msg);
-//         assert_eq!(ContractError::InsufficientFunds {}, res.unwrap_err());
-//     }
-
-//     #[test]
-//     fn execute_buy_works() {
-//         let mut deps = mock_dependencies_custom(&[]);
-//         let env = mock_env();
-//         let info = mock_info("owner", &[]);
-//         let msg = InstantiateMsg {
-//             modules: None,
-//             kernel_address: None,
-//         };
-//         let _res = instantiate(deps.as_mut(), env.clone(), info, msg).unwrap();
-
-//         start_sale(deps.as_mut());
-//         assert_sale_created(deps.as_ref());
-
-//         let msg = ExecuteMsg::Buy {
-//             token_id: MOCK_UNCLAIMED_TOKEN.to_owned(),
-//             token_address: MOCK_TOKEN_ADDR.to_string(),
-//         };
-
-//         let info = mock_info("someone", &coins(100, "uusd".to_string()));
-//         let _res = execute(deps.as_mut(), env, info, msg).unwrap();
-//     }
-
-//     #[test]
-//     fn execute_update_sale_unauthorized() {
-//         let mut deps = mock_dependencies_custom(&[]);
-//         let env = mock_env();
-//         let info = mock_info("owner", &[]);
-//         let msg = InstantiateMsg {
-//             modules: None,
-//             kernel_address: None,
-//         };
-//         let _res = instantiate(deps.as_mut(), env.clone(), info, msg).unwrap();
-
-//         start_sale(deps.as_mut());
-//         assert_sale_created(deps.as_ref());
-
-//         let msg = ExecuteMsg::UpdateSale {
-//             token_id: MOCK_UNCLAIMED_TOKEN.to_owned(),
-//             token_address: MOCK_TOKEN_ADDR.to_string(),
-//             price: Uint128::new(11),
-//             coin_denom: "juno".to_string(),
-//         };
-
-//         let info = mock_info("someone", &[]);
-//         let err = execute(deps.as_mut(), env, info, msg).unwrap_err();
-//         assert_eq!(err, ContractError::Unauthorized {})
-//     }
-
-//     #[test]
-//     fn execute_update_sale_invalid_price() {
-//         let mut deps = mock_dependencies_custom(&[]);
-//         let env = mock_env();
-//         let info = mock_info("owner", &[]);
-//         let msg = InstantiateMsg {
-//             modules: None,
-//             kernel_address: None,
-//         };
-//         let _res = instantiate(deps.as_mut(), env.clone(), info, msg).unwrap();
-
-//         start_sale(deps.as_mut());
-//         assert_sale_created(deps.as_ref());
-
-//         let msg = ExecuteMsg::UpdateSale {
-//             token_id: MOCK_UNCLAIMED_TOKEN.to_owned(),
-//             token_address: MOCK_TOKEN_ADDR.to_string(),
-//             price: Uint128::zero(),
-//             coin_denom: "juno".to_string(),
-//         };
-
-//         let info = mock_info("owner", &[]);
-//         let err = execute(deps.as_mut(), env, info, msg).unwrap_err();
-//         assert_eq!(err, ContractError::InvalidZeroAmount {})
-//     }
-
-//     #[test]
-//     fn execute_start_sale_invalid_price() {
-//         let mut deps = mock_dependencies_custom(&[]);
-//         let env = mock_env();
-//         let info = mock_info("owner", &[]);
-//         let msg = InstantiateMsg {
-//             modules: None,
-//             kernel_address: None,
-//         };
-//         let _res = instantiate(deps.as_mut(), env, info, msg).unwrap();
-
-//         let hook_msg = Cw721HookMsg::StartSale {
-//             coin_denom: "uusd".to_string(),
-//             price: Uint128::zero(),
-//         };
-//         let msg = ExecuteMsg::ReceiveNft(Cw721ReceiveMsg {
-//             sender: MOCK_TOKEN_OWNER.to_owned(),
-//             token_id: MOCK_UNCLAIMED_TOKEN.to_owned(),
-//             msg: encode_binary(&hook_msg).unwrap(),
-//         });
-//         let env = mock_env();
-
-//         let info = mock_info(MOCK_TOKEN_ADDR, &[]);
-//         let err = execute(deps.as_mut(), env, info, msg).unwrap_err();
-//         assert_eq!(err, ContractError::InvalidZeroAmount {})
-//     }
-
-//     #[test]
-//     fn execute_buy_with_tax_and_royalty_insufficient_funds() {
-//         let mut deps = mock_dependencies_custom(&[]);
-//         let env = mock_env();
-//         let info = mock_info("owner", &[]);
-//         let modules = vec![Module {
-//             module_name: Some(RATES.to_owned()),
-//             address: MOCK_RATES_CONTRACT.to_owned(),
-
-//             is_mutable: false,
-//         }];
-//         let msg = InstantiateMsg {
-//             modules: Some(modules),
-//             kernel_address: None,
-//         };
-//         let _res = instantiate(deps.as_mut(), env, info, msg).unwrap();
-
-//         start_sale(deps.as_mut());
-//         assert_sale_created(deps.as_ref());
-
-//         let msg = ExecuteMsg::Buy {
-//             token_id: MOCK_UNCLAIMED_TOKEN.to_owned(),
-//             token_address: MOCK_TOKEN_ADDR.to_string(),
-//         };
-
-//         let info = mock_info("someone", &coins(100, "uusd".to_string()));
-//         let err = execute(deps.as_mut(), mock_env(), info, msg).unwrap_err();
-//         assert_eq!(err, ContractError::InsufficientFunds {})
-//     }
-
-//     #[test]
-//     fn execute_buy_with_tax_and_royalty_works() {
-//         let mut deps = mock_dependencies_custom(&[]);
-//         let env = mock_env();
-//         let info = mock_info("owner", &[]);
-//         let modules = vec![Module {
-//             module_name: Some(RATES.to_owned()),
-//             address: MOCK_RATES_CONTRACT.to_owned(),
-
-//             is_mutable: false,
-//         }];
-//         let msg = InstantiateMsg {
-//             modules: Some(modules),
-//             kernel_address: None,
-//         };
-//         let _res = instantiate(deps.as_mut(), env, info, msg).unwrap();
-
-//         start_sale(deps.as_mut());
-//         assert_sale_created(deps.as_ref());
-
-//         let msg = ExecuteMsg::Buy {
-//             token_id: MOCK_UNCLAIMED_TOKEN.to_owned(),
-//             token_address: MOCK_TOKEN_ADDR.to_string(),
-//         };
-
-//         let info = mock_info("someone", &coins(150, "uusd".to_string()));
-//         let res = execute(deps.as_mut(), mock_env(), info.clone(), msg).unwrap();
-//         let expected: Vec<SubMsg<_>> = vec![
-//             SubMsg::new(CosmosMsg::Bank(BankMsg::Send {
-//                 to_address: "royalty_recipient".to_string(),
-//                 amount: vec![coin(10, "uusd")],
-//             })),
-//             SubMsg::new(CosmosMsg::Bank(BankMsg::Send {
-//                 to_address: "tax_recipient".to_string(),
-//                 amount: vec![coin(50, "uusd")],
-//             })),
-//             SubMsg::new(CosmosMsg::Bank(BankMsg::Send {
-//                 to_address: "owner".to_string(),
-//                 amount: vec![coin(90, "uusd")],
-//             })),
-//             SubMsg::new(CosmosMsg::Wasm(WasmMsg::Execute {
-//                 contract_addr: MOCK_TOKEN_ADDR.to_string(),
-//                 msg: encode_binary(&Cw721ExecuteMsg::TransferNft {
-//                     recipient: info.sender.to_string(),
-//                     token_id: MOCK_UNCLAIMED_TOKEN.to_string(),
-//                 })
-//                 .unwrap(),
-//                 funds: vec![],
-//             })),
-//         ];
-//         assert_eq!(res.messages, expected)
-//     }
-// }
-=======
-}
->>>>>>> fbe0197d
+}