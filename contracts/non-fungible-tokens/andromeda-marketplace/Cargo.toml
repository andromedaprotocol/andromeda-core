[package]
name = "andromeda-marketplace"
version = "1.0.0-rc.1"
edition = "2021"
rust-version = "1.65.0"

[lib]
crate-type = ["cdylib", "rlib"]

[features]
# for more explicit tests, cargo test --features=backtraces
backtraces = ["cosmwasm-std/backtraces"]
# use library feature to disable all instantiate/execute/query exports
library = []
testing = ["cw-multi-test"]


[dependencies]
cosmwasm-std = { workspace = true }
cosmwasm-schema = { workspace = true }
cw-storage-plus = { workspace = true }
cw-utils = { workspace = true}
cw721 = { workspace = true }
<<<<<<< HEAD
cw20 = { workspace = true }
cw2 = { workspace = true }
semver = { workspace = true }
=======
>>>>>>> cbc3f4fd

andromeda-std = { workspace = true, features = ["modules"] }
andromeda-non-fungible-tokens = { workspace = true }

[target.'cfg(not(target_arch = "wasm32"))'.dependencies]
cw-multi-test = { version = "1.0.0", optional = true }

[dev-dependencies]
andromeda-app = { version = "0.1.0", path = "../../../packages/andromeda-app" }<|MERGE_RESOLUTION|>--- conflicted
+++ resolved
@@ -21,12 +21,8 @@
 cw-storage-plus = { workspace = true }
 cw-utils = { workspace = true}
 cw721 = { workspace = true }
-<<<<<<< HEAD
 cw20 = { workspace = true }
 cw2 = { workspace = true }
-semver = { workspace = true }
-=======
->>>>>>> cbc3f4fd
 
 andromeda-std = { workspace = true, features = ["modules"] }
 andromeda-non-fungible-tokens = { workspace = true }
