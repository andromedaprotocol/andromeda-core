--- conflicted
+++ resolved
@@ -13,14 +13,14 @@
           "type": "object",
           "required": [
             "coin_denom",
-            "price"
+            "price",
+            "uses_cw20"
           ],
           "properties": {
             "coin_denom": {
               "type": "string"
             },
             "duration": {
-<<<<<<< HEAD
               "anyOf": [
                 {
                   "$ref": "#/definitions/Milliseconds"
@@ -29,19 +29,10 @@
                   "type": "null"
                 }
               ]
-=======
-              "type": [
-                "integer",
-                "null"
-              ],
-              "format": "uint64",
-              "minimum": 0.0
->>>>>>> 676c9833
             },
             "price": {
               "$ref": "#/definitions/Uint128"
             },
-<<<<<<< HEAD
             "recipient": {
               "anyOf": [
                 {
@@ -61,15 +52,9 @@
                   "type": "null"
                 }
               ]
-=======
-            "start_time": {
-              "type": [
-                "integer",
-                "null"
-              ],
-              "format": "uint64",
-              "minimum": 0.0
->>>>>>> 676c9833
+            },
+            "uses_cw20": {
+              "type": "boolean"
             }
           },
           "additionalProperties": false
