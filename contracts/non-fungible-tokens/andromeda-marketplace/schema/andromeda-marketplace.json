{
  "contract_name": "andromeda-marketplace",
  "contract_version": "1.0.0-rc.2",
  "idl_version": "1.0.0",
  "instantiate": {
    "$schema": "http://json-schema.org/draft-07/schema#",
    "title": "InstantiateMsg",
    "type": "object",
    "required": [
      "kernel_address"
    ],
    "properties": {
      "kernel_address": {
        "type": "string"
      },
      "modules": {
        "type": [
          "array",
          "null"
        ],
        "items": {
          "$ref": "#/definitions/Module"
        }
      },
      "owner": {
        "type": [
          "string",
          "null"
        ]
      }
    },
    "additionalProperties": false,
    "definitions": {
      "AndrAddr": {
        "description": "An address that can be used within the Andromeda ecosystem. Inspired by the cosmwasm-std `Addr` type. https://github.com/CosmWasm/cosmwasm/blob/2a1c698520a1aacedfe3f4803b0d7d653892217a/packages/std/src/addresses.rs#L33\n\nThis address can be one of two things: 1. A valid human readable address e.g. `cosmos1...` 2. A valid Andromeda VFS path e.g. `/home/user/app/component`\n\nVFS paths can be local in the case of an app and can be done by referencing `./component` they can also contain protocols for cross chain communication. A VFS path is usually structured as so:\n\n`<protocol>://<chain (required if ibc used)>/<path>` or `ibc://cosmoshub-4/user/app/component`",
        "type": "string",
        "pattern": "(^((([A-Za-z0-9]+://)?([A-Za-z0-9.\\-_]{2,80}/)))?((~[a-z0-9]{2,}|(lib|home))(/[A-Za-z0-9.\\-_]{2,80}?)*(/)?)$)|(^(~[a-z0-9]{2,}|/(lib|home))(/[A-Za-z0-9.\\-_]{2,80}?)*(/)?$)|(^[a-z0-9]{2,}$)|(^\\.(/[A-Za-z0-9.\\-_]{2,40}?)*(/)?$)"
      },
      "Module": {
        "description": "A struct describing a token module, provided with the instantiation message this struct is used to record the info about the module and how/if it should be instantiated",
        "type": "object",
        "required": [
          "address",
          "is_mutable"
        ],
        "properties": {
          "address": {
            "$ref": "#/definitions/AndrAddr"
          },
          "is_mutable": {
            "type": "boolean"
          },
          "name": {
            "type": [
              "string",
              "null"
            ]
          }
        },
        "additionalProperties": false
      }
    }
  },
  "execute": {
    "$schema": "http://json-schema.org/draft-07/schema#",
    "title": "ExecuteMsg",
    "oneOf": [
      {
        "type": "object",
        "required": [
          "receive_nft"
        ],
        "properties": {
          "receive_nft": {
            "$ref": "#/definitions/Cw721ReceiveMsg"
          }
        },
        "additionalProperties": false
      },
      {
        "description": "Transfers NFT to buyer and sends funds to seller",
        "type": "object",
        "required": [
          "buy"
        ],
        "properties": {
          "buy": {
            "type": "object",
            "required": [
              "token_address",
              "token_id"
            ],
            "properties": {
              "token_address": {
                "type": "string"
              },
              "token_id": {
                "type": "string"
              }
            },
            "additionalProperties": false
          }
        },
        "additionalProperties": false
      },
      {
        "description": "Updates the sale's price, demomination, and whitelist",
        "type": "object",
        "required": [
          "update_sale"
        ],
        "properties": {
          "update_sale": {
            "type": "object",
            "required": [
              "coin_denom",
              "price",
              "token_address",
              "token_id"
            ],
            "properties": {
              "coin_denom": {
                "type": "string"
              },
              "price": {
                "$ref": "#/definitions/Uint128"
              },
              "recipient": {
                "anyOf": [
                  {
                    "$ref": "#/definitions/Recipient"
                  },
                  {
                    "type": "null"
                  }
                ]
              },
              "token_address": {
                "type": "string"
              },
              "token_id": {
                "type": "string"
              }
            },
            "additionalProperties": false
          }
        },
        "additionalProperties": false
      },
      {
        "type": "object",
        "required": [
          "cancel_sale"
        ],
        "properties": {
          "cancel_sale": {
            "type": "object",
            "required": [
              "token_address",
              "token_id"
            ],
            "properties": {
              "token_address": {
                "type": "string"
              },
              "token_id": {
                "type": "string"
              }
            },
            "additionalProperties": false
          }
        },
        "additionalProperties": false
      },
      {
        "type": "object",
        "required": [
          "amp_receive"
        ],
        "properties": {
          "amp_receive": {
            "$ref": "#/definitions/AMPPkt"
          }
        },
        "additionalProperties": false
      },
      {
        "type": "object",
        "required": [
          "ownership"
        ],
        "properties": {
          "ownership": {
            "$ref": "#/definitions/OwnershipMessage"
          }
        },
        "additionalProperties": false
      },
      {
        "type": "object",
        "required": [
          "update_kernel_address"
        ],
        "properties": {
          "update_kernel_address": {
            "type": "object",
            "required": [
              "address"
            ],
            "properties": {
              "address": {
                "$ref": "#/definitions/Addr"
              }
            },
            "additionalProperties": false
          }
        },
        "additionalProperties": false
      },
      {
        "type": "object",
        "required": [
          "update_app_contract"
        ],
        "properties": {
          "update_app_contract": {
            "type": "object",
            "required": [
              "address"
            ],
            "properties": {
              "address": {
                "type": "string"
              }
            },
            "additionalProperties": false
          }
        },
        "additionalProperties": false
      },
      {
        "type": "object",
        "required": [
          "permissioning"
        ],
        "properties": {
          "permissioning": {
            "$ref": "#/definitions/PermissioningMessage"
          }
        },
        "additionalProperties": false
      },
      {
        "type": "object",
        "required": [
          "register_module"
        ],
        "properties": {
          "register_module": {
            "type": "object",
            "required": [
              "module"
            ],
            "properties": {
              "module": {
                "$ref": "#/definitions/Module"
              }
            },
            "additionalProperties": false
          }
        },
        "additionalProperties": false
      },
      {
        "type": "object",
        "required": [
          "deregister_module"
        ],
        "properties": {
          "deregister_module": {
            "type": "object",
            "required": [
              "module_idx"
            ],
            "properties": {
              "module_idx": {
                "$ref": "#/definitions/Uint64"
              }
            },
            "additionalProperties": false
          }
        },
        "additionalProperties": false
      },
      {
        "type": "object",
        "required": [
          "alter_module"
        ],
        "properties": {
          "alter_module": {
            "type": "object",
            "required": [
              "module",
              "module_idx"
            ],
            "properties": {
              "module": {
                "$ref": "#/definitions/Module"
              },
              "module_idx": {
                "$ref": "#/definitions/Uint64"
              }
            },
            "additionalProperties": false
          }
        },
        "additionalProperties": false
      }
    ],
    "definitions": {
      "AMPCtx": {
        "type": "object",
        "required": [
          "id",
          "origin",
          "previous_sender"
        ],
        "properties": {
          "id": {
            "type": "integer",
            "format": "uint64",
            "minimum": 0.0
          },
          "origin": {
            "type": "string"
          },
          "origin_username": {
            "anyOf": [
              {
                "$ref": "#/definitions/AndrAddr"
              },
              {
                "type": "null"
              }
            ]
          },
          "previous_sender": {
            "type": "string"
          }
        },
        "additionalProperties": false
      },
      "AMPMsg": {
        "description": "This struct defines how the kernel parses and relays messages between ADOs If the desired recipient is via IBC then namespacing must be employed The attached message must be a binary encoded execute message for the receiving ADO Funds can be attached for an individual message and will be attached accordingly",
        "type": "object",
        "required": [
          "config",
          "funds",
          "message",
          "recipient"
        ],
        "properties": {
          "config": {
            "description": "When the message should reply, defaults to Always",
            "allOf": [
              {
                "$ref": "#/definitions/AMPMsgConfig"
              }
            ]
          },
          "funds": {
            "description": "Any funds to be attached to the message, defaults to an empty vector",
            "type": "array",
            "items": {
              "$ref": "#/definitions/Coin"
            }
          },
          "message": {
            "description": "The message to be sent to the recipient",
            "allOf": [
              {
                "$ref": "#/definitions/Binary"
              }
            ]
          },
          "recipient": {
            "description": "The message recipient, can be a contract/wallet address or a namespaced URI",
            "allOf": [
              {
                "$ref": "#/definitions/AndrAddr"
              }
            ]
          }
        },
        "additionalProperties": false
      },
      "AMPMsgConfig": {
        "description": "The configuration of the message to be sent.\n\nUsed when a sub message is generated for the given AMP Msg (only used in the case of Wasm Messages).",
        "type": "object",
        "required": [
          "direct",
          "exit_at_error",
          "reply_on"
        ],
        "properties": {
          "direct": {
            "description": "Whether to send the message directly to the given recipient",
            "type": "boolean"
          },
          "exit_at_error": {
            "description": "Determines whether the operation should terminate or proceed upon a failed message",
            "type": "boolean"
          },
          "gas_limit": {
            "description": "An optional imposed gas limit for the message",
            "type": [
              "integer",
              "null"
            ],
            "format": "uint64",
            "minimum": 0.0
          },
          "ibc_config": {
            "anyOf": [
              {
                "$ref": "#/definitions/IBCConfig"
              },
              {
                "type": "null"
              }
            ]
          },
          "reply_on": {
            "description": "When the message should reply, defaults to Always",
            "allOf": [
              {
                "$ref": "#/definitions/ReplyOn"
              }
            ]
          }
        },
        "additionalProperties": false
      },
      "AMPPkt": {
        "description": "An Andromeda packet contains all message protocol related data, this is what is sent between ADOs when communicating It contains an original sender, if used for authorisation the sender must be authorised The previous sender is the one who sent the message A packet may contain several messages which allows for message batching",
        "type": "object",
        "required": [
          "ctx",
          "messages"
        ],
        "properties": {
          "ctx": {
            "$ref": "#/definitions/AMPCtx"
          },
          "messages": {
            "description": "Any messages associated with the packet",
            "type": "array",
            "items": {
              "$ref": "#/definitions/AMPMsg"
            }
          }
        },
        "additionalProperties": false
      },
      "Addr": {
        "description": "A human readable address.\n\nIn Cosmos, this is typically bech32 encoded. But for multi-chain smart contracts no assumptions should be made other than being UTF-8 encoded and of reasonable length.\n\nThis type represents a validated address. It can be created in the following ways 1. Use `Addr::unchecked(input)` 2. Use `let checked: Addr = deps.api.addr_validate(input)?` 3. Use `let checked: Addr = deps.api.addr_humanize(canonical_addr)?` 4. Deserialize from JSON. This must only be done from JSON that was validated before such as a contract's state. `Addr` must not be used in messages sent by the user because this would result in unvalidated instances.\n\nThis type is immutable. If you really need to mutate it (Really? Are you sure?), create a mutable copy using `let mut mutable = Addr::to_string()` and operate on that `String` instance.",
        "type": "string"
      },
      "AndrAddr": {
        "description": "An address that can be used within the Andromeda ecosystem. Inspired by the cosmwasm-std `Addr` type. https://github.com/CosmWasm/cosmwasm/blob/2a1c698520a1aacedfe3f4803b0d7d653892217a/packages/std/src/addresses.rs#L33\n\nThis address can be one of two things: 1. A valid human readable address e.g. `cosmos1...` 2. A valid Andromeda VFS path e.g. `/home/user/app/component`\n\nVFS paths can be local in the case of an app and can be done by referencing `./component` they can also contain protocols for cross chain communication. A VFS path is usually structured as so:\n\n`<protocol>://<chain (required if ibc used)>/<path>` or `ibc://cosmoshub-4/user/app/component`",
        "type": "string",
        "pattern": "(^((([A-Za-z0-9]+://)?([A-Za-z0-9.\\-_]{2,80}/)))?((~[a-z0-9]{2,}|(lib|home))(/[A-Za-z0-9.\\-_]{2,80}?)*(/)?)$)|(^(~[a-z0-9]{2,}|/(lib|home))(/[A-Za-z0-9.\\-_]{2,80}?)*(/)?$)|(^[a-z0-9]{2,}$)|(^\\.(/[A-Za-z0-9.\\-_]{2,40}?)*(/)?$)"
      },
      "Binary": {
        "description": "Binary is a wrapper around Vec<u8> to add base64 de/serialization with serde. It also adds some helper methods to help encode inline.\n\nThis is only needed as serde-json-{core,wasm} has a horrible encoding for Vec<u8>. See also <https://github.com/CosmWasm/cosmwasm/blob/main/docs/MESSAGE_TYPES.md>.",
        "type": "string"
      },
      "Coin": {
        "type": "object",
        "required": [
          "amount",
          "denom"
        ],
        "properties": {
          "amount": {
            "$ref": "#/definitions/Uint128"
          },
          "denom": {
            "type": "string"
          }
        }
      },
      "Cw721ReceiveMsg": {
        "description": "Cw721ReceiveMsg should be de/serialized under `Receive()` variant in a ExecuteMsg",
        "type": "object",
        "required": [
          "msg",
          "sender",
          "token_id"
        ],
        "properties": {
          "msg": {
            "$ref": "#/definitions/Binary"
          },
          "sender": {
            "type": "string"
          },
          "token_id": {
            "type": "string"
          }
        },
        "additionalProperties": false
      },
      "Expiration": {
        "description": "Expiration represents a point in time when some event happens. It can compare with a BlockInfo and will return is_expired() == true once the condition is hit (and for every block in the future)",
        "oneOf": [
          {
            "description": "AtHeight will expire when `env.block.height` >= height",
            "type": "object",
            "required": [
              "at_height"
            ],
            "properties": {
              "at_height": {
                "type": "integer",
                "format": "uint64",
                "minimum": 0.0
              }
            },
            "additionalProperties": false
          },
          {
            "description": "AtTime will expire when `env.block.time` >= time",
            "type": "object",
            "required": [
              "at_time"
            ],
            "properties": {
              "at_time": {
                "$ref": "#/definitions/Timestamp"
              }
            },
            "additionalProperties": false
          },
          {
            "description": "Never will never expire. Used to express the empty variant",
            "type": "object",
            "required": [
              "never"
            ],
            "properties": {
              "never": {
                "type": "object",
                "additionalProperties": false
              }
            },
            "additionalProperties": false
          }
        ]
      },
      "IBCConfig": {
        "type": "object",
        "properties": {
          "recovery_addr": {
            "anyOf": [
              {
                "$ref": "#/definitions/AndrAddr"
              },
              {
                "type": "null"
              }
            ]
          }
        },
        "additionalProperties": false
      },
      "Module": {
        "description": "A struct describing a token module, provided with the instantiation message this struct is used to record the info about the module and how/if it should be instantiated",
        "type": "object",
        "required": [
          "address",
          "is_mutable"
        ],
        "properties": {
          "address": {
            "$ref": "#/definitions/AndrAddr"
          },
          "is_mutable": {
            "type": "boolean"
          },
          "name": {
            "type": [
              "string",
              "null"
            ]
          }
        },
        "additionalProperties": false
      },
      "OwnershipMessage": {
        "oneOf": [
          {
            "type": "string",
            "enum": [
              "revoke_ownership_offer",
              "accept_ownership",
              "disown"
            ]
          },
          {
            "type": "object",
            "required": [
              "update_owner"
            ],
            "properties": {
              "update_owner": {
                "type": "object",
                "required": [
                  "new_owner"
                ],
                "properties": {
                  "expiration": {
                    "anyOf": [
                      {
                        "$ref": "#/definitions/Expiration"
                      },
                      {
                        "type": "null"
                      }
                    ]
                  },
                  "new_owner": {
                    "$ref": "#/definitions/Addr"
                  }
                },
                "additionalProperties": false
              }
            },
            "additionalProperties": false
          }
        ]
      },
      "Permission": {
        "description": "An enum to represent a user's permission for an action\n\n- **Blacklisted** - The user cannot perform the action until after the provided expiration - **Limited** - The user can perform the action while uses are remaining and before the provided expiration **for a permissioned action** - **Whitelisted** - The user can perform the action until the provided expiration **for a permissioned action**\n\nExpiration defaults to `Never` if not provided",
        "oneOf": [
          {
            "type": "object",
            "required": [
              "blacklisted"
            ],
            "properties": {
              "blacklisted": {
                "anyOf": [
                  {
                    "$ref": "#/definitions/Expiration"
                  },
                  {
                    "type": "null"
                  }
                ]
              }
            },
            "additionalProperties": false
          },
          {
            "type": "object",
            "required": [
              "limited"
            ],
            "properties": {
              "limited": {
                "type": "object",
                "required": [
                  "uses"
                ],
                "properties": {
                  "expiration": {
                    "anyOf": [
                      {
                        "$ref": "#/definitions/Expiration"
                      },
                      {
                        "type": "null"
                      }
                    ]
                  },
                  "uses": {
                    "type": "integer",
                    "format": "uint32",
                    "minimum": 0.0
                  }
                },
                "additionalProperties": false
              }
            },
            "additionalProperties": false
          },
          {
            "type": "object",
            "required": [
              "whitelisted"
            ],
            "properties": {
              "whitelisted": {
                "anyOf": [
                  {
                    "$ref": "#/definitions/Expiration"
                  },
                  {
                    "type": "null"
                  }
                ]
              }
            },
            "additionalProperties": false
          }
        ]
      },
      "PermissioningMessage": {
        "oneOf": [
          {
            "type": "object",
            "required": [
              "set_permission"
            ],
            "properties": {
              "set_permission": {
                "type": "object",
                "required": [
                  "action",
                  "actor",
                  "permission"
                ],
                "properties": {
                  "action": {
                    "type": "string"
                  },
                  "actor": {
                    "$ref": "#/definitions/AndrAddr"
                  },
                  "permission": {
                    "$ref": "#/definitions/Permission"
                  }
                },
                "additionalProperties": false
              }
            },
            "additionalProperties": false
          },
          {
            "type": "object",
            "required": [
              "remove_permission"
            ],
            "properties": {
              "remove_permission": {
                "type": "object",
                "required": [
                  "action",
                  "actor"
                ],
                "properties": {
                  "action": {
                    "type": "string"
                  },
                  "actor": {
                    "$ref": "#/definitions/AndrAddr"
                  }
                },
                "additionalProperties": false
              }
            },
            "additionalProperties": false
          },
          {
            "type": "object",
            "required": [
              "permission_action"
            ],
            "properties": {
              "permission_action": {
                "type": "object",
                "required": [
                  "action"
                ],
                "properties": {
                  "action": {
                    "type": "string"
                  }
                },
                "additionalProperties": false
              }
            },
            "additionalProperties": false
          },
          {
            "type": "object",
            "required": [
              "disable_action_permissioning"
            ],
            "properties": {
              "disable_action_permissioning": {
                "type": "object",
                "required": [
                  "action"
                ],
                "properties": {
                  "action": {
                    "type": "string"
                  }
                },
                "additionalProperties": false
              }
            },
            "additionalProperties": false
          }
        ]
      },
      "Recipient": {
        "description": "A simple struct used for inter-contract communication. The struct can be used in two ways:\n\n1. Simply just providing an `AndrAddr` which will treat the communication as a transfer of any related funds 2. Providing an `AndrAddr` and a `Binary` message which will be sent to the contract at the resolved address\n\nThe `Binary` message can be any message that the contract at the resolved address can handle.",
        "type": "object",
        "required": [
          "address"
        ],
        "properties": {
          "address": {
            "$ref": "#/definitions/AndrAddr"
          },
          "ibc_recovery_address": {
            "anyOf": [
              {
                "$ref": "#/definitions/AndrAddr"
              },
              {
                "type": "null"
              }
            ]
          },
          "msg": {
            "anyOf": [
              {
                "$ref": "#/definitions/Binary"
              },
              {
                "type": "null"
              }
            ]
          }
        },
        "additionalProperties": false
      },
      "ReplyOn": {
        "description": "Use this to define when the contract gets a response callback. If you only need it for errors or success you can select just those in order to save gas.",
        "oneOf": [
          {
            "description": "Always perform a callback after SubMsg is processed",
            "type": "string",
            "enum": [
              "always"
            ]
          },
          {
            "description": "Only callback if SubMsg returned an error, no callback on success case",
            "type": "string",
            "enum": [
              "error"
            ]
          },
          {
            "description": "Only callback if SubMsg was successful, no callback on error case",
            "type": "string",
            "enum": [
              "success"
            ]
          },
          {
            "description": "Never make a callback - this is like the original CosmosMsg semantics",
            "type": "string",
            "enum": [
              "never"
            ]
          }
        ]
      },
      "Timestamp": {
        "description": "A point in time in nanosecond precision.\n\nThis type can represent times from 1970-01-01T00:00:00Z to 2554-07-21T23:34:33Z.\n\n## Examples\n\n``` # use cosmwasm_std::Timestamp; let ts = Timestamp::from_nanos(1_000_000_202); assert_eq!(ts.nanos(), 1_000_000_202); assert_eq!(ts.seconds(), 1); assert_eq!(ts.subsec_nanos(), 202);\n\nlet ts = ts.plus_seconds(2); assert_eq!(ts.nanos(), 3_000_000_202); assert_eq!(ts.seconds(), 3); assert_eq!(ts.subsec_nanos(), 202); ```",
        "allOf": [
          {
            "$ref": "#/definitions/Uint64"
          }
        ]
      },
      "Uint128": {
        "description": "A thin wrapper around u128 that is using strings for JSON encoding/decoding, such that the full u128 range can be used for clients that convert JSON numbers to floats, like JavaScript and jq.\n\n# Examples\n\nUse `from` to create instances of this and `u128` to get the value out:\n\n``` # use cosmwasm_std::Uint128; let a = Uint128::from(123u128); assert_eq!(a.u128(), 123);\n\nlet b = Uint128::from(42u64); assert_eq!(b.u128(), 42);\n\nlet c = Uint128::from(70u32); assert_eq!(c.u128(), 70); ```",
        "type": "string"
      },
      "Uint64": {
        "description": "A thin wrapper around u64 that is using strings for JSON encoding/decoding, such that the full u64 range can be used for clients that convert JSON numbers to floats, like JavaScript and jq.\n\n# Examples\n\nUse `from` to create instances of this and `u64` to get the value out:\n\n``` # use cosmwasm_std::Uint64; let a = Uint64::from(42u64); assert_eq!(a.u64(), 42);\n\nlet b = Uint64::from(70u32); assert_eq!(b.u64(), 70); ```",
        "type": "string"
      }
    }
  },
  "query": {
    "$schema": "http://json-schema.org/draft-07/schema#",
    "title": "QueryMsg",
    "oneOf": [
      {
        "description": "Gets the latest sale state for the given token. This will either be the current sale if there is one in progress or the last completed one.",
        "type": "object",
        "required": [
          "latest_sale_state"
        ],
        "properties": {
          "latest_sale_state": {
            "type": "object",
            "required": [
              "token_address",
              "token_id"
            ],
            "properties": {
              "token_address": {
                "type": "string"
              },
              "token_id": {
                "type": "string"
              }
            },
            "additionalProperties": false
          }
        },
        "additionalProperties": false
      },
      {
        "description": "Gets the sale state for the given sale id.",
        "type": "object",
        "required": [
          "sale_state"
        ],
        "properties": {
          "sale_state": {
            "type": "object",
            "required": [
              "sale_id"
            ],
            "properties": {
              "sale_id": {
                "$ref": "#/definitions/Uint128"
              }
            },
            "additionalProperties": false
          }
        },
        "additionalProperties": false
      },
      {
        "description": "Gets the sale ids for the given token.",
        "type": "object",
        "required": [
          "sale_ids"
        ],
        "properties": {
          "sale_ids": {
            "type": "object",
            "required": [
              "token_address",
              "token_id"
            ],
            "properties": {
              "token_address": {
                "type": "string"
              },
              "token_id": {
                "type": "string"
              }
            },
            "additionalProperties": false
          }
        },
        "additionalProperties": false
      },
      {
        "description": "Gets all of the sale infos for a given token address.",
        "type": "object",
        "required": [
          "sale_infos_for_address"
        ],
        "properties": {
          "sale_infos_for_address": {
            "type": "object",
            "required": [
              "token_address"
            ],
            "properties": {
              "limit": {
                "type": [
                  "integer",
                  "null"
                ],
                "format": "uint64",
                "minimum": 0.0
              },
              "start_after": {
                "type": [
                  "string",
                  "null"
                ]
              },
              "token_address": {
                "type": "string"
              }
            },
            "additionalProperties": false
          }
        },
        "additionalProperties": false
      },
      {
        "type": "object",
        "required": [
          "owner"
        ],
        "properties": {
          "owner": {
            "type": "object",
            "additionalProperties": false
          }
        },
        "additionalProperties": false
      },
      {
        "type": "object",
        "required": [
          "ownership_request"
        ],
        "properties": {
          "ownership_request": {
            "type": "object",
            "additionalProperties": false
          }
        },
        "additionalProperties": false
      },
      {
        "type": "object",
        "required": [
          "type"
        ],
        "properties": {
          "type": {
            "type": "object",
            "additionalProperties": false
          }
        },
        "additionalProperties": false
      },
      {
        "type": "object",
        "required": [
          "kernel_address"
        ],
        "properties": {
          "kernel_address": {
            "type": "object",
            "additionalProperties": false
          }
        },
        "additionalProperties": false
      },
      {
        "type": "object",
        "required": [
          "app_contract"
        ],
        "properties": {
          "app_contract": {
            "type": "object",
            "additionalProperties": false
          }
        },
        "additionalProperties": false
      },
      {
        "type": "object",
        "required": [
          "original_publisher"
        ],
        "properties": {
          "original_publisher": {
            "type": "object",
            "additionalProperties": false
          }
        },
        "additionalProperties": false
      },
      {
        "type": "object",
        "required": [
          "block_height_upon_creation"
        ],
        "properties": {
          "block_height_upon_creation": {
            "type": "object",
            "additionalProperties": false
          }
        },
        "additionalProperties": false
      },
      {
        "type": "object",
        "required": [
          "version"
        ],
        "properties": {
          "version": {
            "type": "object",
            "additionalProperties": false
          }
        },
        "additionalProperties": false
      },
      {
        "type": "object",
        "required": [
          "permissions"
        ],
        "properties": {
          "permissions": {
            "type": "object",
            "required": [
              "actor"
            ],
            "properties": {
              "actor": {
                "type": "string"
              },
              "limit": {
                "type": [
                  "integer",
                  "null"
                ],
                "format": "uint32",
                "minimum": 0.0
              },
              "start_after": {
                "type": [
                  "string",
                  "null"
                ]
              }
            },
            "additionalProperties": false
          }
        },
        "additionalProperties": false
      },
      {
        "type": "object",
        "required": [
          "permissioned_actions"
        ],
        "properties": {
          "permissioned_actions": {
            "type": "object",
            "additionalProperties": false
          }
        },
        "additionalProperties": false
      },
      {
        "type": "object",
        "required": [
          "module"
        ],
        "properties": {
          "module": {
            "type": "object",
            "required": [
              "id"
            ],
            "properties": {
              "id": {
                "$ref": "#/definitions/Uint64"
              }
            },
            "additionalProperties": false
          }
        },
        "additionalProperties": false
      },
      {
        "type": "object",
        "required": [
          "module_ids"
        ],
        "properties": {
          "module_ids": {
            "type": "object",
            "additionalProperties": false
          }
        },
        "additionalProperties": false
      },
      {
        "type": "object",
        "required": [
          "andr_hook"
        ],
        "properties": {
          "andr_hook": {
            "$ref": "#/definitions/AndromedaHook"
          }
        },
        "additionalProperties": false
      }
    ],
    "definitions": {
<<<<<<< HEAD
=======
      "AndrAddr": {
        "description": "An address that can be used within the Andromeda ecosystem. Inspired by the cosmwasm-std `Addr` type. https://github.com/CosmWasm/cosmwasm/blob/2a1c698520a1aacedfe3f4803b0d7d653892217a/packages/std/src/addresses.rs#L33\n\nThis address can be one of two things: 1. A valid human readable address e.g. `cosmos1...` 2. A valid Andromeda VFS path e.g. `/home/user/app/component`\n\nVFS paths can be local in the case of an app and can be done by referencing `./component` they can also contain protocols for cross chain communication. A VFS path is usually structured as so:\n\n`<protocol>://<chain (required if ibc used)>/<path>` or `ibc://cosmoshub-4/user/app/component`",
        "type": "string"
      },
      "AndromedaHook": {
        "oneOf": [
          {
            "type": "object",
            "required": [
              "on_execute"
            ],
            "properties": {
              "on_execute": {
                "type": "object",
                "required": [
                  "payload",
                  "sender"
                ],
                "properties": {
                  "payload": {
                    "$ref": "#/definitions/Binary"
                  },
                  "sender": {
                    "type": "string"
                  }
                },
                "additionalProperties": false
              }
            },
            "additionalProperties": false
          },
          {
            "type": "object",
            "required": [
              "on_funds_transfer"
            ],
            "properties": {
              "on_funds_transfer": {
                "type": "object",
                "required": [
                  "amount",
                  "payload",
                  "sender"
                ],
                "properties": {
                  "amount": {
                    "$ref": "#/definitions/Funds"
                  },
                  "payload": {
                    "$ref": "#/definitions/Binary"
                  },
                  "sender": {
                    "type": "string"
                  }
                },
                "additionalProperties": false
              }
            },
            "additionalProperties": false
          },
          {
            "type": "object",
            "required": [
              "on_token_transfer"
            ],
            "properties": {
              "on_token_transfer": {
                "type": "object",
                "required": [
                  "recipient",
                  "sender",
                  "token_id"
                ],
                "properties": {
                  "recipient": {
                    "type": "string"
                  },
                  "sender": {
                    "type": "string"
                  },
                  "token_id": {
                    "type": "string"
                  }
                },
                "additionalProperties": false
              }
            },
            "additionalProperties": false
          }
        ]
      },
      "Binary": {
        "description": "Binary is a wrapper around Vec<u8> to add base64 de/serialization with serde. It also adds some helper methods to help encode inline.\n\nThis is only needed as serde-json-{core,wasm} has a horrible encoding for Vec<u8>. See also <https://github.com/CosmWasm/cosmwasm/blob/main/docs/MESSAGE_TYPES.md>.",
        "type": "string"
      },
      "Coin": {
        "type": "object",
        "required": [
          "amount",
          "denom"
        ],
        "properties": {
          "amount": {
            "$ref": "#/definitions/Uint128"
          },
          "denom": {
            "type": "string"
          }
        }
      },
      "Cw20Coin": {
        "type": "object",
        "required": [
          "address",
          "amount"
        ],
        "properties": {
          "address": {
            "type": "string"
          },
          "amount": {
            "$ref": "#/definitions/Uint128"
          }
        },
        "additionalProperties": false
      },
      "Funds": {
        "oneOf": [
          {
            "type": "object",
            "required": [
              "native"
            ],
            "properties": {
              "native": {
                "$ref": "#/definitions/Coin"
              }
            },
            "additionalProperties": false
          },
          {
            "type": "object",
            "required": [
              "cw20"
            ],
            "properties": {
              "cw20": {
                "$ref": "#/definitions/Cw20Coin"
              }
            },
            "additionalProperties": false
          }
        ]
      },
>>>>>>> 676c9833
      "Uint128": {
        "description": "A thin wrapper around u128 that is using strings for JSON encoding/decoding, such that the full u128 range can be used for clients that convert JSON numbers to floats, like JavaScript and jq.\n\n# Examples\n\nUse `from` to create instances of this and `u128` to get the value out:\n\n``` # use cosmwasm_std::Uint128; let a = Uint128::from(123u128); assert_eq!(a.u128(), 123);\n\nlet b = Uint128::from(42u64); assert_eq!(b.u128(), 42);\n\nlet c = Uint128::from(70u32); assert_eq!(c.u128(), 70); ```",
        "type": "string"
      },
      "Uint64": {
        "description": "A thin wrapper around u64 that is using strings for JSON encoding/decoding, such that the full u64 range can be used for clients that convert JSON numbers to floats, like JavaScript and jq.\n\n# Examples\n\nUse `from` to create instances of this and `u64` to get the value out:\n\n``` # use cosmwasm_std::Uint64; let a = Uint64::from(42u64); assert_eq!(a.u64(), 42);\n\nlet b = Uint64::from(70u32); assert_eq!(b.u64(), 70); ```",
        "type": "string"
      }
    }
  },
  "migrate": null,
  "sudo": null,
  "responses": {
<<<<<<< HEAD
    "app_contract": {
=======
    "andr_hook": {
      "$schema": "http://json-schema.org/draft-07/schema#",
      "title": "Binary",
      "description": "Binary is a wrapper around Vec<u8> to add base64 de/serialization with serde. It also adds some helper methods to help encode inline.\n\nThis is only needed as serde-json-{core,wasm} has a horrible encoding for Vec<u8>. See also <https://github.com/CosmWasm/cosmwasm/blob/main/docs/MESSAGE_TYPES.md>.",
      "type": "string"
    },
    "balance": {
>>>>>>> 676c9833
      "$schema": "http://json-schema.org/draft-07/schema#",
      "title": "AppContractResponse",
      "type": "object",
      "required": [
        "app_contract"
      ],
      "properties": {
        "app_contract": {
          "$ref": "#/definitions/Addr"
        }
      },
      "additionalProperties": false,
      "definitions": {
        "Addr": {
          "description": "A human readable address.\n\nIn Cosmos, this is typically bech32 encoded. But for multi-chain smart contracts no assumptions should be made other than being UTF-8 encoded and of reasonable length.\n\nThis type represents a validated address. It can be created in the following ways 1. Use `Addr::unchecked(input)` 2. Use `let checked: Addr = deps.api.addr_validate(input)?` 3. Use `let checked: Addr = deps.api.addr_humanize(canonical_addr)?` 4. Deserialize from JSON. This must only be done from JSON that was validated before such as a contract's state. `Addr` must not be used in messages sent by the user because this would result in unvalidated instances.\n\nThis type is immutable. If you really need to mutate it (Really? Are you sure?), create a mutable copy using `let mut mutable = Addr::to_string()` and operate on that `String` instance.",
          "type": "string"
        }
      }
    },
    "block_height_upon_creation": {
      "$schema": "http://json-schema.org/draft-07/schema#",
      "title": "BlockHeightResponse",
      "type": "object",
      "required": [
        "block_height"
      ],
      "properties": {
        "block_height": {
          "type": "integer",
          "format": "uint64",
          "minimum": 0.0
        }
      },
      "additionalProperties": false
    },
    "kernel_address": {
      "$schema": "http://json-schema.org/draft-07/schema#",
      "title": "KernelAddressResponse",
      "type": "object",
      "required": [
        "kernel_address"
      ],
      "properties": {
        "kernel_address": {
          "$ref": "#/definitions/Addr"
        }
      },
      "additionalProperties": false,
      "definitions": {
        "Addr": {
          "description": "A human readable address.\n\nIn Cosmos, this is typically bech32 encoded. But for multi-chain smart contracts no assumptions should be made other than being UTF-8 encoded and of reasonable length.\n\nThis type represents a validated address. It can be created in the following ways 1. Use `Addr::unchecked(input)` 2. Use `let checked: Addr = deps.api.addr_validate(input)?` 3. Use `let checked: Addr = deps.api.addr_humanize(canonical_addr)?` 4. Deserialize from JSON. This must only be done from JSON that was validated before such as a contract's state. `Addr` must not be used in messages sent by the user because this would result in unvalidated instances.\n\nThis type is immutable. If you really need to mutate it (Really? Are you sure?), create a mutable copy using `let mut mutable = Addr::to_string()` and operate on that `String` instance.",
          "type": "string"
        }
      }
    },
    "latest_sale_state": {
      "$schema": "http://json-schema.org/draft-07/schema#",
      "title": "SaleStateResponse",
      "type": "object",
      "required": [
        "coin_denom",
        "end_time",
        "price",
        "sale_id",
        "start_time",
        "status"
      ],
      "properties": {
        "coin_denom": {
          "type": "string"
        },
        "end_time": {
          "$ref": "#/definitions/Expiration"
        },
        "price": {
          "$ref": "#/definitions/Uint128"
        },
        "sale_id": {
          "$ref": "#/definitions/Uint128"
        },
        "start_time": {
          "$ref": "#/definitions/Expiration"
        },
        "status": {
          "$ref": "#/definitions/Status"
        }
      },
      "additionalProperties": false,
      "definitions": {
        "Expiration": {
          "description": "Expiration represents a point in time when some event happens. It can compare with a BlockInfo and will return is_expired() == true once the condition is hit (and for every block in the future)",
          "oneOf": [
            {
              "description": "AtHeight will expire when `env.block.height` >= height",
              "type": "object",
              "required": [
                "at_height"
              ],
              "properties": {
                "at_height": {
                  "type": "integer",
                  "format": "uint64",
                  "minimum": 0.0
                }
              },
              "additionalProperties": false
            },
            {
              "description": "AtTime will expire when `env.block.time` >= time",
              "type": "object",
              "required": [
                "at_time"
              ],
              "properties": {
                "at_time": {
                  "$ref": "#/definitions/Timestamp"
                }
              },
              "additionalProperties": false
            },
            {
              "description": "Never will never expire. Used to express the empty variant",
              "type": "object",
              "required": [
                "never"
              ],
              "properties": {
                "never": {
                  "type": "object",
                  "additionalProperties": false
                }
              },
              "additionalProperties": false
            }
          ]
        },
        "Status": {
          "type": "string",
          "enum": [
            "open",
            "expired",
            "executed",
            "cancelled"
          ]
        },
        "Timestamp": {
          "description": "A point in time in nanosecond precision.\n\nThis type can represent times from 1970-01-01T00:00:00Z to 2554-07-21T23:34:33Z.\n\n## Examples\n\n``` # use cosmwasm_std::Timestamp; let ts = Timestamp::from_nanos(1_000_000_202); assert_eq!(ts.nanos(), 1_000_000_202); assert_eq!(ts.seconds(), 1); assert_eq!(ts.subsec_nanos(), 202);\n\nlet ts = ts.plus_seconds(2); assert_eq!(ts.nanos(), 3_000_000_202); assert_eq!(ts.seconds(), 3); assert_eq!(ts.subsec_nanos(), 202); ```",
          "allOf": [
            {
              "$ref": "#/definitions/Uint64"
            }
          ]
        },
        "Uint128": {
          "description": "A thin wrapper around u128 that is using strings for JSON encoding/decoding, such that the full u128 range can be used for clients that convert JSON numbers to floats, like JavaScript and jq.\n\n# Examples\n\nUse `from` to create instances of this and `u128` to get the value out:\n\n``` # use cosmwasm_std::Uint128; let a = Uint128::from(123u128); assert_eq!(a.u128(), 123);\n\nlet b = Uint128::from(42u64); assert_eq!(b.u128(), 42);\n\nlet c = Uint128::from(70u32); assert_eq!(c.u128(), 70); ```",
          "type": "string"
        },
        "Uint64": {
          "description": "A thin wrapper around u64 that is using strings for JSON encoding/decoding, such that the full u64 range can be used for clients that convert JSON numbers to floats, like JavaScript and jq.\n\n# Examples\n\nUse `from` to create instances of this and `u64` to get the value out:\n\n``` # use cosmwasm_std::Uint64; let a = Uint64::from(42u64); assert_eq!(a.u64(), 42);\n\nlet b = Uint64::from(70u32); assert_eq!(b.u64(), 70); ```",
          "type": "string"
        }
      }
    },
    "module": {
      "$schema": "http://json-schema.org/draft-07/schema#",
      "title": "Module",
      "description": "A struct describing a token module, provided with the instantiation message this struct is used to record the info about the module and how/if it should be instantiated",
      "type": "object",
      "required": [
        "address",
        "is_mutable"
      ],
      "properties": {
        "address": {
          "$ref": "#/definitions/AndrAddr"
        },
        "is_mutable": {
          "type": "boolean"
        },
        "name": {
          "type": [
            "string",
            "null"
          ]
        }
      },
      "additionalProperties": false,
      "definitions": {
        "AndrAddr": {
          "description": "An address that can be used within the Andromeda ecosystem. Inspired by the cosmwasm-std `Addr` type. https://github.com/CosmWasm/cosmwasm/blob/2a1c698520a1aacedfe3f4803b0d7d653892217a/packages/std/src/addresses.rs#L33\n\nThis address can be one of two things: 1. A valid human readable address e.g. `cosmos1...` 2. A valid Andromeda VFS path e.g. `/home/user/app/component`\n\nVFS paths can be local in the case of an app and can be done by referencing `./component` they can also contain protocols for cross chain communication. A VFS path is usually structured as so:\n\n`<protocol>://<chain (required if ibc used)>/<path>` or `ibc://cosmoshub-4/user/app/component`",
          "type": "string",
          "pattern": "(^((([A-Za-z0-9]+://)?([A-Za-z0-9.\\-_]{2,80}/)))?((~[a-z0-9]{2,}|(lib|home))(/[A-Za-z0-9.\\-_]{2,80}?)*(/)?)$)|(^(~[a-z0-9]{2,}|/(lib|home))(/[A-Za-z0-9.\\-_]{2,80}?)*(/)?$)|(^[a-z0-9]{2,}$)|(^\\.(/[A-Za-z0-9.\\-_]{2,40}?)*(/)?$)"
        }
      }
    },
    "module_ids": {
      "$schema": "http://json-schema.org/draft-07/schema#",
      "title": "Array_of_String",
      "type": "array",
      "items": {
        "type": "string"
      }
    },
    "original_publisher": {
      "$schema": "http://json-schema.org/draft-07/schema#",
      "title": "PublisherResponse",
      "type": "object",
      "required": [
        "original_publisher"
      ],
      "properties": {
        "original_publisher": {
          "type": "string"
        }
      },
      "additionalProperties": false
    },
    "owner": {
      "$schema": "http://json-schema.org/draft-07/schema#",
      "title": "ContractOwnerResponse",
      "type": "object",
      "required": [
        "owner"
      ],
      "properties": {
        "owner": {
          "type": "string"
        }
      },
      "additionalProperties": false
    },
    "ownership_request": {
      "$schema": "http://json-schema.org/draft-07/schema#",
      "title": "ContractPotentialOwnerResponse",
      "type": "object",
      "properties": {
        "expiration": {
          "anyOf": [
            {
              "$ref": "#/definitions/Expiration"
            },
            {
              "type": "null"
            }
          ]
        },
        "potential_owner": {
          "anyOf": [
            {
              "$ref": "#/definitions/Addr"
            },
            {
              "type": "null"
            }
          ]
        }
      },
      "additionalProperties": false,
      "definitions": {
        "Addr": {
          "description": "A human readable address.\n\nIn Cosmos, this is typically bech32 encoded. But for multi-chain smart contracts no assumptions should be made other than being UTF-8 encoded and of reasonable length.\n\nThis type represents a validated address. It can be created in the following ways 1. Use `Addr::unchecked(input)` 2. Use `let checked: Addr = deps.api.addr_validate(input)?` 3. Use `let checked: Addr = deps.api.addr_humanize(canonical_addr)?` 4. Deserialize from JSON. This must only be done from JSON that was validated before such as a contract's state. `Addr` must not be used in messages sent by the user because this would result in unvalidated instances.\n\nThis type is immutable. If you really need to mutate it (Really? Are you sure?), create a mutable copy using `let mut mutable = Addr::to_string()` and operate on that `String` instance.",
          "type": "string"
        },
        "Expiration": {
          "description": "Expiration represents a point in time when some event happens. It can compare with a BlockInfo and will return is_expired() == true once the condition is hit (and for every block in the future)",
          "oneOf": [
            {
              "description": "AtHeight will expire when `env.block.height` >= height",
              "type": "object",
              "required": [
                "at_height"
              ],
              "properties": {
                "at_height": {
                  "type": "integer",
                  "format": "uint64",
                  "minimum": 0.0
                }
              },
              "additionalProperties": false
            },
            {
              "description": "AtTime will expire when `env.block.time` >= time",
              "type": "object",
              "required": [
                "at_time"
              ],
              "properties": {
                "at_time": {
                  "$ref": "#/definitions/Timestamp"
                }
              },
              "additionalProperties": false
            },
            {
              "description": "Never will never expire. Used to express the empty variant",
              "type": "object",
              "required": [
                "never"
              ],
              "properties": {
                "never": {
                  "type": "object",
                  "additionalProperties": false
                }
              },
              "additionalProperties": false
            }
          ]
        },
        "Timestamp": {
          "description": "A point in time in nanosecond precision.\n\nThis type can represent times from 1970-01-01T00:00:00Z to 2554-07-21T23:34:33Z.\n\n## Examples\n\n``` # use cosmwasm_std::Timestamp; let ts = Timestamp::from_nanos(1_000_000_202); assert_eq!(ts.nanos(), 1_000_000_202); assert_eq!(ts.seconds(), 1); assert_eq!(ts.subsec_nanos(), 202);\n\nlet ts = ts.plus_seconds(2); assert_eq!(ts.nanos(), 3_000_000_202); assert_eq!(ts.seconds(), 3); assert_eq!(ts.subsec_nanos(), 202); ```",
          "allOf": [
            {
              "$ref": "#/definitions/Uint64"
            }
          ]
        },
        "Uint64": {
          "description": "A thin wrapper around u64 that is using strings for JSON encoding/decoding, such that the full u64 range can be used for clients that convert JSON numbers to floats, like JavaScript and jq.\n\n# Examples\n\nUse `from` to create instances of this and `u64` to get the value out:\n\n``` # use cosmwasm_std::Uint64; let a = Uint64::from(42u64); assert_eq!(a.u64(), 42);\n\nlet b = Uint64::from(70u32); assert_eq!(b.u64(), 70); ```",
          "type": "string"
        }
      }
    },
    "permissioned_actions": {
      "$schema": "http://json-schema.org/draft-07/schema#",
      "title": "Array_of_String",
      "type": "array",
      "items": {
        "type": "string"
      }
    },
    "permissions": {
      "$schema": "http://json-schema.org/draft-07/schema#",
      "title": "Array_of_PermissionInfo",
      "type": "array",
      "items": {
        "$ref": "#/definitions/PermissionInfo"
      },
      "definitions": {
        "Expiration": {
          "description": "Expiration represents a point in time when some event happens. It can compare with a BlockInfo and will return is_expired() == true once the condition is hit (and for every block in the future)",
          "oneOf": [
            {
              "description": "AtHeight will expire when `env.block.height` >= height",
              "type": "object",
              "required": [
                "at_height"
              ],
              "properties": {
                "at_height": {
                  "type": "integer",
                  "format": "uint64",
                  "minimum": 0.0
                }
              },
              "additionalProperties": false
            },
            {
              "description": "AtTime will expire when `env.block.time` >= time",
              "type": "object",
              "required": [
                "at_time"
              ],
              "properties": {
                "at_time": {
                  "$ref": "#/definitions/Timestamp"
                }
              },
              "additionalProperties": false
            },
            {
              "description": "Never will never expire. Used to express the empty variant",
              "type": "object",
              "required": [
                "never"
              ],
              "properties": {
                "never": {
                  "type": "object",
                  "additionalProperties": false
                }
              },
              "additionalProperties": false
            }
          ]
        },
        "Permission": {
          "description": "An enum to represent a user's permission for an action\n\n- **Blacklisted** - The user cannot perform the action until after the provided expiration - **Limited** - The user can perform the action while uses are remaining and before the provided expiration **for a permissioned action** - **Whitelisted** - The user can perform the action until the provided expiration **for a permissioned action**\n\nExpiration defaults to `Never` if not provided",
          "oneOf": [
            {
              "type": "object",
              "required": [
                "blacklisted"
              ],
              "properties": {
                "blacklisted": {
                  "anyOf": [
                    {
                      "$ref": "#/definitions/Expiration"
                    },
                    {
                      "type": "null"
                    }
                  ]
                }
              },
              "additionalProperties": false
            },
            {
              "type": "object",
              "required": [
                "limited"
              ],
              "properties": {
                "limited": {
                  "type": "object",
                  "required": [
                    "uses"
                  ],
                  "properties": {
                    "expiration": {
                      "anyOf": [
                        {
                          "$ref": "#/definitions/Expiration"
                        },
                        {
                          "type": "null"
                        }
                      ]
                    },
                    "uses": {
                      "type": "integer",
                      "format": "uint32",
                      "minimum": 0.0
                    }
                  },
                  "additionalProperties": false
                }
              },
              "additionalProperties": false
            },
            {
              "type": "object",
              "required": [
                "whitelisted"
              ],
              "properties": {
                "whitelisted": {
                  "anyOf": [
                    {
                      "$ref": "#/definitions/Expiration"
                    },
                    {
                      "type": "null"
                    }
                  ]
                }
              },
              "additionalProperties": false
            }
          ]
        },
        "PermissionInfo": {
          "type": "object",
          "required": [
            "action",
            "actor",
            "permission"
          ],
          "properties": {
            "action": {
              "type": "string"
            },
            "actor": {
              "type": "string"
            },
            "permission": {
              "$ref": "#/definitions/Permission"
            }
          },
          "additionalProperties": false
        },
        "Timestamp": {
          "description": "A point in time in nanosecond precision.\n\nThis type can represent times from 1970-01-01T00:00:00Z to 2554-07-21T23:34:33Z.\n\n## Examples\n\n``` # use cosmwasm_std::Timestamp; let ts = Timestamp::from_nanos(1_000_000_202); assert_eq!(ts.nanos(), 1_000_000_202); assert_eq!(ts.seconds(), 1); assert_eq!(ts.subsec_nanos(), 202);\n\nlet ts = ts.plus_seconds(2); assert_eq!(ts.nanos(), 3_000_000_202); assert_eq!(ts.seconds(), 3); assert_eq!(ts.subsec_nanos(), 202); ```",
          "allOf": [
            {
              "$ref": "#/definitions/Uint64"
            }
          ]
        },
        "Uint64": {
          "description": "A thin wrapper around u64 that is using strings for JSON encoding/decoding, such that the full u64 range can be used for clients that convert JSON numbers to floats, like JavaScript and jq.\n\n# Examples\n\nUse `from` to create instances of this and `u64` to get the value out:\n\n``` # use cosmwasm_std::Uint64; let a = Uint64::from(42u64); assert_eq!(a.u64(), 42);\n\nlet b = Uint64::from(70u32); assert_eq!(b.u64(), 70); ```",
          "type": "string"
        }
      }
    },
    "sale_ids": {
      "$schema": "http://json-schema.org/draft-07/schema#",
      "title": "SaleIdsResponse",
      "type": "object",
      "required": [
        "sale_ids"
      ],
      "properties": {
        "sale_ids": {
          "type": "array",
          "items": {
            "$ref": "#/definitions/Uint128"
          }
        }
      },
      "additionalProperties": false,
      "definitions": {
        "Uint128": {
          "description": "A thin wrapper around u128 that is using strings for JSON encoding/decoding, such that the full u128 range can be used for clients that convert JSON numbers to floats, like JavaScript and jq.\n\n# Examples\n\nUse `from` to create instances of this and `u128` to get the value out:\n\n``` # use cosmwasm_std::Uint128; let a = Uint128::from(123u128); assert_eq!(a.u128(), 123);\n\nlet b = Uint128::from(42u64); assert_eq!(b.u128(), 42);\n\nlet c = Uint128::from(70u32); assert_eq!(c.u128(), 70); ```",
          "type": "string"
        }
      }
    },
    "sale_infos_for_address": {
      "$schema": "http://json-schema.org/draft-07/schema#",
      "title": "Array_of_SaleInfo",
      "type": "array",
      "items": {
        "$ref": "#/definitions/SaleInfo"
      },
      "definitions": {
        "SaleInfo": {
          "type": "object",
          "required": [
            "sale_ids",
            "token_address",
            "token_id"
          ],
          "properties": {
            "sale_ids": {
              "type": "array",
              "items": {
                "$ref": "#/definitions/Uint128"
              }
            },
            "token_address": {
              "type": "string"
            },
            "token_id": {
              "type": "string"
            }
          },
          "additionalProperties": false
        },
        "Uint128": {
          "description": "A thin wrapper around u128 that is using strings for JSON encoding/decoding, such that the full u128 range can be used for clients that convert JSON numbers to floats, like JavaScript and jq.\n\n# Examples\n\nUse `from` to create instances of this and `u128` to get the value out:\n\n``` # use cosmwasm_std::Uint128; let a = Uint128::from(123u128); assert_eq!(a.u128(), 123);\n\nlet b = Uint128::from(42u64); assert_eq!(b.u128(), 42);\n\nlet c = Uint128::from(70u32); assert_eq!(c.u128(), 70); ```",
          "type": "string"
        }
      }
    },
    "sale_state": {
      "$schema": "http://json-schema.org/draft-07/schema#",
      "title": "SaleStateResponse",
      "type": "object",
      "required": [
        "coin_denom",
        "end_time",
        "price",
        "sale_id",
        "start_time",
        "status"
      ],
      "properties": {
        "coin_denom": {
          "type": "string"
        },
        "end_time": {
          "$ref": "#/definitions/Expiration"
        },
        "price": {
          "$ref": "#/definitions/Uint128"
        },
        "sale_id": {
          "$ref": "#/definitions/Uint128"
        },
        "start_time": {
          "$ref": "#/definitions/Expiration"
        },
        "status": {
          "$ref": "#/definitions/Status"
        }
      },
      "additionalProperties": false,
      "definitions": {
        "Expiration": {
          "description": "Expiration represents a point in time when some event happens. It can compare with a BlockInfo and will return is_expired() == true once the condition is hit (and for every block in the future)",
          "oneOf": [
            {
              "description": "AtHeight will expire when `env.block.height` >= height",
              "type": "object",
              "required": [
                "at_height"
              ],
              "properties": {
                "at_height": {
                  "type": "integer",
                  "format": "uint64",
                  "minimum": 0.0
                }
              },
              "additionalProperties": false
            },
            {
              "description": "AtTime will expire when `env.block.time` >= time",
              "type": "object",
              "required": [
                "at_time"
              ],
              "properties": {
                "at_time": {
                  "$ref": "#/definitions/Timestamp"
                }
              },
              "additionalProperties": false
            },
            {
              "description": "Never will never expire. Used to express the empty variant",
              "type": "object",
              "required": [
                "never"
              ],
              "properties": {
                "never": {
                  "type": "object",
                  "additionalProperties": false
                }
              },
              "additionalProperties": false
            }
          ]
        },
        "Status": {
          "type": "string",
          "enum": [
            "open",
            "expired",
            "executed",
            "cancelled"
          ]
        },
        "Timestamp": {
          "description": "A point in time in nanosecond precision.\n\nThis type can represent times from 1970-01-01T00:00:00Z to 2554-07-21T23:34:33Z.\n\n## Examples\n\n``` # use cosmwasm_std::Timestamp; let ts = Timestamp::from_nanos(1_000_000_202); assert_eq!(ts.nanos(), 1_000_000_202); assert_eq!(ts.seconds(), 1); assert_eq!(ts.subsec_nanos(), 202);\n\nlet ts = ts.plus_seconds(2); assert_eq!(ts.nanos(), 3_000_000_202); assert_eq!(ts.seconds(), 3); assert_eq!(ts.subsec_nanos(), 202); ```",
          "allOf": [
            {
              "$ref": "#/definitions/Uint64"
            }
          ]
        },
        "Uint128": {
          "description": "A thin wrapper around u128 that is using strings for JSON encoding/decoding, such that the full u128 range can be used for clients that convert JSON numbers to floats, like JavaScript and jq.\n\n# Examples\n\nUse `from` to create instances of this and `u128` to get the value out:\n\n``` # use cosmwasm_std::Uint128; let a = Uint128::from(123u128); assert_eq!(a.u128(), 123);\n\nlet b = Uint128::from(42u64); assert_eq!(b.u128(), 42);\n\nlet c = Uint128::from(70u32); assert_eq!(c.u128(), 70); ```",
          "type": "string"
        },
        "Uint64": {
          "description": "A thin wrapper around u64 that is using strings for JSON encoding/decoding, such that the full u64 range can be used for clients that convert JSON numbers to floats, like JavaScript and jq.\n\n# Examples\n\nUse `from` to create instances of this and `u64` to get the value out:\n\n``` # use cosmwasm_std::Uint64; let a = Uint64::from(42u64); assert_eq!(a.u64(), 42);\n\nlet b = Uint64::from(70u32); assert_eq!(b.u64(), 70); ```",
          "type": "string"
        }
      }
    },
    "type": {
      "$schema": "http://json-schema.org/draft-07/schema#",
      "title": "TypeResponse",
      "type": "object",
      "required": [
        "ado_type"
      ],
      "properties": {
        "ado_type": {
          "type": "string"
        }
      },
      "additionalProperties": false
    },
    "version": {
      "$schema": "http://json-schema.org/draft-07/schema#",
      "title": "VersionResponse",
      "type": "object",
      "required": [
        "version"
      ],
      "properties": {
        "version": {
          "type": "string"
        }
      },
      "additionalProperties": false
    }
  }
}<|MERGE_RESOLUTION|>--- conflicted
+++ resolved
@@ -1,6 +1,6 @@
 {
   "contract_name": "andromeda-marketplace",
-  "contract_version": "1.0.0-rc.2",
+  "contract_version": "1.0.0",
   "idl_version": "1.0.0",
   "instantiate": {
     "$schema": "http://json-schema.org/draft-07/schema#",
@@ -10,6 +10,16 @@
       "kernel_address"
     ],
     "properties": {
+      "authorized_cw20_address": {
+        "anyOf": [
+          {
+            "$ref": "#/definitions/AndrAddr"
+          },
+          {
+            "type": "null"
+          }
+        ]
+      },
       "kernel_address": {
         "type": "string"
       },
@@ -78,6 +88,18 @@
         "additionalProperties": false
       },
       {
+        "type": "object",
+        "required": [
+          "receive"
+        ],
+        "properties": {
+          "receive": {
+            "$ref": "#/definitions/Cw20ReceiveMsg"
+          }
+        },
+        "additionalProperties": false
+      },
+      {
         "description": "Transfers NFT to buyer and sends funds to seller",
         "type": "object",
         "required": [
@@ -116,7 +138,8 @@
               "coin_denom",
               "price",
               "token_address",
-              "token_id"
+              "token_id",
+              "uses_cw20"
             ],
             "properties": {
               "coin_denom": {
@@ -140,6 +163,9 @@
               },
               "token_id": {
                 "type": "string"
+              },
+              "uses_cw20": {
+                "type": "boolean"
               }
             },
             "additionalProperties": false
@@ -491,6 +517,27 @@
           }
         }
       },
+      "Cw20ReceiveMsg": {
+        "description": "Cw20ReceiveMsg should be de/serialized under `Receive()` variant in a ExecuteMsg",
+        "type": "object",
+        "required": [
+          "amount",
+          "msg",
+          "sender"
+        ],
+        "properties": {
+          "amount": {
+            "$ref": "#/definitions/Uint128"
+          },
+          "msg": {
+            "$ref": "#/definitions/Binary"
+          },
+          "sender": {
+            "type": "string"
+          }
+        },
+        "additionalProperties": false
+      },
       "Cw721ReceiveMsg": {
         "description": "Cw721ReceiveMsg should be de/serialized under `Receive()` variant in a ExecuteMsg",
         "type": "object",
@@ -511,53 +558,6 @@
           }
         },
         "additionalProperties": false
-      },
-      "Expiration": {
-        "description": "Expiration represents a point in time when some event happens. It can compare with a BlockInfo and will return is_expired() == true once the condition is hit (and for every block in the future)",
-        "oneOf": [
-          {
-            "description": "AtHeight will expire when `env.block.height` >= height",
-            "type": "object",
-            "required": [
-              "at_height"
-            ],
-            "properties": {
-              "at_height": {
-                "type": "integer",
-                "format": "uint64",
-                "minimum": 0.0
-              }
-            },
-            "additionalProperties": false
-          },
-          {
-            "description": "AtTime will expire when `env.block.time` >= time",
-            "type": "object",
-            "required": [
-              "at_time"
-            ],
-            "properties": {
-              "at_time": {
-                "$ref": "#/definitions/Timestamp"
-              }
-            },
-            "additionalProperties": false
-          },
-          {
-            "description": "Never will never expire. Used to express the empty variant",
-            "type": "object",
-            "required": [
-              "never"
-            ],
-            "properties": {
-              "never": {
-                "type": "object",
-                "additionalProperties": false
-              }
-            },
-            "additionalProperties": false
-          }
-        ]
       },
       "IBCConfig": {
         "type": "object",
@@ -574,6 +574,12 @@
           }
         },
         "additionalProperties": false
+      },
+      "Milliseconds": {
+        "description": "Represents time in milliseconds.",
+        "type": "integer",
+        "format": "uint64",
+        "minimum": 0.0
       },
       "Module": {
         "description": "A struct describing a token module, provided with the instantiation message this struct is used to record the info about the module and how/if it should be instantiated",
@@ -623,7 +629,7 @@
                   "expiration": {
                     "anyOf": [
                       {
-                        "$ref": "#/definitions/Expiration"
+                        "$ref": "#/definitions/Milliseconds"
                       },
                       {
                         "type": "null"
@@ -653,7 +659,7 @@
               "blacklisted": {
                 "anyOf": [
                   {
-                    "$ref": "#/definitions/Expiration"
+                    "$ref": "#/definitions/Milliseconds"
                   },
                   {
                     "type": "null"
@@ -678,7 +684,7 @@
                   "expiration": {
                     "anyOf": [
                       {
-                        "$ref": "#/definitions/Expiration"
+                        "$ref": "#/definitions/Milliseconds"
                       },
                       {
                         "type": "null"
@@ -705,7 +711,7 @@
               "whitelisted": {
                 "anyOf": [
                   {
-                    "$ref": "#/definitions/Expiration"
+                    "$ref": "#/definitions/Milliseconds"
                   },
                   {
                     "type": "null"
@@ -883,14 +889,6 @@
           }
         ]
       },
-      "Timestamp": {
-        "description": "A point in time in nanosecond precision.\n\nThis type can represent times from 1970-01-01T00:00:00Z to 2554-07-21T23:34:33Z.\n\n## Examples\n\n``` # use cosmwasm_std::Timestamp; let ts = Timestamp::from_nanos(1_000_000_202); assert_eq!(ts.nanos(), 1_000_000_202); assert_eq!(ts.seconds(), 1); assert_eq!(ts.subsec_nanos(), 202);\n\nlet ts = ts.plus_seconds(2); assert_eq!(ts.nanos(), 3_000_000_202); assert_eq!(ts.seconds(), 3); assert_eq!(ts.subsec_nanos(), 202); ```",
-        "allOf": [
-          {
-            "$ref": "#/definitions/Uint64"
-          }
-        ]
-      },
       "Uint128": {
         "description": "A thin wrapper around u128 that is using strings for JSON encoding/decoding, such that the full u128 range can be used for clients that convert JSON numbers to floats, like JavaScript and jq.\n\n# Examples\n\nUse `from` to create instances of this and `u128` to get the value out:\n\n``` # use cosmwasm_std::Uint128; let a = Uint128::from(123u128); assert_eq!(a.u128(), 123);\n\nlet b = Uint128::from(42u64); assert_eq!(b.u128(), 42);\n\nlet c = Uint128::from(70u32); assert_eq!(c.u128(), 70); ```",
         "type": "string"
@@ -1200,178 +1198,9 @@
           }
         },
         "additionalProperties": false
-      },
-      {
-        "type": "object",
-        "required": [
-          "andr_hook"
-        ],
-        "properties": {
-          "andr_hook": {
-            "$ref": "#/definitions/AndromedaHook"
-          }
-        },
-        "additionalProperties": false
       }
     ],
     "definitions": {
-<<<<<<< HEAD
-=======
-      "AndrAddr": {
-        "description": "An address that can be used within the Andromeda ecosystem. Inspired by the cosmwasm-std `Addr` type. https://github.com/CosmWasm/cosmwasm/blob/2a1c698520a1aacedfe3f4803b0d7d653892217a/packages/std/src/addresses.rs#L33\n\nThis address can be one of two things: 1. A valid human readable address e.g. `cosmos1...` 2. A valid Andromeda VFS path e.g. `/home/user/app/component`\n\nVFS paths can be local in the case of an app and can be done by referencing `./component` they can also contain protocols for cross chain communication. A VFS path is usually structured as so:\n\n`<protocol>://<chain (required if ibc used)>/<path>` or `ibc://cosmoshub-4/user/app/component`",
-        "type": "string"
-      },
-      "AndromedaHook": {
-        "oneOf": [
-          {
-            "type": "object",
-            "required": [
-              "on_execute"
-            ],
-            "properties": {
-              "on_execute": {
-                "type": "object",
-                "required": [
-                  "payload",
-                  "sender"
-                ],
-                "properties": {
-                  "payload": {
-                    "$ref": "#/definitions/Binary"
-                  },
-                  "sender": {
-                    "type": "string"
-                  }
-                },
-                "additionalProperties": false
-              }
-            },
-            "additionalProperties": false
-          },
-          {
-            "type": "object",
-            "required": [
-              "on_funds_transfer"
-            ],
-            "properties": {
-              "on_funds_transfer": {
-                "type": "object",
-                "required": [
-                  "amount",
-                  "payload",
-                  "sender"
-                ],
-                "properties": {
-                  "amount": {
-                    "$ref": "#/definitions/Funds"
-                  },
-                  "payload": {
-                    "$ref": "#/definitions/Binary"
-                  },
-                  "sender": {
-                    "type": "string"
-                  }
-                },
-                "additionalProperties": false
-              }
-            },
-            "additionalProperties": false
-          },
-          {
-            "type": "object",
-            "required": [
-              "on_token_transfer"
-            ],
-            "properties": {
-              "on_token_transfer": {
-                "type": "object",
-                "required": [
-                  "recipient",
-                  "sender",
-                  "token_id"
-                ],
-                "properties": {
-                  "recipient": {
-                    "type": "string"
-                  },
-                  "sender": {
-                    "type": "string"
-                  },
-                  "token_id": {
-                    "type": "string"
-                  }
-                },
-                "additionalProperties": false
-              }
-            },
-            "additionalProperties": false
-          }
-        ]
-      },
-      "Binary": {
-        "description": "Binary is a wrapper around Vec<u8> to add base64 de/serialization with serde. It also adds some helper methods to help encode inline.\n\nThis is only needed as serde-json-{core,wasm} has a horrible encoding for Vec<u8>. See also <https://github.com/CosmWasm/cosmwasm/blob/main/docs/MESSAGE_TYPES.md>.",
-        "type": "string"
-      },
-      "Coin": {
-        "type": "object",
-        "required": [
-          "amount",
-          "denom"
-        ],
-        "properties": {
-          "amount": {
-            "$ref": "#/definitions/Uint128"
-          },
-          "denom": {
-            "type": "string"
-          }
-        }
-      },
-      "Cw20Coin": {
-        "type": "object",
-        "required": [
-          "address",
-          "amount"
-        ],
-        "properties": {
-          "address": {
-            "type": "string"
-          },
-          "amount": {
-            "$ref": "#/definitions/Uint128"
-          }
-        },
-        "additionalProperties": false
-      },
-      "Funds": {
-        "oneOf": [
-          {
-            "type": "object",
-            "required": [
-              "native"
-            ],
-            "properties": {
-              "native": {
-                "$ref": "#/definitions/Coin"
-              }
-            },
-            "additionalProperties": false
-          },
-          {
-            "type": "object",
-            "required": [
-              "cw20"
-            ],
-            "properties": {
-              "cw20": {
-                "$ref": "#/definitions/Cw20Coin"
-              }
-            },
-            "additionalProperties": false
-          }
-        ]
-      },
->>>>>>> 676c9833
       "Uint128": {
         "description": "A thin wrapper around u128 that is using strings for JSON encoding/decoding, such that the full u128 range can be used for clients that convert JSON numbers to floats, like JavaScript and jq.\n\n# Examples\n\nUse `from` to create instances of this and `u128` to get the value out:\n\n``` # use cosmwasm_std::Uint128; let a = Uint128::from(123u128); assert_eq!(a.u128(), 123);\n\nlet b = Uint128::from(42u64); assert_eq!(b.u128(), 42);\n\nlet c = Uint128::from(70u32); assert_eq!(c.u128(), 70); ```",
         "type": "string"
@@ -1385,17 +1214,7 @@
   "migrate": null,
   "sudo": null,
   "responses": {
-<<<<<<< HEAD
     "app_contract": {
-=======
-    "andr_hook": {
-      "$schema": "http://json-schema.org/draft-07/schema#",
-      "title": "Binary",
-      "description": "Binary is a wrapper around Vec<u8> to add base64 de/serialization with serde. It also adds some helper methods to help encode inline.\n\nThis is only needed as serde-json-{core,wasm} has a horrible encoding for Vec<u8>. See also <https://github.com/CosmWasm/cosmwasm/blob/main/docs/MESSAGE_TYPES.md>.",
-      "type": "string"
-    },
-    "balance": {
->>>>>>> 676c9833
       "$schema": "http://json-schema.org/draft-07/schema#",
       "title": "AppContractResponse",
       "type": "object",
@@ -1473,6 +1292,16 @@
         "price": {
           "$ref": "#/definitions/Uint128"
         },
+        "recipient": {
+          "anyOf": [
+            {
+              "$ref": "#/definitions/Recipient"
+            },
+            {
+              "type": "null"
+            }
+          ]
+        },
         "sale_id": {
           "$ref": "#/definitions/Uint128"
         },
@@ -1485,6 +1314,15 @@
       },
       "additionalProperties": false,
       "definitions": {
+        "AndrAddr": {
+          "description": "An address that can be used within the Andromeda ecosystem. Inspired by the cosmwasm-std `Addr` type. https://github.com/CosmWasm/cosmwasm/blob/2a1c698520a1aacedfe3f4803b0d7d653892217a/packages/std/src/addresses.rs#L33\n\nThis address can be one of two things: 1. A valid human readable address e.g. `cosmos1...` 2. A valid Andromeda VFS path e.g. `/home/user/app/component`\n\nVFS paths can be local in the case of an app and can be done by referencing `./component` they can also contain protocols for cross chain communication. A VFS path is usually structured as so:\n\n`<protocol>://<chain (required if ibc used)>/<path>` or `ibc://cosmoshub-4/user/app/component`",
+          "type": "string",
+          "pattern": "(^((([A-Za-z0-9]+://)?([A-Za-z0-9.\\-_]{2,80}/)))?((~[a-z0-9]{2,}|(lib|home))(/[A-Za-z0-9.\\-_]{2,80}?)*(/)?)$)|(^(~[a-z0-9]{2,}|/(lib|home))(/[A-Za-z0-9.\\-_]{2,80}?)*(/)?$)|(^[a-z0-9]{2,}$)|(^\\.(/[A-Za-z0-9.\\-_]{2,40}?)*(/)?$)"
+        },
+        "Binary": {
+          "description": "Binary is a wrapper around Vec<u8> to add base64 de/serialization with serde. It also adds some helper methods to help encode inline.\n\nThis is only needed as serde-json-{core,wasm} has a horrible encoding for Vec<u8>. See also <https://github.com/CosmWasm/cosmwasm/blob/main/docs/MESSAGE_TYPES.md>.",
+          "type": "string"
+        },
         "Expiration": {
           "description": "Expiration represents a point in time when some event happens. It can compare with a BlockInfo and will return is_expired() == true once the condition is hit (and for every block in the future)",
           "oneOf": [
@@ -1531,6 +1369,39 @@
               "additionalProperties": false
             }
           ]
+        },
+        "Recipient": {
+          "description": "A simple struct used for inter-contract communication. The struct can be used in two ways:\n\n1. Simply just providing an `AndrAddr` which will treat the communication as a transfer of any related funds 2. Providing an `AndrAddr` and a `Binary` message which will be sent to the contract at the resolved address\n\nThe `Binary` message can be any message that the contract at the resolved address can handle.",
+          "type": "object",
+          "required": [
+            "address"
+          ],
+          "properties": {
+            "address": {
+              "$ref": "#/definitions/AndrAddr"
+            },
+            "ibc_recovery_address": {
+              "anyOf": [
+                {
+                  "$ref": "#/definitions/AndrAddr"
+                },
+                {
+                  "type": "null"
+                }
+              ]
+            },
+            "msg": {
+              "anyOf": [
+                {
+                  "$ref": "#/definitions/Binary"
+                },
+                {
+                  "type": "null"
+                }
+              ]
+            }
+          },
+          "additionalProperties": false
         },
         "Status": {
           "type": "string",
@@ -1635,7 +1506,7 @@
         "expiration": {
           "anyOf": [
             {
-              "$ref": "#/definitions/Expiration"
+              "$ref": "#/definitions/Milliseconds"
             },
             {
               "type": "null"
@@ -1659,64 +1530,11 @@
           "description": "A human readable address.\n\nIn Cosmos, this is typically bech32 encoded. But for multi-chain smart contracts no assumptions should be made other than being UTF-8 encoded and of reasonable length.\n\nThis type represents a validated address. It can be created in the following ways 1. Use `Addr::unchecked(input)` 2. Use `let checked: Addr = deps.api.addr_validate(input)?` 3. Use `let checked: Addr = deps.api.addr_humanize(canonical_addr)?` 4. Deserialize from JSON. This must only be done from JSON that was validated before such as a contract's state. `Addr` must not be used in messages sent by the user because this would result in unvalidated instances.\n\nThis type is immutable. If you really need to mutate it (Really? Are you sure?), create a mutable copy using `let mut mutable = Addr::to_string()` and operate on that `String` instance.",
           "type": "string"
         },
-        "Expiration": {
-          "description": "Expiration represents a point in time when some event happens. It can compare with a BlockInfo and will return is_expired() == true once the condition is hit (and for every block in the future)",
-          "oneOf": [
-            {
-              "description": "AtHeight will expire when `env.block.height` >= height",
-              "type": "object",
-              "required": [
-                "at_height"
-              ],
-              "properties": {
-                "at_height": {
-                  "type": "integer",
-                  "format": "uint64",
-                  "minimum": 0.0
-                }
-              },
-              "additionalProperties": false
-            },
-            {
-              "description": "AtTime will expire when `env.block.time` >= time",
-              "type": "object",
-              "required": [
-                "at_time"
-              ],
-              "properties": {
-                "at_time": {
-                  "$ref": "#/definitions/Timestamp"
-                }
-              },
-              "additionalProperties": false
-            },
-            {
-              "description": "Never will never expire. Used to express the empty variant",
-              "type": "object",
-              "required": [
-                "never"
-              ],
-              "properties": {
-                "never": {
-                  "type": "object",
-                  "additionalProperties": false
-                }
-              },
-              "additionalProperties": false
-            }
-          ]
-        },
-        "Timestamp": {
-          "description": "A point in time in nanosecond precision.\n\nThis type can represent times from 1970-01-01T00:00:00Z to 2554-07-21T23:34:33Z.\n\n## Examples\n\n``` # use cosmwasm_std::Timestamp; let ts = Timestamp::from_nanos(1_000_000_202); assert_eq!(ts.nanos(), 1_000_000_202); assert_eq!(ts.seconds(), 1); assert_eq!(ts.subsec_nanos(), 202);\n\nlet ts = ts.plus_seconds(2); assert_eq!(ts.nanos(), 3_000_000_202); assert_eq!(ts.seconds(), 3); assert_eq!(ts.subsec_nanos(), 202); ```",
-          "allOf": [
-            {
-              "$ref": "#/definitions/Uint64"
-            }
-          ]
-        },
-        "Uint64": {
-          "description": "A thin wrapper around u64 that is using strings for JSON encoding/decoding, such that the full u64 range can be used for clients that convert JSON numbers to floats, like JavaScript and jq.\n\n# Examples\n\nUse `from` to create instances of this and `u64` to get the value out:\n\n``` # use cosmwasm_std::Uint64; let a = Uint64::from(42u64); assert_eq!(a.u64(), 42);\n\nlet b = Uint64::from(70u32); assert_eq!(b.u64(), 70); ```",
-          "type": "string"
+        "Milliseconds": {
+          "description": "Represents time in milliseconds.",
+          "type": "integer",
+          "format": "uint64",
+          "minimum": 0.0
         }
       }
     },
@@ -1736,52 +1554,11 @@
         "$ref": "#/definitions/PermissionInfo"
       },
       "definitions": {
-        "Expiration": {
-          "description": "Expiration represents a point in time when some event happens. It can compare with a BlockInfo and will return is_expired() == true once the condition is hit (and for every block in the future)",
-          "oneOf": [
-            {
-              "description": "AtHeight will expire when `env.block.height` >= height",
-              "type": "object",
-              "required": [
-                "at_height"
-              ],
-              "properties": {
-                "at_height": {
-                  "type": "integer",
-                  "format": "uint64",
-                  "minimum": 0.0
-                }
-              },
-              "additionalProperties": false
-            },
-            {
-              "description": "AtTime will expire when `env.block.time` >= time",
-              "type": "object",
-              "required": [
-                "at_time"
-              ],
-              "properties": {
-                "at_time": {
-                  "$ref": "#/definitions/Timestamp"
-                }
-              },
-              "additionalProperties": false
-            },
-            {
-              "description": "Never will never expire. Used to express the empty variant",
-              "type": "object",
-              "required": [
-                "never"
-              ],
-              "properties": {
-                "never": {
-                  "type": "object",
-                  "additionalProperties": false
-                }
-              },
-              "additionalProperties": false
-            }
-          ]
+        "Milliseconds": {
+          "description": "Represents time in milliseconds.",
+          "type": "integer",
+          "format": "uint64",
+          "minimum": 0.0
         },
         "Permission": {
           "description": "An enum to represent a user's permission for an action\n\n- **Blacklisted** - The user cannot perform the action until after the provided expiration - **Limited** - The user can perform the action while uses are remaining and before the provided expiration **for a permissioned action** - **Whitelisted** - The user can perform the action until the provided expiration **for a permissioned action**\n\nExpiration defaults to `Never` if not provided",
@@ -1795,7 +1572,7 @@
                 "blacklisted": {
                   "anyOf": [
                     {
-                      "$ref": "#/definitions/Expiration"
+                      "$ref": "#/definitions/Milliseconds"
                     },
                     {
                       "type": "null"
@@ -1820,7 +1597,7 @@
                     "expiration": {
                       "anyOf": [
                         {
-                          "$ref": "#/definitions/Expiration"
+                          "$ref": "#/definitions/Milliseconds"
                         },
                         {
                           "type": "null"
@@ -1847,7 +1624,7 @@
                 "whitelisted": {
                   "anyOf": [
                     {
-                      "$ref": "#/definitions/Expiration"
+                      "$ref": "#/definitions/Milliseconds"
                     },
                     {
                       "type": "null"
@@ -1878,18 +1655,6 @@
             }
           },
           "additionalProperties": false
-        },
-        "Timestamp": {
-          "description": "A point in time in nanosecond precision.\n\nThis type can represent times from 1970-01-01T00:00:00Z to 2554-07-21T23:34:33Z.\n\n## Examples\n\n``` # use cosmwasm_std::Timestamp; let ts = Timestamp::from_nanos(1_000_000_202); assert_eq!(ts.nanos(), 1_000_000_202); assert_eq!(ts.seconds(), 1); assert_eq!(ts.subsec_nanos(), 202);\n\nlet ts = ts.plus_seconds(2); assert_eq!(ts.nanos(), 3_000_000_202); assert_eq!(ts.seconds(), 3); assert_eq!(ts.subsec_nanos(), 202); ```",
-          "allOf": [
-            {
-              "$ref": "#/definitions/Uint64"
-            }
-          ]
-        },
-        "Uint64": {
-          "description": "A thin wrapper around u64 that is using strings for JSON encoding/decoding, such that the full u64 range can be used for clients that convert JSON numbers to floats, like JavaScript and jq.\n\n# Examples\n\nUse `from` to create instances of this and `u64` to get the value out:\n\n``` # use cosmwasm_std::Uint64; let a = Uint64::from(42u64); assert_eq!(a.u64(), 42);\n\nlet b = Uint64::from(70u32); assert_eq!(b.u64(), 70); ```",
-          "type": "string"
         }
       }
     },
@@ -1975,6 +1740,16 @@
         "price": {
           "$ref": "#/definitions/Uint128"
         },
+        "recipient": {
+          "anyOf": [
+            {
+              "$ref": "#/definitions/Recipient"
+            },
+            {
+              "type": "null"
+            }
+          ]
+        },
         "sale_id": {
           "$ref": "#/definitions/Uint128"
         },
@@ -1987,6 +1762,15 @@
       },
       "additionalProperties": false,
       "definitions": {
+        "AndrAddr": {
+          "description": "An address that can be used within the Andromeda ecosystem. Inspired by the cosmwasm-std `Addr` type. https://github.com/CosmWasm/cosmwasm/blob/2a1c698520a1aacedfe3f4803b0d7d653892217a/packages/std/src/addresses.rs#L33\n\nThis address can be one of two things: 1. A valid human readable address e.g. `cosmos1...` 2. A valid Andromeda VFS path e.g. `/home/user/app/component`\n\nVFS paths can be local in the case of an app and can be done by referencing `./component` they can also contain protocols for cross chain communication. A VFS path is usually structured as so:\n\n`<protocol>://<chain (required if ibc used)>/<path>` or `ibc://cosmoshub-4/user/app/component`",
+          "type": "string",
+          "pattern": "(^((([A-Za-z0-9]+://)?([A-Za-z0-9.\\-_]{2,80}/)))?((~[a-z0-9]{2,}|(lib|home))(/[A-Za-z0-9.\\-_]{2,80}?)*(/)?)$)|(^(~[a-z0-9]{2,}|/(lib|home))(/[A-Za-z0-9.\\-_]{2,80}?)*(/)?$)|(^[a-z0-9]{2,}$)|(^\\.(/[A-Za-z0-9.\\-_]{2,40}?)*(/)?$)"
+        },
+        "Binary": {
+          "description": "Binary is a wrapper around Vec<u8> to add base64 de/serialization with serde. It also adds some helper methods to help encode inline.\n\nThis is only needed as serde-json-{core,wasm} has a horrible encoding for Vec<u8>. See also <https://github.com/CosmWasm/cosmwasm/blob/main/docs/MESSAGE_TYPES.md>.",
+          "type": "string"
+        },
         "Expiration": {
           "description": "Expiration represents a point in time when some event happens. It can compare with a BlockInfo and will return is_expired() == true once the condition is hit (and for every block in the future)",
           "oneOf": [
@@ -2034,6 +1818,39 @@
             }
           ]
         },
+        "Recipient": {
+          "description": "A simple struct used for inter-contract communication. The struct can be used in two ways:\n\n1. Simply just providing an `AndrAddr` which will treat the communication as a transfer of any related funds 2. Providing an `AndrAddr` and a `Binary` message which will be sent to the contract at the resolved address\n\nThe `Binary` message can be any message that the contract at the resolved address can handle.",
+          "type": "object",
+          "required": [
+            "address"
+          ],
+          "properties": {
+            "address": {
+              "$ref": "#/definitions/AndrAddr"
+            },
+            "ibc_recovery_address": {
+              "anyOf": [
+                {
+                  "$ref": "#/definitions/AndrAddr"
+                },
+                {
+                  "type": "null"
+                }
+              ]
+            },
+            "msg": {
+              "anyOf": [
+                {
+                  "$ref": "#/definitions/Binary"
+                },
+                {
+                  "type": "null"
+                }
+              ]
+            }
+          },
+          "additionalProperties": false
+        },
         "Status": {
           "type": "string",
           "enum": [
