{
  "contract_name": "andromeda-marketplace",
  "contract_version": "1.0.0",
  "idl_version": "1.0.0",
  "instantiate": {
    "$schema": "http://json-schema.org/draft-07/schema#",
    "title": "InstantiateMsg",
    "type": "object",
    "required": [
      "kernel_address"
    ],
    "properties": {
      "authorized_cw20_address": {
        "anyOf": [
          {
            "$ref": "#/definitions/AndrAddr"
          },
          {
            "type": "null"
          }
        ]
      },
      "kernel_address": {
        "type": "string"
      },
      "modules": {
        "type": [
          "array",
          "null"
        ],
        "items": {
          "$ref": "#/definitions/Module"
        }
      },
      "owner": {
        "type": [
          "string",
          "null"
        ]
      }
    },
    "additionalProperties": false,
    "definitions": {
      "AndrAddr": {
        "description": "An address that can be used within the Andromeda ecosystem. Inspired by the cosmwasm-std `Addr` type. https://github.com/CosmWasm/cosmwasm/blob/2a1c698520a1aacedfe3f4803b0d7d653892217a/packages/std/src/addresses.rs#L33\n\nThis address can be one of two things: 1. A valid human readable address e.g. `cosmos1...` 2. A valid Andromeda VFS path e.g. `/home/user/app/component`\n\nVFS paths can be local in the case of an app and can be done by referencing `./component` they can also contain protocols for cross chain communication. A VFS path is usually structured as so:\n\n`<protocol>://<chain (required if ibc used)>/<path>` or `ibc://cosmoshub-4/user/app/component`",
        "type": "string",
        "pattern": "(^((([A-Za-z0-9]+://)?([A-Za-z0-9.\\-_]{2,80}/)))?((~[a-z0-9]{2,}|(lib|home))(/[A-Za-z0-9.\\-_]{2,80}?)*(/)?)$)|(^(~[a-z0-9]{2,}|/(lib|home))(/[A-Za-z0-9.\\-_]{2,80}?)*(/)?$)|(^[a-z0-9]{2,}$)|(^\\.(/[A-Za-z0-9.\\-_]{2,40}?)*(/)?$)"
      },
      "Module": {
        "description": "A struct describing a token module, provided with the instantiation message this struct is used to record the info about the module and how/if it should be instantiated",
        "type": "object",
        "required": [
          "address",
          "is_mutable"
        ],
        "properties": {
          "address": {
            "$ref": "#/definitions/AndrAddr"
          },
          "is_mutable": {
            "type": "boolean"
          },
          "name": {
            "type": [
              "string",
              "null"
            ]
          }
        },
        "additionalProperties": false
      }
    }
  },
  "execute": {
    "$schema": "http://json-schema.org/draft-07/schema#",
    "title": "ExecuteMsg",
    "oneOf": [
      {
        "type": "object",
        "required": [
          "receive_nft"
        ],
        "properties": {
          "receive_nft": {
            "$ref": "#/definitions/Cw721ReceiveMsg"
          }
        },
        "additionalProperties": false
      },
      {
        "type": "object",
        "required": [
          "receive"
        ],
        "properties": {
          "receive": {
            "$ref": "#/definitions/Cw20ReceiveMsg"
          }
        },
        "additionalProperties": false
      },
      {
        "description": "Transfers NFT to buyer and sends funds to seller",
        "type": "object",
        "required": [
          "buy"
        ],
        "properties": {
          "buy": {
            "type": "object",
            "required": [
              "token_address",
              "token_id"
            ],
            "properties": {
              "token_address": {
                "type": "string"
              },
              "token_id": {
                "type": "string"
              }
            },
            "additionalProperties": false
          }
        },
        "additionalProperties": false
      },
      {
        "description": "Updates the sale's price, demomination, and whitelist",
        "type": "object",
        "required": [
          "update_sale"
        ],
        "properties": {
          "update_sale": {
            "type": "object",
            "required": [
              "coin_denom",
              "price",
              "token_address",
              "token_id",
              "uses_cw20"
            ],
            "properties": {
              "coin_denom": {
                "type": "string"
              },
              "price": {
                "$ref": "#/definitions/Uint128"
              },
              "recipient": {
                "anyOf": [
                  {
                    "$ref": "#/definitions/Recipient"
                  },
                  {
                    "type": "null"
                  }
                ]
              },
              "token_address": {
                "type": "string"
              },
              "token_id": {
                "type": "string"
              },
              "uses_cw20": {
                "type": "boolean"
              }
            },
            "additionalProperties": false
          }
        },
        "additionalProperties": false
      },
      {
        "type": "object",
        "required": [
          "cancel_sale"
        ],
        "properties": {
          "cancel_sale": {
            "type": "object",
            "required": [
              "token_address",
              "token_id"
            ],
            "properties": {
              "token_address": {
                "type": "string"
              },
              "token_id": {
                "type": "string"
              }
            },
            "additionalProperties": false
          }
        },
        "additionalProperties": false
      },
      {
        "type": "object",
        "required": [
          "amp_receive"
        ],
        "properties": {
          "amp_receive": {
            "$ref": "#/definitions/AMPPkt"
          }
        },
        "additionalProperties": false
      },
      {
        "type": "object",
        "required": [
          "ownership"
        ],
        "properties": {
          "ownership": {
            "$ref": "#/definitions/OwnershipMessage"
          }
        },
        "additionalProperties": false
      },
      {
        "type": "object",
        "required": [
          "update_kernel_address"
        ],
        "properties": {
          "update_kernel_address": {
            "type": "object",
            "required": [
              "address"
            ],
            "properties": {
              "address": {
                "$ref": "#/definitions/Addr"
              }
            },
            "additionalProperties": false
          }
        },
        "additionalProperties": false
      },
      {
        "type": "object",
        "required": [
          "update_app_contract"
        ],
        "properties": {
          "update_app_contract": {
            "type": "object",
            "required": [
              "address"
            ],
            "properties": {
              "address": {
                "type": "string"
              }
            },
            "additionalProperties": false
          }
        },
        "additionalProperties": false
      },
      {
        "type": "object",
        "required": [
          "permissioning"
        ],
        "properties": {
          "permissioning": {
            "$ref": "#/definitions/PermissioningMessage"
          }
        },
        "additionalProperties": false
      },
      {
        "type": "object",
        "required": [
          "register_module"
        ],
        "properties": {
          "register_module": {
            "type": "object",
            "required": [
              "module"
            ],
            "properties": {
              "module": {
                "$ref": "#/definitions/Module"
              }
            },
            "additionalProperties": false
          }
        },
        "additionalProperties": false
      },
      {
        "type": "object",
        "required": [
          "deregister_module"
        ],
        "properties": {
          "deregister_module": {
            "type": "object",
            "required": [
              "module_idx"
            ],
            "properties": {
              "module_idx": {
                "$ref": "#/definitions/Uint64"
              }
            },
            "additionalProperties": false
          }
        },
        "additionalProperties": false
      },
      {
        "type": "object",
        "required": [
          "alter_module"
        ],
        "properties": {
          "alter_module": {
            "type": "object",
            "required": [
              "module",
              "module_idx"
            ],
            "properties": {
              "module": {
                "$ref": "#/definitions/Module"
              },
              "module_idx": {
                "$ref": "#/definitions/Uint64"
              }
            },
            "additionalProperties": false
          }
        },
        "additionalProperties": false
      }
    ],
    "definitions": {
      "AMPCtx": {
        "type": "object",
        "required": [
          "id",
          "origin",
          "previous_sender"
        ],
        "properties": {
          "id": {
            "type": "integer",
            "format": "uint64",
            "minimum": 0.0
          },
          "origin": {
            "type": "string"
          },
          "origin_username": {
            "anyOf": [
              {
                "$ref": "#/definitions/AndrAddr"
              },
              {
                "type": "null"
              }
            ]
          },
          "previous_sender": {
            "type": "string"
          }
        },
        "additionalProperties": false
      },
      "AMPMsg": {
        "description": "This struct defines how the kernel parses and relays messages between ADOs If the desired recipient is via IBC then namespacing must be employed The attached message must be a binary encoded execute message for the receiving ADO Funds can be attached for an individual message and will be attached accordingly",
        "type": "object",
        "required": [
          "config",
          "funds",
          "message",
          "recipient"
        ],
        "properties": {
          "config": {
            "description": "When the message should reply, defaults to Always",
            "allOf": [
              {
                "$ref": "#/definitions/AMPMsgConfig"
              }
            ]
          },
          "funds": {
            "description": "Any funds to be attached to the message, defaults to an empty vector",
            "type": "array",
            "items": {
              "$ref": "#/definitions/Coin"
            }
          },
          "message": {
            "description": "The message to be sent to the recipient",
            "allOf": [
              {
                "$ref": "#/definitions/Binary"
              }
            ]
          },
          "recipient": {
            "description": "The message recipient, can be a contract/wallet address or a namespaced URI",
            "allOf": [
              {
                "$ref": "#/definitions/AndrAddr"
              }
            ]
          }
        },
        "additionalProperties": false
      },
      "AMPMsgConfig": {
        "description": "The configuration of the message to be sent.\n\nUsed when a sub message is generated for the given AMP Msg (only used in the case of Wasm Messages).",
        "type": "object",
        "required": [
          "direct",
          "exit_at_error",
          "reply_on"
        ],
        "properties": {
          "direct": {
            "description": "Whether to send the message directly to the given recipient",
            "type": "boolean"
          },
          "exit_at_error": {
            "description": "Determines whether the operation should terminate or proceed upon a failed message",
            "type": "boolean"
          },
          "gas_limit": {
            "description": "An optional imposed gas limit for the message",
            "type": [
              "integer",
              "null"
            ],
            "format": "uint64",
            "minimum": 0.0
          },
          "ibc_config": {
            "anyOf": [
              {
                "$ref": "#/definitions/IBCConfig"
              },
              {
                "type": "null"
              }
            ]
          },
          "reply_on": {
            "description": "When the message should reply, defaults to Always",
            "allOf": [
              {
                "$ref": "#/definitions/ReplyOn"
              }
            ]
          }
        },
        "additionalProperties": false
      },
      "AMPPkt": {
        "description": "An Andromeda packet contains all message protocol related data, this is what is sent between ADOs when communicating It contains an original sender, if used for authorisation the sender must be authorised The previous sender is the one who sent the message A packet may contain several messages which allows for message batching",
        "type": "object",
        "required": [
          "ctx",
          "messages"
        ],
        "properties": {
          "ctx": {
            "$ref": "#/definitions/AMPCtx"
          },
          "messages": {
            "description": "Any messages associated with the packet",
            "type": "array",
            "items": {
              "$ref": "#/definitions/AMPMsg"
            }
          }
        },
        "additionalProperties": false
      },
      "Addr": {
        "description": "A human readable address.\n\nIn Cosmos, this is typically bech32 encoded. But for multi-chain smart contracts no assumptions should be made other than being UTF-8 encoded and of reasonable length.\n\nThis type represents a validated address. It can be created in the following ways 1. Use `Addr::unchecked(input)` 2. Use `let checked: Addr = deps.api.addr_validate(input)?` 3. Use `let checked: Addr = deps.api.addr_humanize(canonical_addr)?` 4. Deserialize from JSON. This must only be done from JSON that was validated before such as a contract's state. `Addr` must not be used in messages sent by the user because this would result in unvalidated instances.\n\nThis type is immutable. If you really need to mutate it (Really? Are you sure?), create a mutable copy using `let mut mutable = Addr::to_string()` and operate on that `String` instance.",
        "type": "string"
      },
      "AndrAddr": {
        "description": "An address that can be used within the Andromeda ecosystem. Inspired by the cosmwasm-std `Addr` type. https://github.com/CosmWasm/cosmwasm/blob/2a1c698520a1aacedfe3f4803b0d7d653892217a/packages/std/src/addresses.rs#L33\n\nThis address can be one of two things: 1. A valid human readable address e.g. `cosmos1...` 2. A valid Andromeda VFS path e.g. `/home/user/app/component`\n\nVFS paths can be local in the case of an app and can be done by referencing `./component` they can also contain protocols for cross chain communication. A VFS path is usually structured as so:\n\n`<protocol>://<chain (required if ibc used)>/<path>` or `ibc://cosmoshub-4/user/app/component`",
        "type": "string",
        "pattern": "(^((([A-Za-z0-9]+://)?([A-Za-z0-9.\\-_]{2,80}/)))?((~[a-z0-9]{2,}|(lib|home))(/[A-Za-z0-9.\\-_]{2,80}?)*(/)?)$)|(^(~[a-z0-9]{2,}|/(lib|home))(/[A-Za-z0-9.\\-_]{2,80}?)*(/)?$)|(^[a-z0-9]{2,}$)|(^\\.(/[A-Za-z0-9.\\-_]{2,40}?)*(/)?$)"
      },
      "Binary": {
        "description": "Binary is a wrapper around Vec<u8> to add base64 de/serialization with serde. It also adds some helper methods to help encode inline.\n\nThis is only needed as serde-json-{core,wasm} has a horrible encoding for Vec<u8>. See also <https://github.com/CosmWasm/cosmwasm/blob/main/docs/MESSAGE_TYPES.md>.",
        "type": "string"
      },
      "Coin": {
        "type": "object",
        "required": [
          "amount",
          "denom"
        ],
        "properties": {
          "amount": {
            "$ref": "#/definitions/Uint128"
          },
          "denom": {
            "type": "string"
          }
        }
      },
      "Cw20ReceiveMsg": {
        "description": "Cw20ReceiveMsg should be de/serialized under `Receive()` variant in a ExecuteMsg",
        "type": "object",
        "required": [
          "amount",
          "msg",
          "sender"
        ],
        "properties": {
          "amount": {
            "$ref": "#/definitions/Uint128"
          },
          "msg": {
            "$ref": "#/definitions/Binary"
          },
          "sender": {
            "type": "string"
          }
        },
        "additionalProperties": false
      },
      "Cw721ReceiveMsg": {
        "description": "Cw721ReceiveMsg should be de/serialized under `Receive()` variant in a ExecuteMsg",
        "type": "object",
        "required": [
          "msg",
          "sender",
          "token_id"
        ],
        "properties": {
          "msg": {
            "$ref": "#/definitions/Binary"
          },
          "sender": {
            "type": "string"
          },
          "token_id": {
            "type": "string"
          }
        },
        "additionalProperties": false
      },
      "IBCConfig": {
        "type": "object",
        "properties": {
          "recovery_addr": {
            "anyOf": [
              {
                "$ref": "#/definitions/AndrAddr"
              },
              {
                "type": "null"
              }
            ]
          }
        },
        "additionalProperties": false
      },
      "Milliseconds": {
        "description": "Represents time in milliseconds.",
        "type": "integer",
        "format": "uint64",
        "minimum": 0.0
      },
      "Module": {
        "description": "A struct describing a token module, provided with the instantiation message this struct is used to record the info about the module and how/if it should be instantiated",
        "type": "object",
        "required": [
          "address",
          "is_mutable"
        ],
        "properties": {
          "address": {
            "$ref": "#/definitions/AndrAddr"
          },
          "is_mutable": {
            "type": "boolean"
          },
          "name": {
            "type": [
              "string",
              "null"
            ]
          }
        },
        "additionalProperties": false
      },
      "OwnershipMessage": {
        "oneOf": [
          {
            "type": "string",
            "enum": [
              "revoke_ownership_offer",
              "accept_ownership",
              "disown"
            ]
          },
          {
            "type": "object",
            "required": [
              "update_owner"
            ],
            "properties": {
              "update_owner": {
                "type": "object",
                "required": [
                  "new_owner"
                ],
                "properties": {
                  "expiration": {
                    "anyOf": [
                      {
                        "$ref": "#/definitions/Milliseconds"
                      },
                      {
                        "type": "null"
                      }
                    ]
                  },
                  "new_owner": {
                    "$ref": "#/definitions/Addr"
                  }
                },
                "additionalProperties": false
              }
            },
            "additionalProperties": false
          }
        ]
      },
      "Permission": {
        "description": "An enum to represent a user's permission for an action\n\n- **Blacklisted** - The user cannot perform the action until after the provided expiration - **Limited** - The user can perform the action while uses are remaining and before the provided expiration **for a permissioned action** - **Whitelisted** - The user can perform the action until the provided expiration **for a permissioned action**\n\nExpiration defaults to `Never` if not provided",
        "oneOf": [
          {
            "type": "object",
            "required": [
              "blacklisted"
            ],
            "properties": {
              "blacklisted": {
                "anyOf": [
                  {
                    "$ref": "#/definitions/Milliseconds"
                  },
                  {
                    "type": "null"
                  }
                ]
              }
            },
            "additionalProperties": false
          },
          {
            "type": "object",
            "required": [
              "limited"
            ],
            "properties": {
              "limited": {
                "type": "object",
                "required": [
                  "uses"
                ],
                "properties": {
                  "expiration": {
                    "anyOf": [
                      {
                        "$ref": "#/definitions/Milliseconds"
                      },
                      {
                        "type": "null"
                      }
                    ]
                  },
                  "uses": {
                    "type": "integer",
                    "format": "uint32",
                    "minimum": 0.0
                  }
                },
                "additionalProperties": false
              }
            },
            "additionalProperties": false
          },
          {
            "type": "object",
            "required": [
              "whitelisted"
            ],
            "properties": {
              "whitelisted": {
                "anyOf": [
                  {
                    "$ref": "#/definitions/Milliseconds"
                  },
                  {
                    "type": "null"
                  }
                ]
              }
            },
            "additionalProperties": false
          }
        ]
      },
      "PermissioningMessage": {
        "oneOf": [
          {
            "type": "object",
            "required": [
              "set_permission"
            ],
            "properties": {
              "set_permission": {
                "type": "object",
                "required": [
                  "action",
                  "actor",
                  "permission"
                ],
                "properties": {
                  "action": {
                    "type": "string"
                  },
                  "actor": {
                    "$ref": "#/definitions/AndrAddr"
                  },
                  "permission": {
                    "$ref": "#/definitions/Permission"
                  }
                },
                "additionalProperties": false
              }
            },
            "additionalProperties": false
          },
          {
            "type": "object",
            "required": [
              "remove_permission"
            ],
            "properties": {
              "remove_permission": {
                "type": "object",
                "required": [
                  "action",
                  "actor"
                ],
                "properties": {
                  "action": {
                    "type": "string"
                  },
                  "actor": {
                    "$ref": "#/definitions/AndrAddr"
                  }
                },
                "additionalProperties": false
              }
            },
            "additionalProperties": false
          },
          {
            "type": "object",
            "required": [
              "permission_action"
            ],
            "properties": {
              "permission_action": {
                "type": "object",
                "required": [
                  "action"
                ],
                "properties": {
                  "action": {
                    "type": "string"
                  }
                },
                "additionalProperties": false
              }
            },
            "additionalProperties": false
          },
          {
            "type": "object",
            "required": [
              "disable_action_permissioning"
            ],
            "properties": {
              "disable_action_permissioning": {
                "type": "object",
                "required": [
                  "action"
                ],
                "properties": {
                  "action": {
                    "type": "string"
                  }
                },
                "additionalProperties": false
              }
            },
            "additionalProperties": false
          }
        ]
      },
      "Recipient": {
        "description": "A simple struct used for inter-contract communication. The struct can be used in two ways:\n\n1. Simply just providing an `AndrAddr` which will treat the communication as a transfer of any related funds 2. Providing an `AndrAddr` and a `Binary` message which will be sent to the contract at the resolved address\n\nThe `Binary` message can be any message that the contract at the resolved address can handle.",
        "type": "object",
        "required": [
          "address"
        ],
        "properties": {
          "address": {
            "$ref": "#/definitions/AndrAddr"
          },
          "ibc_recovery_address": {
            "anyOf": [
              {
                "$ref": "#/definitions/AndrAddr"
              },
              {
                "type": "null"
              }
            ]
          },
          "msg": {
            "anyOf": [
              {
                "$ref": "#/definitions/Binary"
              },
              {
                "type": "null"
              }
            ]
          }
        },
        "additionalProperties": false
      },
      "ReplyOn": {
        "description": "Use this to define when the contract gets a response callback. If you only need it for errors or success you can select just those in order to save gas.",
        "oneOf": [
          {
            "description": "Always perform a callback after SubMsg is processed",
            "type": "string",
            "enum": [
              "always"
            ]
          },
          {
            "description": "Only callback if SubMsg returned an error, no callback on success case",
            "type": "string",
            "enum": [
              "error"
            ]
          },
          {
            "description": "Only callback if SubMsg was successful, no callback on error case",
            "type": "string",
            "enum": [
              "success"
            ]
          },
          {
            "description": "Never make a callback - this is like the original CosmosMsg semantics",
            "type": "string",
            "enum": [
              "never"
            ]
          }
        ]
      },
      "Uint128": {
        "description": "A thin wrapper around u128 that is using strings for JSON encoding/decoding, such that the full u128 range can be used for clients that convert JSON numbers to floats, like JavaScript and jq.\n\n# Examples\n\nUse `from` to create instances of this and `u128` to get the value out:\n\n``` # use cosmwasm_std::Uint128; let a = Uint128::from(123u128); assert_eq!(a.u128(), 123);\n\nlet b = Uint128::from(42u64); assert_eq!(b.u128(), 42);\n\nlet c = Uint128::from(70u32); assert_eq!(c.u128(), 70); ```",
        "type": "string"
      },
      "Uint64": {
        "description": "A thin wrapper around u64 that is using strings for JSON encoding/decoding, such that the full u64 range can be used for clients that convert JSON numbers to floats, like JavaScript and jq.\n\n# Examples\n\nUse `from` to create instances of this and `u64` to get the value out:\n\n``` # use cosmwasm_std::Uint64; let a = Uint64::from(42u64); assert_eq!(a.u64(), 42);\n\nlet b = Uint64::from(70u32); assert_eq!(b.u64(), 70); ```",
        "type": "string"
      }
    }
  },
  "query": {
    "$schema": "http://json-schema.org/draft-07/schema#",
    "title": "QueryMsg",
    "oneOf": [
      {
        "description": "Gets the latest sale state for the given token. This will either be the current sale if there is one in progress or the last completed one.",
        "type": "object",
        "required": [
          "latest_sale_state"
        ],
        "properties": {
          "latest_sale_state": {
            "type": "object",
            "required": [
              "token_address",
              "token_id"
            ],
            "properties": {
              "token_address": {
                "type": "string"
              },
              "token_id": {
                "type": "string"
              }
            },
            "additionalProperties": false
          }
        },
        "additionalProperties": false
      },
      {
        "description": "Gets the sale state for the given sale id.",
        "type": "object",
        "required": [
          "sale_state"
        ],
        "properties": {
          "sale_state": {
            "type": "object",
            "required": [
              "sale_id"
            ],
            "properties": {
              "sale_id": {
                "$ref": "#/definitions/Uint128"
              }
            },
            "additionalProperties": false
          }
        },
        "additionalProperties": false
      },
      {
        "description": "Gets the sale ids for the given token.",
        "type": "object",
        "required": [
          "sale_ids"
        ],
        "properties": {
          "sale_ids": {
            "type": "object",
            "required": [
              "token_address",
              "token_id"
            ],
            "properties": {
              "token_address": {
                "type": "string"
              },
              "token_id": {
                "type": "string"
              }
            },
            "additionalProperties": false
          }
        },
        "additionalProperties": false
      },
      {
        "description": "Gets all of the sale infos for a given token address.",
        "type": "object",
        "required": [
          "sale_infos_for_address"
        ],
        "properties": {
          "sale_infos_for_address": {
            "type": "object",
            "required": [
              "token_address"
            ],
            "properties": {
              "limit": {
                "type": [
                  "integer",
                  "null"
                ],
                "format": "uint64",
                "minimum": 0.0
              },
              "start_after": {
                "type": [
                  "string",
                  "null"
                ]
              },
              "token_address": {
                "type": "string"
              }
            },
            "additionalProperties": false
          }
        },
        "additionalProperties": false
      },
      {
        "type": "object",
        "required": [
          "owner"
        ],
        "properties": {
          "owner": {
            "type": "object",
            "additionalProperties": false
          }
        },
        "additionalProperties": false
      },
      {
        "type": "object",
        "required": [
          "ownership_request"
        ],
        "properties": {
          "ownership_request": {
            "type": "object",
            "additionalProperties": false
          }
        },
        "additionalProperties": false
      },
      {
        "type": "object",
        "required": [
          "type"
        ],
        "properties": {
          "type": {
            "type": "object",
            "additionalProperties": false
          }
        },
        "additionalProperties": false
      },
      {
        "type": "object",
        "required": [
          "kernel_address"
        ],
        "properties": {
          "kernel_address": {
            "type": "object",
            "additionalProperties": false
          }
        },
        "additionalProperties": false
      },
      {
        "type": "object",
        "required": [
          "app_contract"
        ],
        "properties": {
          "app_contract": {
            "type": "object",
            "additionalProperties": false
          }
        },
        "additionalProperties": false
      },
      {
        "type": "object",
        "required": [
          "original_publisher"
        ],
        "properties": {
          "original_publisher": {
            "type": "object",
            "additionalProperties": false
          }
        },
        "additionalProperties": false
      },
      {
        "type": "object",
        "required": [
          "block_height_upon_creation"
        ],
        "properties": {
          "block_height_upon_creation": {
            "type": "object",
            "additionalProperties": false
          }
        },
        "additionalProperties": false
      },
      {
        "type": "object",
        "required": [
          "version"
        ],
        "properties": {
          "version": {
            "type": "object",
            "additionalProperties": false
          }
        },
        "additionalProperties": false
      },
      {
        "type": "object",
        "required": [
<<<<<<< HEAD
=======
          "a_d_o_base_version"
        ],
        "properties": {
          "a_d_o_base_version": {
            "type": "object",
            "additionalProperties": false
          }
        },
        "additionalProperties": false
      },
      {
        "type": "object",
        "required": [
>>>>>>> 49078030
          "permissions"
        ],
        "properties": {
          "permissions": {
            "type": "object",
            "required": [
              "actor"
            ],
            "properties": {
              "actor": {
                "type": "string"
              },
              "limit": {
                "type": [
                  "integer",
                  "null"
                ],
                "format": "uint32",
                "minimum": 0.0
              },
              "start_after": {
                "type": [
                  "string",
                  "null"
                ]
              }
            },
            "additionalProperties": false
          }
        },
        "additionalProperties": false
      },
      {
        "type": "object",
        "required": [
          "permissioned_actions"
        ],
        "properties": {
          "permissioned_actions": {
            "type": "object",
            "additionalProperties": false
          }
        },
        "additionalProperties": false
      },
      {
        "type": "object",
        "required": [
          "module"
        ],
        "properties": {
          "module": {
            "type": "object",
            "required": [
              "id"
            ],
            "properties": {
              "id": {
                "$ref": "#/definitions/Uint64"
              }
            },
            "additionalProperties": false
          }
        },
        "additionalProperties": false
      },
      {
        "type": "object",
        "required": [
          "module_ids"
        ],
        "properties": {
          "module_ids": {
            "type": "object",
            "additionalProperties": false
          }
        },
        "additionalProperties": false
      }
    ],
    "definitions": {
      "Uint128": {
        "description": "A thin wrapper around u128 that is using strings for JSON encoding/decoding, such that the full u128 range can be used for clients that convert JSON numbers to floats, like JavaScript and jq.\n\n# Examples\n\nUse `from` to create instances of this and `u128` to get the value out:\n\n``` # use cosmwasm_std::Uint128; let a = Uint128::from(123u128); assert_eq!(a.u128(), 123);\n\nlet b = Uint128::from(42u64); assert_eq!(b.u128(), 42);\n\nlet c = Uint128::from(70u32); assert_eq!(c.u128(), 70); ```",
        "type": "string"
      },
      "Uint64": {
        "description": "A thin wrapper around u64 that is using strings for JSON encoding/decoding, such that the full u64 range can be used for clients that convert JSON numbers to floats, like JavaScript and jq.\n\n# Examples\n\nUse `from` to create instances of this and `u64` to get the value out:\n\n``` # use cosmwasm_std::Uint64; let a = Uint64::from(42u64); assert_eq!(a.u64(), 42);\n\nlet b = Uint64::from(70u32); assert_eq!(b.u64(), 70); ```",
        "type": "string"
      }
    }
  },
  "migrate": null,
  "sudo": null,
  "responses": {
<<<<<<< HEAD
=======
    "a_d_o_base_version": {
      "$schema": "http://json-schema.org/draft-07/schema#",
      "title": "ADOBaseVersionResponse",
      "type": "object",
      "required": [
        "version"
      ],
      "properties": {
        "version": {
          "type": "string"
        }
      },
      "additionalProperties": false
    },
>>>>>>> 49078030
    "app_contract": {
      "$schema": "http://json-schema.org/draft-07/schema#",
      "title": "AppContractResponse",
      "type": "object",
      "required": [
        "app_contract"
      ],
      "properties": {
        "app_contract": {
          "$ref": "#/definitions/Addr"
        }
      },
      "additionalProperties": false,
      "definitions": {
        "Addr": {
          "description": "A human readable address.\n\nIn Cosmos, this is typically bech32 encoded. But for multi-chain smart contracts no assumptions should be made other than being UTF-8 encoded and of reasonable length.\n\nThis type represents a validated address. It can be created in the following ways 1. Use `Addr::unchecked(input)` 2. Use `let checked: Addr = deps.api.addr_validate(input)?` 3. Use `let checked: Addr = deps.api.addr_humanize(canonical_addr)?` 4. Deserialize from JSON. This must only be done from JSON that was validated before such as a contract's state. `Addr` must not be used in messages sent by the user because this would result in unvalidated instances.\n\nThis type is immutable. If you really need to mutate it (Really? Are you sure?), create a mutable copy using `let mut mutable = Addr::to_string()` and operate on that `String` instance.",
          "type": "string"
        }
      }
    },
    "block_height_upon_creation": {
      "$schema": "http://json-schema.org/draft-07/schema#",
      "title": "BlockHeightResponse",
      "type": "object",
      "required": [
        "block_height"
      ],
      "properties": {
        "block_height": {
          "type": "integer",
          "format": "uint64",
          "minimum": 0.0
        }
      },
      "additionalProperties": false
    },
    "kernel_address": {
      "$schema": "http://json-schema.org/draft-07/schema#",
      "title": "KernelAddressResponse",
      "type": "object",
      "required": [
        "kernel_address"
      ],
      "properties": {
        "kernel_address": {
          "$ref": "#/definitions/Addr"
        }
      },
      "additionalProperties": false,
      "definitions": {
        "Addr": {
          "description": "A human readable address.\n\nIn Cosmos, this is typically bech32 encoded. But for multi-chain smart contracts no assumptions should be made other than being UTF-8 encoded and of reasonable length.\n\nThis type represents a validated address. It can be created in the following ways 1. Use `Addr::unchecked(input)` 2. Use `let checked: Addr = deps.api.addr_validate(input)?` 3. Use `let checked: Addr = deps.api.addr_humanize(canonical_addr)?` 4. Deserialize from JSON. This must only be done from JSON that was validated before such as a contract's state. `Addr` must not be used in messages sent by the user because this would result in unvalidated instances.\n\nThis type is immutable. If you really need to mutate it (Really? Are you sure?), create a mutable copy using `let mut mutable = Addr::to_string()` and operate on that `String` instance.",
          "type": "string"
        }
      }
    },
    "latest_sale_state": {
      "$schema": "http://json-schema.org/draft-07/schema#",
      "title": "SaleStateResponse",
      "type": "object",
      "required": [
        "coin_denom",
        "end_time",
        "price",
        "sale_id",
        "start_time",
        "status"
      ],
      "properties": {
        "coin_denom": {
          "type": "string"
        },
        "end_time": {
          "$ref": "#/definitions/Expiration"
        },
        "price": {
          "$ref": "#/definitions/Uint128"
        },
        "recipient": {
          "anyOf": [
            {
              "$ref": "#/definitions/Recipient"
            },
            {
              "type": "null"
            }
          ]
        },
        "sale_id": {
          "$ref": "#/definitions/Uint128"
        },
        "start_time": {
          "$ref": "#/definitions/Expiration"
        },
        "status": {
          "$ref": "#/definitions/Status"
        }
      },
      "additionalProperties": false,
      "definitions": {
        "AndrAddr": {
          "description": "An address that can be used within the Andromeda ecosystem. Inspired by the cosmwasm-std `Addr` type. https://github.com/CosmWasm/cosmwasm/blob/2a1c698520a1aacedfe3f4803b0d7d653892217a/packages/std/src/addresses.rs#L33\n\nThis address can be one of two things: 1. A valid human readable address e.g. `cosmos1...` 2. A valid Andromeda VFS path e.g. `/home/user/app/component`\n\nVFS paths can be local in the case of an app and can be done by referencing `./component` they can also contain protocols for cross chain communication. A VFS path is usually structured as so:\n\n`<protocol>://<chain (required if ibc used)>/<path>` or `ibc://cosmoshub-4/user/app/component`",
          "type": "string",
          "pattern": "(^((([A-Za-z0-9]+://)?([A-Za-z0-9.\\-_]{2,80}/)))?((~[a-z0-9]{2,}|(lib|home))(/[A-Za-z0-9.\\-_]{2,80}?)*(/)?)$)|(^(~[a-z0-9]{2,}|/(lib|home))(/[A-Za-z0-9.\\-_]{2,80}?)*(/)?$)|(^[a-z0-9]{2,}$)|(^\\.(/[A-Za-z0-9.\\-_]{2,40}?)*(/)?$)"
        },
        "Binary": {
          "description": "Binary is a wrapper around Vec<u8> to add base64 de/serialization with serde. It also adds some helper methods to help encode inline.\n\nThis is only needed as serde-json-{core,wasm} has a horrible encoding for Vec<u8>. See also <https://github.com/CosmWasm/cosmwasm/blob/main/docs/MESSAGE_TYPES.md>.",
          "type": "string"
        },
        "Expiration": {
          "description": "Expiration represents a point in time when some event happens. It can compare with a BlockInfo and will return is_expired() == true once the condition is hit (and for every block in the future)",
          "oneOf": [
            {
              "description": "AtHeight will expire when `env.block.height` >= height",
              "type": "object",
              "required": [
                "at_height"
              ],
              "properties": {
                "at_height": {
                  "type": "integer",
                  "format": "uint64",
                  "minimum": 0.0
                }
              },
              "additionalProperties": false
            },
            {
              "description": "AtTime will expire when `env.block.time` >= time",
              "type": "object",
              "required": [
                "at_time"
              ],
              "properties": {
                "at_time": {
                  "$ref": "#/definitions/Timestamp"
                }
              },
              "additionalProperties": false
            },
            {
              "description": "Never will never expire. Used to express the empty variant",
              "type": "object",
              "required": [
                "never"
              ],
              "properties": {
                "never": {
                  "type": "object",
                  "additionalProperties": false
                }
              },
              "additionalProperties": false
            }
          ]
        },
        "Recipient": {
          "description": "A simple struct used for inter-contract communication. The struct can be used in two ways:\n\n1. Simply just providing an `AndrAddr` which will treat the communication as a transfer of any related funds 2. Providing an `AndrAddr` and a `Binary` message which will be sent to the contract at the resolved address\n\nThe `Binary` message can be any message that the contract at the resolved address can handle.",
          "type": "object",
          "required": [
            "address"
          ],
          "properties": {
            "address": {
              "$ref": "#/definitions/AndrAddr"
            },
            "ibc_recovery_address": {
              "anyOf": [
                {
                  "$ref": "#/definitions/AndrAddr"
                },
                {
                  "type": "null"
                }
              ]
            },
            "msg": {
              "anyOf": [
                {
                  "$ref": "#/definitions/Binary"
                },
                {
                  "type": "null"
                }
              ]
            }
          },
          "additionalProperties": false
        },
        "Status": {
          "type": "string",
          "enum": [
            "open",
            "expired",
            "executed",
            "cancelled"
          ]
        },
        "Timestamp": {
          "description": "A point in time in nanosecond precision.\n\nThis type can represent times from 1970-01-01T00:00:00Z to 2554-07-21T23:34:33Z.\n\n## Examples\n\n``` # use cosmwasm_std::Timestamp; let ts = Timestamp::from_nanos(1_000_000_202); assert_eq!(ts.nanos(), 1_000_000_202); assert_eq!(ts.seconds(), 1); assert_eq!(ts.subsec_nanos(), 202);\n\nlet ts = ts.plus_seconds(2); assert_eq!(ts.nanos(), 3_000_000_202); assert_eq!(ts.seconds(), 3); assert_eq!(ts.subsec_nanos(), 202); ```",
          "allOf": [
            {
              "$ref": "#/definitions/Uint64"
            }
          ]
        },
        "Uint128": {
          "description": "A thin wrapper around u128 that is using strings for JSON encoding/decoding, such that the full u128 range can be used for clients that convert JSON numbers to floats, like JavaScript and jq.\n\n# Examples\n\nUse `from` to create instances of this and `u128` to get the value out:\n\n``` # use cosmwasm_std::Uint128; let a = Uint128::from(123u128); assert_eq!(a.u128(), 123);\n\nlet b = Uint128::from(42u64); assert_eq!(b.u128(), 42);\n\nlet c = Uint128::from(70u32); assert_eq!(c.u128(), 70); ```",
          "type": "string"
        },
        "Uint64": {
          "description": "A thin wrapper around u64 that is using strings for JSON encoding/decoding, such that the full u64 range can be used for clients that convert JSON numbers to floats, like JavaScript and jq.\n\n# Examples\n\nUse `from` to create instances of this and `u64` to get the value out:\n\n``` # use cosmwasm_std::Uint64; let a = Uint64::from(42u64); assert_eq!(a.u64(), 42);\n\nlet b = Uint64::from(70u32); assert_eq!(b.u64(), 70); ```",
          "type": "string"
        }
      }
    },
    "module": {
      "$schema": "http://json-schema.org/draft-07/schema#",
      "title": "Module",
      "description": "A struct describing a token module, provided with the instantiation message this struct is used to record the info about the module and how/if it should be instantiated",
      "type": "object",
      "required": [
        "address",
        "is_mutable"
      ],
      "properties": {
        "address": {
          "$ref": "#/definitions/AndrAddr"
        },
        "is_mutable": {
          "type": "boolean"
        },
        "name": {
          "type": [
            "string",
            "null"
          ]
        }
      },
      "additionalProperties": false,
      "definitions": {
        "AndrAddr": {
          "description": "An address that can be used within the Andromeda ecosystem. Inspired by the cosmwasm-std `Addr` type. https://github.com/CosmWasm/cosmwasm/blob/2a1c698520a1aacedfe3f4803b0d7d653892217a/packages/std/src/addresses.rs#L33\n\nThis address can be one of two things: 1. A valid human readable address e.g. `cosmos1...` 2. A valid Andromeda VFS path e.g. `/home/user/app/component`\n\nVFS paths can be local in the case of an app and can be done by referencing `./component` they can also contain protocols for cross chain communication. A VFS path is usually structured as so:\n\n`<protocol>://<chain (required if ibc used)>/<path>` or `ibc://cosmoshub-4/user/app/component`",
          "type": "string",
          "pattern": "(^((([A-Za-z0-9]+://)?([A-Za-z0-9.\\-_]{2,80}/)))?((~[a-z0-9]{2,}|(lib|home))(/[A-Za-z0-9.\\-_]{2,80}?)*(/)?)$)|(^(~[a-z0-9]{2,}|/(lib|home))(/[A-Za-z0-9.\\-_]{2,80}?)*(/)?$)|(^[a-z0-9]{2,}$)|(^\\.(/[A-Za-z0-9.\\-_]{2,40}?)*(/)?$)"
        }
      }
    },
    "module_ids": {
      "$schema": "http://json-schema.org/draft-07/schema#",
      "title": "Array_of_String",
      "type": "array",
      "items": {
        "type": "string"
      }
    },
    "original_publisher": {
      "$schema": "http://json-schema.org/draft-07/schema#",
      "title": "PublisherResponse",
      "type": "object",
      "required": [
        "original_publisher"
      ],
      "properties": {
        "original_publisher": {
          "type": "string"
        }
      },
      "additionalProperties": false
    },
    "owner": {
      "$schema": "http://json-schema.org/draft-07/schema#",
      "title": "ContractOwnerResponse",
      "type": "object",
      "required": [
        "owner"
      ],
      "properties": {
        "owner": {
          "type": "string"
        }
      },
      "additionalProperties": false
    },
    "ownership_request": {
      "$schema": "http://json-schema.org/draft-07/schema#",
      "title": "ContractPotentialOwnerResponse",
      "type": "object",
      "properties": {
        "expiration": {
          "anyOf": [
            {
              "$ref": "#/definitions/Milliseconds"
            },
            {
              "type": "null"
            }
          ]
        },
        "potential_owner": {
          "anyOf": [
            {
              "$ref": "#/definitions/Addr"
            },
            {
              "type": "null"
            }
          ]
        }
      },
      "additionalProperties": false,
      "definitions": {
        "Addr": {
          "description": "A human readable address.\n\nIn Cosmos, this is typically bech32 encoded. But for multi-chain smart contracts no assumptions should be made other than being UTF-8 encoded and of reasonable length.\n\nThis type represents a validated address. It can be created in the following ways 1. Use `Addr::unchecked(input)` 2. Use `let checked: Addr = deps.api.addr_validate(input)?` 3. Use `let checked: Addr = deps.api.addr_humanize(canonical_addr)?` 4. Deserialize from JSON. This must only be done from JSON that was validated before such as a contract's state. `Addr` must not be used in messages sent by the user because this would result in unvalidated instances.\n\nThis type is immutable. If you really need to mutate it (Really? Are you sure?), create a mutable copy using `let mut mutable = Addr::to_string()` and operate on that `String` instance.",
          "type": "string"
        },
        "Milliseconds": {
          "description": "Represents time in milliseconds.",
          "type": "integer",
          "format": "uint64",
          "minimum": 0.0
        }
      }
    },
    "permissioned_actions": {
      "$schema": "http://json-schema.org/draft-07/schema#",
      "title": "Array_of_String",
      "type": "array",
      "items": {
        "type": "string"
      }
    },
    "permissions": {
      "$schema": "http://json-schema.org/draft-07/schema#",
      "title": "Array_of_PermissionInfo",
      "type": "array",
      "items": {
        "$ref": "#/definitions/PermissionInfo"
      },
      "definitions": {
        "Milliseconds": {
          "description": "Represents time in milliseconds.",
          "type": "integer",
          "format": "uint64",
          "minimum": 0.0
        },
        "Permission": {
          "description": "An enum to represent a user's permission for an action\n\n- **Blacklisted** - The user cannot perform the action until after the provided expiration - **Limited** - The user can perform the action while uses are remaining and before the provided expiration **for a permissioned action** - **Whitelisted** - The user can perform the action until the provided expiration **for a permissioned action**\n\nExpiration defaults to `Never` if not provided",
          "oneOf": [
            {
              "type": "object",
              "required": [
                "blacklisted"
              ],
              "properties": {
                "blacklisted": {
                  "anyOf": [
                    {
                      "$ref": "#/definitions/Milliseconds"
                    },
                    {
                      "type": "null"
                    }
                  ]
                }
              },
              "additionalProperties": false
            },
            {
              "type": "object",
              "required": [
                "limited"
              ],
              "properties": {
                "limited": {
                  "type": "object",
                  "required": [
                    "uses"
                  ],
                  "properties": {
                    "expiration": {
                      "anyOf": [
                        {
                          "$ref": "#/definitions/Milliseconds"
                        },
                        {
                          "type": "null"
                        }
                      ]
                    },
                    "uses": {
                      "type": "integer",
                      "format": "uint32",
                      "minimum": 0.0
                    }
                  },
                  "additionalProperties": false
                }
              },
              "additionalProperties": false
            },
            {
              "type": "object",
              "required": [
                "whitelisted"
              ],
              "properties": {
                "whitelisted": {
                  "anyOf": [
                    {
                      "$ref": "#/definitions/Milliseconds"
                    },
                    {
                      "type": "null"
                    }
                  ]
                }
              },
              "additionalProperties": false
            }
          ]
        },
        "PermissionInfo": {
          "type": "object",
          "required": [
            "action",
            "actor",
            "permission"
          ],
          "properties": {
            "action": {
              "type": "string"
            },
            "actor": {
              "type": "string"
            },
            "permission": {
              "$ref": "#/definitions/Permission"
            }
          },
          "additionalProperties": false
        }
      }
    },
    "sale_ids": {
      "$schema": "http://json-schema.org/draft-07/schema#",
      "title": "SaleIdsResponse",
      "type": "object",
      "required": [
        "sale_ids"
      ],
      "properties": {
        "sale_ids": {
          "type": "array",
          "items": {
            "$ref": "#/definitions/Uint128"
          }
        }
      },
      "additionalProperties": false,
      "definitions": {
        "Uint128": {
          "description": "A thin wrapper around u128 that is using strings for JSON encoding/decoding, such that the full u128 range can be used for clients that convert JSON numbers to floats, like JavaScript and jq.\n\n# Examples\n\nUse `from` to create instances of this and `u128` to get the value out:\n\n``` # use cosmwasm_std::Uint128; let a = Uint128::from(123u128); assert_eq!(a.u128(), 123);\n\nlet b = Uint128::from(42u64); assert_eq!(b.u128(), 42);\n\nlet c = Uint128::from(70u32); assert_eq!(c.u128(), 70); ```",
          "type": "string"
        }
      }
    },
    "sale_infos_for_address": {
      "$schema": "http://json-schema.org/draft-07/schema#",
      "title": "Array_of_SaleInfo",
      "type": "array",
      "items": {
        "$ref": "#/definitions/SaleInfo"
      },
      "definitions": {
        "SaleInfo": {
          "type": "object",
          "required": [
            "sale_ids",
            "token_address",
            "token_id"
          ],
          "properties": {
            "sale_ids": {
              "type": "array",
              "items": {
                "$ref": "#/definitions/Uint128"
              }
            },
            "token_address": {
              "type": "string"
            },
            "token_id": {
              "type": "string"
            }
          },
          "additionalProperties": false
        },
        "Uint128": {
          "description": "A thin wrapper around u128 that is using strings for JSON encoding/decoding, such that the full u128 range can be used for clients that convert JSON numbers to floats, like JavaScript and jq.\n\n# Examples\n\nUse `from` to create instances of this and `u128` to get the value out:\n\n``` # use cosmwasm_std::Uint128; let a = Uint128::from(123u128); assert_eq!(a.u128(), 123);\n\nlet b = Uint128::from(42u64); assert_eq!(b.u128(), 42);\n\nlet c = Uint128::from(70u32); assert_eq!(c.u128(), 70); ```",
          "type": "string"
        }
      }
    },
    "sale_state": {
      "$schema": "http://json-schema.org/draft-07/schema#",
      "title": "SaleStateResponse",
      "type": "object",
      "required": [
        "coin_denom",
        "end_time",
        "price",
        "sale_id",
        "start_time",
        "status"
      ],
      "properties": {
        "coin_denom": {
          "type": "string"
        },
        "end_time": {
          "$ref": "#/definitions/Expiration"
        },
        "price": {
          "$ref": "#/definitions/Uint128"
        },
        "recipient": {
          "anyOf": [
            {
              "$ref": "#/definitions/Recipient"
            },
            {
              "type": "null"
            }
          ]
        },
        "sale_id": {
          "$ref": "#/definitions/Uint128"
        },
        "start_time": {
          "$ref": "#/definitions/Expiration"
        },
        "status": {
          "$ref": "#/definitions/Status"
        }
      },
      "additionalProperties": false,
      "definitions": {
        "AndrAddr": {
          "description": "An address that can be used within the Andromeda ecosystem. Inspired by the cosmwasm-std `Addr` type. https://github.com/CosmWasm/cosmwasm/blob/2a1c698520a1aacedfe3f4803b0d7d653892217a/packages/std/src/addresses.rs#L33\n\nThis address can be one of two things: 1. A valid human readable address e.g. `cosmos1...` 2. A valid Andromeda VFS path e.g. `/home/user/app/component`\n\nVFS paths can be local in the case of an app and can be done by referencing `./component` they can also contain protocols for cross chain communication. A VFS path is usually structured as so:\n\n`<protocol>://<chain (required if ibc used)>/<path>` or `ibc://cosmoshub-4/user/app/component`",
          "type": "string",
          "pattern": "(^((([A-Za-z0-9]+://)?([A-Za-z0-9.\\-_]{2,80}/)))?((~[a-z0-9]{2,}|(lib|home))(/[A-Za-z0-9.\\-_]{2,80}?)*(/)?)$)|(^(~[a-z0-9]{2,}|/(lib|home))(/[A-Za-z0-9.\\-_]{2,80}?)*(/)?$)|(^[a-z0-9]{2,}$)|(^\\.(/[A-Za-z0-9.\\-_]{2,40}?)*(/)?$)"
        },
        "Binary": {
          "description": "Binary is a wrapper around Vec<u8> to add base64 de/serialization with serde. It also adds some helper methods to help encode inline.\n\nThis is only needed as serde-json-{core,wasm} has a horrible encoding for Vec<u8>. See also <https://github.com/CosmWasm/cosmwasm/blob/main/docs/MESSAGE_TYPES.md>.",
          "type": "string"
        },
        "Expiration": {
          "description": "Expiration represents a point in time when some event happens. It can compare with a BlockInfo and will return is_expired() == true once the condition is hit (and for every block in the future)",
          "oneOf": [
            {
              "description": "AtHeight will expire when `env.block.height` >= height",
              "type": "object",
              "required": [
                "at_height"
              ],
              "properties": {
                "at_height": {
                  "type": "integer",
                  "format": "uint64",
                  "minimum": 0.0
                }
              },
              "additionalProperties": false
            },
            {
              "description": "AtTime will expire when `env.block.time` >= time",
              "type": "object",
              "required": [
                "at_time"
              ],
              "properties": {
                "at_time": {
                  "$ref": "#/definitions/Timestamp"
                }
              },
              "additionalProperties": false
            },
            {
              "description": "Never will never expire. Used to express the empty variant",
              "type": "object",
              "required": [
                "never"
              ],
              "properties": {
                "never": {
                  "type": "object",
                  "additionalProperties": false
                }
              },
              "additionalProperties": false
            }
          ]
        },
        "Recipient": {
          "description": "A simple struct used for inter-contract communication. The struct can be used in two ways:\n\n1. Simply just providing an `AndrAddr` which will treat the communication as a transfer of any related funds 2. Providing an `AndrAddr` and a `Binary` message which will be sent to the contract at the resolved address\n\nThe `Binary` message can be any message that the contract at the resolved address can handle.",
          "type": "object",
          "required": [
            "address"
          ],
          "properties": {
            "address": {
              "$ref": "#/definitions/AndrAddr"
            },
            "ibc_recovery_address": {
              "anyOf": [
                {
                  "$ref": "#/definitions/AndrAddr"
                },
                {
                  "type": "null"
                }
              ]
            },
            "msg": {
              "anyOf": [
                {
                  "$ref": "#/definitions/Binary"
                },
                {
                  "type": "null"
                }
              ]
            }
          },
          "additionalProperties": false
        },
        "Status": {
          "type": "string",
          "enum": [
            "open",
            "expired",
            "executed",
            "cancelled"
          ]
        },
        "Timestamp": {
          "description": "A point in time in nanosecond precision.\n\nThis type can represent times from 1970-01-01T00:00:00Z to 2554-07-21T23:34:33Z.\n\n## Examples\n\n``` # use cosmwasm_std::Timestamp; let ts = Timestamp::from_nanos(1_000_000_202); assert_eq!(ts.nanos(), 1_000_000_202); assert_eq!(ts.seconds(), 1); assert_eq!(ts.subsec_nanos(), 202);\n\nlet ts = ts.plus_seconds(2); assert_eq!(ts.nanos(), 3_000_000_202); assert_eq!(ts.seconds(), 3); assert_eq!(ts.subsec_nanos(), 202); ```",
          "allOf": [
            {
              "$ref": "#/definitions/Uint64"
            }
          ]
        },
        "Uint128": {
          "description": "A thin wrapper around u128 that is using strings for JSON encoding/decoding, such that the full u128 range can be used for clients that convert JSON numbers to floats, like JavaScript and jq.\n\n# Examples\n\nUse `from` to create instances of this and `u128` to get the value out:\n\n``` # use cosmwasm_std::Uint128; let a = Uint128::from(123u128); assert_eq!(a.u128(), 123);\n\nlet b = Uint128::from(42u64); assert_eq!(b.u128(), 42);\n\nlet c = Uint128::from(70u32); assert_eq!(c.u128(), 70); ```",
          "type": "string"
        },
        "Uint64": {
          "description": "A thin wrapper around u64 that is using strings for JSON encoding/decoding, such that the full u64 range can be used for clients that convert JSON numbers to floats, like JavaScript and jq.\n\n# Examples\n\nUse `from` to create instances of this and `u64` to get the value out:\n\n``` # use cosmwasm_std::Uint64; let a = Uint64::from(42u64); assert_eq!(a.u64(), 42);\n\nlet b = Uint64::from(70u32); assert_eq!(b.u64(), 70); ```",
          "type": "string"
        }
      }
    },
    "type": {
      "$schema": "http://json-schema.org/draft-07/schema#",
      "title": "TypeResponse",
      "type": "object",
      "required": [
        "ado_type"
      ],
      "properties": {
        "ado_type": {
          "type": "string"
        }
      },
      "additionalProperties": false
    },
    "version": {
      "$schema": "http://json-schema.org/draft-07/schema#",
      "title": "VersionResponse",
      "type": "object",
      "required": [
        "version"
      ],
      "properties": {
        "version": {
          "type": "string"
        }
      },
      "additionalProperties": false
    }
  }
}<|MERGE_RESOLUTION|>--- conflicted
+++ resolved
@@ -138,12 +138,11 @@
               "coin_denom",
               "price",
               "token_address",
-              "token_id",
-              "uses_cw20"
+              "token_id"
             ],
             "properties": {
               "coin_denom": {
-                "type": "string"
+                "$ref": "#/definitions/Asset"
               },
               "price": {
                 "$ref": "#/definitions/Uint128"
@@ -163,9 +162,6 @@
               },
               "token_id": {
                 "type": "string"
-              },
-              "uses_cw20": {
-                "type": "boolean"
               }
             },
             "additionalProperties": false
@@ -497,6 +493,34 @@
         "description": "An address that can be used within the Andromeda ecosystem. Inspired by the cosmwasm-std `Addr` type. https://github.com/CosmWasm/cosmwasm/blob/2a1c698520a1aacedfe3f4803b0d7d653892217a/packages/std/src/addresses.rs#L33\n\nThis address can be one of two things: 1. A valid human readable address e.g. `cosmos1...` 2. A valid Andromeda VFS path e.g. `/home/user/app/component`\n\nVFS paths can be local in the case of an app and can be done by referencing `./component` they can also contain protocols for cross chain communication. A VFS path is usually structured as so:\n\n`<protocol>://<chain (required if ibc used)>/<path>` or `ibc://cosmoshub-4/user/app/component`",
         "type": "string",
         "pattern": "(^((([A-Za-z0-9]+://)?([A-Za-z0-9.\\-_]{2,80}/)))?((~[a-z0-9]{2,}|(lib|home))(/[A-Za-z0-9.\\-_]{2,80}?)*(/)?)$)|(^(~[a-z0-9]{2,}|/(lib|home))(/[A-Za-z0-9.\\-_]{2,80}?)*(/)?$)|(^[a-z0-9]{2,}$)|(^\\.(/[A-Za-z0-9.\\-_]{2,40}?)*(/)?$)"
+      },
+      "Asset": {
+        "oneOf": [
+          {
+            "type": "object",
+            "required": [
+              "cw20_token"
+            ],
+            "properties": {
+              "cw20_token": {
+                "$ref": "#/definitions/AndrAddr"
+              }
+            },
+            "additionalProperties": false
+          },
+          {
+            "type": "object",
+            "required": [
+              "native_token"
+            ],
+            "properties": {
+              "native_token": {
+                "type": "string"
+              }
+            },
+            "additionalProperties": false
+          }
+        ]
       },
       "Binary": {
         "description": "Binary is a wrapper around Vec<u8> to add base64 de/serialization with serde. It also adds some helper methods to help encode inline.\n\nThis is only needed as serde-json-{core,wasm} has a horrible encoding for Vec<u8>. See also <https://github.com/CosmWasm/cosmwasm/blob/main/docs/MESSAGE_TYPES.md>.",
@@ -1120,8 +1144,6 @@
       {
         "type": "object",
         "required": [
-<<<<<<< HEAD
-=======
           "a_d_o_base_version"
         ],
         "properties": {
@@ -1135,7 +1157,6 @@
       {
         "type": "object",
         "required": [
->>>>>>> 49078030
           "permissions"
         ],
         "properties": {
@@ -1230,8 +1251,6 @@
   "migrate": null,
   "sudo": null,
   "responses": {
-<<<<<<< HEAD
-=======
     "a_d_o_base_version": {
       "$schema": "http://json-schema.org/draft-07/schema#",
       "title": "ADOBaseVersionResponse",
@@ -1246,7 +1265,6 @@
       },
       "additionalProperties": false
     },
->>>>>>> 49078030
     "app_contract": {
       "$schema": "http://json-schema.org/draft-07/schema#",
       "title": "AppContractResponse",
