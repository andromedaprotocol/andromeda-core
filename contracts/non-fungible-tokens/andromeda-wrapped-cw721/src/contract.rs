use crate::state::{ANDROMEDA_CW721_ADDR, CAN_UNWRAP};
use ado_base::state::ADOContract;
use andromeda_non_fungible_tokens::{
    cw721::{
        ExecuteMsg as Cw721ExecuteMsg, InstantiateMsg as Cw721InstantiateMsg, MetadataAttribute,
        TokenExtension,
    },
    wrapped_cw721::{
        Cw721HookMsg, ExecuteMsg, InstantiateMsg, InstantiateType, MigrateMsg, QueryMsg,
    },
};
use andromeda_os::{
    messages::{AMPMsg, AMPPkt},
    recipient::generate_msg_native_kernel,
};
use common::{
<<<<<<< HEAD
    ado_base::InstantiateMsg as BaseInstantiateMsg, encode_binary, error::ContractError,
=======
    ado_base::InstantiateMsg as BaseInstantiateMsg,
    app::AndrAddress,
    encode_binary,
    error::{from_semver, ContractError},
>>>>>>> e60e1421
    response::get_reply_address,
};
use cosmwasm_std::{
    ensure, entry_point, from_binary, Addr, Binary, Coin, Deps, DepsMut, Env, MessageInfo,
    QuerierWrapper, QueryRequest, Reply, Response, StdError, SubMsg, WasmMsg, WasmQuery,
};
use cw2::{get_contract_version, set_contract_version};
use cw721::{Cw721QueryMsg, Cw721ReceiveMsg, NftInfoResponse};
use cw721_base::MintMsg;
use semver::Version;

const ORIGINAL_TOKEN_ID: &str = "original_token_id";
const ORIGINAL_TOKEN_ADDRESS: &str = "original_token_address";

const CONTRACT_NAME: &str = "crates.io:andromeda-wrapped-cw721";
const CONTRACT_VERSION: &str = env!("CARGO_PKG_VERSION");

#[cfg_attr(not(feature = "library"), entry_point)]
pub fn instantiate(
    deps: DepsMut,
    env: Env,
    info: MessageInfo,
    msg: InstantiateMsg,
) -> Result<Response, ContractError> {
    set_contract_version(deps.storage, CONTRACT_NAME, CONTRACT_VERSION)?;
    let contract = ADOContract::default();
    CAN_UNWRAP.save(deps.storage, &msg.can_unwrap)?;
    let mut msgs: Vec<SubMsg> = vec![];
    let resp = contract.instantiate(
        deps.storage,
        env.clone(),
        deps.api,
        info.clone(),
        BaseInstantiateMsg {
            ado_type: "wrapped-cw721".to_string(),
            ado_version: CONTRACT_VERSION.to_string(),
            operators: None,
            modules: None,
            kernel_address: msg.kernel_address,
        },
    )?;
    match msg.cw721_instantiate_type {
        InstantiateType::Address(addr) => ANDROMEDA_CW721_ADDR.save(deps.storage, &addr)?,
        InstantiateType::New(specification) => {
            let instantiate_msg = Cw721InstantiateMsg {
                name: specification.name,
                symbol: specification.symbol,
                modules: specification.modules,
                minter: env.contract.address.to_string(),

                kernel_address: Some("kernel_contract".to_string()),
            };
            let msg = contract.generate_instantiate_msg(
                deps.storage,
                &deps.querier,
                1,
                encode_binary(&instantiate_msg)?,
                "cw721".to_string(),
                info.sender.to_string(),
            )?;
            msgs.push(msg);
        }
    }
    Ok(resp.add_submessages(msgs))
}

#[cfg_attr(not(feature = "library"), entry_point)]
pub fn reply(deps: DepsMut, _env: Env, msg: Reply) -> Result<Response, ContractError> {
    if msg.result.is_err() {
        return Err(ContractError::Std(StdError::generic_err(
            msg.result.unwrap_err(),
        )));
    }
    ensure!(msg.id == 1, ContractError::InvalidReplyId {});

    let addr = get_reply_address(msg)?;
    ANDROMEDA_CW721_ADDR.save(deps.storage, &addr)?;
    Ok(Response::default())
}

#[cfg_attr(not(feature = "library"), entry_point)]
pub fn execute(
    deps: DepsMut,
    env: Env,
    info: MessageInfo,
    msg: ExecuteMsg,
) -> Result<Response, ContractError> {
    match msg {
        ExecuteMsg::AndrReceive(msg) => {
            ADOContract::default().execute(deps, env, info, msg, execute)
        }
        ExecuteMsg::AMPReceive(pkt) => handle_amp_packet(deps, env, info, pkt),
        ExecuteMsg::ReceiveNft(msg) => handle_receive_cw721(deps, env, info, msg),
    }
}

pub struct ExecuteEnv<'a> {
    deps: DepsMut<'a>,
    pub env: Env,
    pub info: MessageInfo,
}

fn handle_amp_packet(
    deps: DepsMut,
    env: Env,
    info: MessageInfo,
    packet: AMPPkt,
) -> Result<Response, ContractError> {
    let mut res = Response::default();

    // Get kernel address
    let kernel_address = ADOContract::default().get_kernel_address(deps.storage)?;

    // Original packet sender
    let origin =
        packet.get_verified_origin(info.sender.as_str(), kernel_address.as_str(), deps.as_ref())?;

    // This contract will become the previous sender after sending the message back to the kernel
    let previous_sender = env.clone().contract.address;

    let execute_env = ExecuteEnv { deps, env, info };

    let msg_opt = packet.messages.first();

    if let Some(msg) = msg_opt {
        let exec_msg: ExecuteMsg = from_binary(&msg.message)?;
        let funds = msg.funds.to_vec();
        let mut exec_info = execute_env.info.clone();
        exec_info.funds = funds.clone();

        if msg.exit_at_error {
            let env = execute_env.env.clone();
            let mut exec_res = execute(execute_env.deps, env, exec_info, exec_msg)?;

            if packet.messages.len() > 1 {
                let adjusted_messages: Vec<AMPMsg> =
                    packet.messages.iter().skip(1).cloned().collect();

                let unused_funds: Vec<Coin> = adjusted_messages
                    .iter()
                    .flat_map(|msg| msg.funds.iter().cloned())
                    .collect();

                let kernel_message = generate_msg_native_kernel(
                    unused_funds,
                    origin,
                    previous_sender.to_string(),
                    adjusted_messages,
                    kernel_address.into_string(),
                )?;

                exec_res.messages.push(kernel_message);
            }

            res = res
                .add_attributes(exec_res.attributes)
                .add_submessages(exec_res.messages)
                .add_events(exec_res.events);
        } else {
            match execute(
                execute_env.deps,
                execute_env.env.clone(),
                exec_info,
                exec_msg,
            ) {
                Ok(mut exec_res) => {
                    if packet.messages.len() > 1 {
                        let adjusted_messages: Vec<AMPMsg> =
                            packet.messages.iter().skip(1).cloned().collect();

                        let unused_funds: Vec<Coin> = adjusted_messages
                            .iter()
                            .flat_map(|msg| msg.funds.iter().cloned())
                            .collect();

                        let kernel_message = generate_msg_native_kernel(
                            unused_funds,
                            origin,
                            previous_sender.to_string(),
                            adjusted_messages,
                            kernel_address.into_string(),
                        )?;

                        exec_res.messages.push(kernel_message);
                    }

                    res = res
                        .add_attributes(exec_res.attributes)
                        .add_submessages(exec_res.messages)
                        .add_events(exec_res.events);
                }
                Err(_) => {
                    // There's an error, but the user opted for the operation to proceed
                    // No funds are used in the event of an error
                    if packet.messages.len() > 1 {
                        let adjusted_messages: Vec<AMPMsg> =
                            packet.messages.iter().skip(1).cloned().collect();

                        let kernel_message = generate_msg_native_kernel(
                            funds,
                            origin,
                            previous_sender.to_string(),
                            adjusted_messages,
                            kernel_address.into_string(),
                        )?;
                        res = res.add_submessage(kernel_message);
                    }
                }
            }
        }
    }

    Ok(res)
}

fn handle_receive_cw721(
    deps: DepsMut,
    env: Env,
    info: MessageInfo,
    msg: Cw721ReceiveMsg,
) -> Result<Response, ContractError> {
    match from_binary(&msg.msg)? {
        Cw721HookMsg::Wrap { wrapped_token_id } => execute_wrap(
            deps,
            env,
            msg.sender,
            msg.token_id,
            info.sender,
            wrapped_token_id,
        ),
        Cw721HookMsg::Unwrap {} => execute_unwrap(deps, msg.sender, msg.token_id, info.sender),
    }
}

fn execute_wrap(
    deps: DepsMut,
    env: Env,
    sender: String,
    token_id: String,
    token_address: Addr,
    wrapped_token_id: Option<String>,
) -> Result<Response, ContractError> {
    ensure!(
        token_address != env.contract.address,
        ContractError::CannotDoubleWrapToken {}
    );

    let wrapped_token_id = wrapped_token_id.unwrap_or_else(|| token_id.to_string());
    let extension = TokenExtension {
        name: wrapped_token_id.clone(),
        publisher: sender.clone(),
        description: None,
        attributes: vec![
            MetadataAttribute {
                trait_type: ORIGINAL_TOKEN_ID.to_owned(),
                value: token_id.clone(),
                display_type: None,
            },
            MetadataAttribute {
                trait_type: ORIGINAL_TOKEN_ADDRESS.to_owned(),
                value: token_address.to_string(),
                display_type: None,
            },
        ],
        image: String::from(""),
        image_data: None,
        external_url: None,
        animation_url: None,
        youtube_url: None,
    };
    let mint_msg = MintMsg {
        token_id: wrapped_token_id.to_string(),
        owner: sender,
        token_uri: None,
        extension,
    };
    let msg = encode_binary(&Cw721ExecuteMsg::Mint(Box::new(mint_msg)))?;
    let cw721_contract_addr = ANDROMEDA_CW721_ADDR.load(deps.storage)?;
    let wasm_msg = WasmMsg::Execute {
        contract_addr: cw721_contract_addr.clone(),
        funds: vec![],
        msg,
    };
    Ok(Response::new()
        .add_message(wasm_msg)
        .add_attribute("action", "wrap")
        .add_attribute("token_id", token_id)
        .add_attribute("token_address", token_address)
        .add_attribute("wrapped_token_id", wrapped_token_id)
        .add_attribute("wrapped_token_address", cw721_contract_addr))
}

fn execute_unwrap(
    deps: DepsMut,
    sender: String,
    token_id: String,
    token_address: Addr,
) -> Result<Response, ContractError> {
    let can_unwrap = CAN_UNWRAP.load(deps.storage)?;
    let cw721_contract_addr = ANDROMEDA_CW721_ADDR.load(deps.storage)?;
    ensure!(can_unwrap, ContractError::UnwrappingDisabled {});
    ensure!(
        token_address == cw721_contract_addr,
        ContractError::TokenNotWrappedByThisContract {}
    );
    let (original_token_id, original_token_address) =
        get_original_nft_data(&deps.querier, token_id.clone(), token_address.to_string())?;

    let burn_msg = Cw721ExecuteMsg::Burn { token_id };
    let transfer_msg = Cw721ExecuteMsg::TransferNft {
        recipient: sender,
        token_id: original_token_id,
    };
    Ok(Response::new()
        .add_message(WasmMsg::Execute {
            contract_addr: cw721_contract_addr,
            funds: vec![],
            msg: encode_binary(&burn_msg)?,
        })
        .add_message(WasmMsg::Execute {
            contract_addr: original_token_address,
            funds: vec![],
            msg: encode_binary(&transfer_msg)?,
        })
        .add_attribute("action", "unwrap"))
}

/// Retrieves the original token id and contract address of the wrapped token.
fn get_original_nft_data(
    querier: &QuerierWrapper,
    wrapped_token_id: String,
    wrapped_token_address: String,
) -> Result<(String, String), ContractError> {
    let token_info = querier.query::<NftInfoResponse<TokenExtension>>(&QueryRequest::Wasm(
        WasmQuery::Smart {
            contract_addr: wrapped_token_address,
            msg: encode_binary(&Cw721QueryMsg::NftInfo {
                token_id: wrapped_token_id,
            })?,
        },
    ))?;
    let attributes = token_info.extension.attributes;
    ensure!(attributes.len() == 2, ContractError::InvalidMetadata {});
    let original_token_id = attributes[0].value.clone();
    let original_token_address = attributes[1].value.clone();
    Ok((original_token_id, original_token_address))
}

#[cfg_attr(not(feature = "library"), entry_point)]
pub fn query(deps: Deps, env: Env, msg: QueryMsg) -> Result<Binary, ContractError> {
    match msg {
        QueryMsg::NFTContractAddress {} => encode_binary(&query_nft_contract_address(deps)?),
        QueryMsg::AndrQuery(msg) => ADOContract::default().query(deps, env, msg, query),
    }
}

pub fn query_nft_contract_address(deps: Deps) -> Result<String, ContractError> {
    let addr = ANDROMEDA_CW721_ADDR.load(deps.storage)?;

    Ok(addr)
}

#[cfg_attr(not(feature = "library"), entry_point)]
pub fn migrate(deps: DepsMut, _env: Env, _msg: MigrateMsg) -> Result<Response, ContractError> {
    // New version
    let version: Version = CONTRACT_VERSION.parse().map_err(from_semver)?;

    // Old version
    let stored = get_contract_version(deps.storage)?;
    let storage_version: Version = stored.version.parse().map_err(from_semver)?;

    let contract = ADOContract::default();

    ensure!(
        stored.contract == CONTRACT_NAME,
        ContractError::CannotMigrate {
            previous_contract: stored.contract,
        }
    );

    // New version has to be newer/greater than the old version
    ensure!(
        storage_version < version,
        ContractError::CannotMigrate {
            previous_contract: stored.version,
        }
    );

    set_contract_version(deps.storage, CONTRACT_NAME, CONTRACT_VERSION)?;

    // Update the ADOContract's version
    contract.execute_update_version(deps)?;

    Ok(Response::default())
}

<<<<<<< HEAD
fn from_semver(err: semver::Error) -> StdError {
    StdError::generic_err(format!("Semver: {err}"))
}

=======
>>>>>>> e60e1421
#[cfg(test)]
mod tests {
    use super::*;
    use andromeda_non_fungible_tokens::wrapped_cw721::Cw721Specification;
    use andromeda_testing::testing::mock_querier::{
        mock_dependencies_custom, MOCK_CW721_CONTRACT, MOCK_PRIMITIVE_CONTRACT,
    };
    use cosmwasm_std::{
        testing::{mock_dependencies, mock_env, mock_info},
        CosmosMsg, ReplyOn,
    };

    fn init(deps: DepsMut) {
        instantiate(
            deps,
            mock_env(),
            mock_info("owner", &[]),
            InstantiateMsg {
                primitive_contract: MOCK_PRIMITIVE_CONTRACT.to_owned(),
                cw721_instantiate_type: InstantiateType::Address(MOCK_CW721_CONTRACT.to_owned()),
                can_unwrap: true,
                kernel_address: Some("kernel_contract".to_string()),
            },
        )
        .unwrap();
    }

    #[test]
    fn test_instantiate_address() {
        let mut deps = mock_dependencies();
        let info = mock_info("sender", &[]);

        let msg = InstantiateMsg {
            primitive_contract: MOCK_PRIMITIVE_CONTRACT.to_owned(),
            can_unwrap: true,
            cw721_instantiate_type: InstantiateType::Address(MOCK_CW721_CONTRACT.to_owned()),
            kernel_address: Some("kernel_contract".to_string()),
        };

        let res = instantiate(deps.as_mut(), mock_env(), info, msg).unwrap();
        assert_eq!(
            Response::new()
                .add_attribute("method", "instantiate")
                .add_attribute("type", "wrapped-cw721"),
            res
        );
        assert!(ADOContract::default()
            .is_contract_owner(deps.as_ref().storage, "sender")
            .unwrap());
        assert_eq!(
            MOCK_CW721_CONTRACT.to_owned(),
            ANDROMEDA_CW721_ADDR.load(deps.as_ref().storage).unwrap()
        );
        assert!(CAN_UNWRAP.load(deps.as_ref().storage).unwrap());
    }

    #[test]
    fn test_instantiate_new() {
        let mut deps = mock_dependencies_custom(&[]);
        let info = mock_info("sender", &[]);

        let msg = InstantiateMsg {
            primitive_contract: MOCK_PRIMITIVE_CONTRACT.to_owned(),
            can_unwrap: true,
            cw721_instantiate_type: InstantiateType::New(Cw721Specification {
                name: "name".to_string(),
                symbol: "symbol".to_string(),
                modules: None,
            }),
            kernel_address: Some("kernel_contract".to_string()),
        };

        let res = instantiate(deps.as_mut(), mock_env(), info, msg).unwrap();
        let cw721_insantiate_msg = Cw721InstantiateMsg {
            name: "name".to_string(),
            symbol: "symbol".to_string(),
            modules: None,
            minter: mock_env().contract.address.to_string(),

            kernel_address: Some("kernel_contract".to_string()),
        };
        let msg: SubMsg = SubMsg {
            id: 1,
            reply_on: ReplyOn::Always,
            msg: CosmosMsg::Wasm(WasmMsg::Instantiate {
                admin: Some("sender".to_string()),
                code_id: 4,
                msg: encode_binary(&cw721_insantiate_msg).unwrap(),
                funds: vec![],
                label: "Instantiate: cw721".to_string(),
            }),
            gas_limit: None,
        };
        assert_eq!(
            Response::new()
                .add_submessage(msg)
                .add_attribute("method", "instantiate")
                .add_attribute("type", "wrapped-cw721"),
            res
        );
        assert!(ADOContract::default()
            .is_contract_owner(deps.as_ref().storage, "sender")
            .unwrap());
        assert!(CAN_UNWRAP.load(deps.as_ref().storage).unwrap());
    }

    #[test]
    fn test_wrap() {
        let mut deps = mock_dependencies();

        let token_id = String::from("token_id");
        let owner = String::from("owner");
        let token_address = String::from("token_address");

        init(deps.as_mut());

        let info = mock_info(&token_address, &[]);
        let msg = ExecuteMsg::ReceiveNft(Cw721ReceiveMsg {
            sender: owner.clone(),
            token_id: token_id.clone(),
            msg: encode_binary(&Cw721HookMsg::Wrap {
                wrapped_token_id: None,
            })
            .unwrap(),
        });

        let res = execute(deps.as_mut(), mock_env(), info, msg).unwrap();

        let extension = TokenExtension {
            name: token_id.clone(),
            publisher: owner.clone(),
            description: None,
            image: String::from(""),
            image_data: None,
            external_url: None,
            animation_url: None,
            youtube_url: None,
            attributes: vec![
                MetadataAttribute {
                    trait_type: ORIGINAL_TOKEN_ID.to_owned(),
                    value: token_id.clone(),
                    display_type: None,
                },
                MetadataAttribute {
                    trait_type: ORIGINAL_TOKEN_ADDRESS.to_owned(),
                    value: token_address.to_string(),
                    display_type: None,
                },
            ],
        };
        let mint_msg = MintMsg {
            token_id: token_id.clone(),
            owner,
            token_uri: None,
            extension,
        };
        let msg = encode_binary(&Cw721ExecuteMsg::Mint(Box::new(mint_msg))).unwrap();
        let wasm_msg = WasmMsg::Execute {
            contract_addr: MOCK_CW721_CONTRACT.to_owned(),
            funds: vec![],
            msg,
        };

        assert_eq!(
            Response::new()
                .add_message(wasm_msg)
                .add_attribute("action", "wrap")
                .add_attribute("token_id", &token_id)
                .add_attribute("token_address", token_address)
                .add_attribute("wrapped_token_id", &token_id)
                .add_attribute("wrapped_token_address", MOCK_CW721_CONTRACT),
            res
        );
    }

    #[test]
    fn test_wrap_new_wrapped_token_id() {
        let mut deps = mock_dependencies();

        let token_id = String::from("token_id");
        let wrapped_token_id = String::from("wrapped_token_id");
        let owner = String::from("owner");
        let token_address = String::from("token_address");

        init(deps.as_mut());

        let msg = ExecuteMsg::ReceiveNft(Cw721ReceiveMsg {
            sender: owner.clone(),
            token_id: token_id.clone(),
            msg: encode_binary(&Cw721HookMsg::Wrap {
                wrapped_token_id: Some(wrapped_token_id.clone()),
            })
            .unwrap(),
        });

        let info = mock_info(&token_address, &[]);
        let res = execute(deps.as_mut(), mock_env(), info, msg).unwrap();

        let extension = TokenExtension {
            name: wrapped_token_id.clone(),
            publisher: owner.clone(),
            description: None,
            attributes: vec![
                MetadataAttribute {
                    trait_type: ORIGINAL_TOKEN_ID.to_owned(),
                    value: token_id.clone(),
                    display_type: None,
                },
                MetadataAttribute {
                    trait_type: ORIGINAL_TOKEN_ADDRESS.to_owned(),
                    value: token_address.to_string(),
                    display_type: None,
                },
            ],
            image: String::from(""),
            image_data: None,
            external_url: None,
            animation_url: None,
            youtube_url: None,
        };
        let mint_msg = MintMsg {
            token_id: wrapped_token_id.to_owned(),
            owner,
            token_uri: None,
            extension,
        };
        let msg = encode_binary(&Cw721ExecuteMsg::Mint(Box::new(mint_msg))).unwrap();
        let wasm_msg = WasmMsg::Execute {
            contract_addr: MOCK_CW721_CONTRACT.to_owned(),
            funds: vec![],
            msg,
        };

        assert_eq!(
            Response::new()
                .add_message(wasm_msg)
                .add_attribute("action", "wrap")
                .add_attribute("token_id", &token_id)
                .add_attribute("token_address", token_address)
                .add_attribute("wrapped_token_id", &wrapped_token_id)
                .add_attribute("wrapped_token_address", MOCK_CW721_CONTRACT),
            res
        );
    }

    #[test]
    fn test_wrap_operator() {
        let mut deps = mock_dependencies();

        let token_id = String::from("token_id");
        let operator = String::from("operator");
        let token_address = String::from("token_address");

        init(deps.as_mut());
        ADOContract::default()
            .execute_update_operators(
                deps.as_mut(),
                mock_info("owner", &[]),
                vec![operator.to_owned()],
            )
            .unwrap();

        let info = mock_info(&token_address, &[]);

        let msg = ExecuteMsg::ReceiveNft(Cw721ReceiveMsg {
            sender: operator,
            token_id,
            msg: encode_binary(&Cw721HookMsg::Wrap {
                wrapped_token_id: None,
            })
            .unwrap(),
        });

        // Make sure call does not error by unwrapping.
        let _res = execute(deps.as_mut(), mock_env(), info, msg).unwrap();
    }

    #[test]
    fn test_unwrap_unwrap_disabled() {
        let mut deps = mock_dependencies();

        let token_id = String::from("token_id");
        let owner = String::from("owner");

        init(deps.as_mut());
        CAN_UNWRAP.save(deps.as_mut().storage, &false).unwrap();

        let info = mock_info(MOCK_CW721_CONTRACT, &[]);

        let msg = ExecuteMsg::ReceiveNft(Cw721ReceiveMsg {
            sender: owner,
            token_id,
            msg: encode_binary(&Cw721HookMsg::Unwrap {}).unwrap(),
        });

        let res = execute(deps.as_mut(), mock_env(), info, msg);

        assert_eq!(ContractError::UnwrappingDisabled {}, res.unwrap_err());
    }

    #[test]
    fn test_unwrap_invalid_token_address() {
        let mut deps = mock_dependencies();

        let token_id = String::from("token_id");
        let owner = String::from("owner");

        init(deps.as_mut());
        CAN_UNWRAP.save(deps.as_mut().storage, &true).unwrap();

        let info = mock_info("invalid_address", &[]);

        let msg = ExecuteMsg::ReceiveNft(Cw721ReceiveMsg {
            sender: owner,
            token_id,
            msg: encode_binary(&Cw721HookMsg::Unwrap {}).unwrap(),
        });

        let res = execute(deps.as_mut(), mock_env(), info, msg);

        assert_eq!(
            ContractError::TokenNotWrappedByThisContract {},
            res.unwrap_err()
        );
    }

    #[test]
    fn test_unwrap() {
        let mut deps = mock_dependencies_custom(&[]);

        let token_id = String::from("original_token_id");
        let owner = String::from("owner");

        init(deps.as_mut());
        CAN_UNWRAP.save(deps.as_mut().storage, &true).unwrap();

        let info = mock_info(MOCK_CW721_CONTRACT, &[]);

        let msg = ExecuteMsg::ReceiveNft(Cw721ReceiveMsg {
            sender: owner.clone(),
            token_id: token_id.clone(),
            msg: encode_binary(&Cw721HookMsg::Unwrap {}).unwrap(),
        });

        let res = execute(deps.as_mut(), mock_env(), info, msg).unwrap();
        let burn_msg = Cw721ExecuteMsg::Burn { token_id };
        let transfer_msg = Cw721ExecuteMsg::TransferNft {
            recipient: owner,
            token_id: "original_token_id".to_owned(),
        };
        assert_eq!(
            Response::new()
                .add_message(WasmMsg::Execute {
                    contract_addr: MOCK_CW721_CONTRACT.to_owned(),
                    funds: vec![],
                    msg: encode_binary(&burn_msg).unwrap(),
                })
                .add_message(WasmMsg::Execute {
                    contract_addr: "original_token_address".to_owned(),
                    funds: vec![],
                    msg: encode_binary(&transfer_msg).unwrap(),
                })
                .add_attribute("action", "unwrap"),
            res
        );
    }
}<|MERGE_RESOLUTION|>--- conflicted
+++ resolved
@@ -14,14 +14,9 @@
     recipient::generate_msg_native_kernel,
 };
 use common::{
-<<<<<<< HEAD
-    ado_base::InstantiateMsg as BaseInstantiateMsg, encode_binary, error::ContractError,
-=======
     ado_base::InstantiateMsg as BaseInstantiateMsg,
-    app::AndrAddress,
     encode_binary,
     error::{from_semver, ContractError},
->>>>>>> e60e1421
     response::get_reply_address,
 };
 use cosmwasm_std::{
@@ -418,13 +413,6 @@
     Ok(Response::default())
 }
 
-<<<<<<< HEAD
-fn from_semver(err: semver::Error) -> StdError {
-    StdError::generic_err(format!("Semver: {err}"))
-}
-
-=======
->>>>>>> e60e1421
 #[cfg(test)]
 mod tests {
     use super::*;
