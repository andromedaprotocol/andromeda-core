{
  "contract_name": "andromeda-crowdfund",
  "contract_version": "1.0.0",
  "idl_version": "1.0.0",
  "instantiate": {
    "$schema": "http://json-schema.org/draft-07/schema#",
    "title": "InstantiateMsg",
    "type": "object",
    "required": [
      "can_mint_after_sale",
      "kernel_address",
      "token_address"
    ],
    "properties": {
      "can_mint_after_sale": {
        "type": "boolean"
      },
      "kernel_address": {
        "type": "string"
      },
      "modules": {
        "type": [
          "array",
          "null"
        ],
        "items": {
          "$ref": "#/definitions/Module"
        }
      },
      "owner": {
        "type": [
          "string",
          "null"
        ]
      },
      "token_address": {
        "$ref": "#/definitions/AndrAddr"
      }
    },
    "additionalProperties": false,
    "definitions": {
      "AndrAddr": {
        "description": "An address that can be used within the Andromeda ecosystem. Inspired by the cosmwasm-std `Addr` type. https://github.com/CosmWasm/cosmwasm/blob/2a1c698520a1aacedfe3f4803b0d7d653892217a/packages/std/src/addresses.rs#L33\n\nThis address can be one of two things: 1. A valid human readable address e.g. `cosmos1...` 2. A valid Andromeda VFS path e.g. `/home/user/app/component`\n\nVFS paths can be local in the case of an app and can be done by referencing `./component` they can also contain protocols for cross chain communication. A VFS path is usually structured as so:\n\n`<protocol>://<chain (required if ibc used)>/<path>` or `ibc://cosmoshub-4/user/app/component`",
        "type": "string",
        "pattern": "(^((([A-Za-z0-9]+://)?([A-Za-z0-9.\\-_]{2,80}/)))?((~[a-z0-9]{2,}|(lib|home))(/[A-Za-z0-9.\\-_]{2,80}?)*(/)?)$)|(^(~[a-z0-9]{2,}|/(lib|home))(/[A-Za-z0-9.\\-_]{2,80}?)*(/)?$)|(^[a-z0-9]{2,}$)|(^\\.(/[A-Za-z0-9.\\-_]{2,40}?)*(/)?$)"
      },
      "Module": {
        "description": "A struct describing a token module, provided with the instantiation message this struct is used to record the info about the module and how/if it should be instantiated",
        "type": "object",
        "required": [
          "address",
          "is_mutable"
        ],
        "properties": {
          "address": {
            "$ref": "#/definitions/AndrAddr"
          },
          "is_mutable": {
            "type": "boolean"
          },
          "name": {
            "type": [
              "string",
              "null"
            ]
          }
        },
        "additionalProperties": false
      }
    }
  },
  "execute": {
    "$schema": "http://json-schema.org/draft-07/schema#",
    "title": "ExecuteMsg",
    "oneOf": [
      {
        "description": "Mints a new token to be sold in a future sale. Only possible when the sale is not ongoing.",
        "type": "object",
        "required": [
          "mint"
        ],
        "properties": {
          "mint": {
            "type": "array",
            "items": {
              "$ref": "#/definitions/CrowdfundMintMsg"
            }
          }
        },
        "additionalProperties": false
      },
      {
        "description": "Starts the sale if one is not already ongoing.",
        "type": "object",
        "required": [
          "start_sale"
        ],
        "properties": {
          "start_sale": {
            "type": "object",
            "required": [
              "end_time",
              "min_tokens_sold",
              "price",
              "recipient"
            ],
            "properties": {
              "end_time": {
                "description": "When the sale ends.",
                "allOf": [
                  {
                    "$ref": "#/definitions/Milliseconds"
                  }
                ]
              },
              "max_amount_per_wallet": {
                "description": "The amount of tokens a wallet can purchase, default is 1.",
                "type": [
                  "integer",
                  "null"
                ],
                "format": "uint32",
                "minimum": 0.0
              },
              "min_tokens_sold": {
                "description": "The minimum amount of tokens sold to go through with the sale.",
                "allOf": [
                  {
                    "$ref": "#/definitions/Uint128"
                  }
                ]
              },
              "price": {
                "description": "The price per token.",
                "allOf": [
                  {
                    "$ref": "#/definitions/Coin"
                  }
                ]
              },
              "recipient": {
                "description": "The recipient of the funds if the sale met the minimum sold.",
                "allOf": [
                  {
                    "$ref": "#/definitions/Recipient"
                  }
                ]
              },
              "start_time": {
                "description": "When the sale start. Defaults to current time.",
                "anyOf": [
                  {
                    "$ref": "#/definitions/Milliseconds"
                  },
                  {
                    "type": "null"
                  }
                ]
              }
            },
            "additionalProperties": false
          }
        },
        "additionalProperties": false
      },
      {
        "description": "Updates the token address to a new one. Only accessible by owner",
        "type": "object",
        "required": [
          "update_token_contract"
        ],
        "properties": {
          "update_token_contract": {
            "type": "object",
            "required": [
              "address"
            ],
            "properties": {
              "address": {
                "$ref": "#/definitions/AndrAddr"
              }
            },
            "additionalProperties": false
          }
        },
        "additionalProperties": false
      },
      {
        "description": "Puchases tokens in an ongoing sale.",
        "type": "object",
        "required": [
          "purchase"
        ],
        "properties": {
          "purchase": {
            "type": "object",
            "properties": {
              "number_of_tokens": {
                "type": [
                  "integer",
                  "null"
                ],
                "format": "uint32",
                "minimum": 0.0
              }
            },
            "additionalProperties": false
          }
        },
        "additionalProperties": false
      },
      {
        "description": "Purchases the token with the given id.",
        "type": "object",
        "required": [
          "purchase_by_token_id"
        ],
        "properties": {
          "purchase_by_token_id": {
            "type": "object",
            "required": [
              "token_id"
            ],
            "properties": {
              "token_id": {
                "type": "string"
              }
            },
            "additionalProperties": false
          }
        },
        "additionalProperties": false
      },
      {
        "description": "Allow a user to claim their own refund if the minimum number of tokens are not sold.",
        "type": "object",
        "required": [
          "claim_refund"
        ],
        "properties": {
          "claim_refund": {
            "type": "object",
            "additionalProperties": false
          }
        },
        "additionalProperties": false
      },
      {
        "description": "Ends the ongoing sale by completing `limit` number of operations depending on if the minimum number of tokens was sold.",
        "type": "object",
        "required": [
          "end_sale"
        ],
        "properties": {
          "end_sale": {
            "type": "object",
            "properties": {
              "limit": {
                "type": [
                  "integer",
                  "null"
                ],
                "format": "uint32",
                "minimum": 0.0
              }
            },
            "additionalProperties": false
          }
        },
        "additionalProperties": false
      },
      {
        "type": "object",
        "required": [
          "amp_receive"
        ],
        "properties": {
          "amp_receive": {
            "$ref": "#/definitions/AMPPkt"
          }
        },
        "additionalProperties": false
      },
      {
        "type": "object",
        "required": [
          "ownership"
        ],
        "properties": {
          "ownership": {
            "$ref": "#/definitions/OwnershipMessage"
          }
        },
        "additionalProperties": false
      },
      {
        "type": "object",
        "required": [
          "update_kernel_address"
        ],
        "properties": {
          "update_kernel_address": {
            "type": "object",
            "required": [
              "address"
            ],
            "properties": {
              "address": {
                "$ref": "#/definitions/Addr"
              }
            },
            "additionalProperties": false
          }
        },
        "additionalProperties": false
      },
      {
        "type": "object",
        "required": [
          "update_app_contract"
        ],
        "properties": {
          "update_app_contract": {
            "type": "object",
            "required": [
              "address"
            ],
            "properties": {
              "address": {
                "type": "string"
              }
            },
            "additionalProperties": false
          }
        },
        "additionalProperties": false
      },
      {
        "type": "object",
        "required": [
          "permissioning"
        ],
        "properties": {
          "permissioning": {
            "$ref": "#/definitions/PermissioningMessage"
          }
        },
        "additionalProperties": false
      },
      {
        "type": "object",
        "required": [
          "register_module"
        ],
        "properties": {
          "register_module": {
            "type": "object",
            "required": [
              "module"
            ],
            "properties": {
              "module": {
                "$ref": "#/definitions/Module"
              }
            },
            "additionalProperties": false
          }
        },
        "additionalProperties": false
      },
      {
        "type": "object",
        "required": [
          "deregister_module"
        ],
        "properties": {
          "deregister_module": {
            "type": "object",
            "required": [
              "module_idx"
            ],
            "properties": {
              "module_idx": {
                "$ref": "#/definitions/Uint64"
              }
            },
            "additionalProperties": false
          }
        },
        "additionalProperties": false
      },
      {
        "type": "object",
        "required": [
          "alter_module"
        ],
        "properties": {
          "alter_module": {
            "type": "object",
            "required": [
              "module",
              "module_idx"
            ],
            "properties": {
              "module": {
                "$ref": "#/definitions/Module"
              },
              "module_idx": {
                "$ref": "#/definitions/Uint64"
              }
            },
            "additionalProperties": false
          }
        },
        "additionalProperties": false
      }
    ],
    "definitions": {
      "AMPCtx": {
        "type": "object",
        "required": [
          "id",
          "origin",
          "previous_sender"
        ],
        "properties": {
          "id": {
            "type": "integer",
            "format": "uint64",
            "minimum": 0.0
          },
          "origin": {
            "type": "string"
          },
          "origin_username": {
            "anyOf": [
              {
                "$ref": "#/definitions/AndrAddr"
              },
              {
                "type": "null"
              }
            ]
          },
          "previous_sender": {
            "type": "string"
          }
        },
        "additionalProperties": false
      },
      "AMPMsg": {
        "description": "This struct defines how the kernel parses and relays messages between ADOs If the desired recipient is via IBC then namespacing must be employed The attached message must be a binary encoded execute message for the receiving ADO Funds can be attached for an individual message and will be attached accordingly",
        "type": "object",
        "required": [
          "config",
          "funds",
          "message",
          "recipient"
        ],
        "properties": {
          "config": {
            "description": "When the message should reply, defaults to Always",
            "allOf": [
              {
                "$ref": "#/definitions/AMPMsgConfig"
              }
            ]
          },
          "funds": {
            "description": "Any funds to be attached to the message, defaults to an empty vector",
            "type": "array",
            "items": {
              "$ref": "#/definitions/Coin"
            }
          },
          "message": {
            "description": "The message to be sent to the recipient",
            "allOf": [
              {
                "$ref": "#/definitions/Binary"
              }
            ]
          },
          "recipient": {
            "description": "The message recipient, can be a contract/wallet address or a namespaced URI",
            "allOf": [
              {
                "$ref": "#/definitions/AndrAddr"
              }
            ]
          }
        },
        "additionalProperties": false
      },
      "AMPMsgConfig": {
        "description": "The configuration of the message to be sent.\n\nUsed when a sub message is generated for the given AMP Msg (only used in the case of Wasm Messages).",
        "type": "object",
        "required": [
          "direct",
          "exit_at_error",
          "reply_on"
        ],
        "properties": {
          "direct": {
            "description": "Whether to send the message directly to the given recipient",
            "type": "boolean"
          },
          "exit_at_error": {
            "description": "Determines whether the operation should terminate or proceed upon a failed message",
            "type": "boolean"
          },
          "gas_limit": {
            "description": "An optional imposed gas limit for the message",
            "type": [
              "integer",
              "null"
            ],
            "format": "uint64",
            "minimum": 0.0
          },
          "ibc_config": {
            "anyOf": [
              {
                "$ref": "#/definitions/IBCConfig"
              },
              {
                "type": "null"
              }
            ]
          },
          "reply_on": {
            "description": "When the message should reply, defaults to Always",
            "allOf": [
              {
                "$ref": "#/definitions/ReplyOn"
              }
            ]
          }
        },
        "additionalProperties": false
      },
      "AMPPkt": {
        "description": "An Andromeda packet contains all message protocol related data, this is what is sent between ADOs when communicating It contains an original sender, if used for authorisation the sender must be authorised The previous sender is the one who sent the message A packet may contain several messages which allows for message batching",
        "type": "object",
        "required": [
          "ctx",
          "messages"
        ],
        "properties": {
          "ctx": {
            "$ref": "#/definitions/AMPCtx"
          },
          "messages": {
            "description": "Any messages associated with the packet",
            "type": "array",
            "items": {
              "$ref": "#/definitions/AMPMsg"
            }
          }
        },
        "additionalProperties": false
      },
      "Addr": {
        "description": "A human readable address.\n\nIn Cosmos, this is typically bech32 encoded. But for multi-chain smart contracts no assumptions should be made other than being UTF-8 encoded and of reasonable length.\n\nThis type represents a validated address. It can be created in the following ways 1. Use `Addr::unchecked(input)` 2. Use `let checked: Addr = deps.api.addr_validate(input)?` 3. Use `let checked: Addr = deps.api.addr_humanize(canonical_addr)?` 4. Deserialize from JSON. This must only be done from JSON that was validated before such as a contract's state. `Addr` must not be used in messages sent by the user because this would result in unvalidated instances.\n\nThis type is immutable. If you really need to mutate it (Really? Are you sure?), create a mutable copy using `let mut mutable = Addr::to_string()` and operate on that `String` instance.",
        "type": "string"
      },
      "AndrAddr": {
        "description": "An address that can be used within the Andromeda ecosystem. Inspired by the cosmwasm-std `Addr` type. https://github.com/CosmWasm/cosmwasm/blob/2a1c698520a1aacedfe3f4803b0d7d653892217a/packages/std/src/addresses.rs#L33\n\nThis address can be one of two things: 1. A valid human readable address e.g. `cosmos1...` 2. A valid Andromeda VFS path e.g. `/home/user/app/component`\n\nVFS paths can be local in the case of an app and can be done by referencing `./component` they can also contain protocols for cross chain communication. A VFS path is usually structured as so:\n\n`<protocol>://<chain (required if ibc used)>/<path>` or `ibc://cosmoshub-4/user/app/component`",
        "type": "string",
        "pattern": "(^((([A-Za-z0-9]+://)?([A-Za-z0-9.\\-_]{2,80}/)))?((~[a-z0-9]{2,}|(lib|home))(/[A-Za-z0-9.\\-_]{2,80}?)*(/)?)$)|(^(~[a-z0-9]{2,}|/(lib|home))(/[A-Za-z0-9.\\-_]{2,80}?)*(/)?$)|(^[a-z0-9]{2,}$)|(^\\.(/[A-Za-z0-9.\\-_]{2,40}?)*(/)?$)"
      },
      "Binary": {
        "description": "Binary is a wrapper around Vec<u8> to add base64 de/serialization with serde. It also adds some helper methods to help encode inline.\n\nThis is only needed as serde-json-{core,wasm} has a horrible encoding for Vec<u8>. See also <https://github.com/CosmWasm/cosmwasm/blob/main/docs/MESSAGE_TYPES.md>.",
        "type": "string"
      },
      "Coin": {
        "type": "object",
        "required": [
          "amount",
          "denom"
        ],
        "properties": {
          "amount": {
            "$ref": "#/definitions/Uint128"
          },
          "denom": {
            "type": "string"
          }
        }
      },
      "CrowdfundMintMsg": {
        "type": "object",
        "required": [
          "extension",
          "token_id"
        ],
        "properties": {
          "extension": {
            "description": "Any custom extension used by this contract",
            "allOf": [
              {
                "$ref": "#/definitions/TokenExtension"
              }
            ]
          },
          "owner": {
            "description": "The owner of the newly minter NFT",
            "type": [
              "string",
              "null"
            ]
          },
          "token_id": {
            "description": "Unique ID of the NFT",
            "type": "string"
          },
          "token_uri": {
            "description": "Universal resource identifier for this NFT Should point to a JSON file that conforms to the ERC721 Metadata JSON Schema",
            "type": [
              "string",
              "null"
            ]
          }
        },
        "additionalProperties": false
      },
      "IBCConfig": {
        "type": "object",
        "properties": {
          "recovery_addr": {
            "anyOf": [
              {
                "$ref": "#/definitions/AndrAddr"
              },
              {
                "type": "null"
              }
            ]
          }
        },
        "additionalProperties": false
      },
      "Milliseconds": {
        "description": "Represents time in milliseconds.",
        "type": "integer",
        "format": "uint64",
        "minimum": 0.0
      },
      "Module": {
        "description": "A struct describing a token module, provided with the instantiation message this struct is used to record the info about the module and how/if it should be instantiated",
        "type": "object",
        "required": [
          "address",
          "is_mutable"
        ],
        "properties": {
          "address": {
            "$ref": "#/definitions/AndrAddr"
          },
          "is_mutable": {
            "type": "boolean"
          },
          "name": {
            "type": [
              "string",
              "null"
            ]
          }
        },
        "additionalProperties": false
      },
      "OwnershipMessage": {
        "oneOf": [
          {
            "type": "string",
            "enum": [
              "revoke_ownership_offer",
              "accept_ownership",
              "disown"
            ]
          },
          {
            "type": "object",
            "required": [
              "update_owner"
            ],
            "properties": {
              "update_owner": {
                "type": "object",
                "required": [
                  "new_owner"
                ],
                "properties": {
                  "expiration": {
                    "anyOf": [
                      {
                        "$ref": "#/definitions/Milliseconds"
                      },
                      {
                        "type": "null"
                      }
                    ]
                  },
                  "new_owner": {
                    "$ref": "#/definitions/Addr"
                  }
                },
                "additionalProperties": false
              }
            },
            "additionalProperties": false
          }
        ]
      },
      "Permission": {
        "description": "An enum to represent a user's permission for an action\n\n- **Blacklisted** - The user cannot perform the action until after the provided expiration - **Limited** - The user can perform the action while uses are remaining and before the provided expiration **for a permissioned action** - **Whitelisted** - The user can perform the action until the provided expiration **for a permissioned action**\n\nExpiration defaults to `Never` if not provided",
        "oneOf": [
          {
            "type": "object",
            "required": [
              "blacklisted"
            ],
            "properties": {
              "blacklisted": {
                "anyOf": [
                  {
                    "$ref": "#/definitions/Milliseconds"
                  },
                  {
                    "type": "null"
                  }
                ]
              }
            },
            "additionalProperties": false
          },
          {
            "type": "object",
            "required": [
              "limited"
            ],
            "properties": {
              "limited": {
                "type": "object",
                "required": [
                  "uses"
                ],
                "properties": {
                  "expiration": {
                    "anyOf": [
                      {
                        "$ref": "#/definitions/Milliseconds"
                      },
                      {
                        "type": "null"
                      }
                    ]
                  },
                  "uses": {
                    "type": "integer",
                    "format": "uint32",
                    "minimum": 0.0
                  }
                },
                "additionalProperties": false
              }
            },
            "additionalProperties": false
          },
          {
            "type": "object",
            "required": [
              "whitelisted"
            ],
            "properties": {
              "whitelisted": {
                "anyOf": [
                  {
                    "$ref": "#/definitions/Milliseconds"
                  },
                  {
                    "type": "null"
                  }
                ]
              }
            },
            "additionalProperties": false
          }
        ]
      },
      "PermissioningMessage": {
        "oneOf": [
          {
            "type": "object",
            "required": [
              "set_permission"
            ],
            "properties": {
              "set_permission": {
                "type": "object",
                "required": [
                  "action",
                  "actor",
                  "permission"
                ],
                "properties": {
                  "action": {
                    "type": "string"
                  },
                  "actor": {
                    "$ref": "#/definitions/AndrAddr"
                  },
                  "permission": {
                    "$ref": "#/definitions/Permission"
                  }
                },
                "additionalProperties": false
              }
            },
            "additionalProperties": false
          },
          {
            "type": "object",
            "required": [
              "remove_permission"
            ],
            "properties": {
              "remove_permission": {
                "type": "object",
                "required": [
                  "action",
                  "actor"
                ],
                "properties": {
                  "action": {
                    "type": "string"
                  },
                  "actor": {
                    "$ref": "#/definitions/AndrAddr"
                  }
                },
                "additionalProperties": false
              }
            },
            "additionalProperties": false
          },
          {
            "type": "object",
            "required": [
              "permission_action"
            ],
            "properties": {
              "permission_action": {
                "type": "object",
                "required": [
                  "action"
                ],
                "properties": {
                  "action": {
                    "type": "string"
                  }
                },
                "additionalProperties": false
              }
            },
            "additionalProperties": false
          },
          {
            "type": "object",
            "required": [
              "disable_action_permissioning"
            ],
            "properties": {
              "disable_action_permissioning": {
                "type": "object",
                "required": [
                  "action"
                ],
                "properties": {
                  "action": {
                    "type": "string"
                  }
                },
                "additionalProperties": false
              }
            },
            "additionalProperties": false
          }
        ]
      },
      "Recipient": {
        "description": "A simple struct used for inter-contract communication. The struct can be used in two ways:\n\n1. Simply just providing an `AndrAddr` which will treat the communication as a transfer of any related funds 2. Providing an `AndrAddr` and a `Binary` message which will be sent to the contract at the resolved address\n\nThe `Binary` message can be any message that the contract at the resolved address can handle.",
        "type": "object",
        "required": [
          "address"
        ],
        "properties": {
          "address": {
            "$ref": "#/definitions/AndrAddr"
          },
          "ibc_recovery_address": {
            "anyOf": [
              {
                "$ref": "#/definitions/AndrAddr"
              },
              {
                "type": "null"
              }
            ]
          },
          "msg": {
            "anyOf": [
              {
                "$ref": "#/definitions/Binary"
              },
              {
                "type": "null"
              }
            ]
          }
        },
        "additionalProperties": false
      },
      "ReplyOn": {
        "description": "Use this to define when the contract gets a response callback. If you only need it for errors or success you can select just those in order to save gas.",
        "oneOf": [
          {
            "description": "Always perform a callback after SubMsg is processed",
            "type": "string",
            "enum": [
              "always"
            ]
          },
          {
            "description": "Only callback if SubMsg returned an error, no callback on success case",
            "type": "string",
            "enum": [
              "error"
            ]
          },
          {
            "description": "Only callback if SubMsg was successful, no callback on error case",
            "type": "string",
            "enum": [
              "success"
            ]
          },
          {
            "description": "Never make a callback - this is like the original CosmosMsg semantics",
            "type": "string",
            "enum": [
              "never"
            ]
          }
        ]
      },
      "TokenExtension": {
        "description": "https://docs.opensea.io/docs/metadata-standards Replicates OpenSea Metadata Standards",
        "type": "object",
        "required": [
          "publisher"
        ],
        "properties": {
          "publisher": {
            "description": "The original publisher of the token",
            "type": "string"
          }
        },
        "additionalProperties": false
      },
      "Uint128": {
        "description": "A thin wrapper around u128 that is using strings for JSON encoding/decoding, such that the full u128 range can be used for clients that convert JSON numbers to floats, like JavaScript and jq.\n\n# Examples\n\nUse `from` to create instances of this and `u128` to get the value out:\n\n``` # use cosmwasm_std::Uint128; let a = Uint128::from(123u128); assert_eq!(a.u128(), 123);\n\nlet b = Uint128::from(42u64); assert_eq!(b.u128(), 42);\n\nlet c = Uint128::from(70u32); assert_eq!(c.u128(), 70); ```",
        "type": "string"
      },
      "Uint64": {
        "description": "A thin wrapper around u64 that is using strings for JSON encoding/decoding, such that the full u64 range can be used for clients that convert JSON numbers to floats, like JavaScript and jq.\n\n# Examples\n\nUse `from` to create instances of this and `u64` to get the value out:\n\n``` # use cosmwasm_std::Uint64; let a = Uint64::from(42u64); assert_eq!(a.u64(), 42);\n\nlet b = Uint64::from(70u32); assert_eq!(b.u64(), 70); ```",
        "type": "string"
      }
    }
  },
  "query": {
    "$schema": "http://json-schema.org/draft-07/schema#",
    "title": "QueryMsg",
    "oneOf": [
      {
        "type": "object",
        "required": [
          "state"
        ],
        "properties": {
          "state": {
            "type": "object",
            "additionalProperties": false
          }
        },
        "additionalProperties": false
      },
      {
        "type": "object",
        "required": [
          "config"
        ],
        "properties": {
          "config": {
            "type": "object",
            "additionalProperties": false
          }
        },
        "additionalProperties": false
      },
      {
        "type": "object",
        "required": [
          "available_tokens"
        ],
        "properties": {
          "available_tokens": {
            "type": "object",
            "properties": {
              "limit": {
                "type": [
                  "integer",
                  "null"
                ],
                "format": "uint32",
                "minimum": 0.0
              },
              "start_after": {
                "type": [
                  "string",
                  "null"
                ]
              }
            },
            "additionalProperties": false
          }
        },
        "additionalProperties": false
      },
      {
        "type": "object",
        "required": [
          "is_token_available"
        ],
        "properties": {
          "is_token_available": {
            "type": "object",
            "required": [
              "id"
            ],
            "properties": {
              "id": {
                "type": "string"
              }
            },
            "additionalProperties": false
          }
        },
        "additionalProperties": false
      },
      {
        "type": "object",
        "required": [
          "owner"
        ],
        "properties": {
          "owner": {
            "type": "object",
            "additionalProperties": false
          }
        },
        "additionalProperties": false
      },
      {
        "type": "object",
        "required": [
          "ownership_request"
        ],
        "properties": {
          "ownership_request": {
            "type": "object",
            "additionalProperties": false
          }
        },
        "additionalProperties": false
      },
      {
        "type": "object",
        "required": [
          "type"
        ],
        "properties": {
          "type": {
            "type": "object",
            "additionalProperties": false
          }
        },
        "additionalProperties": false
      },
      {
        "type": "object",
        "required": [
          "kernel_address"
        ],
        "properties": {
          "kernel_address": {
            "type": "object",
            "additionalProperties": false
          }
        },
        "additionalProperties": false
      },
      {
        "type": "object",
        "required": [
          "app_contract"
        ],
        "properties": {
          "app_contract": {
            "type": "object",
            "additionalProperties": false
          }
        },
        "additionalProperties": false
      },
      {
        "type": "object",
        "required": [
          "original_publisher"
        ],
        "properties": {
          "original_publisher": {
            "type": "object",
            "additionalProperties": false
          }
        },
        "additionalProperties": false
      },
      {
        "type": "object",
        "required": [
          "block_height_upon_creation"
        ],
        "properties": {
          "block_height_upon_creation": {
            "type": "object",
            "additionalProperties": false
          }
        },
        "additionalProperties": false
      },
      {
        "type": "object",
        "required": [
          "version"
        ],
        "properties": {
          "version": {
            "type": "object",
            "additionalProperties": false
          }
        },
        "additionalProperties": false
      },
      {
        "type": "object",
        "required": [
<<<<<<< HEAD
=======
          "a_d_o_base_version"
        ],
        "properties": {
          "a_d_o_base_version": {
            "type": "object",
            "additionalProperties": false
          }
        },
        "additionalProperties": false
      },
      {
        "type": "object",
        "required": [
>>>>>>> 49078030
          "permissions"
        ],
        "properties": {
          "permissions": {
            "type": "object",
            "required": [
              "actor"
            ],
            "properties": {
              "actor": {
                "type": "string"
              },
              "limit": {
                "type": [
                  "integer",
                  "null"
                ],
                "format": "uint32",
                "minimum": 0.0
              },
              "start_after": {
                "type": [
                  "string",
                  "null"
                ]
              }
            },
            "additionalProperties": false
          }
        },
        "additionalProperties": false
      },
      {
        "type": "object",
        "required": [
          "permissioned_actions"
        ],
        "properties": {
          "permissioned_actions": {
            "type": "object",
            "additionalProperties": false
          }
        },
        "additionalProperties": false
      },
      {
        "type": "object",
        "required": [
          "module"
        ],
        "properties": {
          "module": {
            "type": "object",
            "required": [
              "id"
            ],
            "properties": {
              "id": {
                "$ref": "#/definitions/Uint64"
              }
            },
            "additionalProperties": false
          }
        },
        "additionalProperties": false
      },
      {
        "type": "object",
        "required": [
          "module_ids"
        ],
        "properties": {
          "module_ids": {
            "type": "object",
            "additionalProperties": false
          }
        },
        "additionalProperties": false
      }
    ],
    "definitions": {
      "Uint64": {
        "description": "A thin wrapper around u64 that is using strings for JSON encoding/decoding, such that the full u64 range can be used for clients that convert JSON numbers to floats, like JavaScript and jq.\n\n# Examples\n\nUse `from` to create instances of this and `u64` to get the value out:\n\n``` # use cosmwasm_std::Uint64; let a = Uint64::from(42u64); assert_eq!(a.u64(), 42);\n\nlet b = Uint64::from(70u32); assert_eq!(b.u64(), 70); ```",
        "type": "string"
      }
    }
  },
  "migrate": null,
  "sudo": null,
  "responses": {
<<<<<<< HEAD
=======
    "a_d_o_base_version": {
      "$schema": "http://json-schema.org/draft-07/schema#",
      "title": "ADOBaseVersionResponse",
      "type": "object",
      "required": [
        "version"
      ],
      "properties": {
        "version": {
          "type": "string"
        }
      },
      "additionalProperties": false
    },
>>>>>>> 49078030
    "app_contract": {
      "$schema": "http://json-schema.org/draft-07/schema#",
      "title": "AppContractResponse",
      "type": "object",
      "required": [
        "app_contract"
      ],
      "properties": {
        "app_contract": {
          "$ref": "#/definitions/Addr"
        }
      },
      "additionalProperties": false,
      "definitions": {
        "Addr": {
          "description": "A human readable address.\n\nIn Cosmos, this is typically bech32 encoded. But for multi-chain smart contracts no assumptions should be made other than being UTF-8 encoded and of reasonable length.\n\nThis type represents a validated address. It can be created in the following ways 1. Use `Addr::unchecked(input)` 2. Use `let checked: Addr = deps.api.addr_validate(input)?` 3. Use `let checked: Addr = deps.api.addr_humanize(canonical_addr)?` 4. Deserialize from JSON. This must only be done from JSON that was validated before such as a contract's state. `Addr` must not be used in messages sent by the user because this would result in unvalidated instances.\n\nThis type is immutable. If you really need to mutate it (Really? Are you sure?), create a mutable copy using `let mut mutable = Addr::to_string()` and operate on that `String` instance.",
          "type": "string"
        }
      }
    },
    "available_tokens": {
      "$schema": "http://json-schema.org/draft-07/schema#",
      "title": "Array_of_String",
      "type": "array",
      "items": {
        "type": "string"
      }
    },
    "block_height_upon_creation": {
      "$schema": "http://json-schema.org/draft-07/schema#",
      "title": "BlockHeightResponse",
      "type": "object",
      "required": [
        "block_height"
      ],
      "properties": {
        "block_height": {
          "type": "integer",
          "format": "uint64",
          "minimum": 0.0
        }
      },
      "additionalProperties": false
    },
    "config": {
      "$schema": "http://json-schema.org/draft-07/schema#",
      "title": "Config",
      "type": "object",
      "required": [
        "can_mint_after_sale",
        "token_address"
      ],
      "properties": {
        "can_mint_after_sale": {
          "description": "Whether or not the owner can mint additional tokens after the sale has been conducted.",
          "type": "boolean"
        },
        "token_address": {
          "description": "The address of the token contract whose tokens are being sold.",
          "allOf": [
            {
              "$ref": "#/definitions/AndrAddr"
            }
          ]
        }
      },
      "additionalProperties": false,
      "definitions": {
        "AndrAddr": {
          "description": "An address that can be used within the Andromeda ecosystem. Inspired by the cosmwasm-std `Addr` type. https://github.com/CosmWasm/cosmwasm/blob/2a1c698520a1aacedfe3f4803b0d7d653892217a/packages/std/src/addresses.rs#L33\n\nThis address can be one of two things: 1. A valid human readable address e.g. `cosmos1...` 2. A valid Andromeda VFS path e.g. `/home/user/app/component`\n\nVFS paths can be local in the case of an app and can be done by referencing `./component` they can also contain protocols for cross chain communication. A VFS path is usually structured as so:\n\n`<protocol>://<chain (required if ibc used)>/<path>` or `ibc://cosmoshub-4/user/app/component`",
          "type": "string",
          "pattern": "(^((([A-Za-z0-9]+://)?([A-Za-z0-9.\\-_]{2,80}/)))?((~[a-z0-9]{2,}|(lib|home))(/[A-Za-z0-9.\\-_]{2,80}?)*(/)?)$)|(^(~[a-z0-9]{2,}|/(lib|home))(/[A-Za-z0-9.\\-_]{2,80}?)*(/)?$)|(^[a-z0-9]{2,}$)|(^\\.(/[A-Za-z0-9.\\-_]{2,40}?)*(/)?$)"
        }
      }
    },
    "is_token_available": {
      "$schema": "http://json-schema.org/draft-07/schema#",
      "title": "IsTokenAvailableResponse",
      "type": "object",
      "required": [
        "is_token_available"
      ],
      "properties": {
        "is_token_available": {
          "type": "boolean"
        }
      },
      "additionalProperties": false
    },
    "kernel_address": {
      "$schema": "http://json-schema.org/draft-07/schema#",
      "title": "KernelAddressResponse",
      "type": "object",
      "required": [
        "kernel_address"
      ],
      "properties": {
        "kernel_address": {
          "$ref": "#/definitions/Addr"
        }
      },
      "additionalProperties": false,
      "definitions": {
        "Addr": {
          "description": "A human readable address.\n\nIn Cosmos, this is typically bech32 encoded. But for multi-chain smart contracts no assumptions should be made other than being UTF-8 encoded and of reasonable length.\n\nThis type represents a validated address. It can be created in the following ways 1. Use `Addr::unchecked(input)` 2. Use `let checked: Addr = deps.api.addr_validate(input)?` 3. Use `let checked: Addr = deps.api.addr_humanize(canonical_addr)?` 4. Deserialize from JSON. This must only be done from JSON that was validated before such as a contract's state. `Addr` must not be used in messages sent by the user because this would result in unvalidated instances.\n\nThis type is immutable. If you really need to mutate it (Really? Are you sure?), create a mutable copy using `let mut mutable = Addr::to_string()` and operate on that `String` instance.",
          "type": "string"
        }
      }
    },
    "module": {
      "$schema": "http://json-schema.org/draft-07/schema#",
      "title": "Module",
      "description": "A struct describing a token module, provided with the instantiation message this struct is used to record the info about the module and how/if it should be instantiated",
      "type": "object",
      "required": [
        "address",
        "is_mutable"
      ],
      "properties": {
        "address": {
          "$ref": "#/definitions/AndrAddr"
        },
        "is_mutable": {
          "type": "boolean"
        },
        "name": {
          "type": [
            "string",
            "null"
          ]
        }
      },
      "additionalProperties": false,
      "definitions": {
        "AndrAddr": {
          "description": "An address that can be used within the Andromeda ecosystem. Inspired by the cosmwasm-std `Addr` type. https://github.com/CosmWasm/cosmwasm/blob/2a1c698520a1aacedfe3f4803b0d7d653892217a/packages/std/src/addresses.rs#L33\n\nThis address can be one of two things: 1. A valid human readable address e.g. `cosmos1...` 2. A valid Andromeda VFS path e.g. `/home/user/app/component`\n\nVFS paths can be local in the case of an app and can be done by referencing `./component` they can also contain protocols for cross chain communication. A VFS path is usually structured as so:\n\n`<protocol>://<chain (required if ibc used)>/<path>` or `ibc://cosmoshub-4/user/app/component`",
          "type": "string",
          "pattern": "(^((([A-Za-z0-9]+://)?([A-Za-z0-9.\\-_]{2,80}/)))?((~[a-z0-9]{2,}|(lib|home))(/[A-Za-z0-9.\\-_]{2,80}?)*(/)?)$)|(^(~[a-z0-9]{2,}|/(lib|home))(/[A-Za-z0-9.\\-_]{2,80}?)*(/)?$)|(^[a-z0-9]{2,}$)|(^\\.(/[A-Za-z0-9.\\-_]{2,40}?)*(/)?$)"
        }
      }
    },
    "module_ids": {
      "$schema": "http://json-schema.org/draft-07/schema#",
      "title": "Array_of_String",
      "type": "array",
      "items": {
        "type": "string"
      }
    },
    "original_publisher": {
      "$schema": "http://json-schema.org/draft-07/schema#",
      "title": "PublisherResponse",
      "type": "object",
      "required": [
        "original_publisher"
      ],
      "properties": {
        "original_publisher": {
          "type": "string"
        }
      },
      "additionalProperties": false
    },
    "owner": {
      "$schema": "http://json-schema.org/draft-07/schema#",
      "title": "ContractOwnerResponse",
      "type": "object",
      "required": [
        "owner"
      ],
      "properties": {
        "owner": {
          "type": "string"
        }
      },
      "additionalProperties": false
    },
    "ownership_request": {
      "$schema": "http://json-schema.org/draft-07/schema#",
      "title": "ContractPotentialOwnerResponse",
      "type": "object",
      "properties": {
        "expiration": {
          "anyOf": [
            {
              "$ref": "#/definitions/Milliseconds"
            },
            {
              "type": "null"
            }
          ]
        },
        "potential_owner": {
          "anyOf": [
            {
              "$ref": "#/definitions/Addr"
            },
            {
              "type": "null"
            }
          ]
        }
      },
      "additionalProperties": false,
      "definitions": {
        "Addr": {
          "description": "A human readable address.\n\nIn Cosmos, this is typically bech32 encoded. But for multi-chain smart contracts no assumptions should be made other than being UTF-8 encoded and of reasonable length.\n\nThis type represents a validated address. It can be created in the following ways 1. Use `Addr::unchecked(input)` 2. Use `let checked: Addr = deps.api.addr_validate(input)?` 3. Use `let checked: Addr = deps.api.addr_humanize(canonical_addr)?` 4. Deserialize from JSON. This must only be done from JSON that was validated before such as a contract's state. `Addr` must not be used in messages sent by the user because this would result in unvalidated instances.\n\nThis type is immutable. If you really need to mutate it (Really? Are you sure?), create a mutable copy using `let mut mutable = Addr::to_string()` and operate on that `String` instance.",
          "type": "string"
        },
        "Milliseconds": {
          "description": "Represents time in milliseconds.",
          "type": "integer",
          "format": "uint64",
          "minimum": 0.0
        }
      }
    },
    "permissioned_actions": {
      "$schema": "http://json-schema.org/draft-07/schema#",
      "title": "Array_of_String",
      "type": "array",
      "items": {
        "type": "string"
      }
    },
    "permissions": {
      "$schema": "http://json-schema.org/draft-07/schema#",
      "title": "Array_of_PermissionInfo",
      "type": "array",
      "items": {
        "$ref": "#/definitions/PermissionInfo"
      },
      "definitions": {
        "Milliseconds": {
          "description": "Represents time in milliseconds.",
          "type": "integer",
          "format": "uint64",
          "minimum": 0.0
        },
        "Permission": {
          "description": "An enum to represent a user's permission for an action\n\n- **Blacklisted** - The user cannot perform the action until after the provided expiration - **Limited** - The user can perform the action while uses are remaining and before the provided expiration **for a permissioned action** - **Whitelisted** - The user can perform the action until the provided expiration **for a permissioned action**\n\nExpiration defaults to `Never` if not provided",
          "oneOf": [
            {
              "type": "object",
              "required": [
                "blacklisted"
              ],
              "properties": {
                "blacklisted": {
                  "anyOf": [
                    {
                      "$ref": "#/definitions/Milliseconds"
                    },
                    {
                      "type": "null"
                    }
                  ]
                }
              },
              "additionalProperties": false
            },
            {
              "type": "object",
              "required": [
                "limited"
              ],
              "properties": {
                "limited": {
                  "type": "object",
                  "required": [
                    "uses"
                  ],
                  "properties": {
                    "expiration": {
                      "anyOf": [
                        {
                          "$ref": "#/definitions/Milliseconds"
                        },
                        {
                          "type": "null"
                        }
                      ]
                    },
                    "uses": {
                      "type": "integer",
                      "format": "uint32",
                      "minimum": 0.0
                    }
                  },
                  "additionalProperties": false
                }
              },
              "additionalProperties": false
            },
            {
              "type": "object",
              "required": [
                "whitelisted"
              ],
              "properties": {
                "whitelisted": {
                  "anyOf": [
                    {
                      "$ref": "#/definitions/Milliseconds"
                    },
                    {
                      "type": "null"
                    }
                  ]
                }
              },
              "additionalProperties": false
            }
          ]
        },
        "PermissionInfo": {
          "type": "object",
          "required": [
            "action",
            "actor",
            "permission"
          ],
          "properties": {
            "action": {
              "type": "string"
            },
            "actor": {
              "type": "string"
            },
            "permission": {
              "$ref": "#/definitions/Permission"
            }
          },
          "additionalProperties": false
        }
      }
    },
    "state": {
      "$schema": "http://json-schema.org/draft-07/schema#",
      "title": "State",
      "type": "object",
      "required": [
        "amount_sold",
        "amount_to_send",
        "amount_transferred",
        "end_time",
        "max_amount_per_wallet",
        "min_tokens_sold",
        "price",
        "recipient"
      ],
      "properties": {
        "amount_sold": {
          "description": "Number of tokens sold.",
          "allOf": [
            {
              "$ref": "#/definitions/Uint128"
            }
          ]
        },
        "amount_to_send": {
          "description": "The amount of funds to send to recipient if sale successful. This already takes into account the royalties and taxes.",
          "allOf": [
            {
              "$ref": "#/definitions/Uint128"
            }
          ]
        },
        "amount_transferred": {
          "description": "Number of tokens transferred to purchasers if sale was successful.",
          "allOf": [
            {
              "$ref": "#/definitions/Uint128"
            }
          ]
        },
        "end_time": {
          "description": "The expiration denoting when the sale ends.",
          "allOf": [
            {
              "$ref": "#/definitions/Expiration"
            }
          ]
        },
        "max_amount_per_wallet": {
          "description": "The max number of tokens allowed per wallet.",
          "type": "integer",
          "format": "uint32",
          "minimum": 0.0
        },
        "min_tokens_sold": {
          "description": "The minimum number of tokens sold for the sale to go through.",
          "allOf": [
            {
              "$ref": "#/definitions/Uint128"
            }
          ]
        },
        "price": {
          "description": "The price of each token.",
          "allOf": [
            {
              "$ref": "#/definitions/Coin"
            }
          ]
        },
        "recipient": {
          "description": "The recipient of the raised funds if the sale is successful.",
          "allOf": [
            {
              "$ref": "#/definitions/Recipient"
            }
          ]
        }
      },
      "additionalProperties": false,
      "definitions": {
        "AndrAddr": {
          "description": "An address that can be used within the Andromeda ecosystem. Inspired by the cosmwasm-std `Addr` type. https://github.com/CosmWasm/cosmwasm/blob/2a1c698520a1aacedfe3f4803b0d7d653892217a/packages/std/src/addresses.rs#L33\n\nThis address can be one of two things: 1. A valid human readable address e.g. `cosmos1...` 2. A valid Andromeda VFS path e.g. `/home/user/app/component`\n\nVFS paths can be local in the case of an app and can be done by referencing `./component` they can also contain protocols for cross chain communication. A VFS path is usually structured as so:\n\n`<protocol>://<chain (required if ibc used)>/<path>` or `ibc://cosmoshub-4/user/app/component`",
          "type": "string",
          "pattern": "(^((([A-Za-z0-9]+://)?([A-Za-z0-9.\\-_]{2,80}/)))?((~[a-z0-9]{2,}|(lib|home))(/[A-Za-z0-9.\\-_]{2,80}?)*(/)?)$)|(^(~[a-z0-9]{2,}|/(lib|home))(/[A-Za-z0-9.\\-_]{2,80}?)*(/)?$)|(^[a-z0-9]{2,}$)|(^\\.(/[A-Za-z0-9.\\-_]{2,40}?)*(/)?$)"
        },
        "Binary": {
          "description": "Binary is a wrapper around Vec<u8> to add base64 de/serialization with serde. It also adds some helper methods to help encode inline.\n\nThis is only needed as serde-json-{core,wasm} has a horrible encoding for Vec<u8>. See also <https://github.com/CosmWasm/cosmwasm/blob/main/docs/MESSAGE_TYPES.md>.",
          "type": "string"
        },
        "Coin": {
          "type": "object",
          "required": [
            "amount",
            "denom"
          ],
          "properties": {
            "amount": {
              "$ref": "#/definitions/Uint128"
            },
            "denom": {
              "type": "string"
            }
          }
        },
        "Expiration": {
          "description": "Expiration represents a point in time when some event happens. It can compare with a BlockInfo and will return is_expired() == true once the condition is hit (and for every block in the future)",
          "oneOf": [
            {
              "description": "AtHeight will expire when `env.block.height` >= height",
              "type": "object",
              "required": [
                "at_height"
              ],
              "properties": {
                "at_height": {
                  "type": "integer",
                  "format": "uint64",
                  "minimum": 0.0
                }
              },
              "additionalProperties": false
            },
            {
              "description": "AtTime will expire when `env.block.time` >= time",
              "type": "object",
              "required": [
                "at_time"
              ],
              "properties": {
                "at_time": {
                  "$ref": "#/definitions/Timestamp"
                }
              },
              "additionalProperties": false
            },
            {
              "description": "Never will never expire. Used to express the empty variant",
              "type": "object",
              "required": [
                "never"
              ],
              "properties": {
                "never": {
                  "type": "object",
                  "additionalProperties": false
                }
              },
              "additionalProperties": false
            }
          ]
        },
        "Recipient": {
          "description": "A simple struct used for inter-contract communication. The struct can be used in two ways:\n\n1. Simply just providing an `AndrAddr` which will treat the communication as a transfer of any related funds 2. Providing an `AndrAddr` and a `Binary` message which will be sent to the contract at the resolved address\n\nThe `Binary` message can be any message that the contract at the resolved address can handle.",
          "type": "object",
          "required": [
            "address"
          ],
          "properties": {
            "address": {
              "$ref": "#/definitions/AndrAddr"
            },
            "ibc_recovery_address": {
              "anyOf": [
                {
                  "$ref": "#/definitions/AndrAddr"
                },
                {
                  "type": "null"
                }
              ]
            },
            "msg": {
              "anyOf": [
                {
                  "$ref": "#/definitions/Binary"
                },
                {
                  "type": "null"
                }
              ]
            }
          },
          "additionalProperties": false
        },
        "Timestamp": {
          "description": "A point in time in nanosecond precision.\n\nThis type can represent times from 1970-01-01T00:00:00Z to 2554-07-21T23:34:33Z.\n\n## Examples\n\n``` # use cosmwasm_std::Timestamp; let ts = Timestamp::from_nanos(1_000_000_202); assert_eq!(ts.nanos(), 1_000_000_202); assert_eq!(ts.seconds(), 1); assert_eq!(ts.subsec_nanos(), 202);\n\nlet ts = ts.plus_seconds(2); assert_eq!(ts.nanos(), 3_000_000_202); assert_eq!(ts.seconds(), 3); assert_eq!(ts.subsec_nanos(), 202); ```",
          "allOf": [
            {
              "$ref": "#/definitions/Uint64"
            }
          ]
        },
        "Uint128": {
          "description": "A thin wrapper around u128 that is using strings for JSON encoding/decoding, such that the full u128 range can be used for clients that convert JSON numbers to floats, like JavaScript and jq.\n\n# Examples\n\nUse `from` to create instances of this and `u128` to get the value out:\n\n``` # use cosmwasm_std::Uint128; let a = Uint128::from(123u128); assert_eq!(a.u128(), 123);\n\nlet b = Uint128::from(42u64); assert_eq!(b.u128(), 42);\n\nlet c = Uint128::from(70u32); assert_eq!(c.u128(), 70); ```",
          "type": "string"
        },
        "Uint64": {
          "description": "A thin wrapper around u64 that is using strings for JSON encoding/decoding, such that the full u64 range can be used for clients that convert JSON numbers to floats, like JavaScript and jq.\n\n# Examples\n\nUse `from` to create instances of this and `u64` to get the value out:\n\n``` # use cosmwasm_std::Uint64; let a = Uint64::from(42u64); assert_eq!(a.u64(), 42);\n\nlet b = Uint64::from(70u32); assert_eq!(b.u64(), 70); ```",
          "type": "string"
        }
      }
    },
    "type": {
      "$schema": "http://json-schema.org/draft-07/schema#",
      "title": "TypeResponse",
      "type": "object",
      "required": [
        "ado_type"
      ],
      "properties": {
        "ado_type": {
          "type": "string"
        }
      },
      "additionalProperties": false
    },
    "version": {
      "$schema": "http://json-schema.org/draft-07/schema#",
      "title": "VersionResponse",
      "type": "object",
      "required": [
        "version"
      ],
      "properties": {
        "version": {
          "type": "string"
        }
      },
      "additionalProperties": false
    }
  }
}<|MERGE_RESOLUTION|>--- conflicted
+++ resolved
@@ -1165,8 +1165,6 @@
       {
         "type": "object",
         "required": [
-<<<<<<< HEAD
-=======
           "a_d_o_base_version"
         ],
         "properties": {
@@ -1180,7 +1178,6 @@
       {
         "type": "object",
         "required": [
->>>>>>> 49078030
           "permissions"
         ],
         "properties": {
@@ -1271,8 +1268,6 @@
   "migrate": null,
   "sudo": null,
   "responses": {
-<<<<<<< HEAD
-=======
     "a_d_o_base_version": {
       "$schema": "http://json-schema.org/draft-07/schema#",
       "title": "ADOBaseVersionResponse",
@@ -1287,7 +1282,6 @@
       },
       "additionalProperties": false
     },
->>>>>>> 49078030
     "app_contract": {
       "$schema": "http://json-schema.org/draft-07/schema#",
       "title": "AppContractResponse",
