--- conflicted
+++ resolved
@@ -1,22 +1,11 @@
 #![cfg(all(not(target_arch = "wasm32"), feature = "testing"))]
 
 use crate::contract::{execute, instantiate, query, reply};
-<<<<<<< HEAD
 use andromeda_non_fungible_tokens::crowdfund::{
     CampaignConfig, CampaignSummaryResponse, Cw20HookMsg, ExecuteMsg, InstantiateMsg,
     PresaleTierOrder, QueryMsg, SimpleTierOrder, Tier, TierMetaData,
-=======
-use andromeda_non_fungible_tokens::{
-    crowdfund::{CrowdfundMintMsg, ExecuteMsg, InstantiateMsg, QueryMsg},
-    cw721::TokenExtension,
 };
-use andromeda_std::{
-    ado_base::rates::{Rate, RatesMessage},
-    amp::{AndrAddr, Recipient},
-    common::expiration::Expiry,
->>>>>>> 0d5d3124
-};
-use andromeda_std::{ado_base::modules::Module, common::Milliseconds};
+use andromeda_std::common::Milliseconds;
 use andromeda_testing::{
     mock::MockApp,
     mock_ado,
@@ -34,28 +23,12 @@
         code_id: u64,
         sender: Addr,
         app: &mut MockApp,
-<<<<<<< HEAD
         campaign_config: CampaignConfig,
         tiers: Vec<Tier>,
-        modules: Option<Vec<Module>>,
         kernel_address: impl Into<String>,
         owner: Option<String>,
     ) -> MockCrowdfund {
-        let msg =
-            mock_crowdfund_instantiate_msg(campaign_config, tiers, modules, kernel_address, owner);
-=======
-        token_address: AndrAddr,
-        can_mint_after_sale: bool,
-        kernel_address: impl Into<String>,
-        owner: Option<String>,
-    ) -> MockCrowdfund {
-        let msg = mock_crowdfund_instantiate_msg(
-            token_address,
-            can_mint_after_sale,
-            kernel_address,
-            owner,
-        );
->>>>>>> 0d5d3124
+        let msg = mock_crowdfund_instantiate_msg(campaign_config, tiers, kernel_address, owner);
         let addr = app
             .instantiate_contract(
                 code_id,
@@ -125,16 +98,6 @@
         let msg = QueryMsg::CampaignSummary {};
         self.query(app, msg)
     }
-
-    pub fn execute_add_rate(
-        &self,
-        app: &mut MockApp,
-        sender: Addr,
-        action: String,
-        rate: Rate,
-    ) -> ExecuteResult {
-        self.execute(app, &mock_set_rate_msg(action, rate), sender, &[])
-    }
 }
 
 pub fn mock_andromeda_crowdfund() -> Box<dyn Contract<Empty>> {
@@ -143,26 +106,14 @@
 }
 
 pub fn mock_crowdfund_instantiate_msg(
-<<<<<<< HEAD
     campaign_config: CampaignConfig,
     tiers: Vec<Tier>,
-    modules: Option<Vec<Module>>,
-=======
-    token_address: AndrAddr,
-    can_mint_after_sale: bool,
->>>>>>> 0d5d3124
     kernel_address: impl Into<String>,
     owner: Option<String>,
 ) -> InstantiateMsg {
     InstantiateMsg {
-<<<<<<< HEAD
         campaign_config,
         tiers,
-        modules,
-=======
-        token_address,
-        can_mint_after_sale,
->>>>>>> 0d5d3124
         kernel_address: kernel_address.into(),
         owner,
     }
@@ -211,17 +162,8 @@
     ExecuteMsg::DiscardCampaign {}
 }
 
-<<<<<<< HEAD
 pub fn mock_claim_msg() -> ExecuteMsg {
     ExecuteMsg::Claim {}
-=======
-pub fn mock_set_rate_msg(action: String, rate: Rate) -> ExecuteMsg {
-    ExecuteMsg::Rates(RatesMessage::SetRate { action, rate })
-}
-
-pub fn mock_query_ado_base_version() -> QueryMsg {
-    QueryMsg::ADOBaseVersion {}
->>>>>>> 0d5d3124
 }
 
 pub fn mock_purchase_cw20_msg(orders: Vec<SimpleTierOrder>) -> Cw20HookMsg {
