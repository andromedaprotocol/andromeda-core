#![cfg(all(not(target_arch = "wasm32"), feature = "testing"))]

use crate::contract::{execute, instantiate, query, reply};
use andromeda_non_fungible_tokens::{
    crowdfund::{CrowdfundMintMsg, ExecuteMsg, InstantiateMsg, QueryMsg},
    cw721::TokenExtension,
};
<<<<<<< HEAD
use andromeda_std::{
    ado_base::modules::Module,
    amp::{AndrAddr, Recipient},
    common::Milliseconds,
};
use andromeda_testing::{
    mock::MockApp,
=======
use andromeda_std::amp::Recipient;
use andromeda_std::{ado_base::modules::Module, amp::AndrAddr};
use andromeda_testing::{
>>>>>>> 676c9833
    mock_ado,
    mock_contract::{ExecuteResult, MockADO, MockContract},
};
use cosmwasm_std::{Addr, Coin, Empty, Uint128};
<<<<<<< HEAD
use cw_multi_test::{Contract, ContractWrapper, Executor};

pub struct MockCrowdfund(Addr);
mock_ado!(MockCrowdfund, ExecuteMsg, QueryMsg);

impl MockCrowdfund {
    #[allow(clippy::too_many_arguments)]
    pub fn instantiate(
        code_id: u64,
        sender: Addr,
        app: &mut MockApp,
        token_address: AndrAddr,
        can_mint_after_sale: bool,
        modules: Option<Vec<Module>>,
        kernel_address: impl Into<String>,
        owner: Option<String>,
    ) -> MockCrowdfund {
        let msg = mock_crowdfund_instantiate_msg(
            token_address,
            can_mint_after_sale,
            modules,
            kernel_address,
            owner,
        );
        let addr = app
            .instantiate_contract(
                code_id,
                sender.clone(),
                &msg,
                &[],
                "Andromeda Crowdfund Contract",
                Some(sender.to_string()),
            )
            .unwrap();
        MockCrowdfund(Addr::unchecked(addr))
    }

    #[allow(clippy::too_many_arguments)]
    pub fn execute_start_sale(
        &self,
        sender: Addr,
        app: &mut MockApp,
        start_time: Option<Milliseconds>,
        end_time: Milliseconds,
        price: Coin,
        min_tokens_sold: Uint128,
        max_amount_per_wallet: Option<u32>,
        recipient: Recipient,
    ) -> ExecuteResult {
        let msg = mock_start_crowdfund_msg(
            start_time,
            end_time,
            price,
            min_tokens_sold,
            max_amount_per_wallet,
            recipient,
        );
        self.execute(app, &msg, sender, &[])
    }

    pub fn execute_end_sale(
        &self,
        sender: Addr,
        app: &mut MockApp,
        limit: Option<u32>,
    ) -> ExecuteResult {
        let msg = mock_end_crowdfund_msg(limit);
        self.execute(app, &msg, sender, &[])
    }

    pub fn execute_mint(
        &self,
        sender: Addr,
        app: &mut MockApp,
        token_id: String,
        extension: TokenExtension,
        token_uri: Option<String>,
        owner: Option<String>,
    ) -> ExecuteResult {
        let msg = ExecuteMsg::Mint(vec![mock_crowdfund_mint_msg(
            token_id, extension, token_uri, owner,
        )]);
        self.execute(app, &msg, sender, &[])
    }

    pub fn execute_quick_mint(
        &self,
        sender: Addr,
        app: &mut MockApp,
        amount: u32,
        publisher: String,
    ) -> ExecuteResult {
        let msg = mock_crowdfund_quick_mint_msg(amount, publisher);
        self.execute(app, &msg, sender, &[])
    }

    pub fn execute_purchase(
        &self,
        sender: Addr,
        app: &mut MockApp,
        number_of_tokens: Option<u32>,
        funds: &[Coin],
    ) -> ExecuteResult {
        let msg = mock_purchase_msg(number_of_tokens);
        self.execute(app, &msg, sender, funds)
    }
}
=======
use cw_multi_test::{App, Contract, ContractWrapper, Executor};
use cw_utils::Expiration;
>>>>>>> 676c9833

pub struct MockCrowdfund(Addr);
mock_ado!(MockCrowdfund, ExecuteMsg, QueryMsg);

impl MockCrowdfund {
    #[allow(clippy::too_many_arguments)]
    pub fn instantiate(
        code_id: u64,
        sender: Addr,
        app: &mut App,
        token_address: AndrAddr,
        can_mint_after_sale: bool,
        modules: Option<Vec<Module>>,
        kernel_address: impl Into<String>,
        owner: Option<String>,
    ) -> MockCrowdfund {
        let msg = mock_crowdfund_instantiate_msg(
            token_address,
            can_mint_after_sale,
            modules,
            kernel_address,
            owner,
        );
        let addr = app
            .instantiate_contract(
                code_id,
                sender.clone(),
                &msg,
                &[],
                "Andromeda Crowdfund Contract",
                Some(sender.to_string()),
            )
            .unwrap();
        MockCrowdfund(Addr::unchecked(addr))
    }

    #[allow(clippy::too_many_arguments)]
    pub fn execute_start_sale(
        &self,
        sender: Addr,
        app: &mut App,
        expiration: Expiration,
        price: Coin,
        min_tokens_sold: Uint128,
        max_amount_per_wallet: Option<u32>,
        recipient: Recipient,
    ) -> ExecuteResult {
        let msg = mock_start_crowdfund_msg(
            expiration,
            price,
            min_tokens_sold,
            max_amount_per_wallet,
            recipient,
        );
        self.execute(app, &msg, sender, &[])
    }

    pub fn execute_end_sale(
        &self,
        sender: Addr,
        app: &mut App,
        limit: Option<u32>,
    ) -> ExecuteResult {
        let msg = mock_end_crowdfund_msg(limit);
        self.execute(app, &msg, sender, &[])
    }

    pub fn execute_mint(
        &self,
        sender: Addr,
        app: &mut App,
        token_id: String,
        extension: TokenExtension,
        token_uri: Option<String>,
        owner: Option<String>,
    ) -> ExecuteResult {
        let msg = ExecuteMsg::Mint(vec![mock_crowdfund_mint_msg(
            token_id, extension, token_uri, owner,
        )]);
        self.execute(app, &msg, sender, &[])
    }

    pub fn execute_quick_mint(
        &self,
        sender: Addr,
        app: &mut App,
        amount: u32,
        publisher: String,
    ) -> ExecuteResult {
        let msg = mock_crowdfund_quick_mint_msg(amount, publisher);
        self.execute(app, &msg, sender, &[])
    }

    pub fn execute_purchase(
        &self,
        sender: Addr,
        app: &mut App,
        number_of_tokens: Option<u32>,
        funds: &[Coin],
    ) -> ExecuteResult {
        let msg = mock_purchase_msg(number_of_tokens);
        self.execute(app, &msg, sender, funds)
    }
}

pub fn mock_andromeda_crowdfund() -> Box<dyn Contract<Empty>> {
    let contract = ContractWrapper::new_with_empty(execute, instantiate, query).with_reply(reply);
    Box::new(contract)
}

pub fn mock_crowdfund_instantiate_msg(
    token_address: AndrAddr,
    can_mint_after_sale: bool,
    modules: Option<Vec<Module>>,
    kernel_address: impl Into<String>,
    owner: Option<String>,
) -> InstantiateMsg {
    InstantiateMsg {
        token_address,
        can_mint_after_sale,
        modules,
        kernel_address: kernel_address.into(),
        owner,
    }
}

pub fn mock_start_crowdfund_msg(
    start_time: Option<Milliseconds>,
    end_time: Milliseconds,
    price: Coin,
    min_tokens_sold: Uint128,
    max_amount_per_wallet: Option<u32>,
    recipient: Recipient,
) -> ExecuteMsg {
    ExecuteMsg::StartSale {
        start_time,
        end_time,
        price,
        min_tokens_sold,
        max_amount_per_wallet,
        recipient,
    }
}

pub fn mock_end_crowdfund_msg(limit: Option<u32>) -> ExecuteMsg {
    ExecuteMsg::EndSale { limit }
}

pub fn mock_crowdfund_mint_msg(
    token_id: String,
    extension: TokenExtension,
    token_uri: Option<String>,
    owner: Option<String>,
) -> CrowdfundMintMsg {
    CrowdfundMintMsg {
        token_id,
        owner,
        token_uri,
        extension,
    }
}

pub fn mock_crowdfund_quick_mint_msg(amount: u32, publisher: String) -> ExecuteMsg {
    let mut mint_msgs: Vec<CrowdfundMintMsg> = Vec::new();
    for i in 0..amount {
        let extension = TokenExtension {
            publisher: publisher.clone(),
        };

        let msg = mock_crowdfund_mint_msg(i.to_string(), extension, None, None);
        mint_msgs.push(msg);
    }

    ExecuteMsg::Mint(mint_msgs)
}

pub fn mock_purchase_msg(number_of_tokens: Option<u32>) -> ExecuteMsg {
    ExecuteMsg::Purchase { number_of_tokens }
}<|MERGE_RESOLUTION|>--- conflicted
+++ resolved
@@ -5,7 +5,6 @@
     crowdfund::{CrowdfundMintMsg, ExecuteMsg, InstantiateMsg, QueryMsg},
     cw721::TokenExtension,
 };
-<<<<<<< HEAD
 use andromeda_std::{
     ado_base::modules::Module,
     amp::{AndrAddr, Recipient},
@@ -13,16 +12,10 @@
 };
 use andromeda_testing::{
     mock::MockApp,
-=======
-use andromeda_std::amp::Recipient;
-use andromeda_std::{ado_base::modules::Module, amp::AndrAddr};
-use andromeda_testing::{
->>>>>>> 676c9833
     mock_ado,
     mock_contract::{ExecuteResult, MockADO, MockContract},
 };
 use cosmwasm_std::{Addr, Coin, Empty, Uint128};
-<<<<<<< HEAD
 use cw_multi_test::{Contract, ContractWrapper, Executor};
 
 pub struct MockCrowdfund(Addr);
@@ -130,10 +123,6 @@
         self.execute(app, &msg, sender, funds)
     }
 }
-=======
-use cw_multi_test::{App, Contract, ContractWrapper, Executor};
-use cw_utils::Expiration;
->>>>>>> 676c9833
 
 pub struct MockCrowdfund(Addr);
 mock_ado!(MockCrowdfund, ExecuteMsg, QueryMsg);
