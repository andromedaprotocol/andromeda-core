--- conflicted
+++ resolved
@@ -5,16 +5,11 @@
     crowdfund::{CrowdfundMintMsg, ExecuteMsg, InstantiateMsg, QueryMsg},
     cw721::TokenExtension,
 };
-<<<<<<< HEAD
-use andromeda_std::amp::AndrAddr;
-use andromeda_std::amp::Recipient;
-=======
 use andromeda_std::{
     ado_base::modules::Module,
     amp::{AndrAddr, Recipient},
     common::expiration::Expiry,
 };
->>>>>>> 11e545db
 use andromeda_testing::{
     mock::MockApp,
     mock_ado,
