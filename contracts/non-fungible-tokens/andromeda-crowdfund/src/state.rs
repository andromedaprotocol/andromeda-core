--- conflicted
+++ resolved
@@ -207,12 +207,8 @@
     start_after: Option<u64>,
     limit: Option<u32>,
     include_presale: bool,
-<<<<<<< HEAD
     order_by: Option<OrderBy>,
-) -> Result<Vec<SimpleTierOrder>, ContractError> {
-=======
 ) -> Vec<SimpleTierOrder> {
->>>>>>> 18e894ab
     let limit = limit.unwrap_or(u32::MAX) as usize;
     let start = start_after.map(Bound::exclusive);
     let order_by = match order_by.unwrap_or(OrderBy::Desc) {
@@ -364,6 +360,7 @@
                 None,
                 None,
                 test.include_presale,
+                None
             );
             assert_eq!(res, test.expected_res, "Test case: {}", test.name);
         }
