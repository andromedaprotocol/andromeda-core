--- conflicted
+++ resolved
@@ -175,11 +175,7 @@
         .take(limit)
         .map(|v| {
             let (level, tier) = v?;
-<<<<<<< HEAD
-            let sold_amount = TIER_SALES.load(storage, level).unwrap_or_default();
-=======
             let sold_amount = TIER_SALES.may_load(storage, level)?.unwrap_or_default();
->>>>>>> 5aaf1889
             Ok(TierResponseItem { tier, sold_amount })
         })
         .collect()
@@ -217,23 +213,12 @@
         let mut sold_amount = TIER_SALES
             .load(storage, new_order.level.into())
             .unwrap_or_default();
-<<<<<<< HEAD
-
-=======
->>>>>>> 5aaf1889
         sold_amount = sold_amount.checked_add(new_order.amount)?;
         if let Some(limit) = tier.limit {
             ensure!(limit >= sold_amount, ContractError::PurchaseLimitReached {});
         }
-<<<<<<< HEAD
-
         update_tier(storage, &tier)?;
         set_tier_sales(storage, new_order.level.into(), sold_amount)?;
-
-=======
-        update_tier(storage, &tier)?;
-        set_tier_sales(storage, new_order.level.into(), sold_amount)?;
->>>>>>> 5aaf1889
         let mut order = TIER_ORDERS
             .load(storage, (new_order.orderer.clone(), new_order.level.into()))
             .unwrap_or_default();
