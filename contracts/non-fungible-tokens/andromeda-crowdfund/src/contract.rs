--- conflicted
+++ resolved
@@ -1,4 +1,3 @@
-<<<<<<< HEAD
 use andromeda_non_fungible_tokens::crowdfund::{
     CampaignStage, CampaignSummaryResponse, Cw20HookMsg, ExecuteMsg, InstantiateMsg,
     PresaleTierOrder, QueryMsg, SimpleTierOrder, Tier, TierMetaData, TierOrder, TierOrdersResponse,
@@ -9,43 +8,15 @@
 use andromeda_std::ado_base::permissioning::Permission;
 use andromeda_std::amp::messages::AMPPkt;
 use andromeda_std::amp::{AndrAddr, Recipient};
+use andromeda_std::common::actions::call_action;
 use andromeda_std::common::denom::{Asset, SEND_CW20_ACTION};
 use andromeda_std::common::migration::ensure_compatibility;
 use andromeda_std::common::{Milliseconds, MillisecondsExpiration, OrderBy};
-use andromeda_std::{ado_base::ownership::OwnershipMessage, common::actions::call_action};
 use andromeda_std::{ado_contract::ADOContract, common::context::ExecuteContext};
-=======
-use crate::state::{
-    get_available_tokens, Purchase, AVAILABLE_TOKENS, CONFIG, NUMBER_OF_TOKENS_AVAILABLE,
-    PURCHASES, SALE_CONDUCTED, STATE,
-};
-use andromeda_non_fungible_tokens::{
-    crowdfund::{
-        Config, CrowdfundMintMsg, ExecuteMsg, InstantiateMsg, IsTokenAvailableResponse, QueryMsg,
-        State,
-    },
-    cw721::{ExecuteMsg as Cw721ExecuteMsg, MintMsg, QueryMsg as Cw721QueryMsg},
-};
-use andromeda_std::{ado_contract::ADOContract, common::context::ExecuteContext};
+
 use andromeda_std::{
-    amp::{messages::AMPPkt, recipient::Recipient, AndrAddr},
-    common::{
-        actions::call_action,
-        call_action::get_action_name,
-        expiration::{expiration_from_milliseconds, get_and_validate_start_time, Expiry},
-        rates::get_tax_amount,
-    },
-};
->>>>>>> 0d5d3124
-
-use andromeda_std::{
-<<<<<<< HEAD
-    ado_base::{hooks::AndromedaHook, InstantiateMsg as BaseInstantiateMsg, MigrateMsg},
+    ado_base::{InstantiateMsg as BaseInstantiateMsg, MigrateMsg},
     common::encode_binary,
-=======
-    ado_base::{InstantiateMsg as BaseInstantiateMsg, MigrateMsg},
-    common::{deduct_funds, encode_binary, merge_sub_msgs, Funds},
->>>>>>> 0d5d3124
     error::ContractError,
 };
 
@@ -88,7 +59,6 @@
             owner: msg.owner,
         },
     )?;
-<<<<<<< HEAD
 
     if let Asset::Cw20Token(addr) = msg.campaign_config.denom.clone() {
         let addr = addr.get_raw_address(&deps.as_ref())?;
@@ -106,12 +76,6 @@
 
     set_tiers(deps.storage, msg.tiers)?;
 
-    let owner = ADOContract::default().owner(deps.storage)?;
-    let mod_resp =
-        ADOContract::default().register_modules(owner.as_str(), deps.storage, msg.modules)?;
-=======
->>>>>>> 0d5d3124
-
     Ok(inst_resp)
 }
 
@@ -150,8 +114,6 @@
 }
 
 pub fn handle_execute(mut ctx: ExecuteContext, msg: ExecuteMsg) -> Result<Response, ContractError> {
-    let action = get_action_name(CONTRACT_NAME, msg.as_ref());
-
     let action_response = call_action(
         &mut ctx.deps,
         &ctx.info,
@@ -167,7 +129,6 @@
         ExecuteMsg::StartCampaign {
             start_time,
             end_time,
-<<<<<<< HEAD
             presale,
         } => execute_start_campaign(ctx, start_time, end_time, presale),
         ExecuteMsg::PurchaseTiers { orders } => execute_purchase_tiers(ctx, orders),
@@ -175,22 +136,6 @@
         ExecuteMsg::EndCampaign {} => execute_end_campaign(ctx, false),
         ExecuteMsg::DiscardCampaign {} => execute_end_campaign(ctx, true),
         ExecuteMsg::Claim {} => execute_claim(ctx),
-=======
-            price,
-            min_tokens_sold,
-            max_amount_per_wallet,
-            recipient,
-        ),
-        ExecuteMsg::Purchase { number_of_tokens } => {
-            execute_purchase(ctx, number_of_tokens, action)
-        }
-        ExecuteMsg::PurchaseByTokenId { token_id } => {
-            execute_purchase_by_token_id(ctx, token_id, action)
-        }
-        ExecuteMsg::ClaimRefund {} => execute_claim_refund(ctx),
-        ExecuteMsg::EndSale { limit } => execute_end_sale(ctx, limit),
-        ExecuteMsg::UpdateTokenContract { address } => execute_update_token_contract(ctx, address),
->>>>>>> 0d5d3124
         _ => ADOContract::default().execute(ctx, msg),
     }?;
 
@@ -299,14 +244,9 @@
 
 fn execute_start_campaign(
     ctx: ExecuteContext,
-<<<<<<< HEAD
     start_time: Option<MillisecondsExpiration>,
     end_time: MillisecondsExpiration,
     presale: Option<Vec<PresaleTierOrder>>,
-=======
-    token_id: String,
-    action: String,
->>>>>>> 0d5d3124
 ) -> Result<Response, ContractError> {
     let ExecuteContext {
         deps, info, env, ..
@@ -344,22 +284,11 @@
         set_tier_orders(deps.storage, orders)?;
     }
 
-<<<<<<< HEAD
     // Set start time and end time
     let mut config = get_config(deps.storage)?;
     config.start_time = start_time;
     config.end_time = end_time;
     update_config(deps.storage, config)?;
-=======
-    purchase_tokens(
-        &mut deps,
-        vec![token_id.clone()],
-        &info,
-        &mut state,
-        &mut purchases,
-        action,
-    )?;
->>>>>>> 0d5d3124
 
     // update stage
     set_current_stage(deps.storage, CampaignStage::ONGOING)?;
@@ -371,12 +300,7 @@
 
 fn execute_purchase_tiers(
     ctx: ExecuteContext,
-<<<<<<< HEAD
     orders: Vec<SimpleTierOrder>,
-=======
-    number_of_tokens: Option<u32>,
-    action: String,
->>>>>>> 0d5d3124
 ) -> Result<Response, ContractError> {
     let ExecuteContext {
         ref deps, ref info, ..
@@ -418,22 +342,11 @@
     }
 }
 
-<<<<<<< HEAD
 fn execute_end_campaign(
     mut ctx: ExecuteContext,
     is_discard: bool,
 ) -> Result<Response, ContractError> {
     nonpayable(&ctx.info)?;
-=======
-    let required_payment = purchase_tokens(
-        &mut deps,
-        token_ids,
-        &info,
-        &mut state,
-        &mut purchases,
-        action,
-    )?;
->>>>>>> 0d5d3124
 
     let ExecuteContext {
         ref mut deps,
@@ -458,39 +371,6 @@
         "end_campaign"
     };
 
-<<<<<<< HEAD
-=======
-    Ok(resp
-        .add_attribute("action", "purchase")
-        .add_attribute(
-            "number_of_tokens_wanted",
-            number_of_tokens_wanted.to_string(),
-        )
-        .add_attribute(
-            "number_of_tokens_purchased",
-            number_of_tokens_purchased.to_string(),
-        ))
-}
-
-fn purchase_tokens(
-    deps: &mut DepsMut,
-    token_ids: Vec<String>,
-    info: &MessageInfo,
-    state: &mut State,
-    purchases: &mut Vec<Purchase>,
-    action: String,
-) -> Result<Coin, ContractError> {
-    // CHECK :: There are any tokens left to purchase.
-    ensure!(!token_ids.is_empty(), ContractError::AllTokensPurchased {});
-
-    let number_of_tokens_purchased = token_ids.len();
-
-    // CHECK :: The user has sent enough funds to cover the base fee (without any taxes).
-    let total_cost = Coin::new(
-        state.price.amount.u128() * number_of_tokens_purchased as u128,
-        state.price.denom.clone(),
-    );
->>>>>>> 0d5d3124
     ensure!(
         curr_stage == CampaignStage::ONGOING
             || (is_discard && curr_stage != CampaignStage::SUCCESS),
@@ -500,7 +380,6 @@
         }
     );
 
-<<<<<<< HEAD
     let current_cap = get_current_cap(deps.storage);
     let campaign_config = get_config(deps.storage)?;
     let soft_cap = campaign_config.soft_cap.unwrap_or(Uint128::one());
@@ -574,79 +453,6 @@
             stage: current_stage.to_string()
         }
     );
-=======
-    let mut total_tax_amount = Uint128::zero();
-
-    // This is the same for each token, so we only need to do it once.
-    let transfer_response = ADOContract::default().query_deducted_funds(
-        deps.as_ref(),
-        action,
-        Funds::Native(state.price.clone()),
-    )?;
-    let mut current_number = NUMBER_OF_TOKENS_AVAILABLE.load(deps.storage)?;
-
-    match transfer_response {
-        Some(transfer_response) => {
-            for token_id in token_ids {
-                let remaining_amount = transfer_response.leftover_funds.try_get_coin()?;
-                let tax_amount = get_tax_amount(
-                    &transfer_response.msgs,
-                    state.price.amount,
-                    remaining_amount.amount,
-                );
-
-                let purchase = Purchase {
-                    token_id: token_id.clone(),
-                    tax_amount,
-                    msgs: transfer_response.msgs.clone(),
-                    purchaser: info.sender.to_string(),
-                };
-
-                total_tax_amount += tax_amount;
-
-                state.amount_to_send += remaining_amount.amount;
-                state.amount_sold += Uint128::new(1);
-
-                purchases.push(purchase);
-
-                AVAILABLE_TOKENS.remove(deps.storage, &token_id);
-                current_number -= Uint128::new(1);
-            }
-            NUMBER_OF_TOKENS_AVAILABLE.save(deps.storage, &current_number)?;
-
-            // CHECK :: User has sent enough to cover taxes.
-            let required_payment = Coin {
-                denom: state.price.denom.clone(),
-                amount: state.price.amount * Uint128::from(number_of_tokens_purchased as u128)
-                    + total_tax_amount,
-            };
-            ensure!(
-                has_coins(&info.funds, &required_payment),
-                ContractError::InsufficientFunds {}
-            );
-            Ok(required_payment)
-        }
-        None => {
-            for token_id in token_ids {
-                let purchase = Purchase {
-                    token_id: token_id.clone(),
-                    // Zero in this case
-                    tax_amount: total_tax_amount,
-                    msgs: vec![],
-                    purchaser: info.sender.to_string(),
-                };
-                state.amount_to_send += total_cost.amount;
-                state.amount_sold += Uint128::new(1);
-                purchases.push(purchase);
-                AVAILABLE_TOKENS.remove(deps.storage, &token_id);
-                current_number -= Uint128::new(1);
-            }
-            NUMBER_OF_TOKENS_AVAILABLE.save(deps.storage, &current_number)?;
-            Ok(total_cost)
-        }
-    }
-}
->>>>>>> 0d5d3124
 
     // Need to wait until start_time
     ensure!(
