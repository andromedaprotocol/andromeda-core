--- conflicted
+++ resolved
@@ -14,12 +14,7 @@
     amp::{messages::AMPPkt, recipient::Recipient, AndrAddr},
     common::{
         actions::call_action,
-<<<<<<< HEAD
-        expiration::{expiration_from_milliseconds, get_and_validate_start_time},
-        Milliseconds, MillisecondsExpiration,
-=======
         expiration::{expiration_from_milliseconds, get_and_validate_start_time, Expiry},
->>>>>>> 3d80187d
     },
 };
 use andromeda_std::{ado_contract::ADOContract, common::context::ExecuteContext};
@@ -318,11 +313,7 @@
     let (start_expiration, _current_time) =
         get_and_validate_start_time(&env, start_time.map(Milliseconds::from))?;
 
-<<<<<<< HEAD
-    let end_expiration = expiration_from_milliseconds(end_time.into())?;
-=======
     let end_expiration = expiration_from_milliseconds(end_time.get_time(&env.block))?;
->>>>>>> 3d80187d
 
     ensure!(
         end_expiration > start_expiration,
