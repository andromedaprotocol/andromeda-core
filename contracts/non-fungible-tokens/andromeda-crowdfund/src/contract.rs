use crate::state::{
    get_available_tokens, Purchase, AVAILABLE_TOKENS, CONFIG, NUMBER_OF_TOKENS_AVAILABLE,
    PURCHASES, SALE_CONDUCTED, STATE,
};
use andromeda_non_fungible_tokens::{
<<<<<<< HEAD
    crowdfund::{Config, CrowdfundMintMsg, ExecuteMsg, InstantiateMsg, QueryMsg, State},
=======
    crowdfund::{
        Config, CrowdfundMintMsg, ExecuteMsg, InstantiateMsg, IsTokenAvailableResponse, MigrateMsg,
        QueryMsg, State,
    },
>>>>>>> 676c9833
    cw721::{ExecuteMsg as Cw721ExecuteMsg, MintMsg, QueryMsg as Cw721QueryMsg},
};
use andromeda_std::{
    ado_base::ownership::OwnershipMessage,
    amp::{messages::AMPPkt, recipient::Recipient, AndrAddr},
    common::{
        actions::call_action,
        expiration::{expiration_from_milliseconds, get_and_validate_start_time},
        MillisecondsExpiration,
    },
};
use andromeda_std::{ado_contract::ADOContract, common::context::ExecuteContext};

use andromeda_std::common::denom::validate_denom;
use andromeda_std::{
    ado_base::{hooks::AndromedaHook, InstantiateMsg as BaseInstantiateMsg, MigrateMsg},
    common::{deduct_funds, encode_binary, merge_sub_msgs, rates::get_tax_amount, Funds},
    error::ContractError,
};

#[cfg(not(feature = "library"))]
use cosmwasm_std::entry_point;
use cosmwasm_std::{
    coins, ensure, has_coins, BankMsg, Binary, Coin, CosmosMsg, Deps, DepsMut, Env, MessageInfo,
    Order, QuerierWrapper, QueryRequest, Reply, Response, StdError, Storage, SubMsg, Uint128,
    WasmMsg, WasmQuery,
};
use cw721::{ContractInfoResponse, TokensResponse};
use cw_utils::nonpayable;
use std::cmp;

const MAX_LIMIT: u32 = 100;
const DEFAULT_LIMIT: u32 = 50;
pub(crate) const MAX_MINT_LIMIT: u32 = 100;
const CONTRACT_NAME: &str = "crates.io:andromeda-crowdfund";
const CONTRACT_VERSION: &str = env!("CARGO_PKG_VERSION");

#[cfg_attr(not(feature = "library"), entry_point)]
pub fn instantiate(
    deps: DepsMut,
    env: Env,
    info: MessageInfo,
    msg: InstantiateMsg,
) -> Result<Response, ContractError> {
    CONFIG.save(
        deps.storage,
        &Config {
            token_address: msg.token_address,
            can_mint_after_sale: msg.can_mint_after_sale,
        },
    )?;
    SALE_CONDUCTED.save(deps.storage, &false)?;
    NUMBER_OF_TOKENS_AVAILABLE.save(deps.storage, &Uint128::zero())?;
    let inst_resp = ADOContract::default().instantiate(
        deps.storage,
        env,
        deps.api,
        &deps.querier,
        info,
        BaseInstantiateMsg {
            ado_type: CONTRACT_NAME.to_string(),
            ado_version: CONTRACT_VERSION.to_string(),
            kernel_address: msg.kernel_address,
            owner: msg.owner,
        },
    )?;
    let owner = ADOContract::default().owner(deps.storage)?;
    let mod_resp =
        ADOContract::default().register_modules(owner.as_str(), deps.storage, msg.modules)?;

    Ok(inst_resp
        .add_attributes(mod_resp.attributes)
        .add_submessages(mod_resp.messages))
}

#[cfg_attr(not(feature = "library"), entry_point)]
pub fn reply(_deps: DepsMut, _env: Env, msg: Reply) -> Result<Response, ContractError> {
    if msg.result.is_err() {
        return Err(ContractError::Std(StdError::generic_err(
            msg.result.unwrap_err(),
        )));
    }

    Ok(Response::default())
}

#[cfg_attr(not(feature = "library"), entry_point)]
pub fn execute(
    deps: DepsMut,
    env: Env,
    info: MessageInfo,
    msg: ExecuteMsg,
) -> Result<Response, ContractError> {
    let ctx = ExecuteContext::new(deps, info, env);

    match msg {
        ExecuteMsg::AMPReceive(pkt) => {
            ADOContract::default().execute_amp_receive(ctx, pkt, handle_execute)
        }
        _ => handle_execute(ctx, msg),
    }
}

pub fn handle_execute(mut ctx: ExecuteContext, msg: ExecuteMsg) -> Result<Response, ContractError> {
    let contract = ADOContract::default();
    let action_response = call_action(
        &mut ctx.deps,
        &ctx.info,
        &ctx.env,
        &ctx.amp_ctx,
        msg.as_ref(),
    )?;
    if !matches!(msg, ExecuteMsg::UpdateAppContract { .. })
        && !matches!(
            msg,
            ExecuteMsg::Ownership(OwnershipMessage::UpdateOwner { .. })
        )
    {
        contract.module_hook::<Response>(
            &ctx.deps.as_ref(),
            AndromedaHook::OnExecute {
                sender: ctx.info.sender.to_string(),
                payload: encode_binary(&msg)?,
            },
        )?;
    }
    let res = match msg {
        ExecuteMsg::Mint(mint_msgs) => execute_mint(ctx, mint_msgs),
        ExecuteMsg::StartSale {
            start_time,
            end_time,
            price,
            min_tokens_sold,
            max_amount_per_wallet,
            recipient,
        } => execute_start_sale(
            ctx,
            start_time,
            end_time,
            price,
            min_tokens_sold,
            max_amount_per_wallet,
            recipient,
        ),
        ExecuteMsg::Purchase { number_of_tokens } => execute_purchase(ctx, number_of_tokens),
        ExecuteMsg::PurchaseByTokenId { token_id } => execute_purchase_by_token_id(ctx, token_id),
        ExecuteMsg::ClaimRefund {} => execute_claim_refund(ctx),
        ExecuteMsg::EndSale { limit } => execute_end_sale(ctx, limit),
        ExecuteMsg::UpdateTokenContract { address } => execute_update_token_contract(ctx, address),
        _ => ADOContract::default().execute(ctx, msg),
    }?;
    Ok(res
        .add_submessages(action_response.messages)
        .add_attributes(action_response.attributes)
        .add_events(action_response.events))
}

fn execute_mint(
    ctx: ExecuteContext,
    mint_msgs: Vec<CrowdfundMintMsg>,
) -> Result<Response, ContractError> {
    let ExecuteContext {
        deps, info, env, ..
    } = ctx;
    nonpayable(&info)?;

    ensure!(
        mint_msgs.len() <= MAX_MINT_LIMIT as usize,
        ContractError::TooManyMintMessages {
            limit: MAX_MINT_LIMIT,
        }
    );
    let contract = ADOContract::default();
    ensure!(
        contract.is_contract_owner(deps.storage, info.sender.as_str())?,
        ContractError::Unauthorized {}
    );
    // Can only mint when no sale is ongoing.
    ensure!(
        STATE.may_load(deps.storage)?.is_none(),
        ContractError::SaleStarted {}
    );
    let sale_conducted = SALE_CONDUCTED.load(deps.storage)?;
    let config = CONFIG.load(deps.storage)?;
    ensure!(
        config.can_mint_after_sale || !sale_conducted,
        ContractError::CannotMintAfterSaleConducted {}
    );

    let token_contract = config.token_address;
    let crowdfund_contract = env.contract.address.to_string();
    let resolved_path = token_contract.get_raw_address(&deps.as_ref())?;

    let mut resp = Response::new();
    for mint_msg in mint_msgs {
        let mint_resp = mint(
            deps.storage,
            &crowdfund_contract,
            resolved_path.to_string(),
            mint_msg,
        )?;
        resp = resp
            .add_attributes(mint_resp.attributes)
            .add_submessages(mint_resp.messages);
    }

    Ok(resp)
}

fn mint(
    storage: &mut dyn Storage,
    crowdfund_contract: &str,
    token_contract: String,
    mint_msg: CrowdfundMintMsg,
) -> Result<Response, ContractError> {
    let mint_msg: MintMsg = MintMsg {
        token_id: mint_msg.token_id,
        owner: mint_msg
            .owner
            .unwrap_or_else(|| crowdfund_contract.to_owned()),
        token_uri: mint_msg.token_uri,
        extension: mint_msg.extension,
    };
    // We allow for owners other than the contract, incase the creator wants to set aside a few
    // tokens for some other use, say airdrop, team allocation, etc.  Only those which have the
    // contract as the owner will be available to sell.
    if mint_msg.owner == crowdfund_contract {
        // Mark token as available to purchase in next sale.
        AVAILABLE_TOKENS.save(storage, &mint_msg.token_id, &true)?;
        let current_number = NUMBER_OF_TOKENS_AVAILABLE.load(storage)?;
        NUMBER_OF_TOKENS_AVAILABLE.save(storage, &(current_number + Uint128::new(1)))?;
    }
    Ok(Response::new()
        .add_attribute("action", "mint")
        .add_message(WasmMsg::Execute {
            contract_addr: token_contract,
            msg: encode_binary(&Cw721ExecuteMsg::Mint {
                token_id: mint_msg.token_id,
                owner: mint_msg.owner,
                token_uri: mint_msg.token_uri,
                extension: mint_msg.extension,
            })?,
            funds: vec![],
        }))
}

fn execute_update_token_contract(
    ctx: ExecuteContext,
    address: AndrAddr,
) -> Result<Response, ContractError> {
    let ExecuteContext { deps, info, .. } = ctx;
    nonpayable(&info)?;

    let contract = ADOContract::default();
    ensure!(
        contract.is_contract_owner(deps.storage, info.sender.as_str())?,
        ContractError::Unauthorized {}
    );
    // Ensure no tokens have been minted already
    let num_tokens = NUMBER_OF_TOKENS_AVAILABLE
        .load(deps.storage)
        .unwrap_or(Uint128::zero());
    ensure!(num_tokens.is_zero(), ContractError::Unauthorized {});

    // Will error if not a valid path
    let addr = address.get_raw_address(&deps.as_ref())?;
    let query = Cw721QueryMsg::ContractInfo {};

    // Check contract is a valid CW721 contract
    let res: Result<ContractInfoResponse, StdError> = deps.querier.query_wasm_smart(addr, &query);
    ensure!(res.is_ok(), ContractError::Unauthorized {});

    CONFIG.update(deps.storage, |mut config| {
        config.token_address = address;
        Ok::<_, ContractError>(config)
    })?;
    Ok(Response::new().add_attribute("action", "update_token_contract"))
}

#[allow(clippy::too_many_arguments)]
fn execute_start_sale(
    ctx: ExecuteContext,
    start_time: Option<MillisecondsExpiration>,
    end_time: MillisecondsExpiration,
    price: Coin,
    min_tokens_sold: Uint128,
    max_amount_per_wallet: Option<u32>,
    recipient: Recipient,
) -> Result<Response, ContractError> {
    let ExecuteContext {
        deps, info, env, ..
    } = ctx;
    validate_denom(deps.as_ref(), price.denom.clone())?;
    recipient.validate(&deps.as_ref())?;
    nonpayable(&info)?;
    let ado_contract = ADOContract::default();

    // Validate recipient
    ado_contract.validate_andr_addresses(&deps.as_ref(), vec![recipient.address.clone()])?;
    ensure!(
        ADOContract::default().is_contract_owner(deps.storage, info.sender.as_str())?,
        ContractError::Unauthorized {}
    );
    // If start time wasn't provided, it will be set as the current_time
    let (start_expiration, _current_time) = get_and_validate_start_time(&env, start_time)?;

    let end_expiration = expiration_from_milliseconds(end_time)?;

    ensure!(
        end_expiration > start_expiration,
        ContractError::StartTimeAfterEndTime {}
    );

    SALE_CONDUCTED.save(deps.storage, &true)?;
    let state = STATE.may_load(deps.storage)?;
    ensure!(state.is_none(), ContractError::SaleStarted {});
    let max_amount_per_wallet = max_amount_per_wallet.unwrap_or(1u32);

    // This is to prevent cloning price.
    let price_str = price.to_string();
    STATE.save(
        deps.storage,
        &State {
            end_time: end_expiration,
            price,
            min_tokens_sold,
            max_amount_per_wallet,
            amount_sold: Uint128::zero(),
            amount_to_send: Uint128::zero(),
            amount_transferred: Uint128::zero(),
            recipient,
        },
    )?;

    SALE_CONDUCTED.save(deps.storage, &true)?;

    Ok(Response::new()
        .add_attribute("action", "start_sale")
        .add_attribute("start_time", start_expiration.to_string())
        .add_attribute("end_time", end_expiration.to_string())
        .add_attribute("price", price_str)
        .add_attribute("min_tokens_sold", min_tokens_sold)
        .add_attribute("max_amount_per_wallet", max_amount_per_wallet.to_string()))
}

fn execute_purchase_by_token_id(
    ctx: ExecuteContext,
    token_id: String,
) -> Result<Response, ContractError> {
    let ExecuteContext {
        mut deps,
        info,
        env,
        ..
    } = ctx;
    let sender = info.sender.to_string();
    let state = STATE.may_load(deps.storage)?;

    // CHECK :: That there is an ongoing sale.
    ensure!(state.is_some(), ContractError::NoOngoingSale {});

    let mut state = state.unwrap();
    ensure!(
        !state.end_time.is_expired(&env.block),
        ContractError::NoOngoingSale {}
    );

    let mut purchases = PURCHASES
        .may_load(deps.storage, &sender)?
        .unwrap_or_default();

    ensure!(
        AVAILABLE_TOKENS.has(deps.storage, &token_id),
        ContractError::TokenNotAvailable {}
    );

    let max_possible = state.max_amount_per_wallet - purchases.len() as u32;

    // CHECK :: The user is able to purchase these without going over the limit.
    ensure!(max_possible > 0, ContractError::PurchaseLimitReached {});

    purchase_tokens(
        &mut deps,
        vec![token_id.clone()],
        &info,
        &mut state,
        &mut purchases,
    )?;

    STATE.save(deps.storage, &state)?;
    PURCHASES.save(deps.storage, &sender, &purchases)?;

    Ok(Response::new()
        .add_attribute("action", "purchase")
        .add_attribute("token_id", token_id))
}

fn execute_purchase(
    ctx: ExecuteContext,
    number_of_tokens: Option<u32>,
) -> Result<Response, ContractError> {
    let ExecuteContext {
        mut deps,
        info,
        env,
        ..
    } = ctx;
    let sender = info.sender.to_string();
    let state = STATE.may_load(deps.storage)?;

    // CHECK :: That there is an ongoing sale.
    ensure!(state.is_some(), ContractError::NoOngoingSale {});

    let mut state = state.unwrap();
    ensure!(
        !state.end_time.is_expired(&env.block),
        ContractError::NoOngoingSale {}
    );

    let mut purchases = PURCHASES
        .may_load(deps.storage, &sender)?
        .unwrap_or_default();

    let max_possible = state.max_amount_per_wallet - purchases.len() as u32;

    // CHECK :: The user is able to purchase these without going over the limit.
    ensure!(max_possible > 0, ContractError::PurchaseLimitReached {});

    let number_of_tokens_wanted =
        number_of_tokens.map_or(max_possible, |n| cmp::min(n, max_possible));

    // The number of token ids here is equal to min(number_of_tokens_wanted, num_tokens_left).
    let token_ids = get_available_tokens(deps.storage, None, Some(number_of_tokens_wanted))?;

    let number_of_tokens_purchased = token_ids.len();

    let required_payment =
        purchase_tokens(&mut deps, token_ids, &info, &mut state, &mut purchases)?;

    PURCHASES.save(deps.storage, &sender, &purchases)?;
    STATE.save(deps.storage, &state)?;

    // Refund user if they sent more. This can happen near the end of the sale when they weren't
    // able to get the amount that they wanted.
    let mut funds = info.funds;
    deduct_funds(&mut funds, &required_payment)?;

    // If any funds were remaining after deduction, send refund.
    let resp = if has_coins(&funds, &Coin::new(1, state.price.denom)) {
        Response::new().add_message(BankMsg::Send {
            to_address: sender,
            amount: funds,
        })
    } else {
        Response::new()
    };

    Ok(resp
        .add_attribute("action", "purchase")
        .add_attribute(
            "number_of_tokens_wanted",
            number_of_tokens_wanted.to_string(),
        )
        .add_attribute(
            "number_of_tokens_purchased",
            number_of_tokens_purchased.to_string(),
        ))
}

fn purchase_tokens(
    deps: &mut DepsMut,
    token_ids: Vec<String>,
    info: &MessageInfo,
    state: &mut State,
    purchases: &mut Vec<Purchase>,
) -> Result<Coin, ContractError> {
    // CHECK :: There are any tokens left to purchase.
    ensure!(!token_ids.is_empty(), ContractError::AllTokensPurchased {});

    let number_of_tokens_purchased = token_ids.len();

    // CHECK :: The user has sent enough funds to cover the base fee (without any taxes).
    let total_cost = Coin::new(
        state.price.amount.u128() * number_of_tokens_purchased as u128,
        state.price.denom.clone(),
    );
    ensure!(
        has_coins(&info.funds, &total_cost),
        ContractError::InsufficientFunds {}
    );

    let mut total_tax_amount = Uint128::zero();

    // This is the same for each token, so we only need to do it once.
    let (msgs, _events, remainder) = ADOContract::default().on_funds_transfer(
        &deps.as_ref(),
        info.sender.to_string(),
        Funds::Native(state.price.clone()),
        encode_binary(&"")?,
    )?;

    let mut current_number = NUMBER_OF_TOKENS_AVAILABLE.load(deps.storage)?;
    for token_id in token_ids {
        let remaining_amount = remainder.try_get_coin()?;

        let tax_amount = get_tax_amount(&msgs, state.price.amount, remaining_amount.amount);

        let purchase = Purchase {
            token_id: token_id.clone(),
            tax_amount,
            msgs: msgs.clone(),
            purchaser: info.sender.to_string(),
        };
        total_tax_amount = total_tax_amount.checked_add(tax_amount)?;

        state.amount_to_send = state.amount_to_send.checked_add(remaining_amount.amount)?;
        state.amount_sold = state.amount_sold.checked_add(Uint128::one())?;

        purchases.push(purchase);

        AVAILABLE_TOKENS.remove(deps.storage, &token_id);
        current_number = current_number.checked_sub(Uint128::one())?;
    }
    NUMBER_OF_TOKENS_AVAILABLE.save(deps.storage, &current_number)?;

    // CHECK :: User has sent enough to cover taxes.
    let required_payment = Coin {
        denom: state.price.denom.clone(),
        amount: state
            .price
            .amount
            .checked_mul(Uint128::from(number_of_tokens_purchased as u128))?
            .checked_add(total_tax_amount)?,
    };
    ensure!(
        has_coins(&info.funds, &required_payment),
        ContractError::InsufficientFunds {}
    );
    Ok(required_payment)
}

fn execute_claim_refund(ctx: ExecuteContext) -> Result<Response, ContractError> {
    let ExecuteContext {
        deps, info, env, ..
    } = ctx;
    nonpayable(&info)?;

    let state = STATE.may_load(deps.storage)?;
    ensure!(state.is_some(), ContractError::NoOngoingSale {});
    let state = state.unwrap();
    ensure!(
        state.end_time.is_expired(&env.block),
        ContractError::SaleNotEnded {}
    );
    ensure!(
        state.amount_sold < state.min_tokens_sold,
        ContractError::MinSalesExceeded {}
    );

    let purchases = PURCHASES.may_load(deps.storage, info.sender.as_str())?;
    ensure!(purchases.is_some(), ContractError::NoPurchases {});
    let purchases = purchases.unwrap();
    let refund_msg = process_refund(deps.storage, &purchases, &state.price);
    let mut resp = Response::new();
    if let Some(refund_msg) = refund_msg {
        resp = resp.add_message(refund_msg);
    }

    Ok(resp.add_attribute("action", "claim_refund"))
}

fn execute_end_sale(ctx: ExecuteContext, limit: Option<u32>) -> Result<Response, ContractError> {
    let ExecuteContext {
        mut deps,
        info,
        env,
        amp_ctx,
    } = ctx;
    nonpayable(&info)?;

    let state = STATE.may_load(deps.storage)?;
    ensure!(state.is_some(), ContractError::NoOngoingSale {});
    let state = state.unwrap();
    let number_of_tokens_available = NUMBER_OF_TOKENS_AVAILABLE.load(deps.storage)?;
    // In case the minimum sold tokens threshold is met, it has to be the owner who calls the function
    let contract = ADOContract::default();
    let has_minimum_sold = state.min_tokens_sold <= state.amount_sold;
    let is_owner = contract.is_contract_owner(deps.storage, info.sender.as_str())?;

    ensure!(
        // If all tokens have been sold the sale can be ended too.
        state.end_time.is_expired(&env.block)
            || number_of_tokens_available.is_zero()
            || (has_minimum_sold && is_owner),
        ContractError::SaleNotEnded {}
    );
    if state.amount_sold < state.min_tokens_sold {
        issue_refunds_and_burn_tokens(&mut deps, env, limit)
    } else {
        transfer_tokens_and_send_funds(
            ExecuteContext {
                deps,
                info,
                env,
                amp_ctx,
            },
            limit,
        )
    }
}

fn issue_refunds_and_burn_tokens(
    deps: &mut DepsMut,
    env: Env,
    limit: Option<u32>,
) -> Result<Response, ContractError> {
    let state = STATE.load(deps.storage)?;
    let limit = limit.unwrap_or(DEFAULT_LIMIT).min(MAX_LIMIT) as usize;
    ensure!(limit > 0, ContractError::LimitMustNotBeZero {});
    let mut refund_msgs: Vec<CosmosMsg> = vec![];
    // Issue refunds for `limit` number of users.
    let purchases: Vec<Vec<Purchase>> = PURCHASES
        .range(deps.storage, None, None, Order::Ascending)
        .take(limit)
        .flatten()
        .map(|(_v, p)| p)
        .collect();
    for purchase_vec in purchases.iter() {
        let refund_msg = process_refund(deps.storage, purchase_vec, &state.price);
        if let Some(refund_msg) = refund_msg {
            refund_msgs.push(refund_msg);
        }
    }

    // Burn `limit` number of tokens
    let burn_msgs = get_burn_messages(deps, env.contract.address.to_string(), limit)?;

    if burn_msgs.is_empty() && purchases.is_empty() {
        // When all tokens have been burned and all purchases have been refunded, the sale is over.
        clear_state(deps.storage)?;
    }

    Ok(Response::new()
        .add_attribute("action", "issue_refunds_and_burn_tokens")
        .add_messages(refund_msgs)
        .add_messages(burn_msgs))
}

fn transfer_tokens_and_send_funds(
    ctx: ExecuteContext,
    limit: Option<u32>,
) -> Result<Response, ContractError> {
    let ExecuteContext {
        mut deps,
        info,
        env,
        ..
    } = ctx;
    let mut state = STATE.load(deps.storage)?;
    let mut resp = Response::new();
    let limit = limit.unwrap_or(DEFAULT_LIMIT).min(MAX_LIMIT) as usize;

    ensure!(limit > 0, ContractError::LimitMustNotBeZero {});
    // Send the funds if they haven't been sent yet and if all of the tokens have been transferred.
    let mut pkt = match ctx.amp_ctx {
        Some(pkt) => pkt,
        None => AMPPkt::new(info.sender, env.contract.address.clone(), vec![]),
    };

    if state.amount_transferred == state.amount_sold {
        if state.amount_to_send > Uint128::zero() {
            let funds = vec![Coin {
                denom: state.price.denom.clone(),
                amount: state.amount_to_send,
            }];
            match state.recipient.msg {
                None => {
                    resp = resp.add_submessage(
                        state.recipient.generate_direct_msg(&deps.as_ref(), funds)?,
                    );
                }
                Some(_) => {
                    let amp_message = state
                        .recipient
                        .generate_amp_msg(&deps.as_ref(), Some(funds))
                        .unwrap();
                    pkt = pkt.add_message(amp_message);
                    let kernel_address = ADOContract::default().get_kernel_address(deps.storage)?;
                    let sub_msg = pkt.to_sub_msg(
                        kernel_address,
                        Some(coins(
                            state.amount_to_send.u128(),
                            state.price.denom.clone(),
                        )),
                        1,
                    )?;
                    resp = resp.add_submessage(sub_msg);
                }
            }
            state.amount_to_send = Uint128::zero();
            STATE.save(deps.storage, &state)?;
        }
        // Once all purchased tokens have been transferred, begin burning `limit` number of tokens
        // that were not purchased.
        let burn_msgs = get_burn_messages(&mut deps, env.contract.address.to_string(), limit)?;

        if burn_msgs.is_empty() {
            // When burn messages are empty, we have finished the sale, which is represented by
            // having no State.
            clear_state(deps.storage)?;
        } else {
            resp = resp.add_messages(burn_msgs);
        }
        // If we are here then there are no purchases to process so we can exit.
        return Ok(resp.add_attribute("action", "transfer_tokens_and_send_funds"));
    }
    let mut purchases: Vec<Purchase> = PURCHASES
        .range(deps.storage, None, None, Order::Ascending)
        .flatten()
        // Flatten Vec<Vec<Purchase>> into Vec<Purchase>.
        .flat_map(|(_v, p)| p)
        // Take one extra in order to compare what the next purchaser would be to check if some
        // purchases will be left over.
        .take(limit + 1)
        .collect();

    let config = CONFIG.load(deps.storage)?;
    let mut rate_messages: Vec<SubMsg> = vec![];
    let mut transfer_msgs: Vec<CosmosMsg> = vec![];

    let last_purchaser = if purchases.len() == 1 {
        purchases[0].purchaser.clone()
    } else {
        purchases[purchases.len() - 2].purchaser.clone()
    };
    // This subtraction is no problem as we will always have at least one purchase.
    let subsequent_purchase = &purchases[purchases.len() - 1];
    // If this is false, then there are some purchases that we will need to leave for the next
    // round. Otherwise, we are able to process all of the purchases for the last purchaser and we
    // can remove their entry from the map entirely.
    let remove_last_purchaser = last_purchaser != subsequent_purchase.purchaser;

    let mut number_of_last_purchases_removed = 0;
    // If we took an extra element, we remove it. Otherwise limit + 1 was more than was necessary
    // so we need to remove all of the purchases from the map.
    if limit + 1 == purchases.len() {
        // This is an O(1) operation from looking at the source code.
        purchases.pop();
    }

    // Resolve the token contract address from the VFS
    let token_contract_address = config.token_address.get_raw_address(&deps.as_ref())?;
    for purchase in purchases.into_iter() {
        let purchaser = purchase.purchaser;
        let should_remove = purchaser != last_purchaser || remove_last_purchaser;
        if should_remove && PURCHASES.has(deps.storage, &purchaser) {
            PURCHASES.remove(deps.storage, &purchaser);
        } else if purchaser == last_purchaser {
            // Keep track of the number of purchases removed from the last purchaser to remove them
            // at the end, if not all of them were removed.
            number_of_last_purchases_removed += 1;
        }
        rate_messages.extend(purchase.msgs);
        transfer_msgs.push(CosmosMsg::Wasm(WasmMsg::Execute {
            contract_addr: token_contract_address.to_string(),
            msg: encode_binary(&Cw721ExecuteMsg::TransferNft {
                recipient: AndrAddr::from_string(purchaser),
                token_id: purchase.token_id,
            })?,
            funds: vec![],
        }));
        state.amount_transferred = state.amount_transferred.checked_add(Uint128::one())?;
    }
    // If the last purchaser wasn't removed, remove the subset of purchases that were processed.
    if PURCHASES.has(deps.storage, &last_purchaser) {
        let last_purchases = PURCHASES.load(deps.storage, &last_purchaser)?;
        PURCHASES.save(
            deps.storage,
            &last_purchaser,
            &last_purchases[number_of_last_purchases_removed..].to_vec(),
        )?;
    }
    STATE.save(deps.storage, &state)?;

    Ok(resp
        .add_attribute("action", "transfer_tokens_and_send_funds")
        .add_messages(transfer_msgs)
        .add_submessages(merge_sub_msgs(rate_messages)))
}

/// Processes a vector of purchases for the SAME user by merging all funds into a single BankMsg.
/// The given purchaser is then removed from `PURCHASES`.
///
/// ## Arguments
/// * `storage`  - Mutable reference to Storage
/// * `purchase` - Vector of purchases for the same user to issue a refund message for.
/// * `price`    - The price of a token
///
/// Returns an `Option<CosmosMsg>` which is `None` when the amount to refund is zero.
fn process_refund(
    storage: &mut dyn Storage,
    purchases: &[Purchase],
    price: &Coin,
) -> Option<CosmosMsg> {
    let purchaser = purchases[0].purchaser.clone();
    // Remove each entry as they get processed.
    PURCHASES.remove(storage, &purchaser);
    // Reduce a user's purchases into one message. While the tax paid on each item should
    // be the same, it is not guaranteed given that the rates module is mutable during the
    // sale.
    let amount = purchases
        .iter()
        // This represents the total amount of funds they sent for each purchase.
        .map(|p| p.tax_amount + price.amount)
        // Adds up all of the purchases.
        .reduce(|accum, item| accum + item)
        .unwrap_or_else(Uint128::zero);

    if amount > Uint128::zero() {
        Some(CosmosMsg::Bank(BankMsg::Send {
            to_address: purchaser,
            amount: vec![Coin {
                denom: price.denom.clone(),
                amount,
            }],
        }))
    } else {
        None
    }
}

fn get_burn_messages(
    deps: &mut DepsMut,
    address: String,
    limit: usize,
) -> Result<Vec<CosmosMsg>, ContractError> {
    let config = CONFIG.load(deps.storage)?;
    let token_address = config.token_address.get_raw_address(&deps.as_ref())?;
    let tokens_to_burn = query_tokens(&deps.querier, token_address.to_string(), address, limit)?;

    tokens_to_burn
        .into_iter()
        .map(|token_id| {
            // Any token that is burnable has been added to this map, and so must be removed.
            AVAILABLE_TOKENS.remove(deps.storage, &token_id);
            Ok(CosmosMsg::Wasm(WasmMsg::Execute {
                contract_addr: token_address.to_string(),
                funds: vec![],
                msg: encode_binary(&Cw721ExecuteMsg::Burn { token_id })?,
            }))
        })
        .collect()
}

fn clear_state(storage: &mut dyn Storage) -> Result<(), ContractError> {
    STATE.remove(storage);
    NUMBER_OF_TOKENS_AVAILABLE.save(storage, &Uint128::zero())?;

    Ok(())
}

fn query_tokens(
    querier: &QuerierWrapper,
    token_address: String,
    owner: String,
    limit: usize,
) -> Result<Vec<String>, ContractError> {
    let res: TokensResponse = querier.query(&QueryRequest::Wasm(WasmQuery::Smart {
        contract_addr: token_address,
        msg: encode_binary(&Cw721QueryMsg::Tokens {
            owner,
            start_after: None,
            limit: Some(limit as u32),
        })?,
    }))?;
    Ok(res.tokens)
}

#[cfg_attr(not(feature = "library"), entry_point)]
pub fn query(deps: Deps, env: Env, msg: QueryMsg) -> Result<Binary, ContractError> {
    match msg {
        QueryMsg::State {} => encode_binary(&query_state(deps)?),
        QueryMsg::Config {} => encode_binary(&query_config(deps)?),
        QueryMsg::AvailableTokens { start_after, limit } => {
            encode_binary(&query_available_tokens(deps, start_after, limit)?)
        }
        QueryMsg::IsTokenAvailable { id } => encode_binary(&query_is_token_available(deps, id)),
        _ => ADOContract::default().query(deps, env, msg),
    }
}

fn query_state(deps: Deps) -> Result<State, ContractError> {
    Ok(STATE.load(deps.storage)?)
}

fn query_config(deps: Deps) -> Result<Config, ContractError> {
    Ok(CONFIG.load(deps.storage)?)
}

fn query_available_tokens(
    deps: Deps,
    start_after: Option<String>,
    limit: Option<u32>,
) -> Result<Vec<String>, ContractError> {
    get_available_tokens(deps.storage, start_after, limit)
}

fn query_is_token_available(deps: Deps, id: String) -> IsTokenAvailableResponse {
    IsTokenAvailableResponse {
        is_token_available: AVAILABLE_TOKENS.has(deps.storage, &id),
    }
}

#[cfg_attr(not(feature = "library"), entry_point)]
pub fn migrate(deps: DepsMut, _env: Env, _msg: MigrateMsg) -> Result<Response, ContractError> {
    ADOContract::default().migrate(deps, CONTRACT_NAME, CONTRACT_VERSION)
}<|MERGE_RESOLUTION|>--- conflicted
+++ resolved
@@ -3,14 +3,7 @@
     PURCHASES, SALE_CONDUCTED, STATE,
 };
 use andromeda_non_fungible_tokens::{
-<<<<<<< HEAD
     crowdfund::{Config, CrowdfundMintMsg, ExecuteMsg, InstantiateMsg, QueryMsg, State},
-=======
-    crowdfund::{
-        Config, CrowdfundMintMsg, ExecuteMsg, InstantiateMsg, IsTokenAvailableResponse, MigrateMsg,
-        QueryMsg, State,
-    },
->>>>>>> 676c9833
     cw721::{ExecuteMsg as Cw721ExecuteMsg, MintMsg, QueryMsg as Cw721QueryMsg},
 };
 use andromeda_std::{
