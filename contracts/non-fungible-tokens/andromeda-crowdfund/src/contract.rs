use crate::state::{
    get_available_tokens, Purchase, AVAILABLE_TOKENS, CONFIG, NUMBER_OF_TOKENS_AVAILABLE,
    PURCHASES, SALE_CONDUCTED, STATE,
};
use andromeda_non_fungible_tokens::{
    crowdfund::{
        Config, CrowdfundMintMsg, ExecuteMsg, InstantiateMsg, MigrateMsg, QueryMsg, State,
    },
    cw721::{ExecuteMsg as Cw721ExecuteMsg, MintMsg, QueryMsg as Cw721QueryMsg},
};
use andromeda_std::{
    ado_base::ownership::OwnershipMessage,
    amp::{messages::AMPPkt, recipient::Recipient, AndrAddr},
<<<<<<< HEAD
    common::Milliseconds,
=======
    common::actions::call_action,
>>>>>>> 5ba77149
};
use andromeda_std::{ado_contract::ADOContract, common::context::ExecuteContext};

use andromeda_std::{
    ado_base::{hooks::AndromedaHook, InstantiateMsg as BaseInstantiateMsg},
    common::{deduct_funds, encode_binary, merge_sub_msgs, rates::get_tax_amount, Funds},
    error::{from_semver, ContractError},
};
use cw2::{get_contract_version, set_contract_version};
use semver::Version;

#[cfg(not(feature = "library"))]
use cosmwasm_std::entry_point;
use cosmwasm_std::{
    coins, ensure, has_coins, BankMsg, Binary, Coin, CosmosMsg, Deps, DepsMut, Env, MessageInfo,
    Order, QuerierWrapper, QueryRequest, Reply, Response, StdError, Storage, SubMsg, Uint128,
    WasmMsg, WasmQuery,
};
use cw721::{ContractInfoResponse, TokensResponse};
use cw_utils::nonpayable;
use std::cmp;

const MAX_LIMIT: u32 = 100;
const DEFAULT_LIMIT: u32 = 50;
pub(crate) const MAX_MINT_LIMIT: u32 = 100;
const CONTRACT_NAME: &str = "crates.io:andromeda-crowdfund";
const CONTRACT_VERSION: &str = env!("CARGO_PKG_VERSION");

#[cfg_attr(not(feature = "library"), entry_point)]
pub fn instantiate(
    deps: DepsMut,
    env: Env,
    info: MessageInfo,
    msg: InstantiateMsg,
) -> Result<Response, ContractError> {
    set_contract_version(deps.storage, CONTRACT_NAME, CONTRACT_VERSION)?;
    CONFIG.save(
        deps.storage,
        &Config {
            token_address: msg.token_address,
            can_mint_after_sale: msg.can_mint_after_sale,
        },
    )?;
    SALE_CONDUCTED.save(deps.storage, &false)?;
    NUMBER_OF_TOKENS_AVAILABLE.save(deps.storage, &Uint128::zero())?;
    let inst_resp = ADOContract::default().instantiate(
        deps.storage,
        env,
        deps.api,
        info.clone(),
        BaseInstantiateMsg {
            ado_type: "crowdfund".to_string(),
            ado_version: CONTRACT_VERSION.to_string(),
            kernel_address: msg.kernel_address,
            owner: msg.owner,
        },
    )?;
    let mod_resp =
        ADOContract::default().register_modules(info.sender.as_str(), deps.storage, msg.modules)?;

    Ok(inst_resp
        .add_attributes(mod_resp.attributes)
        .add_submessages(mod_resp.messages))
}

#[cfg_attr(not(feature = "library"), entry_point)]
pub fn reply(_deps: DepsMut, _env: Env, msg: Reply) -> Result<Response, ContractError> {
    if msg.result.is_err() {
        return Err(ContractError::Std(StdError::generic_err(
            msg.result.unwrap_err(),
        )));
    }

    Ok(Response::default())
}

#[cfg_attr(not(feature = "library"), entry_point)]
pub fn execute(
    deps: DepsMut,
    env: Env,
    info: MessageInfo,
    msg: ExecuteMsg,
) -> Result<Response, ContractError> {
    let ctx = ExecuteContext::new(deps, info, env);

    match msg {
        ExecuteMsg::AMPReceive(pkt) => {
            ADOContract::default().execute_amp_receive(ctx, pkt, handle_execute)
        }
        _ => handle_execute(ctx, msg),
    }
}

pub fn handle_execute(mut ctx: ExecuteContext, msg: ExecuteMsg) -> Result<Response, ContractError> {
    let contract = ADOContract::default();
    let action_response = call_action(
        &mut ctx.deps,
        &ctx.info,
        &ctx.env,
        &ctx.amp_ctx,
        msg.as_ref(),
    )?;
    if !matches!(msg, ExecuteMsg::UpdateAppContract { .. })
        && !matches!(
            msg,
            ExecuteMsg::Ownership(OwnershipMessage::UpdateOwner { .. })
        )
    {
        contract.module_hook::<Response>(
            &ctx.deps.as_ref(),
            AndromedaHook::OnExecute {
                sender: ctx.info.sender.to_string(),
                payload: encode_binary(&msg)?,
            },
        )?;
    }
    let res = match msg {
        ExecuteMsg::Mint(mint_msgs) => execute_mint(ctx, mint_msgs),
        ExecuteMsg::StartSale {
            expiration,
            price,
            min_tokens_sold,
            max_amount_per_wallet,
            recipient,
        } => execute_start_sale(
            ctx,
            expiration,
            price,
            min_tokens_sold,
            max_amount_per_wallet,
            recipient,
        ),
        ExecuteMsg::Purchase { number_of_tokens } => execute_purchase(ctx, number_of_tokens),
        ExecuteMsg::PurchaseByTokenId { token_id } => execute_purchase_by_token_id(ctx, token_id),
        ExecuteMsg::ClaimRefund {} => execute_claim_refund(ctx),
        ExecuteMsg::EndSale { limit } => execute_end_sale(ctx, limit),
        ExecuteMsg::UpdateTokenContract { address } => execute_update_token_contract(ctx, address),
        _ => ADOContract::default().execute(ctx, msg),
    }?;
    Ok(res
        .add_submessages(action_response.messages)
        .add_attributes(action_response.attributes)
        .add_events(action_response.events))
}

fn execute_mint(
    ctx: ExecuteContext,
    mint_msgs: Vec<CrowdfundMintMsg>,
) -> Result<Response, ContractError> {
    let ExecuteContext {
        deps, info, env, ..
    } = ctx;
    nonpayable(&info)?;

    ensure!(
        mint_msgs.len() <= MAX_MINT_LIMIT as usize,
        ContractError::TooManyMintMessages {
            limit: MAX_MINT_LIMIT,
        }
    );
    let contract = ADOContract::default();
    ensure!(
        contract.is_contract_owner(deps.storage, info.sender.as_str())?,
        ContractError::Unauthorized {}
    );
    // Can only mint when no sale is ongoing.
    ensure!(
        STATE.may_load(deps.storage)?.is_none(),
        ContractError::SaleStarted {}
    );
    let sale_conducted = SALE_CONDUCTED.load(deps.storage)?;
    let config = CONFIG.load(deps.storage)?;
    ensure!(
        config.can_mint_after_sale || !sale_conducted,
        ContractError::CannotMintAfterSaleConducted {}
    );

    let token_contract = config.token_address;
    let crowdfund_contract = env.contract.address.to_string();
    let resolved_path = token_contract.get_raw_address(&deps.as_ref())?;

    let mut resp = Response::new();
    for mint_msg in mint_msgs {
        let mint_resp = mint(
            deps.storage,
            &crowdfund_contract,
            resolved_path.to_string(),
            mint_msg,
        )?;
        resp = resp
            .add_attributes(mint_resp.attributes)
            .add_submessages(mint_resp.messages);
    }

    Ok(resp)
}

fn mint(
    storage: &mut dyn Storage,
    crowdfund_contract: &str,
    token_contract: String,
    mint_msg: CrowdfundMintMsg,
) -> Result<Response, ContractError> {
    let mint_msg: MintMsg = MintMsg {
        token_id: mint_msg.token_id,
        owner: mint_msg
            .owner
            .unwrap_or_else(|| crowdfund_contract.to_owned()),
        token_uri: mint_msg.token_uri,
        extension: mint_msg.extension,
    };
    // We allow for owners other than the contract, incase the creator wants to set aside a few
    // tokens for some other use, say airdrop, team allocation, etc.  Only those which have the
    // contract as the owner will be available to sell.
    if mint_msg.owner == crowdfund_contract {
        // Mark token as available to purchase in next sale.
        AVAILABLE_TOKENS.save(storage, &mint_msg.token_id, &true)?;
        let current_number = NUMBER_OF_TOKENS_AVAILABLE.load(storage)?;
        NUMBER_OF_TOKENS_AVAILABLE.save(storage, &(current_number + Uint128::new(1)))?;
    }
    Ok(Response::new()
        .add_attribute("action", "mint")
        .add_message(WasmMsg::Execute {
            contract_addr: token_contract,
            msg: encode_binary(&Cw721ExecuteMsg::Mint {
                token_id: mint_msg.token_id,
                owner: mint_msg.owner,
                token_uri: mint_msg.token_uri,
                extension: mint_msg.extension,
            })?,
            funds: vec![],
        }))
}

fn execute_update_token_contract(
    ctx: ExecuteContext,
    address: AndrAddr,
) -> Result<Response, ContractError> {
    let ExecuteContext { deps, info, .. } = ctx;
    nonpayable(&info)?;

    let contract = ADOContract::default();
    ensure!(
        contract.is_contract_owner(deps.storage, info.sender.as_str())?,
        ContractError::Unauthorized {}
    );
    // Ensure no tokens have been minted already
    let num_tokens = NUMBER_OF_TOKENS_AVAILABLE
        .load(deps.storage)
        .unwrap_or(Uint128::zero());
    ensure!(num_tokens.is_zero(), ContractError::Unauthorized {});

    // Will error if not a valid path
    let addr = address.get_raw_address(&deps.as_ref())?;
    let query = Cw721QueryMsg::ContractInfo {};

    // Check contract is a valid CW721 contract
    let res: Result<ContractInfoResponse, StdError> = deps.querier.query_wasm_smart(addr, &query);
    ensure!(res.is_ok(), ContractError::Unauthorized {});

    CONFIG.update(deps.storage, |mut config| {
        config.token_address = address;
        Ok::<_, ContractError>(config)
    })?;
    Ok(Response::new().add_attribute("action", "update_token_contract"))
}

#[allow(clippy::too_many_arguments)]
fn execute_start_sale(
    ctx: ExecuteContext,
    expiration: Milliseconds,
    price: Coin,
    min_tokens_sold: Uint128,
    max_amount_per_wallet: Option<u32>,
    recipient: Recipient,
) -> Result<Response, ContractError> {
    let ExecuteContext {
        deps, info, env, ..
    } = ctx;
    nonpayable(&info)?;
    let ado_contract = ADOContract::default();

    // Validate recipient
    ado_contract.validate_andr_addresses(&deps.as_ref(), vec![recipient.address.clone()])?;
    ensure!(
        ADOContract::default().is_contract_owner(deps.storage, info.sender.as_str())?,
        ContractError::Unauthorized {}
    );
    ensure!(
        !expiration.is_in_past(&env.block),
        ContractError::ExpirationInPast {}
    );
    SALE_CONDUCTED.save(deps.storage, &true)?;
    let state = STATE.may_load(deps.storage)?;
    ensure!(state.is_none(), ContractError::SaleStarted {});
    let max_amount_per_wallet = max_amount_per_wallet.unwrap_or(1u32);

    // This is to prevent cloning price.
    let price_str = price.to_string();
    STATE.save(
        deps.storage,
        &State {
            expiration,
            price,
            min_tokens_sold,
            max_amount_per_wallet,
            amount_sold: Uint128::zero(),
            amount_to_send: Uint128::zero(),
            amount_transferred: Uint128::zero(),
            recipient,
        },
    )?;

    SALE_CONDUCTED.save(deps.storage, &true)?;

    Ok(Response::new()
        .add_attribute("action", "start_sale")
        .add_attribute("expiration", expiration.to_string())
        .add_attribute("price", price_str)
        .add_attribute("min_tokens_sold", min_tokens_sold)
        .add_attribute("max_amount_per_wallet", max_amount_per_wallet.to_string()))
}

fn execute_purchase_by_token_id(
    ctx: ExecuteContext,
    token_id: String,
) -> Result<Response, ContractError> {
    let ExecuteContext {
        mut deps,
        info,
        env,
        ..
    } = ctx;
    let sender = info.sender.to_string();
    let state = STATE.may_load(deps.storage)?;

    // CHECK :: That there is an ongoing sale.
    ensure!(state.is_some(), ContractError::NoOngoingSale {});

    let mut state = state.unwrap();
    ensure!(
        !state.expiration.is_expired(&env.block),
        ContractError::NoOngoingSale {}
    );

    let mut purchases = PURCHASES
        .may_load(deps.storage, &sender)?
        .unwrap_or_default();

    ensure!(
        AVAILABLE_TOKENS.has(deps.storage, &token_id),
        ContractError::TokenNotAvailable {}
    );

    let max_possible = state.max_amount_per_wallet - purchases.len() as u32;

    // CHECK :: The user is able to purchase these without going over the limit.
    ensure!(max_possible > 0, ContractError::PurchaseLimitReached {});

    purchase_tokens(
        &mut deps,
        vec![token_id.clone()],
        &info,
        &mut state,
        &mut purchases,
    )?;

    STATE.save(deps.storage, &state)?;
    PURCHASES.save(deps.storage, &sender, &purchases)?;

    Ok(Response::new()
        .add_attribute("action", "purchase")
        .add_attribute("token_id", token_id))
}

fn execute_purchase(
    ctx: ExecuteContext,
    number_of_tokens: Option<u32>,
) -> Result<Response, ContractError> {
    let ExecuteContext {
        mut deps,
        info,
        env,
        ..
    } = ctx;
    let sender = info.sender.to_string();
    let state = STATE.may_load(deps.storage)?;

    // CHECK :: That there is an ongoing sale.
    ensure!(state.is_some(), ContractError::NoOngoingSale {});

    let mut state = state.unwrap();
    ensure!(
        !state.expiration.is_expired(&env.block),
        ContractError::NoOngoingSale {}
    );

    let mut purchases = PURCHASES
        .may_load(deps.storage, &sender)?
        .unwrap_or_default();

    let max_possible = state.max_amount_per_wallet - purchases.len() as u32;

    // CHECK :: The user is able to purchase these without going over the limit.
    ensure!(max_possible > 0, ContractError::PurchaseLimitReached {});

    let number_of_tokens_wanted =
        number_of_tokens.map_or(max_possible, |n| cmp::min(n, max_possible));

    // The number of token ids here is equal to min(number_of_tokens_wanted, num_tokens_left).
    let token_ids = get_available_tokens(deps.storage, None, Some(number_of_tokens_wanted))?;

    let number_of_tokens_purchased = token_ids.len();

    let required_payment =
        purchase_tokens(&mut deps, token_ids, &info, &mut state, &mut purchases)?;

    PURCHASES.save(deps.storage, &sender, &purchases)?;
    STATE.save(deps.storage, &state)?;

    // Refund user if they sent more. This can happen near the end of the sale when they weren't
    // able to get the amount that they wanted.
    let mut funds = info.funds;
    deduct_funds(&mut funds, &required_payment)?;

    // If any funds were remaining after deduction, send refund.
    let resp = if has_coins(&funds, &Coin::new(1, state.price.denom)) {
        Response::new().add_message(BankMsg::Send {
            to_address: sender,
            amount: funds,
        })
    } else {
        Response::new()
    };

    Ok(resp
        .add_attribute("action", "purchase")
        .add_attribute(
            "number_of_tokens_wanted",
            number_of_tokens_wanted.to_string(),
        )
        .add_attribute(
            "number_of_tokens_purchased",
            number_of_tokens_purchased.to_string(),
        ))
}

fn purchase_tokens(
    deps: &mut DepsMut,
    token_ids: Vec<String>,
    info: &MessageInfo,
    state: &mut State,
    purchases: &mut Vec<Purchase>,
) -> Result<Coin, ContractError> {
    // CHECK :: There are any tokens left to purchase.
    ensure!(!token_ids.is_empty(), ContractError::AllTokensPurchased {});

    let number_of_tokens_purchased = token_ids.len();

    // CHECK :: The user has sent enough funds to cover the base fee (without any taxes).
    let total_cost = Coin::new(
        state.price.amount.u128() * number_of_tokens_purchased as u128,
        state.price.denom.clone(),
    );
    ensure!(
        has_coins(&info.funds, &total_cost),
        ContractError::InsufficientFunds {}
    );

    let mut total_tax_amount = Uint128::zero();

    // This is the same for each token, so we only need to do it once.
    let (msgs, _events, remainder) = ADOContract::default().on_funds_transfer(
        &deps.as_ref(),
        info.sender.to_string(),
        Funds::Native(state.price.clone()),
        encode_binary(&"")?,
    )?;

    let mut current_number = NUMBER_OF_TOKENS_AVAILABLE.load(deps.storage)?;
    for token_id in token_ids {
        let remaining_amount = remainder.try_get_coin()?;

        let tax_amount = get_tax_amount(&msgs, state.price.amount, remaining_amount.amount);

        let purchase = Purchase {
            token_id: token_id.clone(),
            tax_amount,
            msgs: msgs.clone(),
            purchaser: info.sender.to_string(),
        };
        total_tax_amount = total_tax_amount.checked_add(tax_amount)?;

        state.amount_to_send = state.amount_to_send.checked_add(remaining_amount.amount)?;
        state.amount_sold = state.amount_sold.checked_add(Uint128::one())?;

        purchases.push(purchase);

        AVAILABLE_TOKENS.remove(deps.storage, &token_id);
        current_number = current_number.checked_sub(Uint128::one())?;
    }
    NUMBER_OF_TOKENS_AVAILABLE.save(deps.storage, &current_number)?;

    // CHECK :: User has sent enough to cover taxes.
    let required_payment = Coin {
        denom: state.price.denom.clone(),
        amount: state
            .price
            .amount
            .checked_mul(Uint128::from(number_of_tokens_purchased as u128))?
            .checked_add(total_tax_amount)?,
    };
    ensure!(
        has_coins(&info.funds, &required_payment),
        ContractError::InsufficientFunds {}
    );
    Ok(required_payment)
}

fn execute_claim_refund(ctx: ExecuteContext) -> Result<Response, ContractError> {
    let ExecuteContext {
        deps, info, env, ..
    } = ctx;
    nonpayable(&info)?;

    let state = STATE.may_load(deps.storage)?;
    ensure!(state.is_some(), ContractError::NoOngoingSale {});
    let state = state.unwrap();
    ensure!(
        state.expiration.is_expired(&env.block),
        ContractError::SaleNotEnded {}
    );
    ensure!(
        state.amount_sold < state.min_tokens_sold,
        ContractError::MinSalesExceeded {}
    );

    let purchases = PURCHASES.may_load(deps.storage, info.sender.as_str())?;
    ensure!(purchases.is_some(), ContractError::NoPurchases {});
    let purchases = purchases.unwrap();
    let refund_msg = process_refund(deps.storage, &purchases, &state.price);
    let mut resp = Response::new();
    if let Some(refund_msg) = refund_msg {
        resp = resp.add_message(refund_msg);
    }

    Ok(resp.add_attribute("action", "claim_refund"))
}

fn execute_end_sale(ctx: ExecuteContext, limit: Option<u32>) -> Result<Response, ContractError> {
    let ExecuteContext {
        mut deps,
        info,
        env,
        amp_ctx,
    } = ctx;
    nonpayable(&info)?;

    let state = STATE.may_load(deps.storage)?;
    ensure!(state.is_some(), ContractError::NoOngoingSale {});
    let state = state.unwrap();
    let number_of_tokens_available = NUMBER_OF_TOKENS_AVAILABLE.load(deps.storage)?;
    // In case the minimum sold tokens threshold is met, it has to be the owner who calls the function
    let contract = ADOContract::default();
    let has_minimum_sold = state.min_tokens_sold <= state.amount_sold;
    let is_owner = contract.is_contract_owner(deps.storage, info.sender.as_str())?;

    ensure!(
        // If all tokens have been sold the sale can be ended too.
        state.expiration.is_expired(&env.block)
            || number_of_tokens_available.is_zero()
            || (has_minimum_sold && is_owner),
        ContractError::SaleNotEnded {}
    );
    if state.amount_sold < state.min_tokens_sold {
        issue_refunds_and_burn_tokens(&mut deps, env, limit)
    } else {
        transfer_tokens_and_send_funds(
            ExecuteContext {
                deps,
                info,
                env,
                amp_ctx,
            },
            limit,
        )
    }
}

fn issue_refunds_and_burn_tokens(
    deps: &mut DepsMut,
    env: Env,
    limit: Option<u32>,
) -> Result<Response, ContractError> {
    let state = STATE.load(deps.storage)?;
    let limit = limit.unwrap_or(DEFAULT_LIMIT).min(MAX_LIMIT) as usize;
    ensure!(limit > 0, ContractError::LimitMustNotBeZero {});
    let mut refund_msgs: Vec<CosmosMsg> = vec![];
    // Issue refunds for `limit` number of users.
    let purchases: Vec<Vec<Purchase>> = PURCHASES
        .range(deps.storage, None, None, Order::Ascending)
        .take(limit)
        .flatten()
        .map(|(_v, p)| p)
        .collect();
    for purchase_vec in purchases.iter() {
        let refund_msg = process_refund(deps.storage, purchase_vec, &state.price);
        if let Some(refund_msg) = refund_msg {
            refund_msgs.push(refund_msg);
        }
    }

    // Burn `limit` number of tokens
    let burn_msgs = get_burn_messages(deps, env.contract.address.to_string(), limit)?;

    if burn_msgs.is_empty() && purchases.is_empty() {
        // When all tokens have been burned and all purchases have been refunded, the sale is over.
        clear_state(deps.storage)?;
    }

    Ok(Response::new()
        .add_attribute("action", "issue_refunds_and_burn_tokens")
        .add_messages(refund_msgs)
        .add_messages(burn_msgs))
}

fn transfer_tokens_and_send_funds(
    ctx: ExecuteContext,
    limit: Option<u32>,
) -> Result<Response, ContractError> {
    let ExecuteContext {
        mut deps,
        info,
        env,
        ..
    } = ctx;
    let mut state = STATE.load(deps.storage)?;
    let mut resp = Response::new();
    let limit = limit.unwrap_or(DEFAULT_LIMIT).min(MAX_LIMIT) as usize;

    ensure!(limit > 0, ContractError::LimitMustNotBeZero {});
    // Send the funds if they haven't been sent yet and if all of the tokens have been transferred.
    let mut pkt = match ctx.amp_ctx {
        Some(pkt) => pkt,
        None => AMPPkt::new(info.sender, env.contract.address.clone(), vec![]),
    };

    if state.amount_transferred == state.amount_sold {
        if state.amount_to_send > Uint128::zero() {
            let funds = vec![Coin {
                denom: state.price.denom.clone(),
                amount: state.amount_to_send,
            }];
            match state.recipient.msg {
                None => {
                    resp = resp.add_submessage(
                        state.recipient.generate_direct_msg(&deps.as_ref(), funds)?,
                    );
                }
                Some(_) => {
                    let amp_message = state.recipient.generate_amp_msg(Some(funds));
                    pkt = pkt.add_message(amp_message);
                    let kernel_address = ADOContract::default().get_kernel_address(deps.storage)?;
                    let sub_msg = pkt.to_sub_msg(
                        kernel_address,
                        Some(coins(
                            state.amount_to_send.u128(),
                            state.price.denom.clone(),
                        )),
                        1,
                    )?;
                    resp = resp.add_submessage(sub_msg);
                }
            }
            state.amount_to_send = Uint128::zero();
            STATE.save(deps.storage, &state)?;
        }
        // Once all purchased tokens have been transferred, begin burning `limit` number of tokens
        // that were not purchased.
        let burn_msgs = get_burn_messages(&mut deps, env.contract.address.to_string(), limit)?;

        if burn_msgs.is_empty() {
            // When burn messages are empty, we have finished the sale, which is represented by
            // having no State.
            clear_state(deps.storage)?;
        } else {
            resp = resp.add_messages(burn_msgs);
        }
        // If we are here then there are no purchases to process so we can exit.
        return Ok(resp.add_attribute("action", "transfer_tokens_and_send_funds"));
    }
    let mut purchases: Vec<Purchase> = PURCHASES
        .range(deps.storage, None, None, Order::Ascending)
        .flatten()
        // Flatten Vec<Vec<Purchase>> into Vec<Purchase>.
        .flat_map(|(_v, p)| p)
        // Take one extra in order to compare what the next purchaser would be to check if some
        // purchases will be left over.
        .take(limit + 1)
        .collect();

    let config = CONFIG.load(deps.storage)?;
    let mut rate_messages: Vec<SubMsg> = vec![];
    let mut transfer_msgs: Vec<CosmosMsg> = vec![];

    let last_purchaser = if purchases.len() == 1 {
        purchases[0].purchaser.clone()
    } else {
        purchases[purchases.len() - 2].purchaser.clone()
    };
    // This subtraction is no problem as we will always have at least one purchase.
    let subsequent_purchase = &purchases[purchases.len() - 1];
    // If this is false, then there are some purchases that we will need to leave for the next
    // round. Otherwise, we are able to process all of the purchases for the last purchaser and we
    // can remove their entry from the map entirely.
    let remove_last_purchaser = last_purchaser != subsequent_purchase.purchaser;

    let mut number_of_last_purchases_removed = 0;
    // If we took an extra element, we remove it. Otherwise limit + 1 was more than was necessary
    // so we need to remove all of the purchases from the map.
    if limit + 1 == purchases.len() {
        // This is an O(1) operation from looking at the source code.
        purchases.pop();
    }

    // Resolve the token contract address from the VFS
    let token_contract_address = config.token_address.get_raw_address(&deps.as_ref())?;
    for purchase in purchases.into_iter() {
        let purchaser = purchase.purchaser;
        let should_remove = purchaser != last_purchaser || remove_last_purchaser;
        if should_remove && PURCHASES.has(deps.storage, &purchaser) {
            PURCHASES.remove(deps.storage, &purchaser);
        } else if purchaser == last_purchaser {
            // Keep track of the number of purchases removed from the last purchaser to remove them
            // at the end, if not all of them were removed.
            number_of_last_purchases_removed += 1;
        }
        rate_messages.extend(purchase.msgs);
        transfer_msgs.push(CosmosMsg::Wasm(WasmMsg::Execute {
            contract_addr: token_contract_address.to_string(),
            msg: encode_binary(&Cw721ExecuteMsg::TransferNft {
                recipient: purchaser,
                token_id: purchase.token_id,
            })?,
            funds: vec![],
        }));
        state.amount_transferred = state.amount_transferred.checked_add(Uint128::one())?;
    }
    // If the last purchaser wasn't removed, remove the subset of purchases that were processed.
    if PURCHASES.has(deps.storage, &last_purchaser) {
        let last_purchases = PURCHASES.load(deps.storage, &last_purchaser)?;
        PURCHASES.save(
            deps.storage,
            &last_purchaser,
            &last_purchases[number_of_last_purchases_removed..].to_vec(),
        )?;
    }
    STATE.save(deps.storage, &state)?;

    Ok(resp
        .add_attribute("action", "transfer_tokens_and_send_funds")
        .add_messages(transfer_msgs)
        .add_submessages(merge_sub_msgs(rate_messages)))
}

/// Processes a vector of purchases for the SAME user by merging all funds into a single BankMsg.
/// The given purchaser is then removed from `PURCHASES`.
///
/// ## Arguments
/// * `storage`  - Mutable reference to Storage
/// * `purchase` - Vector of purchases for the same user to issue a refund message for.
/// * `price`    - The price of a token
///
/// Returns an `Option<CosmosMsg>` which is `None` when the amount to refund is zero.
fn process_refund(
    storage: &mut dyn Storage,
    purchases: &[Purchase],
    price: &Coin,
) -> Option<CosmosMsg> {
    let purchaser = purchases[0].purchaser.clone();
    // Remove each entry as they get processed.
    PURCHASES.remove(storage, &purchaser);
    // Reduce a user's purchases into one message. While the tax paid on each item should
    // be the same, it is not guaranteed given that the rates module is mutable during the
    // sale.
    let amount = purchases
        .iter()
        // This represents the total amount of funds they sent for each purchase.
        .map(|p| p.tax_amount + price.amount)
        // Adds up all of the purchases.
        .reduce(|accum, item| accum + item)
        .unwrap_or_else(Uint128::zero);

    if amount > Uint128::zero() {
        Some(CosmosMsg::Bank(BankMsg::Send {
            to_address: purchaser,
            amount: vec![Coin {
                denom: price.denom.clone(),
                amount,
            }],
        }))
    } else {
        None
    }
}

fn get_burn_messages(
    deps: &mut DepsMut,
    address: String,
    limit: usize,
) -> Result<Vec<CosmosMsg>, ContractError> {
    let config = CONFIG.load(deps.storage)?;
    let token_address = config.token_address.get_raw_address(&deps.as_ref())?;
    let tokens_to_burn = query_tokens(&deps.querier, token_address.to_string(), address, limit)?;

    tokens_to_burn
        .into_iter()
        .map(|token_id| {
            // Any token that is burnable has been added to this map, and so must be removed.
            AVAILABLE_TOKENS.remove(deps.storage, &token_id);
            Ok(CosmosMsg::Wasm(WasmMsg::Execute {
                contract_addr: token_address.to_string(),
                funds: vec![],
                msg: encode_binary(&Cw721ExecuteMsg::Burn { token_id })?,
            }))
        })
        .collect()
}

fn clear_state(storage: &mut dyn Storage) -> Result<(), ContractError> {
    STATE.remove(storage);
    NUMBER_OF_TOKENS_AVAILABLE.save(storage, &Uint128::zero())?;

    Ok(())
}

fn query_tokens(
    querier: &QuerierWrapper,
    token_address: String,
    owner: String,
    limit: usize,
) -> Result<Vec<String>, ContractError> {
    let res: TokensResponse = querier.query(&QueryRequest::Wasm(WasmQuery::Smart {
        contract_addr: token_address,
        msg: encode_binary(&Cw721QueryMsg::Tokens {
            owner,
            start_after: None,
            limit: Some(limit as u32),
        })?,
    }))?;
    Ok(res.tokens)
}

#[cfg_attr(not(feature = "library"), entry_point)]
pub fn query(deps: Deps, env: Env, msg: QueryMsg) -> Result<Binary, ContractError> {
    match msg {
        QueryMsg::State {} => encode_binary(&query_state(deps)?),
        QueryMsg::Config {} => encode_binary(&query_config(deps)?),
        QueryMsg::AvailableTokens { start_after, limit } => {
            encode_binary(&query_available_tokens(deps, start_after, limit)?)
        }
        QueryMsg::IsTokenAvailable { id } => encode_binary(&query_is_token_available(deps, id)),
        _ => ADOContract::default().query(deps, env, msg),
    }
}

fn query_state(deps: Deps) -> Result<State, ContractError> {
    Ok(STATE.load(deps.storage)?)
}

fn query_config(deps: Deps) -> Result<Config, ContractError> {
    Ok(CONFIG.load(deps.storage)?)
}

fn query_available_tokens(
    deps: Deps,
    start_after: Option<String>,
    limit: Option<u32>,
) -> Result<Vec<String>, ContractError> {
    get_available_tokens(deps.storage, start_after, limit)
}

fn query_is_token_available(deps: Deps, id: String) -> bool {
    AVAILABLE_TOKENS.has(deps.storage, &id)
}

#[cfg_attr(not(feature = "library"), entry_point)]
pub fn migrate(deps: DepsMut, _env: Env, _msg: MigrateMsg) -> Result<Response, ContractError> {
    // New version
    let version: Version = CONTRACT_VERSION.parse().map_err(from_semver)?;

    // Old version
    let stored = get_contract_version(deps.storage)?;
    let storage_version: Version = stored.version.parse().map_err(from_semver)?;

    ensure!(
        stored.contract == CONTRACT_NAME,
        ContractError::CannotMigrate {
            previous_contract: stored.contract,
        }
    );

    // New version has to be newer/greater than the old version
    ensure!(
        storage_version < version,
        ContractError::CannotMigrate {
            previous_contract: stored.version,
        }
    );

    set_contract_version(deps.storage, CONTRACT_NAME, CONTRACT_VERSION)?;

    Ok(Response::default())
}<|MERGE_RESOLUTION|>--- conflicted
+++ resolved
@@ -11,11 +11,7 @@
 use andromeda_std::{
     ado_base::ownership::OwnershipMessage,
     amp::{messages::AMPPkt, recipient::Recipient, AndrAddr},
-<<<<<<< HEAD
-    common::Milliseconds,
-=======
-    common::actions::call_action,
->>>>>>> 5ba77149
+    common::{actions::call_action, Milliseconds},
 };
 use andromeda_std::{ado_contract::ADOContract, common::context::ExecuteContext};
 
