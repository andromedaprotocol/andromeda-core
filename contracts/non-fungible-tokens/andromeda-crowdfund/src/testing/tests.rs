--- conflicted
+++ resolved
@@ -22,13 +22,8 @@
     amp::{addresses::AndrAddr, recipient::Recipient},
     common::{
         encode_binary,
-<<<<<<< HEAD
-        expiration::{expiration_from_milliseconds, MILLISECONDS_TO_NANOSECONDS_RATIO},
-        Milliseconds, MillisecondsExpiration,
-=======
         expiration::{expiration_from_milliseconds, Expiry, MILLISECONDS_TO_NANOSECONDS_RATIO},
         Milliseconds,
->>>>>>> 3d80187d
     },
     error::ContractError,
 };
@@ -193,11 +188,7 @@
 
     let msg = ExecuteMsg::StartSale {
         start_time: None,
-<<<<<<< HEAD
-        end_time: MillisecondsExpiration::from_nanos((current_time + 2) * 1_000_000),
-=======
         end_time: Expiry::AtTime(Milliseconds::from_nanos((current_time + 2) * 1_000_000)),
->>>>>>> 3d80187d
         price: coin(100, "uusd"),
         min_tokens_sold: Uint128::from(1u128),
         max_amount_per_wallet: Some(5),
@@ -390,13 +381,8 @@
         mock_env().block.time.plus_minutes(1).nanos() / MILLISECONDS_TO_NANOSECONDS_RATIO;
 
     let msg = ExecuteMsg::StartSale {
-<<<<<<< HEAD
-        start_time: Some(MillisecondsExpiration(one_minute_in_future)),
-        end_time: MillisecondsExpiration::zero(),
-=======
         start_time: Some(Expiry::AtTime(Milliseconds(one_minute_in_future))),
         end_time: Expiry::AtTime(Milliseconds::zero()),
->>>>>>> 3d80187d
         price: coin(100, "uusd"),
         min_tokens_sold: Uint128::from(1u128),
         max_amount_per_wallet: None,
@@ -416,11 +402,7 @@
 
     let msg = ExecuteMsg::StartSale {
         start_time: None,
-<<<<<<< HEAD
-        end_time: MillisecondsExpiration::from_nanos((current_time + 1) * 1_000_000),
-=======
         end_time: Expiry::AtTime(Milliseconds::from_nanos((current_time + 1) * 1_000_000)),
->>>>>>> 3d80187d
         price: coin(100, "uusd"),
         min_tokens_sold: Uint128::from(1u128),
         max_amount_per_wallet: None,
@@ -441,13 +423,8 @@
 
     let one_minute_in_past = env.block.time.minus_minutes(1).seconds();
     let msg = ExecuteMsg::StartSale {
-<<<<<<< HEAD
-        start_time: Some(MillisecondsExpiration(one_minute_in_past)),
-        end_time: MillisecondsExpiration::from_nanos((current_time + 2) * 1_000_000),
-=======
         start_time: Some(Expiry::AtTime(Milliseconds(one_minute_in_past))),
         end_time: Expiry::AtTime(Milliseconds::from_nanos((current_time + 2) * 1_000_000)),
->>>>>>> 3d80187d
         price: coin(100, "uusd"),
         min_tokens_sold: Uint128::from(1u128),
         max_amount_per_wallet: None,
@@ -474,15 +451,10 @@
     let one_minute_in_future =
         env.block.time.plus_minutes(1).nanos() / MILLISECONDS_TO_NANOSECONDS_RATIO;
     let msg = ExecuteMsg::StartSale {
-<<<<<<< HEAD
-        start_time: Some(MillisecondsExpiration(one_minute_in_future)),
-        end_time: MillisecondsExpiration::from_nanos((one_minute_in_future + 2) * 1_000_000),
-=======
         start_time: Some(Expiry::AtTime(Milliseconds(one_minute_in_future))),
         end_time: Expiry::AtTime(Milliseconds::from_nanos(
             (one_minute_in_future + 2) * 1_000_000,
         )),
->>>>>>> 3d80187d
         price: coin(100, "uusd"),
         min_tokens_sold: Uint128::from(1u128),
         max_amount_per_wallet: None,
@@ -502,11 +474,7 @@
 
     let msg = ExecuteMsg::StartSale {
         start_time: None,
-<<<<<<< HEAD
-        end_time: MillisecondsExpiration::from_nanos((current_time + 2) * 1_000_000),
-=======
         end_time: Expiry::AtTime(Milliseconds::from_nanos((current_time + 2) * 1_000_000)),
->>>>>>> 3d80187d
         price: coin(100, "uusd"),
         min_tokens_sold: Uint128::from(1u128),
         max_amount_per_wallet: None,
@@ -560,11 +528,7 @@
 
     let msg = ExecuteMsg::StartSale {
         start_time: None,
-<<<<<<< HEAD
-        end_time: MillisecondsExpiration::from_nanos((current_time + 2) * 1_000_000),
-=======
         end_time: Expiry::AtTime(Milliseconds::from_nanos((current_time + 2) * 1_000_000)),
->>>>>>> 3d80187d
         price: coin(100, "uusd"),
         min_tokens_sold: Uint128::from(1u128),
         max_amount_per_wallet: Some(5),
@@ -1237,11 +1201,7 @@
 
     let msg = ExecuteMsg::StartSale {
         start_time: None,
-<<<<<<< HEAD
-        end_time: MillisecondsExpiration::from_nanos((current_time + 2) * 1_000_000),
-=======
         end_time: Expiry::AtTime(Milliseconds::from_nanos((current_time + 2) * 1_000_000)),
->>>>>>> 3d80187d
         price: coin(100, "uusd"),
         min_tokens_sold: Uint128::from(5u128),
         max_amount_per_wallet: Some(2),
@@ -1420,11 +1380,7 @@
 
     let msg = ExecuteMsg::StartSale {
         start_time: None,
-<<<<<<< HEAD
-        end_time: MillisecondsExpiration::from_nanos((current_time + 2) * 1_000_000),
-=======
         end_time: Expiry::AtTime(Milliseconds::from_nanos((current_time + 2) * 1_000_000)),
->>>>>>> 3d80187d
         price: coin(100, "uusd"),
         min_tokens_sold: Uint128::from(3u128),
         max_amount_per_wallet: Some(2),
