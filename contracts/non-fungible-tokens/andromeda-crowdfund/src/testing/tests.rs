--- conflicted
+++ resolved
@@ -1,3 +1,4 @@
+use crate::testing::mock_querier::MOCK_TAX_RECIPIENT;
 use crate::{
     contract::{execute, instantiate, query, MAX_MINT_LIMIT},
     state::{
@@ -9,15 +10,12 @@
         MOCK_TOKEN_CONTRACT,
     },
 };
+
 use andromeda_non_fungible_tokens::{
-<<<<<<< HEAD
-    crowdfund::{CrowdfundMintMsg, ExecuteMsg, InstantiateMsg, QueryMsg, State},
-=======
     crowdfund::{
         Config, CrowdfundMintMsg, ExecuteMsg, InstantiateMsg, IsTokenAvailableResponse, QueryMsg,
         State,
     },
->>>>>>> 11e545db
     cw721::{ExecuteMsg as Cw721ExecuteMsg, TokenExtension},
 };
 use andromeda_std::{
@@ -32,6 +30,7 @@
     error::ContractError,
 };
 use andromeda_testing::economics_msg::generate_economics_message;
+use cosmwasm_std::StdError;
 use cosmwasm_std::{
     coin, coins, from_json,
     testing::{mock_env, mock_info},
@@ -110,7 +109,6 @@
     instantiate(deps, mock_env(), info, msg).unwrap()
 }
 
-<<<<<<< HEAD
 // #[test]
 // fn test_instantiate() {
 //     let mut deps = mock_dependencies_custom(&[]);
@@ -123,14 +121,16 @@
 
 //     let res = init(deps.as_mut());
 
-//     assert_eq!(
-//         Response::new()
-//             .add_attribute("method", "instantiate")
-//             .add_attribute("type", "crowdfund")
-//             .add_attribute("action", "register_module")
-//             .add_attribute("module_idx", "1"),
-//         res
-//     );
+// assert_eq!(
+//     Response::new()
+//         .add_attribute("method", "instantiate")
+//         .add_attribute("type", "crowdfund")
+//         .add_attribute("kernel_address", MOCK_KERNEL_CONTRACT)
+//         .add_attribute("owner", "owner")
+//         .add_attribute("action", "register_module")
+//         .add_attribute("module_idx", "1"),
+//     res
+// );
 
 //     assert_eq!(
 //         Config {
@@ -142,41 +142,6 @@
 
 //     assert!(!SALE_CONDUCTED.load(deps.as_mut().storage).unwrap());
 // }
-=======
-#[test]
-fn test_instantiate() {
-    let mut deps = mock_dependencies_custom(&[]);
-
-    let modules = vec![Module {
-        name: Some(RATES.to_owned()),
-        address: AndrAddr::from_string(MOCK_RATES_CONTRACT.to_owned()),
-        is_mutable: false,
-    }];
-
-    let res = init(deps.as_mut(), Some(modules));
-
-    assert_eq!(
-        Response::new()
-            .add_attribute("method", "instantiate")
-            .add_attribute("type", "crowdfund")
-            .add_attribute("kernel_address", MOCK_KERNEL_CONTRACT)
-            .add_attribute("owner", "owner")
-            .add_attribute("action", "register_module")
-            .add_attribute("module_idx", "1"),
-        res
-    );
-
-    assert_eq!(
-        Config {
-            token_address: AndrAddr::from_string(MOCK_TOKEN_CONTRACT.to_owned()),
-            can_mint_after_sale: true
-        },
-        CONFIG.load(deps.as_mut().storage).unwrap()
-    );
-
-    assert!(!SALE_CONDUCTED.load(deps.as_mut().storage).unwrap());
-}
->>>>>>> 11e545db
 
 #[test]
 fn test_mint_unauthorized() {
@@ -220,12 +185,8 @@
 #[test]
 fn test_mint_sale_started() {
     let mut deps = mock_dependencies_custom(&[]);
-<<<<<<< HEAD
-    init(deps.as_mut());
-=======
-    init(deps.as_mut(), None);
+    init(deps.as_mut());
     let current_time = mock_env().block.time.nanos() / MILLISECONDS_TO_NANOSECONDS_RATIO;
->>>>>>> 11e545db
 
     let msg = ExecuteMsg::StartSale {
         start_time: None,
@@ -416,13 +377,9 @@
 #[test]
 fn test_start_sale_end_time_zero() {
     let mut deps = mock_dependencies_custom(&[]);
-<<<<<<< HEAD
-    init(deps.as_mut());
-=======
-    init(deps.as_mut(), None);
+    init(deps.as_mut());
     let one_minute_in_future =
         mock_env().block.time.plus_minutes(1).nanos() / MILLISECONDS_TO_NANOSECONDS_RATIO;
->>>>>>> 11e545db
 
     let msg = ExecuteMsg::StartSale {
         start_time: Some(Expiry::AtTime(Milliseconds(one_minute_in_future))),
@@ -441,12 +398,8 @@
 #[test]
 fn test_start_sale_unauthorized() {
     let mut deps = mock_dependencies_custom(&[]);
-<<<<<<< HEAD
-    init(deps.as_mut());
-=======
-    init(deps.as_mut(), None);
+    init(deps.as_mut());
     let current_time = mock_env().block.time.nanos() / MILLISECONDS_TO_NANOSECONDS_RATIO;
->>>>>>> 11e545db
 
     let msg = ExecuteMsg::StartSale {
         start_time: None,
@@ -466,7 +419,7 @@
 fn test_start_sale_start_time_in_past() {
     let mut deps = mock_dependencies_custom(&[]);
     let env = mock_env();
-    init(deps.as_mut(), None);
+    init(deps.as_mut());
     let current_time = mock_env().block.time.nanos() / MILLISECONDS_TO_NANOSECONDS_RATIO;
 
     let one_minute_in_past = env.block.time.minus_minutes(1).seconds();
@@ -493,12 +446,8 @@
 #[test]
 fn test_start_sale_start_time_in_future() {
     let mut deps = mock_dependencies_custom(&[]);
-<<<<<<< HEAD
-    init(deps.as_mut());
-=======
     let env = mock_env();
-    init(deps.as_mut(), None);
->>>>>>> 11e545db
+    init(deps.as_mut());
 
     let one_minute_in_future =
         env.block.time.plus_minutes(1).nanos() / MILLISECONDS_TO_NANOSECONDS_RATIO;
@@ -521,12 +470,8 @@
 #[test]
 fn test_start_sale_max_default() {
     let mut deps = mock_dependencies_custom(&[]);
-<<<<<<< HEAD
-    init(deps.as_mut());
-=======
-    init(deps.as_mut(), None);
+    init(deps.as_mut());
     let current_time = mock_env().block.time.nanos() / MILLISECONDS_TO_NANOSECONDS_RATIO;
->>>>>>> 11e545db
 
     let msg = ExecuteMsg::StartSale {
         start_time: None,
@@ -579,12 +524,8 @@
 #[test]
 fn test_start_sale_max_modified() {
     let mut deps = mock_dependencies_custom(&[]);
-<<<<<<< HEAD
-    init(deps.as_mut());
-=======
-    init(deps.as_mut(), None);
+    init(deps.as_mut());
     let current_time = mock_env().block.time.nanos() / MILLISECONDS_TO_NANOSECONDS_RATIO;
->>>>>>> 11e545db
 
     let msg = ExecuteMsg::StartSale {
         start_time: None,
@@ -1342,28 +1283,7 @@
             .unwrap(),
         Uint128::new(7)
     );
-<<<<<<< HEAD
-    // TODO this test requires both a tax and a royalty to pass. This requires discussion on how to implement that.
-    // Set 10% royalty fee
-    let rate = Rate::Local(LocalRate {
-        rate_type: LocalRateType::Deductive,
-        recipients: vec![Recipient {
-            address: AndrAddr::from_string("royalty_recipient".to_string()),
-            msg: None,
-            ibc_recovery_address: None,
-        }],
-        value: LocalRateValue::Percent(PercentRate {
-            percent: Decimal::percent(10),
-        }),
-        description: None,
-    });
-
-    ADOContract::default()
-        .set_rates(deps.as_mut().storage, "CrowdfundPurchase", rate)
-        .unwrap();
-=======
     let current_time = mock_env().block.time.nanos() / MILLISECONDS_TO_NANOSECONDS_RATIO;
->>>>>>> 11e545db
 
     let msg = ExecuteMsg::StartSale {
         start_time: None,
@@ -1461,16 +1381,9 @@
             .add_attribute("action", "claim_refund")
             .add_message(CosmosMsg::Bank(BankMsg::Send {
                 to_address: "B".to_string(),
-<<<<<<< HEAD
-                // The test expected an extra 50 from tax, but i removed the tax and kept the royalty. So it should now return 100 uusd.
-                // amount: coins(150, "uusd"),
-                amount: coins(100, "uusd"),
-            })),
-=======
                 amount: coins(150, "uusd"),
             }))
             .add_submessage(generate_economics_message("B", "ClaimRefund")),
->>>>>>> 11e545db
         res
     );
 
@@ -1699,18 +1612,6 @@
                     amount: Uint128::from(20u128),
                     denom: "uusd".to_string(),
                 }],
-<<<<<<< HEAD
-            })),
-        // Removed the tax rate so this message is no longer expected
-        // .add_message(CosmosMsg::Bank(BankMsg::Send {
-        //     to_address: MOCK_TAX_RECIPIENT.to_owned(),
-        //     amount: vec![Coin {
-        //         // Combined tax for both A and B
-        //         amount: Uint128::from(100u128),
-        //         denom: "uusd".to_string(),
-        //     }],
-        // }))
-=======
             }))
             .add_message(CosmosMsg::Bank(BankMsg::Send {
                 to_address: MOCK_TAX_RECIPIENT.to_owned(),
@@ -1721,7 +1622,6 @@
                 }],
             }))
             .add_submessage(generate_economics_message("anyone", "EndSale")),
->>>>>>> 11e545db
         res
     );
 
@@ -1757,18 +1657,6 @@
                     amount: Uint128::from(20u128),
                     denom: "uusd".to_string(),
                 }],
-<<<<<<< HEAD
-            })),
-        // Removed the tax rate so this message is no longer expected
-        // .add_message(CosmosMsg::Bank(BankMsg::Send {
-        //     to_address: MOCK_TAX_RECIPIENT.to_owned(),
-        //     amount: vec![Coin {
-        //         // Combined tax for both C and D
-        //         amount: Uint128::from(100u128),
-        //         denom: "uusd".to_string(),
-        //     }],
-        // }))
-=======
             }))
             .add_message(CosmosMsg::Bank(BankMsg::Send {
                 to_address: MOCK_TAX_RECIPIENT.to_owned(),
@@ -1779,7 +1667,6 @@
                 }],
             }))
             .add_submessage(generate_economics_message("anyone", "EndSale")),
->>>>>>> 11e545db
         res
     );
 
@@ -1933,7 +1820,7 @@
 #[test]
 fn test_end_sale_some_tokens_sold_threshold_met() {
     let mut deps = mock_dependencies_custom(&[]);
-    init(deps.as_mut(), None);
+    init(deps.as_mut());
 
     STATE
         .save(
@@ -1995,7 +1882,7 @@
 #[test]
 fn test_end_sale_some_tokens_sold_threshold_not_met() {
     let mut deps = mock_dependencies_custom(&[]);
-    init(deps.as_mut(), None);
+    init(deps.as_mut());
 
     STATE
         .save(
@@ -2112,47 +1999,11 @@
     );
 }
 
-<<<<<<< HEAD
-// TODO, will be fixed when implementing address list in the module redesign
-// #[test]
-// fn test_addresslist() {
-//     let mut deps = mock_dependencies_custom(&[]);
-//     let msg = InstantiateMsg {
-//         token_address: AndrAddr::from_string(MOCK_TOKEN_CONTRACT.to_owned()),
-//         can_mint_after_sale: true,
-//         owner: None,
-//         kernel_address: MOCK_KERNEL_CONTRACT.to_string(),
-//     };
-
-//     let info = mock_info("app_contract", &[]);
-//     let _res = instantiate(deps.as_mut(), mock_env(), info, msg).unwrap();
-
-//     // Not whitelisted user
-//     let msg = ExecuteMsg::Purchase {
-//         number_of_tokens: None,
-//     };
-//     let info = mock_info("not_whitelisted", &[]);
-//     let res = execute(deps.as_mut(), mock_env(), info, msg);
-
-//     assert_eq!(
-//         ContractError::Std(StdError::generic_err(
-//             "Querier contract error: InvalidAddress"
-//         )),
-//         res.unwrap_err()
-//     );
-// }
-=======
 #[test]
 fn test_addresslist() {
     let mut deps = mock_dependencies_custom(&[]);
-    let modules = vec![Module {
-        name: Some(ADDRESS_LIST.to_owned()),
-        address: AndrAddr::from_string(MOCK_ADDRESS_LIST_CONTRACT.to_owned()),
-        is_mutable: false,
-    }];
     let msg = InstantiateMsg {
         token_address: AndrAddr::from_string(MOCK_TOKEN_CONTRACT.to_owned()),
-        modules: Some(modules),
         can_mint_after_sale: true,
         owner: None,
         kernel_address: MOCK_KERNEL_CONTRACT.to_string(),
@@ -2181,7 +2032,6 @@
     let mut deps = mock_dependencies_custom(&[]);
     let msg = InstantiateMsg {
         token_address: AndrAddr::from_string(MOCK_TOKEN_CONTRACT.to_owned()),
-        modules: None,
         can_mint_after_sale: true,
         owner: None,
         kernel_address: MOCK_KERNEL_CONTRACT.to_string(),
@@ -2203,7 +2053,6 @@
     let mut deps = mock_dependencies_custom(&[]);
     let msg = InstantiateMsg {
         token_address: AndrAddr::from_string(MOCK_TOKEN_CONTRACT.to_owned()),
-        modules: None,
         can_mint_after_sale: true,
         owner: None,
         kernel_address: MOCK_KERNEL_CONTRACT.to_string(),
@@ -2226,7 +2075,6 @@
     let mut deps = mock_dependencies_custom(&[]);
     let msg = InstantiateMsg {
         token_address: AndrAddr::from_string(MOCK_TOKEN_CONTRACT.to_owned()),
-        modules: None,
         can_mint_after_sale: true,
         owner: None,
         kernel_address: MOCK_KERNEL_CONTRACT.to_string(),
@@ -2250,7 +2098,6 @@
     let mut deps = mock_dependencies_custom(&[]);
     let msg = InstantiateMsg {
         token_address: AndrAddr::from_string(MOCK_TOKEN_CONTRACT.to_owned()),
-        modules: None,
         can_mint_after_sale: true,
         owner: None,
         kernel_address: MOCK_KERNEL_CONTRACT.to_string(),
@@ -2265,5 +2112,4 @@
 
     let res = execute(deps.as_mut(), mock_env(), info, msg).unwrap_err();
     assert_eq!(ContractError::Unauthorized {}, res);
-}
->>>>>>> 11e545db
+}