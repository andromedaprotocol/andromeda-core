use crate::{
    contract::{execute, instantiate, query, MAX_MINT_LIMIT},
    state::{
        Purchase, AVAILABLE_TOKENS, CONFIG, NUMBER_OF_TOKENS_AVAILABLE, PURCHASES, SALE_CONDUCTED,
        STATE,
    },
    testing::mock_querier::{
        mock_dependencies_custom, MOCK_ADDRESS_LIST_CONTRACT, MOCK_APP_CONTRACT,
        MOCK_CONDITIONS_MET_CONTRACT, MOCK_CONDITIONS_NOT_MET_CONTRACT, MOCK_RATES_CONTRACT,
        MOCK_ROYALTY_RECIPIENT, MOCK_TAX_RECIPIENT, MOCK_TOKENS_FOR_SALE, MOCK_TOKEN_CONTRACT,
    },
};
use andromeda_non_fungible_tokens::{
    crowdfund::{Config, CrowdfundMintMsg, ExecuteMsg, InstantiateMsg, QueryMsg, State},
    cw721::{ExecuteMsg as Cw721ExecuteMsg, TokenExtension},
};
use andromeda_std::{
    ado_base::modules::Module,
    amp::{addresses::AndrAddr, recipient::Recipient},
<<<<<<< HEAD
    common::{
        encode_binary,
        expiration::{expiration_from_milliseconds, MILLISECONDS_TO_NANOSECONDS_RATIO},
    },
=======
    common::{encode_binary, Milliseconds},
>>>>>>> de84fac5
    error::ContractError,
};
use andromeda_testing::economics_msg::generate_economics_message;
use cosmwasm_std::{
    coin, coins, from_json,
    testing::{mock_env, mock_info},
    Addr, BankMsg, Coin, CosmosMsg, DepsMut, Response, StdError, SubMsg, Timestamp, Uint128,
    WasmMsg,
};

use super::mock_querier::MOCK_KERNEL_CONTRACT;

const ADDRESS_LIST: &str = "addresslist";
const RATES: &str = "rates";

fn get_purchase(token_id: impl Into<String>, purchaser: impl Into<String>) -> Purchase {
    Purchase {
        token_id: token_id.into(),
        purchaser: purchaser.into(),
        tax_amount: Uint128::from(50u128),
        msgs: get_rates_messages(),
    }
}

fn get_rates_messages() -> Vec<SubMsg> {
    let coin = coin(100u128, "uusd");
    vec![
        SubMsg::new(CosmosMsg::Bank(BankMsg::Send {
            to_address: MOCK_ROYALTY_RECIPIENT.to_owned(),
            amount: vec![Coin {
                // Royalty of 10%
                amount: coin.amount.multiply_ratio(10u128, 100u128),
                denom: coin.denom.clone(),
            }],
        })),
        SubMsg::new(CosmosMsg::Bank(BankMsg::Send {
            to_address: MOCK_TAX_RECIPIENT.to_owned(),
            amount: vec![Coin {
                // Flat tax of 50
                amount: Uint128::from(50u128),
                denom: coin.denom,
            }],
        })),
    ]
}

fn get_burn_message(token_id: impl Into<String>) -> CosmosMsg {
    CosmosMsg::Wasm(WasmMsg::Execute {
        contract_addr: MOCK_TOKEN_CONTRACT.to_owned(),
        funds: vec![],
        msg: encode_binary(&Cw721ExecuteMsg::Burn {
            token_id: token_id.into(),
        })
        .unwrap(),
    })
}

fn get_transfer_message(token_id: impl Into<String>, recipient: impl Into<String>) -> CosmosMsg {
    CosmosMsg::Wasm(WasmMsg::Execute {
        contract_addr: MOCK_TOKEN_CONTRACT.to_owned(),
        msg: encode_binary(&Cw721ExecuteMsg::TransferNft {
            recipient: recipient.into(),
            token_id: token_id.into(),
        })
        .unwrap(),
        funds: vec![],
    })
}

fn init(deps: DepsMut, modules: Option<Vec<Module>>) -> Response {
    let msg = InstantiateMsg {
        token_address: AndrAddr::from_string(MOCK_TOKEN_CONTRACT.to_owned()),
        owner: None,
        modules,
        can_mint_after_sale: true,
        kernel_address: MOCK_KERNEL_CONTRACT.to_string(),
    };

    let info = mock_info("owner", &[]);
    instantiate(deps, mock_env(), info, msg).unwrap()
}

#[test]
fn test_instantiate() {
    let mut deps = mock_dependencies_custom(&[]);

    let modules = vec![Module {
        name: Some(RATES.to_owned()),
        address: AndrAddr::from_string(MOCK_RATES_CONTRACT.to_owned()),
        is_mutable: false,
    }];

    let res = init(deps.as_mut(), Some(modules));

    assert_eq!(
        Response::new()
            .add_attribute("method", "instantiate")
            .add_attribute("type", "crowdfund")
            .add_attribute("action", "register_module")
            .add_attribute("module_idx", "1"),
        res
    );

    assert_eq!(
        Config {
            token_address: AndrAddr::from_string(MOCK_TOKEN_CONTRACT.to_owned()),
            can_mint_after_sale: true
        },
        CONFIG.load(deps.as_mut().storage).unwrap()
    );

    assert!(!SALE_CONDUCTED.load(deps.as_mut().storage).unwrap());
}

#[test]
fn test_mint_unauthorized() {
    let mut deps = mock_dependencies_custom(&[]);
    init(deps.as_mut(), None);

    let msg = ExecuteMsg::Mint(vec![CrowdfundMintMsg {
        token_id: "token_id".to_string(),
        owner: None,
        token_uri: None,
        extension: TokenExtension {
            publisher: "publisher".to_string(),
        },
    }]);
    let info = mock_info("not_owner", &[]);
    let res = execute(deps.as_mut(), mock_env(), info, msg);

    assert_eq!(ContractError::Unauthorized {}, res.unwrap_err());
}

#[test]
fn test_mint_owner_not_crowdfund() {
    let mut deps = mock_dependencies_custom(&[]);
    init(deps.as_mut(), None);

    let msg = ExecuteMsg::Mint(vec![CrowdfundMintMsg {
        token_id: "token_id".to_string(),
        owner: Some("not_crowdfund".to_string()),
        token_uri: None,
        extension: TokenExtension {
            publisher: "publisher".to_string(),
        },
    }]);
    let info = mock_info("owner", &[]);
    let _res = execute(deps.as_mut(), mock_env(), info, msg).unwrap();

    // Since token was minted to owner that is not the contract, it is not available for sale.
    assert!(!AVAILABLE_TOKENS.has(deps.as_ref().storage, "token_id"));
}

#[test]
fn test_mint_sale_started() {
    let mut deps = mock_dependencies_custom(&[]);
    init(deps.as_mut(), None);
    let current_time = mock_env().block.time.nanos() / MILLISECONDS_TO_NANOSECONDS_RATIO;

    let msg = ExecuteMsg::StartSale {
<<<<<<< HEAD
        start_time: None,
        end_time: Expiration::AtTime(Timestamp::from_nanos((current_time + 2) * 1_000_000)),
=======
        expiration: Milliseconds::from_seconds(mock_env().block.time.seconds() + 1),
>>>>>>> de84fac5
        price: coin(100, "uusd"),
        min_tokens_sold: Uint128::from(1u128),
        max_amount_per_wallet: Some(5),
        recipient: Recipient::from_string("recipient"),
    };

    let info = mock_info("owner", &[]);
    let _res = execute(deps.as_mut(), mock_env(), info, msg).unwrap();

    let res = mint(deps.as_mut(), "token_id");

    assert_eq!(ContractError::SaleStarted {}, res.unwrap_err());
}

#[test]
fn test_mint_sale_conducted_cant_mint_after_sale() {
    let mut deps = mock_dependencies_custom(&[]);
    let msg = InstantiateMsg {
        token_address: AndrAddr::from_string(MOCK_TOKEN_CONTRACT.to_owned()),
        modules: None,
        owner: None,
        can_mint_after_sale: false,
        kernel_address: MOCK_KERNEL_CONTRACT.to_string(),
    };

    let info = mock_info("owner", &[]);
    let _res = instantiate(deps.as_mut(), mock_env(), info, msg).unwrap();

    SALE_CONDUCTED.save(deps.as_mut().storage, &true).unwrap();

    let res = mint(deps.as_mut(), "token_id");

    assert_eq!(
        ContractError::CannotMintAfterSaleConducted {},
        res.unwrap_err()
    );
}

#[test]
fn test_mint_sale_conducted_can_mint_after_sale() {
    let mut deps = mock_dependencies_custom(&[]);
    init(deps.as_mut(), None);

    SALE_CONDUCTED.save(deps.as_mut().storage, &true).unwrap();

    let _res = mint(deps.as_mut(), "token_id").unwrap();

    assert!(AVAILABLE_TOKENS.has(deps.as_ref().storage, "token_id"));
}

#[test]
fn test_mint_successful() {
    let mut deps = mock_dependencies_custom(&[]);
    init(deps.as_mut(), None);

    let res = mint(deps.as_mut(), "token_id").unwrap();

    let mint_msg = Cw721ExecuteMsg::Mint {
        token_id: "token_id".to_string(),
        owner: mock_env().contract.address.to_string(),
        token_uri: None,
        extension: TokenExtension {
            publisher: "publisher".to_string(),
        },
    };

    assert_eq!(
        Response::new()
            .add_attribute("action", "mint")
            .add_message(WasmMsg::Execute {
                contract_addr: MOCK_TOKEN_CONTRACT.to_owned(),
                msg: encode_binary(&mint_msg).unwrap(),
                funds: vec![],
            })
            .add_submessage(generate_economics_message("owner", "Mint")),
        res
    );

    assert!(AVAILABLE_TOKENS.has(deps.as_ref().storage, "token_id"));
}

#[test]
fn test_mint_multiple_successful() {
    let mut deps = mock_dependencies_custom(&[]);
    init(deps.as_mut(), None);

    let mint_msgs = vec![
        CrowdfundMintMsg {
            token_id: "token_id1".to_string(),
            owner: None,
            token_uri: None,
            extension: TokenExtension {
                publisher: "publisher".to_string(),
            },
        },
        CrowdfundMintMsg {
            token_id: "token_id2".to_string(),
            owner: None,
            token_uri: None,
            extension: TokenExtension {
                publisher: "publisher".to_string(),
            },
        },
    ];

    let msg = ExecuteMsg::Mint(mint_msgs);
    let res = execute(deps.as_mut(), mock_env(), mock_info("owner", &[]), msg).unwrap();

    assert_eq!(
        Response::new()
            .add_attribute("action", "mint")
            .add_attribute("action", "mint")
            .add_message(WasmMsg::Execute {
                contract_addr: MOCK_TOKEN_CONTRACT.to_owned(),
                msg: encode_binary(&Cw721ExecuteMsg::Mint {
                    token_id: "token_id1".to_string(),
                    owner: mock_env().contract.address.to_string(),
                    token_uri: None,
                    extension: TokenExtension {
                        publisher: "publisher".to_string(),
                    },
                })
                .unwrap(),
                funds: vec![],
            })
            .add_message(WasmMsg::Execute {
                contract_addr: MOCK_TOKEN_CONTRACT.to_owned(),
                msg: encode_binary(&Cw721ExecuteMsg::Mint {
                    token_id: "token_id2".to_string(),
                    owner: mock_env().contract.address.to_string(),
                    token_uri: None,
                    extension: TokenExtension {
                        publisher: "publisher".to_string(),
                    },
                })
                .unwrap(),
                funds: vec![],
            })
            .add_submessage(generate_economics_message("owner", "Mint")),
        res
    );

    assert!(AVAILABLE_TOKENS.has(deps.as_ref().storage, "token_id1"));
    assert!(AVAILABLE_TOKENS.has(deps.as_ref().storage, "token_id2"));

    assert_eq!(
        NUMBER_OF_TOKENS_AVAILABLE
            .load(deps.as_ref().storage)
            .unwrap(),
        Uint128::new(2)
    );
}

#[test]
fn test_mint_multiple_exceeds_limit() {
    let mut deps = mock_dependencies_custom(&[]);
    init(deps.as_mut(), None);

    let mint_msg = CrowdfundMintMsg {
        token_id: "token_id1".to_string(),
        owner: None,
        token_uri: None,
        extension: TokenExtension {
            publisher: "publisher".to_string(),
        },
    };

    let mut mint_msgs: Vec<CrowdfundMintMsg> = vec![];

    for _ in 0..MAX_MINT_LIMIT + 1 {
        mint_msgs.push(mint_msg.clone());
    }

    let msg = ExecuteMsg::Mint(mint_msgs.clone());
    let res = execute(deps.as_mut(), mock_env(), mock_info("owner", &[]), msg);

    assert_eq!(
        ContractError::TooManyMintMessages {
            limit: MAX_MINT_LIMIT
        },
        res.unwrap_err()
    );
}

#[test]
<<<<<<< HEAD
fn test_start_sale_end_time_never() {
    let mut deps = mock_dependencies_custom(&[]);
    init(deps.as_mut(), None);
    let one_minute_in_future =
        mock_env().block.time.plus_minutes(1).nanos() / MILLISECONDS_TO_NANOSECONDS_RATIO;

    let msg = ExecuteMsg::StartSale {
        start_time: Some(one_minute_in_future),
        end_time: Expiration::Never {},
        price: coin(100, "uusd"),
        min_tokens_sold: Uint128::from(1u128),
        max_amount_per_wallet: None,
        recipient: Recipient::from_string("recipient".to_string()),
    };

    let info = mock_info("owner", &[]);
    let res = execute(deps.as_mut(), mock_env(), info, msg);
    assert_eq!(ContractError::ExpirationMustNotBeNever {}, res.unwrap_err());
}

#[test]
fn test_start_sale_unauthorized() {
=======
fn test_start_sale_expiration_in_past() {
>>>>>>> de84fac5
    let mut deps = mock_dependencies_custom(&[]);
    init(deps.as_mut(), None);
    let current_time = mock_env().block.time.nanos() / MILLISECONDS_TO_NANOSECONDS_RATIO;

    let msg = ExecuteMsg::StartSale {
<<<<<<< HEAD
        start_time: None,
        end_time: Expiration::AtTime(Timestamp::from_nanos((current_time + 1) * 1_000_000)),
        price: coin(100, "uusd"),
        min_tokens_sold: Uint128::from(1u128),
        max_amount_per_wallet: None,
        recipient: Recipient::from_string("recipient"),
    };

    let info = mock_info("anyone", &[]);
    let res = execute(deps.as_mut(), mock_env(), info, msg);
    assert_eq!(ContractError::Unauthorized {}, res.unwrap_err());
}

#[test]
fn test_start_sale_start_time_in_past() {
    let mut deps = mock_dependencies_custom(&[]);
    let env = mock_env();
    init(deps.as_mut(), None);
    let current_time = mock_env().block.time.nanos() / MILLISECONDS_TO_NANOSECONDS_RATIO;

    let one_minute_in_past = env.block.time.minus_minutes(1).seconds();
    let msg = ExecuteMsg::StartSale {
        start_time: Some(one_minute_in_past),
        end_time: Expiration::AtTime(Timestamp::from_nanos((current_time + 2) * 1_000_000)),
=======
        expiration: Milliseconds::from_seconds(mock_env().block.time.seconds() - 1),
>>>>>>> de84fac5
        price: coin(100, "uusd"),
        min_tokens_sold: Uint128::from(1u128),
        max_amount_per_wallet: None,
        recipient: Recipient::from_string("recipient"),
    };

    let info = mock_info("owner", &[]);
    let res = execute(deps.as_mut(), mock_env(), info, msg);
    assert_eq!(
        ContractError::StartTimeInThePast {
            current_time: env.block.time.nanos() / MILLISECONDS_TO_NANOSECONDS_RATIO,
            current_block: env.block.height,
        },
        res.unwrap_err()
    );
}

#[test]
fn test_start_sale_start_time_in_future() {
    let mut deps = mock_dependencies_custom(&[]);
    let env = mock_env();
    init(deps.as_mut(), None);

    let one_minute_in_future =
        env.block.time.plus_minutes(1).nanos() / MILLISECONDS_TO_NANOSECONDS_RATIO;
    let msg = ExecuteMsg::StartSale {
<<<<<<< HEAD
        start_time: Some(one_minute_in_future),
        end_time: Expiration::AtTime(Timestamp::from_nanos(
            (one_minute_in_future + 2) * 1_000_000,
        )),
=======
        expiration: Milliseconds::from_seconds(mock_env().block.time.seconds() + 1),
>>>>>>> de84fac5
        price: coin(100, "uusd"),
        min_tokens_sold: Uint128::from(1u128),
        max_amount_per_wallet: None,
        recipient: Recipient::from_string("recipient"),
    };

    let info = mock_info("owner", &[]);
    let res = execute(deps.as_mut(), mock_env(), info, msg);
    assert!(res.is_ok())
}

#[test]
fn test_start_sale_max_default() {
    let mut deps = mock_dependencies_custom(&[]);
    init(deps.as_mut(), None);
    let current_time = mock_env().block.time.nanos() / MILLISECONDS_TO_NANOSECONDS_RATIO;

    let msg = ExecuteMsg::StartSale {
<<<<<<< HEAD
        start_time: None,
        end_time: Expiration::AtTime(Timestamp::from_nanos((current_time + 2) * 1_000_000)),
=======
        expiration: Milliseconds::from_seconds(mock_env().block.time.seconds() + 1),
>>>>>>> de84fac5
        price: coin(100, "uusd"),
        min_tokens_sold: Uint128::from(1u128),
        max_amount_per_wallet: None,
        recipient: Recipient::from_string("recipient"),
    };

    let info = mock_info("owner", &[]);
    let res = execute(deps.as_mut(), mock_env(), info.clone(), msg.clone()).unwrap();
    // Using current time since start time wasn't provided
    let current_time = mock_env().block.time.nanos() / MILLISECONDS_TO_NANOSECONDS_RATIO;
    let start_expiration = expiration_from_milliseconds(current_time + 1).unwrap();
    let end_expiration = expiration_from_milliseconds(current_time + 2).unwrap();

    assert_eq!(
        Response::new()
            .add_attribute("action", "start_sale")
<<<<<<< HEAD
            .add_attribute("start_time", start_expiration.to_string())
            .add_attribute("end_time", end_expiration.to_string())
=======
            .add_attribute("expiration", "1571797420000")
>>>>>>> de84fac5
            .add_attribute("price", "100uusd")
            .add_attribute("min_tokens_sold", "1")
            .add_attribute("max_amount_per_wallet", "1")
            .add_submessage(generate_economics_message("owner", "StartSale")),
        res
    );

    assert_eq!(
        State {
<<<<<<< HEAD
            end_time: end_expiration,
=======
            expiration: Milliseconds::from_seconds(mock_env().block.time.seconds() + 1),
>>>>>>> de84fac5
            price: coin(100, "uusd"),
            min_tokens_sold: Uint128::from(1u128),
            max_amount_per_wallet: 1,
            amount_sold: Uint128::zero(),
            amount_to_send: Uint128::zero(),
            amount_transferred: Uint128::zero(),
            recipient: Recipient::from_string("recipient"),
        },
        STATE.load(deps.as_ref().storage).unwrap()
    );

    assert!(SALE_CONDUCTED.load(deps.as_ref().storage).unwrap());

    let res = execute(deps.as_mut(), mock_env(), info, msg);
    assert_eq!(ContractError::SaleStarted {}, res.unwrap_err());
}

#[test]
fn test_start_sale_max_modified() {
    let mut deps = mock_dependencies_custom(&[]);
    init(deps.as_mut(), None);
    let current_time = mock_env().block.time.nanos() / MILLISECONDS_TO_NANOSECONDS_RATIO;

    let msg = ExecuteMsg::StartSale {
<<<<<<< HEAD
        start_time: None,
        end_time: Expiration::AtTime(Timestamp::from_nanos((current_time + 2) * 1_000_000)),
=======
        expiration: Milliseconds::from_seconds(mock_env().block.time.seconds() + 1),
>>>>>>> de84fac5
        price: coin(100, "uusd"),
        min_tokens_sold: Uint128::from(1u128),
        max_amount_per_wallet: Some(5),
        recipient: Recipient::from_string("recipient"),
    };
    // Using current time since start time wasn't provided
    let current_time = mock_env().block.time.nanos() / MILLISECONDS_TO_NANOSECONDS_RATIO;
    let start_expiration = expiration_from_milliseconds(current_time + 1).unwrap();
    let end_expiration = expiration_from_milliseconds(current_time + 2).unwrap();

    let info = mock_info("owner", &[]);
    let res = execute(deps.as_mut(), mock_env(), info, msg).unwrap();
    assert_eq!(
        Response::new()
            .add_attribute("action", "start_sale")
<<<<<<< HEAD
            .add_attribute("start_time", start_expiration.to_string())
            .add_attribute("end_time", end_expiration.to_string())
=======
            .add_attribute("expiration", "1571797420000")
>>>>>>> de84fac5
            .add_attribute("price", "100uusd")
            .add_attribute("min_tokens_sold", "1")
            .add_attribute("max_amount_per_wallet", "5")
            .add_submessage(generate_economics_message("owner", "StartSale")),
        res
    );

    assert_eq!(
        State {
<<<<<<< HEAD
            end_time: end_expiration,
=======
            expiration: Milliseconds::from_seconds(mock_env().block.time.seconds() + 1),
>>>>>>> de84fac5
            price: coin(100, "uusd"),
            min_tokens_sold: Uint128::from(1u128),
            max_amount_per_wallet: 5,
            amount_sold: Uint128::zero(),
            amount_to_send: Uint128::zero(),
            amount_transferred: Uint128::zero(),
            recipient: Recipient::from_string("recipient"),
        },
        STATE.load(deps.as_ref().storage).unwrap()
    );
}

#[test]
fn test_purchase_sale_not_started() {
    let mut deps = mock_dependencies_custom(&[]);
    init(deps.as_mut(), None);

    let msg = ExecuteMsg::Purchase {
        number_of_tokens: None,
    };

    let info = mock_info("sender", &[]);
    let res = execute(deps.as_mut(), mock_env(), info.clone(), msg);
    assert_eq!(ContractError::NoOngoingSale {}, res.unwrap_err());

    let msg = ExecuteMsg::PurchaseByTokenId {
        token_id: MOCK_TOKENS_FOR_SALE[0].to_owned(),
    };

    let res = execute(deps.as_mut(), mock_env(), info, msg);
    assert_eq!(ContractError::NoOngoingSale {}, res.unwrap_err());
}

#[test]
fn test_purchase_sale_not_ended() {
    let mut deps = mock_dependencies_custom(&[]);
    init(deps.as_mut(), None);

    STATE
        .save(
            deps.as_mut().storage,
            &State {
<<<<<<< HEAD
                end_time: Expiration::AtHeight(mock_env().block.height - 1),
=======
                expiration: Milliseconds::from_seconds(mock_env().block.time.seconds() - 1),
>>>>>>> de84fac5
                price: coin(100, "uusd"),
                min_tokens_sold: Uint128::from(1u128),
                max_amount_per_wallet: 5,
                amount_sold: Uint128::zero(),
                amount_to_send: Uint128::zero(),
                amount_transferred: Uint128::zero(),
                recipient: Recipient::from_string("recipient"),
            },
        )
        .unwrap();

    let info = mock_info("sender", &[]);

    let msg = ExecuteMsg::Purchase {
        number_of_tokens: None,
    };

    let res = execute(deps.as_mut(), mock_env(), info.clone(), msg);
    assert_eq!(ContractError::NoOngoingSale {}, res.unwrap_err());

    let msg = ExecuteMsg::PurchaseByTokenId {
        token_id: MOCK_TOKENS_FOR_SALE[0].to_owned(),
    };

    let res = execute(deps.as_mut(), mock_env(), info, msg);
    assert_eq!(ContractError::NoOngoingSale {}, res.unwrap_err());
}

#[test]
fn test_purchase_no_funds() {
    let mut deps = mock_dependencies_custom(&[]);
    init(deps.as_mut(), None);

    mint(deps.as_mut(), MOCK_TOKENS_FOR_SALE[0]).unwrap();

    STATE
        .save(
            deps.as_mut().storage,
            &State {
<<<<<<< HEAD
                end_time: Expiration::AtHeight(mock_env().block.height + 1),
=======
                expiration: Milliseconds::from_seconds(mock_env().block.time.seconds() + 1),
>>>>>>> de84fac5
                price: coin(100, "uusd"),
                min_tokens_sold: Uint128::from(1u128),
                max_amount_per_wallet: 5,
                amount_sold: Uint128::zero(),
                amount_to_send: Uint128::zero(),
                amount_transferred: Uint128::zero(),
                recipient: Recipient::from_string("recipient"),
            },
        )
        .unwrap();

    let info = mock_info("sender", &[]);

    let msg = ExecuteMsg::Purchase {
        number_of_tokens: None,
    };
    let res = execute(deps.as_mut(), mock_env(), info.clone(), msg);
    assert_eq!(ContractError::InsufficientFunds {}, res.unwrap_err());

    let msg = ExecuteMsg::PurchaseByTokenId {
        token_id: MOCK_TOKENS_FOR_SALE[0].to_owned(),
    };
    let res = execute(deps.as_mut(), mock_env(), info, msg);
    assert_eq!(ContractError::InsufficientFunds {}, res.unwrap_err());
}

#[test]
fn test_purchase_wrong_denom() {
    let mut deps = mock_dependencies_custom(&[]);
    init(deps.as_mut(), None);

    mint(deps.as_mut(), MOCK_TOKENS_FOR_SALE[0]).unwrap();

    STATE
        .save(
            deps.as_mut().storage,
            &State {
<<<<<<< HEAD
                end_time: Expiration::AtHeight(mock_env().block.height + 1),
=======
                expiration: Milliseconds::from_seconds(mock_env().block.time.seconds() + 1),
>>>>>>> de84fac5
                price: coin(100, "uusd"),
                min_tokens_sold: Uint128::from(1u128),
                max_amount_per_wallet: 5,
                amount_sold: Uint128::zero(),
                amount_to_send: Uint128::zero(),
                amount_transferred: Uint128::zero(),
                recipient: Recipient::from_string("recipient"),
            },
        )
        .unwrap();

    let info = mock_info("sender", &coins(100, "uluna"));

    let msg = ExecuteMsg::Purchase {
        number_of_tokens: None,
    };
    let res = execute(deps.as_mut(), mock_env(), info.clone(), msg);
    assert_eq!(ContractError::InsufficientFunds {}, res.unwrap_err());

    let msg = ExecuteMsg::PurchaseByTokenId {
        token_id: MOCK_TOKENS_FOR_SALE[0].to_owned(),
    };
    let res = execute(deps.as_mut(), mock_env(), info, msg);
    assert_eq!(ContractError::InsufficientFunds {}, res.unwrap_err());
}

#[test]
fn test_purchase_not_enough_for_price() {
    let mut deps = mock_dependencies_custom(&[]);
    let modules = vec![Module {
        name: Some(RATES.to_owned()),
        address: AndrAddr::from_string(MOCK_RATES_CONTRACT.to_owned()),
        is_mutable: false,
    }];
    init(deps.as_mut(), Some(modules));

    mint(deps.as_mut(), MOCK_TOKENS_FOR_SALE[0]).unwrap();

    STATE
        .save(
            deps.as_mut().storage,
            &State {
<<<<<<< HEAD
                end_time: Expiration::AtHeight(mock_env().block.height + 1),
=======
                expiration: Milliseconds::from_seconds(mock_env().block.time.seconds() + 1),
>>>>>>> de84fac5
                price: coin(100, "uusd"),
                min_tokens_sold: Uint128::from(1u128),
                max_amount_per_wallet: 5,
                amount_sold: Uint128::zero(),
                amount_to_send: Uint128::zero(),
                amount_transferred: Uint128::zero(),
                recipient: Recipient::from_string("recipient"),
            },
        )
        .unwrap();

    let info = mock_info("sender", &coins(50u128, "uusd"));

    let msg = ExecuteMsg::Purchase {
        number_of_tokens: None,
    };
    let res = execute(deps.as_mut(), mock_env(), info.clone(), msg);
    assert_eq!(ContractError::InsufficientFunds {}, res.unwrap_err());

    let msg = ExecuteMsg::PurchaseByTokenId {
        token_id: MOCK_TOKENS_FOR_SALE[0].to_owned(),
    };
    let res = execute(deps.as_mut(), mock_env(), info, msg);
    assert_eq!(ContractError::InsufficientFunds {}, res.unwrap_err());
}

#[test]
fn test_purchase_not_enough_for_tax() {
    let mut deps = mock_dependencies_custom(&[]);
    let modules = vec![Module {
        name: Some(RATES.to_owned()),
        address: AndrAddr::from_string(MOCK_RATES_CONTRACT.to_owned()),
        is_mutable: false,
    }];
    init(deps.as_mut(), Some(modules));

    mint(deps.as_mut(), MOCK_TOKENS_FOR_SALE[0]).unwrap();

    NUMBER_OF_TOKENS_AVAILABLE
        .save(deps.as_mut().storage, &Uint128::new(1))
        .unwrap();

    STATE
        .save(
            deps.as_mut().storage,
            &State {
<<<<<<< HEAD
                end_time: Expiration::AtHeight(mock_env().block.height + 1),
=======
                expiration: Milliseconds::from_seconds(mock_env().block.time.seconds() + 1),
>>>>>>> de84fac5
                price: coin(100, "uusd"),
                min_tokens_sold: Uint128::from(1u128),
                max_amount_per_wallet: 5,
                amount_sold: Uint128::zero(),
                amount_to_send: Uint128::zero(),
                amount_transferred: Uint128::zero(),
                recipient: Recipient::from_string("recipient"),
            },
        )
        .unwrap();

    let info = mock_info("sender", &coins(100u128, "uusd"));

    let msg = ExecuteMsg::Purchase {
        number_of_tokens: None,
    };
    let res = execute(deps.as_mut(), mock_env(), info.clone(), msg);
    assert_eq!(ContractError::InsufficientFunds {}, res.unwrap_err());

    // Reset the state since state does not roll back on failure in tests like it does in prod.
    AVAILABLE_TOKENS
        .save(deps.as_mut().storage, MOCK_TOKENS_FOR_SALE[0], &true)
        .unwrap();
    NUMBER_OF_TOKENS_AVAILABLE
        .save(deps.as_mut().storage, &Uint128::new(1))
        .unwrap();

    let msg = ExecuteMsg::PurchaseByTokenId {
        token_id: MOCK_TOKENS_FOR_SALE[0].to_owned(),
    };
    let res = execute(deps.as_mut(), mock_env(), info, msg);
    assert_eq!(ContractError::InsufficientFunds {}, res.unwrap_err());
}

#[test]
fn test_purchase_by_token_id_not_available() {
    let mut deps = mock_dependencies_custom(&[]);
    let modules = vec![Module {
        name: Some(RATES.to_owned()),
        address: AndrAddr::from_string(MOCK_RATES_CONTRACT.to_owned()),
        is_mutable: false,
    }];
    init(deps.as_mut(), Some(modules));

    mint(deps.as_mut(), MOCK_TOKENS_FOR_SALE[0]).unwrap();

    STATE
        .save(
            deps.as_mut().storage,
            &State {
<<<<<<< HEAD
                end_time: Expiration::AtHeight(mock_env().block.height + 1),
=======
                expiration: Milliseconds::from_seconds(mock_env().block.time.seconds() + 1),
>>>>>>> de84fac5
                price: coin(100, "uusd"),
                min_tokens_sold: Uint128::from(1u128),
                max_amount_per_wallet: 5,
                amount_sold: Uint128::zero(),
                amount_to_send: Uint128::zero(),
                amount_transferred: Uint128::zero(),
                recipient: Recipient::from_string("recipient"),
            },
        )
        .unwrap();

    let info = mock_info("sender", &coins(150, "uusd"));

    let msg = ExecuteMsg::PurchaseByTokenId {
        token_id: MOCK_TOKENS_FOR_SALE[1].to_owned(),
    };
    let res = execute(deps.as_mut(), mock_env(), info, msg);
    assert_eq!(ContractError::TokenNotAvailable {}, res.unwrap_err());
}

#[test]
fn test_purchase_by_token_id() {
    let mut deps = mock_dependencies_custom(&[]);
    let modules = vec![Module {
        name: Some(RATES.to_owned()),
        address: AndrAddr::from_string(MOCK_RATES_CONTRACT.to_owned()),
        is_mutable: false,
    }];
    init(deps.as_mut(), Some(modules));

    mint(deps.as_mut(), MOCK_TOKENS_FOR_SALE[0]).unwrap();
    mint(deps.as_mut(), MOCK_TOKENS_FOR_SALE[1]).unwrap();

    let mut state = State {
<<<<<<< HEAD
        end_time: Expiration::AtHeight(mock_env().block.height + 1),
=======
        expiration: Milliseconds::from_seconds(mock_env().block.time.seconds() + 1),
>>>>>>> de84fac5
        price: coin(100, "uusd"),
        min_tokens_sold: Uint128::from(1u128),
        max_amount_per_wallet: 1,
        amount_sold: Uint128::zero(),
        amount_to_send: Uint128::zero(),
        amount_transferred: Uint128::zero(),
        recipient: Recipient::from_string("recipient"),
    };

    STATE.save(deps.as_mut().storage, &state).unwrap();

    let info = mock_info("sender", &coins(150, "uusd"));

    // Purchase a token.
    let msg = ExecuteMsg::PurchaseByTokenId {
        token_id: MOCK_TOKENS_FOR_SALE[0].to_owned(),
    };
    let res = execute(deps.as_mut(), mock_env(), info.clone(), msg).unwrap();
    assert_eq!(
        Response::new()
            .add_attribute("action", "purchase")
            .add_attribute("token_id", MOCK_TOKENS_FOR_SALE[0])
            .add_submessage(generate_economics_message("sender", "PurchaseByTokenId")),
        res
    );

    state.amount_to_send += Uint128::from(90u128);
    state.amount_sold += Uint128::from(1u128);
    assert_eq!(state, STATE.load(deps.as_ref().storage).unwrap());

    assert!(!AVAILABLE_TOKENS.has(deps.as_ref().storage, MOCK_TOKENS_FOR_SALE[0]));
    assert_eq!(
        NUMBER_OF_TOKENS_AVAILABLE
            .load(deps.as_ref().storage)
            .unwrap(),
        Uint128::new(1)
    );

    // Purchase a second one.
    let msg = ExecuteMsg::PurchaseByTokenId {
        token_id: MOCK_TOKENS_FOR_SALE[1].to_owned(),
    };
    let res = execute(deps.as_mut(), mock_env(), info, msg);

    assert_eq!(ContractError::PurchaseLimitReached {}, res.unwrap_err());
}

#[test]
fn test_multiple_purchases() {
    let mut deps = mock_dependencies_custom(&[]);
    let modules = vec![Module {
        name: Some(RATES.to_owned()),
        address: AndrAddr::from_string(MOCK_RATES_CONTRACT.to_owned()),
        is_mutable: false,
    }];
    init(deps.as_mut(), Some(modules));

    // Mint four tokens.
    mint(deps.as_mut(), MOCK_TOKENS_FOR_SALE[0]).unwrap();
    mint(deps.as_mut(), MOCK_TOKENS_FOR_SALE[1]).unwrap();
    mint(deps.as_mut(), MOCK_TOKENS_FOR_SALE[2]).unwrap();
    mint(deps.as_mut(), MOCK_TOKENS_FOR_SALE[3]).unwrap();

    // Query available tokens.
    let msg = QueryMsg::AvailableTokens {
        start_after: None,
        limit: None,
    };
    let res: Vec<String> = from_json(query(deps.as_ref(), mock_env(), msg).unwrap()).unwrap();
    assert_eq!(
        vec![
            MOCK_TOKENS_FOR_SALE[0],
            MOCK_TOKENS_FOR_SALE[1],
            MOCK_TOKENS_FOR_SALE[2],
            MOCK_TOKENS_FOR_SALE[3]
        ],
        res
    );

    // Query if individual token is available
    let msg = QueryMsg::IsTokenAvailable {
        id: MOCK_TOKENS_FOR_SALE[0].to_owned(),
    };
    let res: bool = from_json(query(deps.as_ref(), mock_env(), msg).unwrap()).unwrap();
    assert!(res);

    // Query if another token is available
    let msg = QueryMsg::IsTokenAvailable {
        id: MOCK_TOKENS_FOR_SALE[4].to_owned(),
    };
    let res: bool = from_json(query(deps.as_ref(), mock_env(), msg).unwrap()).unwrap();
    assert!(!res);

    // Purchase 2 tokens
    let msg = ExecuteMsg::Purchase {
        number_of_tokens: Some(2),
    };

    let mut state = State {
<<<<<<< HEAD
        end_time: Expiration::AtHeight(mock_env().block.height + 1),
=======
        expiration: Milliseconds::from_seconds(mock_env().block.time.seconds() + 1),
>>>>>>> de84fac5
        price: coin(100, "uusd"),
        min_tokens_sold: Uint128::from(1u128),
        max_amount_per_wallet: 3,
        amount_sold: Uint128::zero(),
        amount_to_send: Uint128::zero(),
        amount_transferred: Uint128::zero(),
        recipient: Recipient::from_string("recipient"),
    };
    STATE.save(deps.as_mut().storage, &state).unwrap();

    let info = mock_info("sender", &coins(300u128, "uusd"));
    let res = execute(deps.as_mut(), mock_env(), info, msg).unwrap();

    assert_eq!(
        Response::new()
            .add_attribute("action", "purchase")
            .add_attribute("number_of_tokens_wanted", "2")
            .add_attribute("number_of_tokens_purchased", "2")
            .add_submessage(generate_economics_message("sender", "Purchase")),
        res
    );

    state.amount_to_send += Uint128::from(180u128);
    state.amount_sold += Uint128::from(2u128);
    assert_eq!(state, STATE.load(deps.as_ref().storage).unwrap());

    assert!(!AVAILABLE_TOKENS.has(deps.as_ref().storage, MOCK_TOKENS_FOR_SALE[0]));
    assert!(!AVAILABLE_TOKENS.has(deps.as_ref().storage, MOCK_TOKENS_FOR_SALE[1]));

    assert_eq!(
        vec![
            get_purchase(MOCK_TOKENS_FOR_SALE[0], "sender"),
            get_purchase(MOCK_TOKENS_FOR_SALE[1], "sender")
        ],
        PURCHASES.load(deps.as_ref().storage, "sender").unwrap()
    );

    // Purchase max number of tokens.
    let msg = ExecuteMsg::Purchase {
        number_of_tokens: None,
    };

    let info = mock_info("sender", &coins(300u128, "uusd"));
    let res = execute(deps.as_mut(), mock_env(), info.clone(), msg).unwrap();

    assert_eq!(
        Response::new()
            .add_message(BankMsg::Send {
                to_address: "sender".to_string(),
                // Refund sent back as they only were able to mint one.
                amount: coins(150, "uusd")
            })
            .add_attribute("action", "purchase")
            .add_attribute("number_of_tokens_wanted", "1")
            .add_attribute("number_of_tokens_purchased", "1")
            .add_submessage(generate_economics_message("sender", "Purchase")),
        res
    );

    assert!(!AVAILABLE_TOKENS.has(deps.as_ref().storage, MOCK_TOKENS_FOR_SALE[2]));
    state.amount_to_send += Uint128::from(90u128);
    state.amount_sold += Uint128::from(1u128);
    assert_eq!(state, STATE.load(deps.as_ref().storage).unwrap());

    assert_eq!(
        vec![
            get_purchase(MOCK_TOKENS_FOR_SALE[0], "sender"),
            get_purchase(MOCK_TOKENS_FOR_SALE[1], "sender"),
            get_purchase(MOCK_TOKENS_FOR_SALE[2], "sender")
        ],
        PURCHASES.load(deps.as_ref().storage, "sender").unwrap()
    );

    // Try to purchase an additional token when limit has already been reached.
    let msg = ExecuteMsg::Purchase {
        number_of_tokens: Some(1),
    };

    let res = execute(deps.as_mut(), mock_env(), info, msg);

    assert_eq!(ContractError::PurchaseLimitReached {}, res.unwrap_err());

    // User 2 tries to purchase 2 but only 1 is left.
    let msg = ExecuteMsg::Purchase {
        number_of_tokens: Some(2),
    };

    let info = mock_info("user2", &coins(300, "uusd"));
    let res = execute(deps.as_mut(), mock_env(), info, msg).unwrap();

    assert_eq!(
        Response::new()
            .add_message(BankMsg::Send {
                to_address: "user2".to_string(),
                // Refund sent back as they only were able to mint one.
                amount: coins(150, "uusd")
            })
            .add_attribute("action", "purchase")
            .add_attribute("number_of_tokens_wanted", "2")
            .add_attribute("number_of_tokens_purchased", "1")
            .add_submessage(generate_economics_message("user2", "Purchase")),
        res
    );

    assert_eq!(
        vec![get_purchase(MOCK_TOKENS_FOR_SALE[3], "user2"),],
        PURCHASES.load(deps.as_ref().storage, "user2").unwrap()
    );
    assert!(!AVAILABLE_TOKENS.has(deps.as_ref().storage, MOCK_TOKENS_FOR_SALE[3]));
    state.amount_to_send += Uint128::from(90u128);
    state.amount_sold += Uint128::from(1u128);
    assert_eq!(state, STATE.load(deps.as_ref().storage).unwrap());

    assert_eq!(
        NUMBER_OF_TOKENS_AVAILABLE
            .load(deps.as_ref().storage)
            .unwrap(),
        Uint128::zero()
    );

    // User 2 tries to purchase again.
    let msg = ExecuteMsg::Purchase {
        number_of_tokens: None,
    };

    let info = mock_info("user2", &coins(150, "uusd"));
    let res = execute(deps.as_mut(), mock_env(), info, msg);

    assert_eq!(ContractError::AllTokensPurchased {}, res.unwrap_err());
}

#[test]
fn test_purchase_more_than_allowed_per_wallet() {
    let mut deps = mock_dependencies_custom(&[]);
    let modules = vec![Module {
        name: Some(RATES.to_owned()),
        address: AndrAddr::from_string(MOCK_RATES_CONTRACT.to_owned()),
        is_mutable: false,
    }];
    init(deps.as_mut(), Some(modules));

    // Mint four tokens.
    mint(deps.as_mut(), MOCK_TOKENS_FOR_SALE[0]).unwrap();
    mint(deps.as_mut(), MOCK_TOKENS_FOR_SALE[1]).unwrap();
    mint(deps.as_mut(), MOCK_TOKENS_FOR_SALE[2]).unwrap();
    mint(deps.as_mut(), MOCK_TOKENS_FOR_SALE[3]).unwrap();

    // Try to purchase 4
    let msg = ExecuteMsg::Purchase {
        number_of_tokens: Some(4),
    };

    let state = State {
<<<<<<< HEAD
        end_time: Expiration::AtHeight(mock_env().block.height + 1),
=======
        expiration: Milliseconds::from_seconds(mock_env().block.time.seconds() + 1),
>>>>>>> de84fac5
        price: coin(100, "uusd"),
        min_tokens_sold: Uint128::from(1u128),
        max_amount_per_wallet: 3,
        amount_sold: Uint128::zero(),
        amount_to_send: Uint128::zero(),
        amount_transferred: Uint128::zero(),
        recipient: Recipient::from_string("recipient"),
    };
    STATE.save(deps.as_mut().storage, &state).unwrap();

    let info = mock_info("sender", &coins(600, "uusd"));
    let res = execute(deps.as_mut(), mock_env(), info, msg).unwrap();

    assert_eq!(
        Response::new()
            .add_message(BankMsg::Send {
                to_address: "sender".to_string(),
                amount: coins(150, "uusd")
            })
            .add_attribute("action", "purchase")
            // Number got truncated to 3 which is the max possible.
            .add_attribute("number_of_tokens_wanted", "3")
            .add_attribute("number_of_tokens_purchased", "3")
            .add_submessage(generate_economics_message("sender", "Purchase")),
        res
    );
}

#[test]
fn test_end_sale_not_expired() {
    let mut deps = mock_dependencies_custom(&[]);
    init(deps.as_mut(), None);

    let state = State {
<<<<<<< HEAD
        end_time: Expiration::AtHeight(mock_env().block.height + 1),
=======
        expiration: Milliseconds::from_seconds(mock_env().block.time.seconds() + 1),
>>>>>>> de84fac5
        price: coin(100, "uusd"),
        min_tokens_sold: Uint128::from(1u128),
        max_amount_per_wallet: 2,
        amount_sold: Uint128::zero(),
        amount_to_send: Uint128::zero(),
        amount_transferred: Uint128::zero(),
        recipient: Recipient::from_string("recipient"),
    };
    STATE.save(deps.as_mut().storage, &state).unwrap();
    NUMBER_OF_TOKENS_AVAILABLE
        .save(deps.as_mut().storage, &Uint128::new(1))
        .unwrap();

    let msg = ExecuteMsg::EndSale { limit: None };
    let info = mock_info("anyone", &[]);
    let res = execute(deps.as_mut(), mock_env(), info, msg);
    assert_eq!(ContractError::SaleNotEnded {}, res.unwrap_err());
}

fn mint(deps: DepsMut, token_id: impl Into<String>) -> Result<Response, ContractError> {
    let msg = ExecuteMsg::Mint(vec![CrowdfundMintMsg {
        token_id: token_id.into(),
        owner: None,
        token_uri: None,
        extension: TokenExtension {
            publisher: "publisher".to_string(),
        },
    }]);
    execute(deps, mock_env(), mock_info("owner", &[]), msg)
}

#[test]
fn test_integration_conditions_not_met() {
    let mut deps = mock_dependencies_custom(&[]);
    let modules = vec![Module {
        name: Some(RATES.to_owned()),
        address: AndrAddr::from_string(MOCK_RATES_CONTRACT.to_owned()),
        is_mutable: false,
    }];
    init(deps.as_mut(), Some(modules));

    // Mint all tokens.
    for &token_id in MOCK_TOKENS_FOR_SALE {
        let _res = mint(deps.as_mut(), token_id).unwrap();
        assert!(AVAILABLE_TOKENS.has(deps.as_ref().storage, token_id));
    }

    assert_eq!(
        NUMBER_OF_TOKENS_AVAILABLE
            .load(deps.as_ref().storage)
            .unwrap(),
        Uint128::new(7)
    );
    let current_time = mock_env().block.time.nanos() / MILLISECONDS_TO_NANOSECONDS_RATIO;

    let msg = ExecuteMsg::StartSale {
<<<<<<< HEAD
        start_time: None,
        end_time: Expiration::AtTime(Timestamp::from_nanos((current_time + 2) * 1_000_000)),
=======
        expiration: Milliseconds::from_seconds(mock_env().block.time.seconds() + 1),
>>>>>>> de84fac5
        price: coin(100, "uusd"),
        min_tokens_sold: Uint128::from(5u128),
        max_amount_per_wallet: Some(2),
        recipient: Recipient::from_string("recipient"),
    };

    let info = mock_info("owner", &[]);
    let _res = execute(deps.as_mut(), mock_env(), info, msg).unwrap();

    // Can't mint once sale started.
    let res = mint(deps.as_mut(), "token_id");
    assert_eq!(ContractError::SaleStarted {}, res.unwrap_err());

    let msg = ExecuteMsg::Purchase {
        number_of_tokens: Some(1),
    };
    let info = mock_info("A", &coins(150, "uusd"));
    let _res = execute(deps.as_mut(), mock_env(), info.clone(), msg).unwrap();

    let msg = ExecuteMsg::Purchase {
        number_of_tokens: Some(1),
    };
    let _res = execute(deps.as_mut(), mock_env(), info, msg).unwrap();

    let msg = ExecuteMsg::Purchase {
        number_of_tokens: Some(1),
    };
    let info = mock_info("B", &coins(150, "uusd"));
    let _res = execute(deps.as_mut(), mock_env(), info, msg).unwrap();

    let msg = ExecuteMsg::Purchase {
        number_of_tokens: Some(1),
    };
    let info = mock_info("C", &coins(150, "uusd"));
    let _res = execute(deps.as_mut(), mock_env(), info, msg).unwrap();

    // Using current time since start time wasn't provided
    let current_time = mock_env().block.time.nanos() / MILLISECONDS_TO_NANOSECONDS_RATIO;
    let end_expiration = expiration_from_milliseconds(current_time + 2).unwrap();

    let state = State {
<<<<<<< HEAD
        end_time: end_expiration,
=======
        expiration: Milliseconds::from_seconds(mock_env().block.time.seconds() + 1),
>>>>>>> de84fac5
        price: coin(100, "uusd"),
        min_tokens_sold: Uint128::from(5u128),
        max_amount_per_wallet: 2,
        amount_sold: Uint128::from(4u128),
        amount_to_send: Uint128::from(360u128),
        amount_transferred: Uint128::zero(),
        recipient: Recipient::from_string("recipient"),
    };
    assert_eq!(state, STATE.load(deps.as_ref().storage).unwrap());

    assert_eq!(
        vec![
            get_purchase(MOCK_TOKENS_FOR_SALE[0], "A"),
            get_purchase(MOCK_TOKENS_FOR_SALE[1], "A")
        ],
        PURCHASES.load(deps.as_ref().storage, "A").unwrap()
    );

    assert_eq!(
        vec![get_purchase(MOCK_TOKENS_FOR_SALE[2], "B"),],
        PURCHASES.load(deps.as_ref().storage, "B").unwrap()
    );

    assert_eq!(
        vec![get_purchase(MOCK_TOKENS_FOR_SALE[3], "C"),],
        PURCHASES.load(deps.as_ref().storage, "C").unwrap()
    );
    assert!(!AVAILABLE_TOKENS.has(deps.as_ref().storage, MOCK_TOKENS_FOR_SALE[0]));
    assert!(!AVAILABLE_TOKENS.has(deps.as_ref().storage, MOCK_TOKENS_FOR_SALE[1]));
    assert!(!AVAILABLE_TOKENS.has(deps.as_ref().storage, MOCK_TOKENS_FOR_SALE[2]));
    assert!(!AVAILABLE_TOKENS.has(deps.as_ref().storage, MOCK_TOKENS_FOR_SALE[3]));

    assert_eq!(
        NUMBER_OF_TOKENS_AVAILABLE
            .load(deps.as_ref().storage)
            .unwrap(),
        Uint128::new(3)
    );

    let mut env = mock_env();
<<<<<<< HEAD
    env.block.time = env.block.time.plus_hours(1);
=======
    env.block.time = Milliseconds::from_seconds(env.block.time.seconds() + 1).into();
>>>>>>> de84fac5

    // User B claims their own refund.
    let msg = ExecuteMsg::ClaimRefund {};
    let info = mock_info("B", &[]);
    let res = execute(deps.as_mut(), env.clone(), info, msg).unwrap();
    assert_eq!(
        Response::new()
            .add_attribute("action", "claim_refund")
            .add_message(CosmosMsg::Bank(BankMsg::Send {
                to_address: "B".to_string(),
                amount: coins(150, "uusd"),
            }))
            .add_submessage(generate_economics_message("B", "ClaimRefund")),
        res
    );

    assert!(!PURCHASES.has(deps.as_ref().storage, "B"));

    env.contract.address = Addr::unchecked(MOCK_CONDITIONS_NOT_MET_CONTRACT);
    deps.querier.tokens_left_to_burn = 7;
    let msg = ExecuteMsg::EndSale { limit: None };
    let info = mock_info("anyone", &[]);
    let res = execute(deps.as_mut(), env.clone(), info.clone(), msg.clone()).unwrap();
    let refund_msgs: Vec<CosmosMsg> = vec![
        // All of A's payments grouped into one message.
        CosmosMsg::Bank(BankMsg::Send {
            to_address: "A".to_string(),
            amount: coins(300, "uusd"),
        }),
        CosmosMsg::Bank(BankMsg::Send {
            to_address: "C".to_string(),
            amount: coins(150, "uusd"),
        }),
    ];
    let burn_msgs: Vec<CosmosMsg> = vec![
        get_burn_message(MOCK_TOKENS_FOR_SALE[0]),
        get_burn_message(MOCK_TOKENS_FOR_SALE[1]),
        get_burn_message(MOCK_TOKENS_FOR_SALE[2]),
        get_burn_message(MOCK_TOKENS_FOR_SALE[3]),
        // Tokens that were not sold.
        get_burn_message(MOCK_TOKENS_FOR_SALE[4]),
        get_burn_message(MOCK_TOKENS_FOR_SALE[5]),
        get_burn_message(MOCK_TOKENS_FOR_SALE[6]),
    ];

    assert_eq!(
        Response::new()
            .add_attribute("action", "issue_refunds_and_burn_tokens")
            .add_messages(refund_msgs)
            .add_messages(burn_msgs)
            .add_submessage(generate_economics_message("anyone", "EndSale")),
        res
    );

    assert!(!PURCHASES.has(deps.as_ref().storage, "A"));
    assert!(!PURCHASES.has(deps.as_ref().storage, "C"));

    // Burned tokens have been removed.
    assert!(!AVAILABLE_TOKENS.has(deps.as_ref().storage, MOCK_TOKENS_FOR_SALE[4]));
    assert!(!AVAILABLE_TOKENS.has(deps.as_ref().storage, MOCK_TOKENS_FOR_SALE[5]));
    assert!(!AVAILABLE_TOKENS.has(deps.as_ref().storage, MOCK_TOKENS_FOR_SALE[6]));

    deps.querier.tokens_left_to_burn = 0;
    let _res = execute(deps.as_mut(), env, info, msg).unwrap();
    assert!(STATE.may_load(deps.as_mut().storage).unwrap().is_none());
    assert_eq!(
        NUMBER_OF_TOKENS_AVAILABLE
            .load(deps.as_ref().storage)
            .unwrap(),
        Uint128::zero()
    );
}

#[test]
fn test_integration_conditions_met() {
    let mut deps = mock_dependencies_custom(&[]);
    deps.querier.contract_address = MOCK_CONDITIONS_MET_CONTRACT.to_string();
    let modules = vec![Module {
        name: Some(RATES.to_owned()),
        address: AndrAddr::from_string(MOCK_RATES_CONTRACT.to_owned()),
        is_mutable: false,
    }];
    init(deps.as_mut(), Some(modules));
    let mut env = mock_env();
    env.contract.address = Addr::unchecked(MOCK_CONDITIONS_MET_CONTRACT);

    // Mint all tokens.
    for &token_id in MOCK_TOKENS_FOR_SALE {
        let _res = mint(deps.as_mut(), token_id).unwrap();
        assert!(AVAILABLE_TOKENS.has(deps.as_ref().storage, token_id));
    }
    let current_time = mock_env().block.time.nanos() / MILLISECONDS_TO_NANOSECONDS_RATIO;

    let msg = ExecuteMsg::StartSale {
<<<<<<< HEAD
        start_time: None,
        end_time: Expiration::AtTime(Timestamp::from_nanos((current_time + 2) * 1_000_000)),
=======
        expiration: Milliseconds::from_seconds(mock_env().block.time.seconds() + 1),
>>>>>>> de84fac5
        price: coin(100, "uusd"),
        min_tokens_sold: Uint128::from(3u128),
        max_amount_per_wallet: Some(2),
        recipient: Recipient::from_string("recipient"),
    };

    let info = mock_info("owner", &[]);
    let _res = execute(deps.as_mut(), env.clone(), info, msg).unwrap();

    let msg = ExecuteMsg::Purchase {
        number_of_tokens: Some(1),
    };
    let info = mock_info("A", &coins(150, "uusd"));
    let _res = execute(deps.as_mut(), env.clone(), info.clone(), msg).unwrap();

    let msg = ExecuteMsg::Purchase {
        number_of_tokens: Some(1),
    };
    let _res = execute(deps.as_mut(), env.clone(), info, msg).unwrap();

    let msg = ExecuteMsg::Purchase {
        number_of_tokens: Some(1),
    };
    let info = mock_info("B", &coins(150, "uusd"));
    let _res = execute(deps.as_mut(), env.clone(), info, msg).unwrap();

    let msg = ExecuteMsg::Purchase {
        number_of_tokens: Some(1),
    };
    let info = mock_info("C", &coins(150, "uusd"));
    let _res = execute(deps.as_mut(), env.clone(), info, msg).unwrap();

    let msg = ExecuteMsg::Purchase {
        number_of_tokens: Some(1),
    };
    let info = mock_info("D", &coins(150, "uusd"));
    let _res = execute(deps.as_mut(), env.clone(), info, msg).unwrap();
    // Using current time since start time wasn't provided
    let current_time = env.block.time.nanos() / MILLISECONDS_TO_NANOSECONDS_RATIO;
    let end_expiration = expiration_from_milliseconds(current_time + 2).unwrap();
    let mut state = State {
<<<<<<< HEAD
        end_time: end_expiration,
=======
        expiration: Milliseconds::from_seconds(mock_env().block.time.seconds() + 1),
>>>>>>> de84fac5
        price: coin(100, "uusd"),
        min_tokens_sold: Uint128::from(3u128),
        max_amount_per_wallet: 2,
        amount_sold: Uint128::from(5u128),
        amount_to_send: Uint128::from(450u128),
        amount_transferred: Uint128::zero(),
        recipient: Recipient::from_string("recipient"),
    };
    assert_eq!(state, STATE.load(deps.as_ref().storage).unwrap());

    assert_eq!(
        vec![
            get_purchase(MOCK_TOKENS_FOR_SALE[0], "A"),
            get_purchase(MOCK_TOKENS_FOR_SALE[1], "A")
        ],
        PURCHASES.load(deps.as_ref().storage, "A").unwrap()
    );

    assert_eq!(
        vec![get_purchase(MOCK_TOKENS_FOR_SALE[2], "B"),],
        PURCHASES.load(deps.as_ref().storage, "B").unwrap()
    );
    assert_eq!(
        vec![get_purchase(MOCK_TOKENS_FOR_SALE[3], "C"),],
        PURCHASES.load(deps.as_ref().storage, "C").unwrap()
    );
    assert_eq!(
        vec![get_purchase(MOCK_TOKENS_FOR_SALE[4], "D"),],
        PURCHASES.load(deps.as_ref().storage, "D").unwrap()
    );
    assert!(!AVAILABLE_TOKENS.has(deps.as_ref().storage, MOCK_TOKENS_FOR_SALE[0]));
    assert!(!AVAILABLE_TOKENS.has(deps.as_ref().storage, MOCK_TOKENS_FOR_SALE[1]));
    assert!(!AVAILABLE_TOKENS.has(deps.as_ref().storage, MOCK_TOKENS_FOR_SALE[2]));
    assert!(!AVAILABLE_TOKENS.has(deps.as_ref().storage, MOCK_TOKENS_FOR_SALE[3]));
    assert!(!AVAILABLE_TOKENS.has(deps.as_ref().storage, MOCK_TOKENS_FOR_SALE[4]));

<<<<<<< HEAD
    env.block.time = env.block.time.plus_hours(1);
=======
    env.block.time = Milliseconds::from_seconds(env.block.time.seconds() + 1).into();
>>>>>>> de84fac5
    env.contract.address = Addr::unchecked(MOCK_CONDITIONS_MET_CONTRACT);

    let msg = ExecuteMsg::EndSale { limit: Some(1) };
    let info = mock_info("anyone", &[]);
    let res = execute(deps.as_mut(), env.clone(), info.clone(), msg).unwrap();

    assert_eq!(
        Response::new()
            .add_attribute("action", "transfer_tokens_and_send_funds")
            .add_message(get_transfer_message(MOCK_TOKENS_FOR_SALE[0], "A"))
            .add_submessages(get_rates_messages())
            .add_submessage(generate_economics_message("anyone", "EndSale")),
        res
    );

    assert_eq!(
        vec![get_purchase(MOCK_TOKENS_FOR_SALE[1], "A")],
        PURCHASES.load(deps.as_ref().storage, "A").unwrap()
    );

    state.amount_transferred += Uint128::from(1u128);
    assert_eq!(state, STATE.load(deps.as_ref().storage).unwrap());

    let msg = ExecuteMsg::EndSale { limit: Some(2) };
    let res = execute(deps.as_mut(), env.clone(), info.clone(), msg).unwrap();

    assert_eq!(
        Response::new()
            .add_attribute("action", "transfer_tokens_and_send_funds")
            .add_message(get_transfer_message(MOCK_TOKENS_FOR_SALE[1], "A"))
            .add_message(get_transfer_message(MOCK_TOKENS_FOR_SALE[2], "B"))
            .add_message(CosmosMsg::Bank(BankMsg::Send {
                to_address: MOCK_ROYALTY_RECIPIENT.to_owned(),
                amount: vec![Coin {
                    // Royalty of 10% for A and B combined
                    amount: Uint128::from(20u128),
                    denom: "uusd".to_string(),
                }],
            }))
            .add_message(CosmosMsg::Bank(BankMsg::Send {
                to_address: MOCK_TAX_RECIPIENT.to_owned(),
                amount: vec![Coin {
                    // Combined tax for both A and B
                    amount: Uint128::from(100u128),
                    denom: "uusd".to_string(),
                }],
            }))
            .add_submessage(generate_economics_message("anyone", "EndSale")),
        res
    );

    assert!(!PURCHASES.has(deps.as_ref().storage, "A"),);
    assert!(!PURCHASES.has(deps.as_ref().storage, "B"),);
    assert!(PURCHASES.has(deps.as_ref().storage, "C"),);
    assert!(PURCHASES.has(deps.as_ref().storage, "D"),);

    state.amount_transferred += Uint128::from(2u128);
    assert_eq!(state, STATE.load(deps.as_ref().storage).unwrap());

    let msg = ExecuteMsg::EndSale { limit: None };
    let res = execute(deps.as_mut(), env.clone(), info.clone(), msg).unwrap();

    assert!(!PURCHASES.has(deps.as_ref().storage, "C"),);
    assert!(!PURCHASES.has(deps.as_ref().storage, "D"),);

    assert_eq!(
        Response::new()
            .add_attribute("action", "transfer_tokens_and_send_funds")
            .add_message(get_transfer_message(MOCK_TOKENS_FOR_SALE[3], "C"))
            .add_message(get_transfer_message(MOCK_TOKENS_FOR_SALE[4], "D"))
            .add_message(CosmosMsg::Bank(BankMsg::Send {
                to_address: MOCK_ROYALTY_RECIPIENT.to_owned(),
                amount: vec![Coin {
                    // Royalty of 10% for C and D combined
                    amount: Uint128::from(20u128),
                    denom: "uusd".to_string(),
                }],
            }))
            .add_message(CosmosMsg::Bank(BankMsg::Send {
                to_address: MOCK_TAX_RECIPIENT.to_owned(),
                amount: vec![Coin {
                    // Combined tax for both C and D
                    amount: Uint128::from(100u128),
                    denom: "uusd".to_string(),
                }],
            }))
            .add_submessage(generate_economics_message("anyone", "EndSale")),
        res
    );

    state.amount_transferred += Uint128::from(2u128);
    assert_eq!(state, STATE.load(deps.as_ref().storage).unwrap());

    let msg = ExecuteMsg::EndSale { limit: None };
    let res = execute(deps.as_mut(), env.clone(), info.clone(), msg.clone()).unwrap();
    // Added one for economics message
    assert_eq!(3 + 1, res.messages.len());

    // assert_eq!(
    //     Response::new()
    //         .add_attribute("action", "transfer_tokens_and_send_funds")
    //         // Now that all tokens have been transfered, can send the funds to recipient.
    //         .add_message(CosmosMsg::Bank(BankMsg::Send {
    //             to_address: "recipient".to_string(),
    //             amount: coins(450u128, "uusd")
    //         }))
    //         // Burn tokens that were not purchased
    //         .add_message(get_burn_message(MOCK_TOKENS_FOR_SALE[5]))
    //         .add_message(get_burn_message(MOCK_TOKENS_FOR_SALE[6])),
    //     res
    // );

    state.amount_to_send = Uint128::zero();
    assert_eq!(state, STATE.load(deps.as_ref().storage).unwrap());

    // Burned tokens removed.
    assert!(!AVAILABLE_TOKENS.has(deps.as_ref().storage, MOCK_TOKENS_FOR_SALE[5]));
    assert!(!AVAILABLE_TOKENS.has(deps.as_ref().storage, MOCK_TOKENS_FOR_SALE[6]));

    deps.querier.tokens_left_to_burn = 0;
    let _res = execute(deps.as_mut(), env, info, msg).unwrap();
    assert!(STATE.may_load(deps.as_mut().storage).unwrap().is_none());
    assert_eq!(
        NUMBER_OF_TOKENS_AVAILABLE
            .load(deps.as_ref().storage)
            .unwrap(),
        Uint128::zero()
    );
}

#[test]
fn test_end_sale_single_purchase() {
    let mut deps = mock_dependencies_custom(&[]);
    init(deps.as_mut(), None);

    STATE
        .save(
            deps.as_mut().storage,
            &State {
<<<<<<< HEAD
                end_time: Expiration::AtHeight(mock_env().block.height - 1),
=======
                expiration: Milliseconds::from_seconds(0),
>>>>>>> de84fac5
                price: coin(100, "uusd"),
                min_tokens_sold: Uint128::from(1u128),
                max_amount_per_wallet: 5,
                amount_sold: Uint128::from(1u128),
                amount_to_send: Uint128::from(100u128),
                amount_transferred: Uint128::zero(),
                recipient: Recipient::from_string("recipient"),
            },
        )
        .unwrap();

    PURCHASES
        .save(
            deps.as_mut().storage,
            "A",
            &vec![Purchase {
                token_id: MOCK_TOKENS_FOR_SALE[0].to_owned(),
                purchaser: "A".to_string(),
                tax_amount: Uint128::zero(),
                msgs: vec![],
            }],
        )
        .unwrap();

    let msg = ExecuteMsg::EndSale { limit: None };
    let info = mock_info("anyone", &[]);
    let res = execute(deps.as_mut(), mock_env(), info, msg).unwrap();

    assert_eq!(
        Response::new()
            .add_attribute("action", "transfer_tokens_and_send_funds")
            // Burn tokens that were not purchased
            .add_message(get_transfer_message(MOCK_TOKENS_FOR_SALE[0], "A"))
            .add_submessage(generate_economics_message("anyone", "EndSale")),
        res
    );
}

#[test]
fn test_end_sale_all_tokens_sold() {
    let mut deps = mock_dependencies_custom(&[]);
    init(deps.as_mut(), None);

    STATE
        .save(
            deps.as_mut().storage,
            &State {
                // Sale has not expired yet.
<<<<<<< HEAD
                end_time: Expiration::AtHeight(mock_env().block.height + 1),
=======
                expiration: Milliseconds::from_seconds(mock_env().block.time.seconds() + 1),
>>>>>>> de84fac5
                price: coin(100, "uusd"),
                min_tokens_sold: Uint128::from(1u128),
                max_amount_per_wallet: 5,
                amount_sold: Uint128::from(1u128),
                amount_to_send: Uint128::from(100u128),
                amount_transferred: Uint128::zero(),
                recipient: Recipient::from_string("recipient"),
            },
        )
        .unwrap();

    PURCHASES
        .save(
            deps.as_mut().storage,
            "A",
            &vec![Purchase {
                token_id: MOCK_TOKENS_FOR_SALE[0].to_owned(),
                purchaser: "A".to_string(),
                tax_amount: Uint128::zero(),
                msgs: vec![],
            }],
        )
        .unwrap();

    NUMBER_OF_TOKENS_AVAILABLE
        .save(deps.as_mut().storage, &Uint128::zero())
        .unwrap();

    let msg = ExecuteMsg::EndSale { limit: None };
    let info = mock_info("anyone", &[]);
    let res = execute(deps.as_mut(), mock_env(), info, msg).unwrap();

    assert_eq!(
        Response::new()
            .add_attribute("action", "transfer_tokens_and_send_funds")
            // Burn tokens that were not purchased
            .add_message(get_transfer_message(MOCK_TOKENS_FOR_SALE[0], "A"))
            .add_submessage(generate_economics_message("anyone", "EndSale")),
        res
    );
}

#[test]
fn test_end_sale_some_tokens_sold_threshold_met() {
    let mut deps = mock_dependencies_custom(&[]);
    init(deps.as_mut(), None);

    STATE
        .save(
            deps.as_mut().storage,
            &State {
                // Sale has not expired yet.
<<<<<<< HEAD
                end_time: Expiration::AtHeight(mock_env().block.height + 1),
=======
                expiration: Milliseconds::from_seconds(mock_env().block.time.seconds() + 1),
>>>>>>> de84fac5
                price: coin(100, "uusd"),
                min_tokens_sold: Uint128::from(1u128),
                max_amount_per_wallet: 5,
                amount_sold: Uint128::from(2u128),
                amount_to_send: Uint128::from(100u128),
                amount_transferred: Uint128::zero(),
                recipient: Recipient::from_string("recipient"),
            },
        )
        .unwrap();

    PURCHASES
        .save(
            deps.as_mut().storage,
            "A",
            &vec![Purchase {
                token_id: MOCK_TOKENS_FOR_SALE[0].to_owned(),
                purchaser: "A".to_string(),
                tax_amount: Uint128::zero(),
                msgs: vec![],
            }],
        )
        .unwrap();

    NUMBER_OF_TOKENS_AVAILABLE
        .save(deps.as_mut().storage, &Uint128::one())
        .unwrap();

    let msg = ExecuteMsg::EndSale { limit: None };
    // Only the owner can end the sale if only the minimum token threshold is met.
    // Anyone can end the sale if it's expired or the remaining number of tokens available is zero.
    let info = mock_info("anyone", &[]);
    let err = execute(deps.as_mut(), mock_env(), info, msg.clone()).unwrap_err();
    assert_eq!(err, ContractError::SaleNotEnded {});

    let info = mock_info("owner", &[]);
    let res = execute(deps.as_mut(), mock_env(), info, msg).unwrap();

    assert_eq!(
        Response::new()
            .add_attribute("action", "transfer_tokens_and_send_funds")
            // Burn tokens that were not purchased
            .add_message(get_transfer_message(MOCK_TOKENS_FOR_SALE[0], "A"))
            .add_submessage(generate_economics_message("owner", "EndSale")),
        res
    );
}

#[test]
fn test_end_sale_some_tokens_sold_threshold_not_met() {
    let mut deps = mock_dependencies_custom(&[]);
    init(deps.as_mut(), None);

    STATE
        .save(
            deps.as_mut().storage,
            &State {
                // Sale has not expired yet.
<<<<<<< HEAD
                end_time: Expiration::AtHeight(mock_env().block.height + 1),
=======
                expiration: Milliseconds::from_seconds(mock_env().block.time.seconds() + 1),
>>>>>>> de84fac5
                price: coin(100, "uusd"),
                min_tokens_sold: Uint128::from(2u128),
                max_amount_per_wallet: 5,
                amount_sold: Uint128::from(0u128),
                amount_to_send: Uint128::from(100u128),
                amount_transferred: Uint128::zero(),
                recipient: Recipient::from_string("recipient"),
            },
        )
        .unwrap();

    PURCHASES
        .save(
            deps.as_mut().storage,
            "A",
            &vec![Purchase {
                token_id: MOCK_TOKENS_FOR_SALE[0].to_owned(),
                purchaser: "A".to_string(),
                tax_amount: Uint128::zero(),
                msgs: vec![],
            }],
        )
        .unwrap();

    NUMBER_OF_TOKENS_AVAILABLE
        .save(deps.as_mut().storage, &Uint128::new(2))
        .unwrap();

    let msg = ExecuteMsg::EndSale { limit: None };

    let info = mock_info("owner", &[]);
    // Minimum sold is 2, actual sold is 0
    let err = execute(deps.as_mut(), mock_env(), info, msg).unwrap_err();
    assert_eq!(err, ContractError::SaleNotEnded {});
}

#[test]
fn test_end_sale_limit_zero() {
    let mut deps = mock_dependencies_custom(&[]);
    init(deps.as_mut(), None);

    STATE
        .save(
            deps.as_mut().storage,
            &State {
<<<<<<< HEAD
                end_time: Expiration::AtHeight(mock_env().block.height - 1),
=======
                expiration: Milliseconds::from_seconds(0),
>>>>>>> de84fac5
                price: coin(100, "uusd"),
                min_tokens_sold: Uint128::from(1u128),
                max_amount_per_wallet: 5,
                amount_sold: Uint128::from(1u128),
                amount_to_send: Uint128::from(100u128),
                amount_transferred: Uint128::zero(),
                recipient: Recipient::from_string("recipient"),
            },
        )
        .unwrap();
    NUMBER_OF_TOKENS_AVAILABLE
        .save(deps.as_mut().storage, &Uint128::new(1))
        .unwrap();

    PURCHASES
        .save(
            deps.as_mut().storage,
            "A",
            &vec![Purchase {
                token_id: MOCK_TOKENS_FOR_SALE[0].to_owned(),
                purchaser: "A".to_string(),
                tax_amount: Uint128::zero(),
                msgs: vec![],
            }],
        )
        .unwrap();

    let msg = ExecuteMsg::EndSale { limit: Some(0) };
    let info = mock_info("anyone", &[]);
    let res = execute(deps.as_mut(), mock_env(), info, msg);

    assert_eq!(ContractError::LimitMustNotBeZero {}, res.unwrap_err());
}

#[test]
fn test_validate_andr_addresses_regular_address() {
    let mut deps = mock_dependencies_custom(&[]);
    let msg = InstantiateMsg {
        token_address: AndrAddr::from_string("terra1asdf1ssdfadf".to_owned()),
        owner: None,
        modules: None,
        can_mint_after_sale: true,
        kernel_address: MOCK_KERNEL_CONTRACT.to_string(),
    };

    let info = mock_info("owner", &[]);
    let _res = instantiate(deps.as_mut(), mock_env(), info.clone(), msg).unwrap();

    let msg = ExecuteMsg::UpdateAppContract {
        address: MOCK_APP_CONTRACT.to_owned(),
    };

    let res = execute(deps.as_mut(), mock_env(), info, msg).unwrap();

    assert_eq!(
        Response::new()
            .add_attribute("action", "update_app_contract")
            .add_attribute("address", MOCK_APP_CONTRACT)
            .add_submessage(generate_economics_message("owner", "UpdateAppContract")),
        res
    );
}

#[test]
fn test_addresslist() {
    let mut deps = mock_dependencies_custom(&[]);
    let modules = vec![Module {
        name: Some(ADDRESS_LIST.to_owned()),
        address: AndrAddr::from_string(MOCK_ADDRESS_LIST_CONTRACT.to_owned()),
        is_mutable: false,
    }];
    let msg = InstantiateMsg {
        token_address: AndrAddr::from_string(MOCK_TOKEN_CONTRACT.to_owned()),
        modules: Some(modules),
        can_mint_after_sale: true,
        owner: None,
        kernel_address: MOCK_KERNEL_CONTRACT.to_string(),
    };

    let info = mock_info("app_contract", &[]);
    let _res = instantiate(deps.as_mut(), mock_env(), info, msg).unwrap();

    // Not whitelisted user
    let msg = ExecuteMsg::Purchase {
        number_of_tokens: None,
    };
    let info = mock_info("not_whitelisted", &[]);
    let res = execute(deps.as_mut(), mock_env(), info, msg);

    assert_eq!(
        ContractError::Std(StdError::generic_err(
            "Querier contract error: InvalidAddress"
        )),
        res.unwrap_err()
    );
}

#[test]
fn test_update_token_contract() {
    let mut deps = mock_dependencies_custom(&[]);
    let msg = InstantiateMsg {
        token_address: AndrAddr::from_string(MOCK_TOKEN_CONTRACT.to_owned()),
        modules: None,
        can_mint_after_sale: true,
        owner: None,
        kernel_address: MOCK_KERNEL_CONTRACT.to_string(),
    };

    let info = mock_info("app_contract", &[]);
    let _res = instantiate(deps.as_mut(), mock_env(), info.clone(), msg).unwrap();

    let msg = ExecuteMsg::UpdateTokenContract {
        address: AndrAddr::from_string(MOCK_TOKEN_CONTRACT.to_owned()),
    };

    let res = execute(deps.as_mut(), mock_env(), info, msg);
    assert!(res.is_ok())
}

#[test]
fn test_update_token_contract_unauthorized() {
    let mut deps = mock_dependencies_custom(&[]);
    let msg = InstantiateMsg {
        token_address: AndrAddr::from_string(MOCK_TOKEN_CONTRACT.to_owned()),
        modules: None,
        can_mint_after_sale: true,
        owner: None,
        kernel_address: MOCK_KERNEL_CONTRACT.to_string(),
    };

    let info = mock_info("app_contract", &[]);
    let _res = instantiate(deps.as_mut(), mock_env(), info, msg).unwrap();

    let msg = ExecuteMsg::UpdateTokenContract {
        address: AndrAddr::from_string(MOCK_TOKEN_CONTRACT.to_owned()),
    };

    let unauth_info = mock_info("attacker", &[]);
    let res = execute(deps.as_mut(), mock_env(), unauth_info, msg).unwrap_err();
    assert_eq!(ContractError::Unauthorized {}, res);
}

#[test]
fn test_update_token_contract_post_mint() {
    let mut deps = mock_dependencies_custom(&[]);
    let msg = InstantiateMsg {
        token_address: AndrAddr::from_string(MOCK_TOKEN_CONTRACT.to_owned()),
        modules: None,
        can_mint_after_sale: true,
        owner: None,
        kernel_address: MOCK_KERNEL_CONTRACT.to_string(),
    };

    let info = mock_info("owner", &[]);
    let _res = instantiate(deps.as_mut(), mock_env(), info.clone(), msg).unwrap();

    mint(deps.as_mut(), "1").unwrap();

    let msg = ExecuteMsg::UpdateTokenContract {
        address: AndrAddr::from_string(MOCK_TOKEN_CONTRACT.to_owned()),
    };

    let res = execute(deps.as_mut(), mock_env(), info, msg).unwrap_err();
    assert_eq!(ContractError::Unauthorized {}, res);
}

#[test]
fn test_update_token_contract_not_cw721() {
    let mut deps = mock_dependencies_custom(&[]);
    let msg = InstantiateMsg {
        token_address: AndrAddr::from_string(MOCK_TOKEN_CONTRACT.to_owned()),
        modules: None,
        can_mint_after_sale: true,
        owner: None,
        kernel_address: MOCK_KERNEL_CONTRACT.to_string(),
    };

    let info = mock_info("owner", &[]);
    let _res = instantiate(deps.as_mut(), mock_env(), info.clone(), msg).unwrap();

    let msg = ExecuteMsg::UpdateTokenContract {
        address: AndrAddr::from_string("not_a_token_contract".to_owned()),
    };

    let res = execute(deps.as_mut(), mock_env(), info, msg).unwrap_err();
    assert_eq!(ContractError::Unauthorized {}, res);
}<|MERGE_RESOLUTION|>--- conflicted
+++ resolved
@@ -17,14 +17,10 @@
 use andromeda_std::{
     ado_base::modules::Module,
     amp::{addresses::AndrAddr, recipient::Recipient},
-<<<<<<< HEAD
     common::{
         encode_binary,
         expiration::{expiration_from_milliseconds, MILLISECONDS_TO_NANOSECONDS_RATIO},
     },
-=======
-    common::{encode_binary, Milliseconds},
->>>>>>> de84fac5
     error::ContractError,
 };
 use andromeda_testing::economics_msg::generate_economics_message;
@@ -34,6 +30,7 @@
     Addr, BankMsg, Coin, CosmosMsg, DepsMut, Response, StdError, SubMsg, Timestamp, Uint128,
     WasmMsg,
 };
+use cw_utils::Expiration;
 
 use super::mock_querier::MOCK_KERNEL_CONTRACT;
 
@@ -185,12 +182,8 @@
     let current_time = mock_env().block.time.nanos() / MILLISECONDS_TO_NANOSECONDS_RATIO;
 
     let msg = ExecuteMsg::StartSale {
-<<<<<<< HEAD
         start_time: None,
         end_time: Expiration::AtTime(Timestamp::from_nanos((current_time + 2) * 1_000_000)),
-=======
-        expiration: Milliseconds::from_seconds(mock_env().block.time.seconds() + 1),
->>>>>>> de84fac5
         price: coin(100, "uusd"),
         min_tokens_sold: Uint128::from(1u128),
         max_amount_per_wallet: Some(5),
@@ -376,7 +369,6 @@
 }
 
 #[test]
-<<<<<<< HEAD
 fn test_start_sale_end_time_never() {
     let mut deps = mock_dependencies_custom(&[]);
     init(deps.as_mut(), None);
@@ -399,15 +391,11 @@
 
 #[test]
 fn test_start_sale_unauthorized() {
-=======
-fn test_start_sale_expiration_in_past() {
->>>>>>> de84fac5
     let mut deps = mock_dependencies_custom(&[]);
     init(deps.as_mut(), None);
     let current_time = mock_env().block.time.nanos() / MILLISECONDS_TO_NANOSECONDS_RATIO;
 
     let msg = ExecuteMsg::StartSale {
-<<<<<<< HEAD
         start_time: None,
         end_time: Expiration::AtTime(Timestamp::from_nanos((current_time + 1) * 1_000_000)),
         price: coin(100, "uusd"),
@@ -432,9 +420,6 @@
     let msg = ExecuteMsg::StartSale {
         start_time: Some(one_minute_in_past),
         end_time: Expiration::AtTime(Timestamp::from_nanos((current_time + 2) * 1_000_000)),
-=======
-        expiration: Milliseconds::from_seconds(mock_env().block.time.seconds() - 1),
->>>>>>> de84fac5
         price: coin(100, "uusd"),
         min_tokens_sold: Uint128::from(1u128),
         max_amount_per_wallet: None,
@@ -461,14 +446,10 @@
     let one_minute_in_future =
         env.block.time.plus_minutes(1).nanos() / MILLISECONDS_TO_NANOSECONDS_RATIO;
     let msg = ExecuteMsg::StartSale {
-<<<<<<< HEAD
         start_time: Some(one_minute_in_future),
         end_time: Expiration::AtTime(Timestamp::from_nanos(
             (one_minute_in_future + 2) * 1_000_000,
         )),
-=======
-        expiration: Milliseconds::from_seconds(mock_env().block.time.seconds() + 1),
->>>>>>> de84fac5
         price: coin(100, "uusd"),
         min_tokens_sold: Uint128::from(1u128),
         max_amount_per_wallet: None,
@@ -487,12 +468,8 @@
     let current_time = mock_env().block.time.nanos() / MILLISECONDS_TO_NANOSECONDS_RATIO;
 
     let msg = ExecuteMsg::StartSale {
-<<<<<<< HEAD
         start_time: None,
         end_time: Expiration::AtTime(Timestamp::from_nanos((current_time + 2) * 1_000_000)),
-=======
-        expiration: Milliseconds::from_seconds(mock_env().block.time.seconds() + 1),
->>>>>>> de84fac5
         price: coin(100, "uusd"),
         min_tokens_sold: Uint128::from(1u128),
         max_amount_per_wallet: None,
@@ -509,12 +486,8 @@
     assert_eq!(
         Response::new()
             .add_attribute("action", "start_sale")
-<<<<<<< HEAD
             .add_attribute("start_time", start_expiration.to_string())
             .add_attribute("end_time", end_expiration.to_string())
-=======
-            .add_attribute("expiration", "1571797420000")
->>>>>>> de84fac5
             .add_attribute("price", "100uusd")
             .add_attribute("min_tokens_sold", "1")
             .add_attribute("max_amount_per_wallet", "1")
@@ -524,11 +497,7 @@
 
     assert_eq!(
         State {
-<<<<<<< HEAD
             end_time: end_expiration,
-=======
-            expiration: Milliseconds::from_seconds(mock_env().block.time.seconds() + 1),
->>>>>>> de84fac5
             price: coin(100, "uusd"),
             min_tokens_sold: Uint128::from(1u128),
             max_amount_per_wallet: 1,
@@ -553,12 +522,8 @@
     let current_time = mock_env().block.time.nanos() / MILLISECONDS_TO_NANOSECONDS_RATIO;
 
     let msg = ExecuteMsg::StartSale {
-<<<<<<< HEAD
         start_time: None,
         end_time: Expiration::AtTime(Timestamp::from_nanos((current_time + 2) * 1_000_000)),
-=======
-        expiration: Milliseconds::from_seconds(mock_env().block.time.seconds() + 1),
->>>>>>> de84fac5
         price: coin(100, "uusd"),
         min_tokens_sold: Uint128::from(1u128),
         max_amount_per_wallet: Some(5),
@@ -574,12 +539,8 @@
     assert_eq!(
         Response::new()
             .add_attribute("action", "start_sale")
-<<<<<<< HEAD
             .add_attribute("start_time", start_expiration.to_string())
             .add_attribute("end_time", end_expiration.to_string())
-=======
-            .add_attribute("expiration", "1571797420000")
->>>>>>> de84fac5
             .add_attribute("price", "100uusd")
             .add_attribute("min_tokens_sold", "1")
             .add_attribute("max_amount_per_wallet", "5")
@@ -589,11 +550,7 @@
 
     assert_eq!(
         State {
-<<<<<<< HEAD
             end_time: end_expiration,
-=======
-            expiration: Milliseconds::from_seconds(mock_env().block.time.seconds() + 1),
->>>>>>> de84fac5
             price: coin(100, "uusd"),
             min_tokens_sold: Uint128::from(1u128),
             max_amount_per_wallet: 5,
@@ -636,11 +593,7 @@
         .save(
             deps.as_mut().storage,
             &State {
-<<<<<<< HEAD
                 end_time: Expiration::AtHeight(mock_env().block.height - 1),
-=======
-                expiration: Milliseconds::from_seconds(mock_env().block.time.seconds() - 1),
->>>>>>> de84fac5
                 price: coin(100, "uusd"),
                 min_tokens_sold: Uint128::from(1u128),
                 max_amount_per_wallet: 5,
@@ -680,11 +633,7 @@
         .save(
             deps.as_mut().storage,
             &State {
-<<<<<<< HEAD
                 end_time: Expiration::AtHeight(mock_env().block.height + 1),
-=======
-                expiration: Milliseconds::from_seconds(mock_env().block.time.seconds() + 1),
->>>>>>> de84fac5
                 price: coin(100, "uusd"),
                 min_tokens_sold: Uint128::from(1u128),
                 max_amount_per_wallet: 5,
@@ -722,11 +671,7 @@
         .save(
             deps.as_mut().storage,
             &State {
-<<<<<<< HEAD
                 end_time: Expiration::AtHeight(mock_env().block.height + 1),
-=======
-                expiration: Milliseconds::from_seconds(mock_env().block.time.seconds() + 1),
->>>>>>> de84fac5
                 price: coin(100, "uusd"),
                 min_tokens_sold: Uint128::from(1u128),
                 max_amount_per_wallet: 5,
@@ -769,11 +714,7 @@
         .save(
             deps.as_mut().storage,
             &State {
-<<<<<<< HEAD
                 end_time: Expiration::AtHeight(mock_env().block.height + 1),
-=======
-                expiration: Milliseconds::from_seconds(mock_env().block.time.seconds() + 1),
->>>>>>> de84fac5
                 price: coin(100, "uusd"),
                 min_tokens_sold: Uint128::from(1u128),
                 max_amount_per_wallet: 5,
@@ -820,11 +761,7 @@
         .save(
             deps.as_mut().storage,
             &State {
-<<<<<<< HEAD
                 end_time: Expiration::AtHeight(mock_env().block.height + 1),
-=======
-                expiration: Milliseconds::from_seconds(mock_env().block.time.seconds() + 1),
->>>>>>> de84fac5
                 price: coin(100, "uusd"),
                 min_tokens_sold: Uint128::from(1u128),
                 max_amount_per_wallet: 5,
@@ -875,11 +812,7 @@
         .save(
             deps.as_mut().storage,
             &State {
-<<<<<<< HEAD
                 end_time: Expiration::AtHeight(mock_env().block.height + 1),
-=======
-                expiration: Milliseconds::from_seconds(mock_env().block.time.seconds() + 1),
->>>>>>> de84fac5
                 price: coin(100, "uusd"),
                 min_tokens_sold: Uint128::from(1u128),
                 max_amount_per_wallet: 5,
@@ -914,11 +847,7 @@
     mint(deps.as_mut(), MOCK_TOKENS_FOR_SALE[1]).unwrap();
 
     let mut state = State {
-<<<<<<< HEAD
         end_time: Expiration::AtHeight(mock_env().block.height + 1),
-=======
-        expiration: Milliseconds::from_seconds(mock_env().block.time.seconds() + 1),
->>>>>>> de84fac5
         price: coin(100, "uusd"),
         min_tokens_sold: Uint128::from(1u128),
         max_amount_per_wallet: 1,
@@ -1018,11 +947,7 @@
     };
 
     let mut state = State {
-<<<<<<< HEAD
         end_time: Expiration::AtHeight(mock_env().block.height + 1),
-=======
-        expiration: Milliseconds::from_seconds(mock_env().block.time.seconds() + 1),
->>>>>>> de84fac5
         price: coin(100, "uusd"),
         min_tokens_sold: Uint128::from(1u128),
         max_amount_per_wallet: 3,
@@ -1176,11 +1101,7 @@
     };
 
     let state = State {
-<<<<<<< HEAD
         end_time: Expiration::AtHeight(mock_env().block.height + 1),
-=======
-        expiration: Milliseconds::from_seconds(mock_env().block.time.seconds() + 1),
->>>>>>> de84fac5
         price: coin(100, "uusd"),
         min_tokens_sold: Uint128::from(1u128),
         max_amount_per_wallet: 3,
@@ -1215,11 +1136,7 @@
     init(deps.as_mut(), None);
 
     let state = State {
-<<<<<<< HEAD
         end_time: Expiration::AtHeight(mock_env().block.height + 1),
-=======
-        expiration: Milliseconds::from_seconds(mock_env().block.time.seconds() + 1),
->>>>>>> de84fac5
         price: coin(100, "uusd"),
         min_tokens_sold: Uint128::from(1u128),
         max_amount_per_wallet: 2,
@@ -1276,12 +1193,8 @@
     let current_time = mock_env().block.time.nanos() / MILLISECONDS_TO_NANOSECONDS_RATIO;
 
     let msg = ExecuteMsg::StartSale {
-<<<<<<< HEAD
         start_time: None,
         end_time: Expiration::AtTime(Timestamp::from_nanos((current_time + 2) * 1_000_000)),
-=======
-        expiration: Milliseconds::from_seconds(mock_env().block.time.seconds() + 1),
->>>>>>> de84fac5
         price: coin(100, "uusd"),
         min_tokens_sold: Uint128::from(5u128),
         max_amount_per_wallet: Some(2),
@@ -1323,11 +1236,7 @@
     let end_expiration = expiration_from_milliseconds(current_time + 2).unwrap();
 
     let state = State {
-<<<<<<< HEAD
         end_time: end_expiration,
-=======
-        expiration: Milliseconds::from_seconds(mock_env().block.time.seconds() + 1),
->>>>>>> de84fac5
         price: coin(100, "uusd"),
         min_tokens_sold: Uint128::from(5u128),
         max_amount_per_wallet: 2,
@@ -1368,11 +1277,7 @@
     );
 
     let mut env = mock_env();
-<<<<<<< HEAD
     env.block.time = env.block.time.plus_hours(1);
-=======
-    env.block.time = Milliseconds::from_seconds(env.block.time.seconds() + 1).into();
->>>>>>> de84fac5
 
     // User B claims their own refund.
     let msg = ExecuteMsg::ClaimRefund {};
@@ -1467,12 +1372,8 @@
     let current_time = mock_env().block.time.nanos() / MILLISECONDS_TO_NANOSECONDS_RATIO;
 
     let msg = ExecuteMsg::StartSale {
-<<<<<<< HEAD
         start_time: None,
         end_time: Expiration::AtTime(Timestamp::from_nanos((current_time + 2) * 1_000_000)),
-=======
-        expiration: Milliseconds::from_seconds(mock_env().block.time.seconds() + 1),
->>>>>>> de84fac5
         price: coin(100, "uusd"),
         min_tokens_sold: Uint128::from(3u128),
         max_amount_per_wallet: Some(2),
@@ -1514,11 +1415,7 @@
     let current_time = env.block.time.nanos() / MILLISECONDS_TO_NANOSECONDS_RATIO;
     let end_expiration = expiration_from_milliseconds(current_time + 2).unwrap();
     let mut state = State {
-<<<<<<< HEAD
         end_time: end_expiration,
-=======
-        expiration: Milliseconds::from_seconds(mock_env().block.time.seconds() + 1),
->>>>>>> de84fac5
         price: coin(100, "uusd"),
         min_tokens_sold: Uint128::from(3u128),
         max_amount_per_wallet: 2,
@@ -1555,11 +1452,7 @@
     assert!(!AVAILABLE_TOKENS.has(deps.as_ref().storage, MOCK_TOKENS_FOR_SALE[3]));
     assert!(!AVAILABLE_TOKENS.has(deps.as_ref().storage, MOCK_TOKENS_FOR_SALE[4]));
 
-<<<<<<< HEAD
     env.block.time = env.block.time.plus_hours(1);
-=======
-    env.block.time = Milliseconds::from_seconds(env.block.time.seconds() + 1).into();
->>>>>>> de84fac5
     env.contract.address = Addr::unchecked(MOCK_CONDITIONS_MET_CONTRACT);
 
     let msg = ExecuteMsg::EndSale { limit: Some(1) };
@@ -1699,11 +1592,7 @@
         .save(
             deps.as_mut().storage,
             &State {
-<<<<<<< HEAD
                 end_time: Expiration::AtHeight(mock_env().block.height - 1),
-=======
-                expiration: Milliseconds::from_seconds(0),
->>>>>>> de84fac5
                 price: coin(100, "uusd"),
                 min_tokens_sold: Uint128::from(1u128),
                 max_amount_per_wallet: 5,
@@ -1752,11 +1641,7 @@
             deps.as_mut().storage,
             &State {
                 // Sale has not expired yet.
-<<<<<<< HEAD
                 end_time: Expiration::AtHeight(mock_env().block.height + 1),
-=======
-                expiration: Milliseconds::from_seconds(mock_env().block.time.seconds() + 1),
->>>>>>> de84fac5
                 price: coin(100, "uusd"),
                 min_tokens_sold: Uint128::from(1u128),
                 max_amount_per_wallet: 5,
@@ -1809,11 +1694,7 @@
             deps.as_mut().storage,
             &State {
                 // Sale has not expired yet.
-<<<<<<< HEAD
                 end_time: Expiration::AtHeight(mock_env().block.height + 1),
-=======
-                expiration: Milliseconds::from_seconds(mock_env().block.time.seconds() + 1),
->>>>>>> de84fac5
                 price: coin(100, "uusd"),
                 min_tokens_sold: Uint128::from(1u128),
                 max_amount_per_wallet: 5,
@@ -1872,11 +1753,7 @@
             deps.as_mut().storage,
             &State {
                 // Sale has not expired yet.
-<<<<<<< HEAD
                 end_time: Expiration::AtHeight(mock_env().block.height + 1),
-=======
-                expiration: Milliseconds::from_seconds(mock_env().block.time.seconds() + 1),
->>>>>>> de84fac5
                 price: coin(100, "uusd"),
                 min_tokens_sold: Uint128::from(2u128),
                 max_amount_per_wallet: 5,
@@ -1922,11 +1799,7 @@
         .save(
             deps.as_mut().storage,
             &State {
-<<<<<<< HEAD
                 end_time: Expiration::AtHeight(mock_env().block.height - 1),
-=======
-                expiration: Milliseconds::from_seconds(0),
->>>>>>> de84fac5
                 price: coin(100, "uusd"),
                 min_tokens_sold: Uint128::from(1u128),
                 max_amount_per_wallet: 5,
