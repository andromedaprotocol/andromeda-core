--- conflicted
+++ resolved
@@ -7,27 +7,13 @@
 };
 
 use andromeda_std::{
-<<<<<<< HEAD
-    ado_base::modules::Module,
-    amp::{addresses::AndrAddr, recipient::Recipient},
-    common::{
-        encode_binary,
-        expiration::{expiration_from_milliseconds, MILLISECONDS_TO_NANOSECONDS_RATIO},
-        Milliseconds,
-    },
-=======
     common::{reply::ReplyId, MillisecondsExpiration},
->>>>>>> fbe0197d
     error::ContractError,
     os::economics::ExecuteMsg as EconomicsExecuteMsg,
     testing::mock_querier::{MOCK_ADO_PUBLISHER, MOCK_KERNEL_CONTRACT},
 };
 use andromeda_testing::economics_msg::generate_economics_message;
 use cosmwasm_std::{
-<<<<<<< HEAD
-    coin, coins, from_json,
-=======
->>>>>>> fbe0197d
     testing::{mock_env, mock_info},
     to_json_binary, Addr, CosmosMsg, DepsMut, Env, Order, Response, Storage, SubMsg, Uint128,
     Uint64, WasmMsg,
@@ -42,21 +28,7 @@
     testing::mock_querier::{mock_dependencies_custom, mock_zero_price_tier, MOCK_DEFAULT_LIMIT},
 };
 
-<<<<<<< HEAD
-fn get_transfer_message(token_id: impl Into<String>, recipient: AndrAddr) -> CosmosMsg {
-    CosmosMsg::Wasm(WasmMsg::Execute {
-        contract_addr: MOCK_TOKEN_CONTRACT.to_owned(),
-        msg: encode_binary(&Cw721ExecuteMsg::TransferNft {
-            recipient,
-            token_id: token_id.into(),
-        })
-        .unwrap(),
-        funds: vec![],
-    })
-}
-=======
 use super::mock_querier::{mock_campaign_config, mock_campaign_tiers, MOCK_DEFAULT_OWNER};
->>>>>>> fbe0197d
 
 fn init(deps: DepsMut, config: CampaignConfig, tiers: Vec<Tier>) -> Response {
     let msg = InstantiateMsg {
@@ -70,43 +42,8 @@
     instantiate(deps, mock_env(), info, msg).unwrap()
 }
 
-<<<<<<< HEAD
-#[test]
-fn test_instantiate() {
-    let mut deps = mock_dependencies_custom(&[]);
-
-    let modules = vec![Module {
-        name: Some(RATES.to_owned()),
-        address: AndrAddr::from_string(MOCK_RATES_CONTRACT.to_owned()),
-        is_mutable: false,
-    }];
-
-    let res = init(deps.as_mut(), Some(modules));
-
-    assert_eq!(
-        Response::new()
-            .add_attribute("method", "instantiate")
-            .add_attribute("type", "crowdfund")
-            .add_attribute("kernel_address", MOCK_KERNEL_CONTRACT)
-            .add_attribute("owner", "owner")
-            .add_attribute("action", "register_module")
-            .add_attribute("module_idx", "1"),
-        res
-    );
-
-    assert_eq!(
-        Config {
-            token_address: AndrAddr::from_string(MOCK_TOKEN_CONTRACT.to_owned()),
-            can_mint_after_sale: true
-        },
-        CONFIG.load(deps.as_mut().storage).unwrap()
-    );
-
-    assert!(!SALE_CONDUCTED.load(deps.as_mut().storage).unwrap());
-=======
 fn get_campaign_config(storage: &dyn Storage) -> CampaignConfig {
     CAMPAIGN_CONFIG.load(storage).unwrap()
->>>>>>> fbe0197d
 }
 
 fn get_tiers(storage: &dyn Storage) -> Vec<Tier> {
@@ -119,33 +56,8 @@
 fn future_time(env: &Env) -> MillisecondsExpiration {
     MillisecondsExpiration::from_seconds(env.block.time.seconds() + 5000)
 }
-<<<<<<< HEAD
-
-#[test]
-fn test_mint_sale_started() {
-    let mut deps = mock_dependencies_custom(&[]);
-    init(deps.as_mut(), None);
-    let current_time = mock_env().block.time.nanos() / MILLISECONDS_TO_NANOSECONDS_RATIO;
-
-    let msg = ExecuteMsg::StartSale {
-        start_time: None,
-        end_time: Milliseconds::from_nanos((current_time + 2) * 1_000_000),
-        price: coin(100, "uusd"),
-        min_tokens_sold: Uint128::from(1u128),
-        max_amount_per_wallet: Some(5),
-        recipient: Recipient::from_string("recipient"),
-    };
-
-    let info = mock_info("owner", &[]);
-    let _res = execute(deps.as_mut(), mock_env(), info, msg).unwrap();
-
-    let res = mint(deps.as_mut(), "token_id");
-
-    assert_eq!(ContractError::SaleStarted {}, res.unwrap_err());
-=======
 fn past_time() -> MillisecondsExpiration {
     MillisecondsExpiration::from_seconds(0) // Past timestamp
->>>>>>> fbe0197d
 }
 fn set_campaign_stage(store: &mut dyn Storage, stage: &CampaignStage) {
     CAMPAIGN_STAGE.save(store, stage).unwrap();
@@ -154,334 +66,16 @@
     CURRENT_CAPITAL.save(store, current_capital).unwrap();
 }
 
-<<<<<<< HEAD
-#[test]
-fn test_mint_successful() {
-    let mut deps = mock_dependencies_custom(&[]);
-    init(deps.as_mut(), None);
-
-    let res = mint(deps.as_mut(), "token_id").unwrap();
-
-    let mint_msg = Cw721ExecuteMsg::Mint {
-        token_id: "token_id".to_string(),
-        owner: mock_env().contract.address.to_string(),
-        token_uri: None,
-        extension: TokenExtension {
-            publisher: "publisher".to_string(),
-        },
-    };
-
-    assert_eq!(
-        Response::new()
-            .add_attribute("action", "mint")
-            .add_message(WasmMsg::Execute {
-                contract_addr: MOCK_TOKEN_CONTRACT.to_owned(),
-                msg: encode_binary(&mint_msg).unwrap(),
-                funds: vec![],
-            })
-            .add_submessage(generate_economics_message("owner", "Mint")),
-        res
-    );
-
-    assert!(AVAILABLE_TOKENS.has(deps.as_ref().storage, "token_id"));
-}
-
-#[test]
-fn test_mint_multiple_successful() {
-    let mut deps = mock_dependencies_custom(&[]);
-    init(deps.as_mut(), None);
-
-    let mint_msgs = vec![
-        CrowdfundMintMsg {
-            token_id: "token_id1".to_string(),
-            owner: None,
-            token_uri: None,
-            extension: TokenExtension {
-                publisher: "publisher".to_string(),
-            },
-        },
-        CrowdfundMintMsg {
-            token_id: "token_id2".to_string(),
-            owner: None,
-            token_uri: None,
-            extension: TokenExtension {
-                publisher: "publisher".to_string(),
-            },
-        },
-    ];
-
-    let msg = ExecuteMsg::Mint(mint_msgs);
-    let res = execute(deps.as_mut(), mock_env(), mock_info("owner", &[]), msg).unwrap();
-
-    assert_eq!(
-        Response::new()
-            .add_attribute("action", "mint")
-            .add_attribute("action", "mint")
-            .add_message(WasmMsg::Execute {
-                contract_addr: MOCK_TOKEN_CONTRACT.to_owned(),
-                msg: encode_binary(&Cw721ExecuteMsg::Mint {
-                    token_id: "token_id1".to_string(),
-                    owner: mock_env().contract.address.to_string(),
-                    token_uri: None,
-                    extension: TokenExtension {
-                        publisher: "publisher".to_string(),
-                    },
-                })
-                .unwrap(),
-                funds: vec![],
-            })
-            .add_message(WasmMsg::Execute {
-                contract_addr: MOCK_TOKEN_CONTRACT.to_owned(),
-                msg: encode_binary(&Cw721ExecuteMsg::Mint {
-                    token_id: "token_id2".to_string(),
-                    owner: mock_env().contract.address.to_string(),
-                    token_uri: None,
-                    extension: TokenExtension {
-                        publisher: "publisher".to_string(),
-                    },
-                })
-                .unwrap(),
-                funds: vec![],
-            })
-            .add_submessage(generate_economics_message("owner", "Mint")),
-        res
-    );
-
-    assert!(AVAILABLE_TOKENS.has(deps.as_ref().storage, "token_id1"));
-    assert!(AVAILABLE_TOKENS.has(deps.as_ref().storage, "token_id2"));
-
-    assert_eq!(
-        NUMBER_OF_TOKENS_AVAILABLE
-            .load(deps.as_ref().storage)
-            .unwrap(),
-        Uint128::new(2)
-    );
-=======
 fn set_campaign_config(store: &mut dyn Storage, config: &CampaignConfig) {
     CAMPAIGN_CONFIG.save(store, config).unwrap();
 }
 fn set_campaign_duration(store: &mut dyn Storage, duration: &Duration) {
     CAMPAIGN_DURATION.save(store, duration).unwrap();
->>>>>>> fbe0197d
 }
 fn set_tiers(storage: &mut dyn Storage, tiers: Vec<Tier>) {
     for tier in tiers {
         TIERS.save(storage, tier.level.into(), &tier).unwrap();
     }
-<<<<<<< HEAD
-
-    let msg = ExecuteMsg::Mint(mint_msgs.clone());
-    let res = execute(deps.as_mut(), mock_env(), mock_info("owner", &[]), msg);
-
-    assert_eq!(
-        ContractError::TooManyMintMessages {
-            limit: MAX_MINT_LIMIT
-        },
-        res.unwrap_err()
-    );
-}
-
-#[test]
-fn test_start_sale_end_time_zero() {
-    let mut deps = mock_dependencies_custom(&[]);
-    init(deps.as_mut(), None);
-    let one_minute_in_future =
-        mock_env().block.time.plus_minutes(1).nanos() / MILLISECONDS_TO_NANOSECONDS_RATIO;
-
-    let msg = ExecuteMsg::StartSale {
-        start_time: Some(Milliseconds(one_minute_in_future)),
-        end_time: Milliseconds::zero(),
-        price: coin(100, "uusd"),
-        min_tokens_sold: Uint128::from(1u128),
-        max_amount_per_wallet: None,
-        recipient: Recipient::from_string("recipient".to_string()),
-    };
-
-    let info = mock_info("owner", &[]);
-    let res = execute(deps.as_mut(), mock_env(), info, msg);
-    assert_eq!(ContractError::StartTimeAfterEndTime {}, res.unwrap_err());
-}
-
-#[test]
-fn test_start_sale_unauthorized() {
-    let mut deps = mock_dependencies_custom(&[]);
-    init(deps.as_mut(), None);
-    let current_time = mock_env().block.time.nanos() / MILLISECONDS_TO_NANOSECONDS_RATIO;
-
-    let msg = ExecuteMsg::StartSale {
-        start_time: None,
-        end_time: Milliseconds::from_nanos((current_time + 1) * 1_000_000),
-        price: coin(100, "uusd"),
-        min_tokens_sold: Uint128::from(1u128),
-        max_amount_per_wallet: None,
-        recipient: Recipient::from_string("recipient"),
-    };
-
-    let info = mock_info("anyone", &[]);
-    let res = execute(deps.as_mut(), mock_env(), info, msg);
-    assert_eq!(ContractError::Unauthorized {}, res.unwrap_err());
-}
-
-#[test]
-fn test_start_sale_start_time_in_past() {
-    let mut deps = mock_dependencies_custom(&[]);
-    let env = mock_env();
-    init(deps.as_mut(), None);
-    let current_time = mock_env().block.time.nanos() / MILLISECONDS_TO_NANOSECONDS_RATIO;
-
-    let one_minute_in_past = env.block.time.minus_minutes(1).seconds();
-    let msg = ExecuteMsg::StartSale {
-        start_time: Some(Milliseconds(one_minute_in_past)),
-        end_time: Milliseconds::from_nanos((current_time + 2) * 1_000_000),
-        price: coin(100, "uusd"),
-        min_tokens_sold: Uint128::from(1u128),
-        max_amount_per_wallet: None,
-        recipient: Recipient::from_string("recipient"),
-    };
-
-    let info = mock_info("owner", &[]);
-    let res = execute(deps.as_mut(), mock_env(), info, msg);
-    assert_eq!(
-        ContractError::StartTimeInThePast {
-            current_time: env.block.time.nanos() / MILLISECONDS_TO_NANOSECONDS_RATIO,
-            current_block: env.block.height,
-        },
-        res.unwrap_err()
-    );
-}
-
-#[test]
-fn test_start_sale_start_time_in_future() {
-    let mut deps = mock_dependencies_custom(&[]);
-    let env = mock_env();
-    init(deps.as_mut(), None);
-
-    let one_minute_in_future =
-        env.block.time.plus_minutes(1).nanos() / MILLISECONDS_TO_NANOSECONDS_RATIO;
-    let msg = ExecuteMsg::StartSale {
-        start_time: Some(Milliseconds(one_minute_in_future)),
-        end_time: Milliseconds::from_nanos((one_minute_in_future + 2) * 1_000_000),
-        price: coin(100, "uusd"),
-        min_tokens_sold: Uint128::from(1u128),
-        max_amount_per_wallet: None,
-        recipient: Recipient::from_string("recipient"),
-    };
-
-    let info = mock_info("owner", &[]);
-    let res = execute(deps.as_mut(), mock_env(), info, msg);
-    assert!(res.is_ok())
-}
-
-#[test]
-fn test_start_sale_max_default() {
-    let mut deps = mock_dependencies_custom(&[]);
-    init(deps.as_mut(), None);
-    let current_time = mock_env().block.time.nanos() / MILLISECONDS_TO_NANOSECONDS_RATIO;
-
-    let msg = ExecuteMsg::StartSale {
-        start_time: None,
-        end_time: Milliseconds::from_nanos((current_time + 2) * 1_000_000),
-        price: coin(100, "uusd"),
-        min_tokens_sold: Uint128::from(1u128),
-        max_amount_per_wallet: None,
-        recipient: Recipient::from_string("recipient"),
-    };
-
-    let info = mock_info("owner", &[]);
-    let res = execute(deps.as_mut(), mock_env(), info.clone(), msg.clone()).unwrap();
-    // Using current time since start time wasn't provided
-    let current_time = mock_env().block.time.nanos() / MILLISECONDS_TO_NANOSECONDS_RATIO;
-    let start_expiration = expiration_from_milliseconds(Milliseconds(current_time + 1)).unwrap();
-    let end_expiration = expiration_from_milliseconds(Milliseconds(current_time + 2)).unwrap();
-
-    assert_eq!(
-        Response::new()
-            .add_attribute("action", "start_sale")
-            .add_attribute("start_time", start_expiration.to_string())
-            .add_attribute("end_time", end_expiration.to_string())
-            .add_attribute("price", "100uusd")
-            .add_attribute("min_tokens_sold", "1")
-            .add_attribute("max_amount_per_wallet", "1")
-            .add_submessage(generate_economics_message("owner", "StartSale")),
-        res
-    );
-
-    assert_eq!(
-        State {
-            end_time: end_expiration,
-            price: coin(100, "uusd"),
-            min_tokens_sold: Uint128::from(1u128),
-            max_amount_per_wallet: 1,
-            amount_sold: Uint128::zero(),
-            amount_to_send: Uint128::zero(),
-            amount_transferred: Uint128::zero(),
-            recipient: Recipient::from_string("recipient"),
-        },
-        STATE.load(deps.as_ref().storage).unwrap()
-    );
-
-    assert!(SALE_CONDUCTED.load(deps.as_ref().storage).unwrap());
-
-    let res = execute(deps.as_mut(), mock_env(), info, msg);
-    assert_eq!(ContractError::SaleStarted {}, res.unwrap_err());
-}
-
-#[test]
-fn test_start_sale_max_modified() {
-    let mut deps = mock_dependencies_custom(&[]);
-    init(deps.as_mut(), None);
-    let current_time = mock_env().block.time.nanos() / MILLISECONDS_TO_NANOSECONDS_RATIO;
-
-    let msg = ExecuteMsg::StartSale {
-        start_time: None,
-        end_time: Milliseconds::from_nanos((current_time + 2) * 1_000_000),
-        price: coin(100, "uusd"),
-        min_tokens_sold: Uint128::from(1u128),
-        max_amount_per_wallet: Some(5),
-        recipient: Recipient::from_string("recipient"),
-    };
-    // Using current time since start time wasn't provided
-    let current_time = mock_env().block.time.nanos() / MILLISECONDS_TO_NANOSECONDS_RATIO;
-    let start_expiration = expiration_from_milliseconds(Milliseconds(current_time + 1)).unwrap();
-    let end_expiration = expiration_from_milliseconds(Milliseconds(current_time + 2)).unwrap();
-
-    let info = mock_info("owner", &[]);
-    let res = execute(deps.as_mut(), mock_env(), info, msg).unwrap();
-    assert_eq!(
-        Response::new()
-            .add_attribute("action", "start_sale")
-            .add_attribute("start_time", start_expiration.to_string())
-            .add_attribute("end_time", end_expiration.to_string())
-            .add_attribute("price", "100uusd")
-            .add_attribute("min_tokens_sold", "1")
-            .add_attribute("max_amount_per_wallet", "5")
-            .add_submessage(generate_economics_message("owner", "StartSale")),
-        res
-    );
-
-    assert_eq!(
-        State {
-            end_time: end_expiration,
-            price: coin(100, "uusd"),
-            min_tokens_sold: Uint128::from(1u128),
-            max_amount_per_wallet: 5,
-            amount_sold: Uint128::zero(),
-            amount_to_send: Uint128::zero(),
-            amount_transferred: Uint128::zero(),
-            recipient: Recipient::from_string("recipient"),
-        },
-        STATE.load(deps.as_ref().storage).unwrap()
-    );
-}
-
-#[test]
-fn test_purchase_sale_not_started() {
-    let mut deps = mock_dependencies_custom(&[]);
-    init(deps.as_mut(), None);
-
-    let msg = ExecuteMsg::Purchase {
-        number_of_tokens: None,
-=======
 }
 
 fn get_user_orders(
@@ -515,7 +109,6 @@
     use crate::{
         state::{get_current_capital, set_current_stage, set_tier_orders, TIER_SALES},
         testing::mock_querier::{MOCK_DEFAULT_OWNER, MOCK_WITHDRAWAL_ADDRESS},
->>>>>>> fbe0197d
     };
 
     use super::*;
@@ -523,197 +116,6 @@
     const MOCK_NATIVE_DENOM: &str = "uandr";
     const INVA1LID_DENOM: &str = "other";
 
-<<<<<<< HEAD
-    let res = execute(deps.as_mut(), mock_env(), info, msg);
-    assert_eq!(ContractError::NoOngoingSale {}, res.unwrap_err());
-}
-
-#[test]
-fn test_purchase_sale_not_ended() {
-    let mut deps = mock_dependencies_custom(&[]);
-    init(deps.as_mut(), None);
-
-    STATE
-        .save(
-            deps.as_mut().storage,
-            &State {
-                end_time: Expiration::AtHeight(mock_env().block.height - 1),
-                price: coin(100, "uusd"),
-                min_tokens_sold: Uint128::from(1u128),
-                max_amount_per_wallet: 5,
-                amount_sold: Uint128::zero(),
-                amount_to_send: Uint128::zero(),
-                amount_transferred: Uint128::zero(),
-                recipient: Recipient::from_string("recipient"),
-            },
-        )
-        .unwrap();
-
-    let info = mock_info("sender", &[]);
-
-    let msg = ExecuteMsg::Purchase {
-        number_of_tokens: None,
-    };
-
-    let res = execute(deps.as_mut(), mock_env(), info.clone(), msg);
-    assert_eq!(ContractError::NoOngoingSale {}, res.unwrap_err());
-
-    let msg = ExecuteMsg::PurchaseByTokenId {
-        token_id: MOCK_TOKENS_FOR_SALE[0].to_owned(),
-    };
-
-    let res = execute(deps.as_mut(), mock_env(), info, msg);
-    assert_eq!(ContractError::NoOngoingSale {}, res.unwrap_err());
-}
-
-#[test]
-fn test_purchase_no_funds() {
-    let mut deps = mock_dependencies_custom(&[]);
-    init(deps.as_mut(), None);
-
-    mint(deps.as_mut(), MOCK_TOKENS_FOR_SALE[0]).unwrap();
-
-    STATE
-        .save(
-            deps.as_mut().storage,
-            &State {
-                end_time: Expiration::AtHeight(mock_env().block.height + 1),
-                price: coin(100, "uusd"),
-                min_tokens_sold: Uint128::from(1u128),
-                max_amount_per_wallet: 5,
-                amount_sold: Uint128::zero(),
-                amount_to_send: Uint128::zero(),
-                amount_transferred: Uint128::zero(),
-                recipient: Recipient::from_string("recipient"),
-            },
-        )
-        .unwrap();
-
-    let info = mock_info("sender", &[]);
-
-    let msg = ExecuteMsg::Purchase {
-        number_of_tokens: None,
-    };
-    let res = execute(deps.as_mut(), mock_env(), info.clone(), msg);
-    assert_eq!(ContractError::InsufficientFunds {}, res.unwrap_err());
-
-    let msg = ExecuteMsg::PurchaseByTokenId {
-        token_id: MOCK_TOKENS_FOR_SALE[0].to_owned(),
-    };
-    let res = execute(deps.as_mut(), mock_env(), info, msg);
-    assert_eq!(ContractError::InsufficientFunds {}, res.unwrap_err());
-}
-
-#[test]
-fn test_purchase_wrong_denom() {
-    let mut deps = mock_dependencies_custom(&[]);
-    init(deps.as_mut(), None);
-
-    mint(deps.as_mut(), MOCK_TOKENS_FOR_SALE[0]).unwrap();
-
-    STATE
-        .save(
-            deps.as_mut().storage,
-            &State {
-                end_time: Expiration::AtHeight(mock_env().block.height + 1),
-                price: coin(100, "uusd"),
-                min_tokens_sold: Uint128::from(1u128),
-                max_amount_per_wallet: 5,
-                amount_sold: Uint128::zero(),
-                amount_to_send: Uint128::zero(),
-                amount_transferred: Uint128::zero(),
-                recipient: Recipient::from_string("recipient"),
-            },
-        )
-        .unwrap();
-
-    let info = mock_info("sender", &coins(100, "uluna"));
-
-    let msg = ExecuteMsg::Purchase {
-        number_of_tokens: None,
-    };
-    let res = execute(deps.as_mut(), mock_env(), info.clone(), msg);
-    assert_eq!(ContractError::InsufficientFunds {}, res.unwrap_err());
-
-    let msg = ExecuteMsg::PurchaseByTokenId {
-        token_id: MOCK_TOKENS_FOR_SALE[0].to_owned(),
-    };
-    let res = execute(deps.as_mut(), mock_env(), info, msg);
-    assert_eq!(ContractError::InsufficientFunds {}, res.unwrap_err());
-}
-
-#[test]
-fn test_purchase_not_enough_for_price() {
-    let mut deps = mock_dependencies_custom(&[]);
-    let modules = vec![Module {
-        name: Some(RATES.to_owned()),
-        address: AndrAddr::from_string(MOCK_RATES_CONTRACT.to_owned()),
-        is_mutable: false,
-    }];
-    init(deps.as_mut(), Some(modules));
-
-    mint(deps.as_mut(), MOCK_TOKENS_FOR_SALE[0]).unwrap();
-
-    STATE
-        .save(
-            deps.as_mut().storage,
-            &State {
-                end_time: Expiration::AtHeight(mock_env().block.height + 1),
-                price: coin(100, "uusd"),
-                min_tokens_sold: Uint128::from(1u128),
-                max_amount_per_wallet: 5,
-                amount_sold: Uint128::zero(),
-                amount_to_send: Uint128::zero(),
-                amount_transferred: Uint128::zero(),
-                recipient: Recipient::from_string("recipient"),
-            },
-        )
-        .unwrap();
-
-    let info = mock_info("sender", &coins(50u128, "uusd"));
-
-    let msg = ExecuteMsg::Purchase {
-        number_of_tokens: None,
-    };
-    let res = execute(deps.as_mut(), mock_env(), info.clone(), msg);
-    assert_eq!(ContractError::InsufficientFunds {}, res.unwrap_err());
-
-    let msg = ExecuteMsg::PurchaseByTokenId {
-        token_id: MOCK_TOKENS_FOR_SALE[0].to_owned(),
-    };
-    let res = execute(deps.as_mut(), mock_env(), info, msg);
-    assert_eq!(ContractError::InsufficientFunds {}, res.unwrap_err());
-}
-
-#[test]
-fn test_purchase_not_enough_for_tax() {
-    let mut deps = mock_dependencies_custom(&[]);
-    let modules = vec![Module {
-        name: Some(RATES.to_owned()),
-        address: AndrAddr::from_string(MOCK_RATES_CONTRACT.to_owned()),
-        is_mutable: false,
-    }];
-    init(deps.as_mut(), Some(modules));
-
-    mint(deps.as_mut(), MOCK_TOKENS_FOR_SALE[0]).unwrap();
-
-    NUMBER_OF_TOKENS_AVAILABLE
-        .save(deps.as_mut().storage, &Uint128::new(1))
-        .unwrap();
-
-    STATE
-        .save(
-            deps.as_mut().storage,
-            &State {
-                end_time: Expiration::AtHeight(mock_env().block.height + 1),
-                price: coin(100, "uusd"),
-                min_tokens_sold: Uint128::from(1u128),
-                max_amount_per_wallet: 5,
-                amount_sold: Uint128::zero(),
-                amount_to_send: Uint128::zero(),
-                amount_transferred: Uint128::zero(),
-                recipient: Recipient::from_string("recipient"),
-=======
     struct InstantiateTestCase {
         name: String,
         config: CampaignConfig,
@@ -772,7 +174,6 @@
                     operation: "all".to_string(),
                     msg: "Price can not be zero".to_string(),
                 }),
->>>>>>> fbe0197d
             },
         ];
 
@@ -813,580 +214,6 @@
         payee: String,
     }
 
-<<<<<<< HEAD
-#[test]
-fn test_purchase_by_token_id_not_available() {
-    let mut deps = mock_dependencies_custom(&[]);
-    let modules = vec![Module {
-        name: Some(RATES.to_owned()),
-        address: AndrAddr::from_string(MOCK_RATES_CONTRACT.to_owned()),
-        is_mutable: false,
-    }];
-    init(deps.as_mut(), Some(modules));
-
-    mint(deps.as_mut(), MOCK_TOKENS_FOR_SALE[0]).unwrap();
-
-    STATE
-        .save(
-            deps.as_mut().storage,
-            &State {
-                end_time: Expiration::AtHeight(mock_env().block.height + 1),
-                price: coin(100, "uusd"),
-                min_tokens_sold: Uint128::from(1u128),
-                max_amount_per_wallet: 5,
-                amount_sold: Uint128::zero(),
-                amount_to_send: Uint128::zero(),
-                amount_transferred: Uint128::zero(),
-                recipient: Recipient::from_string("recipient"),
-            },
-        )
-        .unwrap();
-
-    let info = mock_info("sender", &coins(150, "uusd"));
-
-    let msg = ExecuteMsg::PurchaseByTokenId {
-        token_id: MOCK_TOKENS_FOR_SALE[1].to_owned(),
-    };
-    let res = execute(deps.as_mut(), mock_env(), info, msg);
-    assert_eq!(ContractError::TokenNotAvailable {}, res.unwrap_err());
-}
-
-#[test]
-fn test_purchase_by_token_id() {
-    let mut deps = mock_dependencies_custom(&[]);
-    let modules = vec![Module {
-        name: Some(RATES.to_owned()),
-        address: AndrAddr::from_string(MOCK_RATES_CONTRACT.to_owned()),
-        is_mutable: false,
-    }];
-    init(deps.as_mut(), Some(modules));
-
-    mint(deps.as_mut(), MOCK_TOKENS_FOR_SALE[0]).unwrap();
-    mint(deps.as_mut(), MOCK_TOKENS_FOR_SALE[1]).unwrap();
-
-    let mut state = State {
-        end_time: Expiration::AtHeight(mock_env().block.height + 1),
-        price: coin(100, "uusd"),
-        min_tokens_sold: Uint128::from(1u128),
-        max_amount_per_wallet: 1,
-        amount_sold: Uint128::zero(),
-        amount_to_send: Uint128::zero(),
-        amount_transferred: Uint128::zero(),
-        recipient: Recipient::from_string("recipient"),
-    };
-
-    STATE.save(deps.as_mut().storage, &state).unwrap();
-
-    let info = mock_info("sender", &coins(150, "uusd"));
-
-    // Purchase a token.
-    let msg = ExecuteMsg::PurchaseByTokenId {
-        token_id: MOCK_TOKENS_FOR_SALE[0].to_owned(),
-    };
-    let res = execute(deps.as_mut(), mock_env(), info.clone(), msg).unwrap();
-    assert_eq!(
-        Response::new()
-            .add_attribute("action", "purchase")
-            .add_attribute("token_id", MOCK_TOKENS_FOR_SALE[0])
-            .add_submessage(generate_economics_message("sender", "PurchaseByTokenId")),
-        res
-    );
-
-    state.amount_to_send += Uint128::from(90u128);
-    state.amount_sold += Uint128::from(1u128);
-    assert_eq!(state, STATE.load(deps.as_ref().storage).unwrap());
-
-    assert!(!AVAILABLE_TOKENS.has(deps.as_ref().storage, MOCK_TOKENS_FOR_SALE[0]));
-    assert_eq!(
-        NUMBER_OF_TOKENS_AVAILABLE
-            .load(deps.as_ref().storage)
-            .unwrap(),
-        Uint128::new(1)
-    );
-
-    // Purchase a second one.
-    let msg = ExecuteMsg::PurchaseByTokenId {
-        token_id: MOCK_TOKENS_FOR_SALE[1].to_owned(),
-    };
-    let res = execute(deps.as_mut(), mock_env(), info, msg);
-
-    assert_eq!(ContractError::PurchaseLimitReached {}, res.unwrap_err());
-}
-
-#[test]
-fn test_multiple_purchases() {
-    let mut deps = mock_dependencies_custom(&[]);
-    let modules = vec![Module {
-        name: Some(RATES.to_owned()),
-        address: AndrAddr::from_string(MOCK_RATES_CONTRACT.to_owned()),
-        is_mutable: false,
-    }];
-    init(deps.as_mut(), Some(modules));
-
-    // Mint four tokens.
-    mint(deps.as_mut(), MOCK_TOKENS_FOR_SALE[0]).unwrap();
-    mint(deps.as_mut(), MOCK_TOKENS_FOR_SALE[1]).unwrap();
-    mint(deps.as_mut(), MOCK_TOKENS_FOR_SALE[2]).unwrap();
-    mint(deps.as_mut(), MOCK_TOKENS_FOR_SALE[3]).unwrap();
-
-    // Query available tokens.
-    let msg = QueryMsg::AvailableTokens {
-        start_after: None,
-        limit: None,
-    };
-    let res: Vec<String> = from_json(query(deps.as_ref(), mock_env(), msg).unwrap()).unwrap();
-    assert_eq!(
-        vec![
-            MOCK_TOKENS_FOR_SALE[0],
-            MOCK_TOKENS_FOR_SALE[1],
-            MOCK_TOKENS_FOR_SALE[2],
-            MOCK_TOKENS_FOR_SALE[3]
-        ],
-        res
-    );
-
-    // Query if individual token is available
-    let msg = QueryMsg::IsTokenAvailable {
-        id: MOCK_TOKENS_FOR_SALE[0].to_owned(),
-    };
-    let res: bool = from_json(query(deps.as_ref(), mock_env(), msg).unwrap()).unwrap();
-    assert!(res);
-
-    // Query if another token is available
-    let msg = QueryMsg::IsTokenAvailable {
-        id: MOCK_TOKENS_FOR_SALE[4].to_owned(),
-    };
-    let res: bool = from_json(query(deps.as_ref(), mock_env(), msg).unwrap()).unwrap();
-    assert!(!res);
-
-    // Purchase 2 tokens
-    let msg = ExecuteMsg::Purchase {
-        number_of_tokens: Some(2),
-    };
-
-    let mut state = State {
-        end_time: Expiration::AtHeight(mock_env().block.height + 1),
-        price: coin(100, "uusd"),
-        min_tokens_sold: Uint128::from(1u128),
-        max_amount_per_wallet: 3,
-        amount_sold: Uint128::zero(),
-        amount_to_send: Uint128::zero(),
-        amount_transferred: Uint128::zero(),
-        recipient: Recipient::from_string("recipient"),
-    };
-    STATE.save(deps.as_mut().storage, &state).unwrap();
-
-    let info = mock_info("sender", &coins(300u128, "uusd"));
-    let res = execute(deps.as_mut(), mock_env(), info, msg).unwrap();
-
-    assert_eq!(
-        Response::new()
-            .add_attribute("action", "purchase")
-            .add_attribute("number_of_tokens_wanted", "2")
-            .add_attribute("number_of_tokens_purchased", "2")
-            .add_submessage(generate_economics_message("sender", "Purchase")),
-        res
-    );
-
-    state.amount_to_send += Uint128::from(180u128);
-    state.amount_sold += Uint128::from(2u128);
-    assert_eq!(state, STATE.load(deps.as_ref().storage).unwrap());
-
-    assert!(!AVAILABLE_TOKENS.has(deps.as_ref().storage, MOCK_TOKENS_FOR_SALE[0]));
-    assert!(!AVAILABLE_TOKENS.has(deps.as_ref().storage, MOCK_TOKENS_FOR_SALE[1]));
-
-    assert_eq!(
-        vec![
-            get_purchase(MOCK_TOKENS_FOR_SALE[0], "sender"),
-            get_purchase(MOCK_TOKENS_FOR_SALE[1], "sender")
-        ],
-        PURCHASES.load(deps.as_ref().storage, "sender").unwrap()
-    );
-
-    // Purchase max number of tokens.
-    let msg = ExecuteMsg::Purchase {
-        number_of_tokens: None,
-    };
-
-    let info = mock_info("sender", &coins(300u128, "uusd"));
-    let res = execute(deps.as_mut(), mock_env(), info.clone(), msg).unwrap();
-
-    assert_eq!(
-        Response::new()
-            .add_message(BankMsg::Send {
-                to_address: "sender".to_string(),
-                // Refund sent back as they only were able to mint one.
-                amount: coins(150, "uusd")
-            })
-            .add_attribute("action", "purchase")
-            .add_attribute("number_of_tokens_wanted", "1")
-            .add_attribute("number_of_tokens_purchased", "1")
-            .add_submessage(generate_economics_message("sender", "Purchase")),
-        res
-    );
-
-    assert!(!AVAILABLE_TOKENS.has(deps.as_ref().storage, MOCK_TOKENS_FOR_SALE[2]));
-    state.amount_to_send += Uint128::from(90u128);
-    state.amount_sold += Uint128::from(1u128);
-    assert_eq!(state, STATE.load(deps.as_ref().storage).unwrap());
-
-    assert_eq!(
-        vec![
-            get_purchase(MOCK_TOKENS_FOR_SALE[0], "sender"),
-            get_purchase(MOCK_TOKENS_FOR_SALE[1], "sender"),
-            get_purchase(MOCK_TOKENS_FOR_SALE[2], "sender")
-        ],
-        PURCHASES.load(deps.as_ref().storage, "sender").unwrap()
-    );
-
-    // Try to purchase an additional token when limit has already been reached.
-    let msg = ExecuteMsg::Purchase {
-        number_of_tokens: Some(1),
-    };
-
-    let res = execute(deps.as_mut(), mock_env(), info, msg);
-
-    assert_eq!(ContractError::PurchaseLimitReached {}, res.unwrap_err());
-
-    // User 2 tries to purchase 2 but only 1 is left.
-    let msg = ExecuteMsg::Purchase {
-        number_of_tokens: Some(2),
-    };
-
-    let info = mock_info("user2", &coins(300, "uusd"));
-    let res = execute(deps.as_mut(), mock_env(), info, msg).unwrap();
-
-    assert_eq!(
-        Response::new()
-            .add_message(BankMsg::Send {
-                to_address: "user2".to_string(),
-                // Refund sent back as they only were able to mint one.
-                amount: coins(150, "uusd")
-            })
-            .add_attribute("action", "purchase")
-            .add_attribute("number_of_tokens_wanted", "2")
-            .add_attribute("number_of_tokens_purchased", "1")
-            .add_submessage(generate_economics_message("user2", "Purchase")),
-        res
-    );
-
-    assert_eq!(
-        vec![get_purchase(MOCK_TOKENS_FOR_SALE[3], "user2"),],
-        PURCHASES.load(deps.as_ref().storage, "user2").unwrap()
-    );
-    assert!(!AVAILABLE_TOKENS.has(deps.as_ref().storage, MOCK_TOKENS_FOR_SALE[3]));
-    state.amount_to_send += Uint128::from(90u128);
-    state.amount_sold += Uint128::from(1u128);
-    assert_eq!(state, STATE.load(deps.as_ref().storage).unwrap());
-
-    assert_eq!(
-        NUMBER_OF_TOKENS_AVAILABLE
-            .load(deps.as_ref().storage)
-            .unwrap(),
-        Uint128::zero()
-    );
-
-    // User 2 tries to purchase again.
-    let msg = ExecuteMsg::Purchase {
-        number_of_tokens: None,
-    };
-
-    let info = mock_info("user2", &coins(150, "uusd"));
-    let res = execute(deps.as_mut(), mock_env(), info, msg);
-
-    assert_eq!(ContractError::AllTokensPurchased {}, res.unwrap_err());
-}
-
-#[test]
-fn test_purchase_more_than_allowed_per_wallet() {
-    let mut deps = mock_dependencies_custom(&[]);
-    let modules = vec![Module {
-        name: Some(RATES.to_owned()),
-        address: AndrAddr::from_string(MOCK_RATES_CONTRACT.to_owned()),
-        is_mutable: false,
-    }];
-    init(deps.as_mut(), Some(modules));
-
-    // Mint four tokens.
-    mint(deps.as_mut(), MOCK_TOKENS_FOR_SALE[0]).unwrap();
-    mint(deps.as_mut(), MOCK_TOKENS_FOR_SALE[1]).unwrap();
-    mint(deps.as_mut(), MOCK_TOKENS_FOR_SALE[2]).unwrap();
-    mint(deps.as_mut(), MOCK_TOKENS_FOR_SALE[3]).unwrap();
-
-    // Try to purchase 4
-    let msg = ExecuteMsg::Purchase {
-        number_of_tokens: Some(4),
-    };
-
-    let state = State {
-        end_time: Expiration::AtHeight(mock_env().block.height + 1),
-        price: coin(100, "uusd"),
-        min_tokens_sold: Uint128::from(1u128),
-        max_amount_per_wallet: 3,
-        amount_sold: Uint128::zero(),
-        amount_to_send: Uint128::zero(),
-        amount_transferred: Uint128::zero(),
-        recipient: Recipient::from_string("recipient"),
-    };
-    STATE.save(deps.as_mut().storage, &state).unwrap();
-
-    let info = mock_info("sender", &coins(600, "uusd"));
-    let res = execute(deps.as_mut(), mock_env(), info, msg).unwrap();
-
-    assert_eq!(
-        Response::new()
-            .add_message(BankMsg::Send {
-                to_address: "sender".to_string(),
-                amount: coins(150, "uusd")
-            })
-            .add_attribute("action", "purchase")
-            // Number got truncated to 3 which is the max possible.
-            .add_attribute("number_of_tokens_wanted", "3")
-            .add_attribute("number_of_tokens_purchased", "3")
-            .add_submessage(generate_economics_message("sender", "Purchase")),
-        res
-    );
-}
-
-#[test]
-fn test_end_sale_not_expired() {
-    let mut deps = mock_dependencies_custom(&[]);
-    init(deps.as_mut(), None);
-
-    let state = State {
-        end_time: Expiration::AtHeight(mock_env().block.height + 1),
-        price: coin(100, "uusd"),
-        min_tokens_sold: Uint128::from(1u128),
-        max_amount_per_wallet: 2,
-        amount_sold: Uint128::zero(),
-        amount_to_send: Uint128::zero(),
-        amount_transferred: Uint128::zero(),
-        recipient: Recipient::from_string("recipient"),
-    };
-    STATE.save(deps.as_mut().storage, &state).unwrap();
-    NUMBER_OF_TOKENS_AVAILABLE
-        .save(deps.as_mut().storage, &Uint128::new(1))
-        .unwrap();
-
-    let msg = ExecuteMsg::EndSale { limit: None };
-    let info = mock_info("anyone", &[]);
-    let res = execute(deps.as_mut(), mock_env(), info, msg);
-    assert_eq!(ContractError::SaleNotEnded {}, res.unwrap_err());
-}
-
-fn mint(deps: DepsMut, token_id: impl Into<String>) -> Result<Response, ContractError> {
-    let msg = ExecuteMsg::Mint(vec![CrowdfundMintMsg {
-        token_id: token_id.into(),
-        owner: None,
-        token_uri: None,
-        extension: TokenExtension {
-            publisher: "publisher".to_string(),
-        },
-    }]);
-    execute(deps, mock_env(), mock_info("owner", &[]), msg)
-}
-
-#[test]
-fn test_integration_conditions_not_met() {
-    let mut deps = mock_dependencies_custom(&[]);
-    let modules = vec![Module {
-        name: Some(RATES.to_owned()),
-        address: AndrAddr::from_string(MOCK_RATES_CONTRACT.to_owned()),
-        is_mutable: false,
-    }];
-    init(deps.as_mut(), Some(modules));
-
-    // Mint all tokens.
-    for &token_id in MOCK_TOKENS_FOR_SALE {
-        let _res = mint(deps.as_mut(), token_id).unwrap();
-        assert!(AVAILABLE_TOKENS.has(deps.as_ref().storage, token_id));
-    }
-
-    assert_eq!(
-        NUMBER_OF_TOKENS_AVAILABLE
-            .load(deps.as_ref().storage)
-            .unwrap(),
-        Uint128::new(7)
-    );
-    let current_time = mock_env().block.time.nanos() / MILLISECONDS_TO_NANOSECONDS_RATIO;
-
-    let msg = ExecuteMsg::StartSale {
-        start_time: None,
-        end_time: Milliseconds::from_nanos((current_time + 2) * 1_000_000),
-        price: coin(100, "uusd"),
-        min_tokens_sold: Uint128::from(5u128),
-        max_amount_per_wallet: Some(2),
-        recipient: Recipient::from_string("recipient"),
-    };
-
-    let info = mock_info("owner", &[]);
-    let _res = execute(deps.as_mut(), mock_env(), info, msg).unwrap();
-
-    // Can't mint once sale started.
-    let res = mint(deps.as_mut(), "token_id");
-    assert_eq!(ContractError::SaleStarted {}, res.unwrap_err());
-
-    let msg = ExecuteMsg::Purchase {
-        number_of_tokens: Some(1),
-    };
-    let info = mock_info("A", &coins(150, "uusd"));
-    let _res = execute(deps.as_mut(), mock_env(), info.clone(), msg).unwrap();
-
-    let msg = ExecuteMsg::Purchase {
-        number_of_tokens: Some(1),
-    };
-    let _res = execute(deps.as_mut(), mock_env(), info, msg).unwrap();
-
-    let msg = ExecuteMsg::Purchase {
-        number_of_tokens: Some(1),
-    };
-    let info = mock_info("B", &coins(150, "uusd"));
-    let _res = execute(deps.as_mut(), mock_env(), info, msg).unwrap();
-
-    let msg = ExecuteMsg::Purchase {
-        number_of_tokens: Some(1),
-    };
-    let info = mock_info("C", &coins(150, "uusd"));
-    let _res = execute(deps.as_mut(), mock_env(), info, msg).unwrap();
-
-    // Using current time since start time wasn't provided
-    let current_time = mock_env().block.time.nanos() / MILLISECONDS_TO_NANOSECONDS_RATIO;
-    let end_expiration = expiration_from_milliseconds(Milliseconds(current_time + 2)).unwrap();
-
-    let state = State {
-        end_time: end_expiration,
-        price: coin(100, "uusd"),
-        min_tokens_sold: Uint128::from(5u128),
-        max_amount_per_wallet: 2,
-        amount_sold: Uint128::from(4u128),
-        amount_to_send: Uint128::from(360u128),
-        amount_transferred: Uint128::zero(),
-        recipient: Recipient::from_string("recipient"),
-    };
-    assert_eq!(state, STATE.load(deps.as_ref().storage).unwrap());
-
-    assert_eq!(
-        vec![
-            get_purchase(MOCK_TOKENS_FOR_SALE[0], "A"),
-            get_purchase(MOCK_TOKENS_FOR_SALE[1], "A")
-        ],
-        PURCHASES.load(deps.as_ref().storage, "A").unwrap()
-    );
-
-    assert_eq!(
-        vec![get_purchase(MOCK_TOKENS_FOR_SALE[2], "B"),],
-        PURCHASES.load(deps.as_ref().storage, "B").unwrap()
-    );
-
-    assert_eq!(
-        vec![get_purchase(MOCK_TOKENS_FOR_SALE[3], "C"),],
-        PURCHASES.load(deps.as_ref().storage, "C").unwrap()
-    );
-    assert!(!AVAILABLE_TOKENS.has(deps.as_ref().storage, MOCK_TOKENS_FOR_SALE[0]));
-    assert!(!AVAILABLE_TOKENS.has(deps.as_ref().storage, MOCK_TOKENS_FOR_SALE[1]));
-    assert!(!AVAILABLE_TOKENS.has(deps.as_ref().storage, MOCK_TOKENS_FOR_SALE[2]));
-    assert!(!AVAILABLE_TOKENS.has(deps.as_ref().storage, MOCK_TOKENS_FOR_SALE[3]));
-
-    assert_eq!(
-        NUMBER_OF_TOKENS_AVAILABLE
-            .load(deps.as_ref().storage)
-            .unwrap(),
-        Uint128::new(3)
-    );
-
-    let mut env = mock_env();
-    env.block.time = env.block.time.plus_hours(1);
-
-    // User B claims their own refund.
-    let msg = ExecuteMsg::ClaimRefund {};
-    let info = mock_info("B", &[]);
-    let res = execute(deps.as_mut(), env.clone(), info, msg).unwrap();
-    assert_eq!(
-        Response::new()
-            .add_attribute("action", "claim_refund")
-            .add_message(CosmosMsg::Bank(BankMsg::Send {
-                to_address: "B".to_string(),
-                amount: coins(150, "uusd"),
-            }))
-            .add_submessage(generate_economics_message("B", "ClaimRefund")),
-        res
-    );
-
-    assert!(!PURCHASES.has(deps.as_ref().storage, "B"));
-
-    env.contract.address = Addr::unchecked(MOCK_CONDITIONS_NOT_MET_CONTRACT);
-    deps.querier.tokens_left_to_burn = 7;
-    let msg = ExecuteMsg::EndSale { limit: None };
-    let info = mock_info("anyone", &[]);
-    let res = execute(deps.as_mut(), env.clone(), info.clone(), msg.clone()).unwrap();
-    let refund_msgs: Vec<CosmosMsg> = vec![
-        // All of A's payments grouped into one message.
-        CosmosMsg::Bank(BankMsg::Send {
-            to_address: "A".to_string(),
-            amount: coins(300, "uusd"),
-        }),
-        CosmosMsg::Bank(BankMsg::Send {
-            to_address: "C".to_string(),
-            amount: coins(150, "uusd"),
-        }),
-    ];
-    let burn_msgs: Vec<CosmosMsg> = vec![
-        get_burn_message(MOCK_TOKENS_FOR_SALE[0]),
-        get_burn_message(MOCK_TOKENS_FOR_SALE[1]),
-        get_burn_message(MOCK_TOKENS_FOR_SALE[2]),
-        get_burn_message(MOCK_TOKENS_FOR_SALE[3]),
-        // Tokens that were not sold.
-        get_burn_message(MOCK_TOKENS_FOR_SALE[4]),
-        get_burn_message(MOCK_TOKENS_FOR_SALE[5]),
-        get_burn_message(MOCK_TOKENS_FOR_SALE[6]),
-    ];
-
-    assert_eq!(
-        Response::new()
-            .add_attribute("action", "issue_refunds_and_burn_tokens")
-            .add_messages(refund_msgs)
-            .add_messages(burn_msgs)
-            .add_submessage(generate_economics_message("anyone", "EndSale")),
-        res
-    );
-
-    assert!(!PURCHASES.has(deps.as_ref().storage, "A"));
-    assert!(!PURCHASES.has(deps.as_ref().storage, "C"));
-
-    // Burned tokens have been removed.
-    assert!(!AVAILABLE_TOKENS.has(deps.as_ref().storage, MOCK_TOKENS_FOR_SALE[4]));
-    assert!(!AVAILABLE_TOKENS.has(deps.as_ref().storage, MOCK_TOKENS_FOR_SALE[5]));
-    assert!(!AVAILABLE_TOKENS.has(deps.as_ref().storage, MOCK_TOKENS_FOR_SALE[6]));
-
-    deps.querier.tokens_left_to_burn = 0;
-    let _res = execute(deps.as_mut(), env, info, msg).unwrap();
-    assert!(STATE.may_load(deps.as_mut().storage).unwrap().is_none());
-    assert_eq!(
-        NUMBER_OF_TOKENS_AVAILABLE
-            .load(deps.as_ref().storage)
-            .unwrap(),
-        Uint128::zero()
-    );
-}
-
-#[test]
-fn test_integration_conditions_met() {
-    let mut deps = mock_dependencies_custom(&[]);
-    deps.querier.contract_address = MOCK_CONDITIONS_MET_CONTRACT.to_string();
-    let modules = vec![Module {
-        name: Some(RATES.to_owned()),
-        address: AndrAddr::from_string(MOCK_RATES_CONTRACT.to_owned()),
-        is_mutable: false,
-    }];
-    init(deps.as_mut(), Some(modules));
-    let mut env = mock_env();
-    env.contract.address = Addr::unchecked(MOCK_CONDITIONS_MET_CONTRACT);
-
-    // Mint all tokens.
-    for &token_id in MOCK_TOKENS_FOR_SALE {
-        let _res = mint(deps.as_mut(), token_id).unwrap();
-        assert!(AVAILABLE_TOKENS.has(deps.as_ref().storage, token_id));
-=======
     #[test]
     fn test_add_tier() {
         let valid_tier = Tier {
@@ -1597,34 +424,8 @@
                 );
             }
         }
->>>>>>> fbe0197d
     }
-    let current_time = mock_env().block.time.nanos() / MILLISECONDS_TO_NANOSECONDS_RATIO;
-
-<<<<<<< HEAD
-    let msg = ExecuteMsg::StartSale {
-        start_time: None,
-        end_time: Milliseconds::from_nanos((current_time + 2) * 1_000_000),
-        price: coin(100, "uusd"),
-        min_tokens_sold: Uint128::from(3u128),
-        max_amount_per_wallet: Some(2),
-        recipient: Recipient::from_string("recipient"),
-    };
-
-    let info = mock_info("owner", &[]);
-    let _res = execute(deps.as_mut(), env.clone(), info, msg).unwrap();
-
-    let msg = ExecuteMsg::Purchase {
-        number_of_tokens: Some(1),
-    };
-    let info = mock_info("A", &coins(150, "uusd"));
-    let _res = execute(deps.as_mut(), env.clone(), info.clone(), msg).unwrap();
-
-    let msg = ExecuteMsg::Purchase {
-        number_of_tokens: Some(1),
-    };
-    let _res = execute(deps.as_mut(), env.clone(), info, msg).unwrap();
-=======
+
     #[test]
     fn test_remove_tier() {
         let valid_tier = Tier {
@@ -1714,7 +515,6 @@
             }
         }
     }
->>>>>>> fbe0197d
 
     struct StartCampaignTestCase {
         name: String,
@@ -1896,101 +696,6 @@
         }
     }
 
-<<<<<<< HEAD
-    let msg = ExecuteMsg::Purchase {
-        number_of_tokens: Some(1),
-    };
-    let info = mock_info("D", &coins(150, "uusd"));
-    let _res = execute(deps.as_mut(), env.clone(), info, msg).unwrap();
-    // Using current time since start time wasn't provided
-    let current_time = env.block.time.nanos() / MILLISECONDS_TO_NANOSECONDS_RATIO;
-    let end_expiration = expiration_from_milliseconds(Milliseconds(current_time + 2)).unwrap();
-    let mut state = State {
-        end_time: end_expiration,
-        price: coin(100, "uusd"),
-        min_tokens_sold: Uint128::from(3u128),
-        max_amount_per_wallet: 2,
-        amount_sold: Uint128::from(5u128),
-        amount_to_send: Uint128::from(450u128),
-        amount_transferred: Uint128::zero(),
-        recipient: Recipient::from_string("recipient"),
-    };
-    assert_eq!(state, STATE.load(deps.as_ref().storage).unwrap());
-
-    assert_eq!(
-        vec![
-            get_purchase(MOCK_TOKENS_FOR_SALE[0], "A"),
-            get_purchase(MOCK_TOKENS_FOR_SALE[1], "A")
-        ],
-        PURCHASES.load(deps.as_ref().storage, "A").unwrap()
-    );
-
-    assert_eq!(
-        vec![get_purchase(MOCK_TOKENS_FOR_SALE[2], "B"),],
-        PURCHASES.load(deps.as_ref().storage, "B").unwrap()
-    );
-    assert_eq!(
-        vec![get_purchase(MOCK_TOKENS_FOR_SALE[3], "C"),],
-        PURCHASES.load(deps.as_ref().storage, "C").unwrap()
-    );
-    assert_eq!(
-        vec![get_purchase(MOCK_TOKENS_FOR_SALE[4], "D"),],
-        PURCHASES.load(deps.as_ref().storage, "D").unwrap()
-    );
-    assert!(!AVAILABLE_TOKENS.has(deps.as_ref().storage, MOCK_TOKENS_FOR_SALE[0]));
-    assert!(!AVAILABLE_TOKENS.has(deps.as_ref().storage, MOCK_TOKENS_FOR_SALE[1]));
-    assert!(!AVAILABLE_TOKENS.has(deps.as_ref().storage, MOCK_TOKENS_FOR_SALE[2]));
-    assert!(!AVAILABLE_TOKENS.has(deps.as_ref().storage, MOCK_TOKENS_FOR_SALE[3]));
-    assert!(!AVAILABLE_TOKENS.has(deps.as_ref().storage, MOCK_TOKENS_FOR_SALE[4]));
-
-    env.block.time = env.block.time.plus_hours(1);
-    env.contract.address = Addr::unchecked(MOCK_CONDITIONS_MET_CONTRACT);
-
-    let msg = ExecuteMsg::EndSale { limit: Some(1) };
-    let info = mock_info("anyone", &[]);
-    let res = execute(deps.as_mut(), env.clone(), info.clone(), msg).unwrap();
-
-    assert_eq!(
-        Response::new()
-            .add_attribute("action", "transfer_tokens_and_send_funds")
-            .add_message(get_transfer_message(
-                MOCK_TOKENS_FOR_SALE[0],
-                AndrAddr::from_string("A")
-            ))
-            .add_submessages(get_rates_messages())
-            .add_submessage(generate_economics_message("anyone", "EndSale")),
-        res
-    );
-
-    assert_eq!(
-        vec![get_purchase(MOCK_TOKENS_FOR_SALE[1], "A")],
-        PURCHASES.load(deps.as_ref().storage, "A").unwrap()
-    );
-
-    state.amount_transferred += Uint128::from(1u128);
-    assert_eq!(state, STATE.load(deps.as_ref().storage).unwrap());
-
-    let msg = ExecuteMsg::EndSale { limit: Some(2) };
-    let res = execute(deps.as_mut(), env.clone(), info.clone(), msg).unwrap();
-
-    assert_eq!(
-        Response::new()
-            .add_attribute("action", "transfer_tokens_and_send_funds")
-            .add_message(get_transfer_message(
-                MOCK_TOKENS_FOR_SALE[1],
-                AndrAddr::from_string("A")
-            ))
-            .add_message(get_transfer_message(
-                MOCK_TOKENS_FOR_SALE[2],
-                AndrAddr::from_string("B")
-            ))
-            .add_message(CosmosMsg::Bank(BankMsg::Send {
-                to_address: MOCK_ROYALTY_RECIPIENT.to_owned(),
-                amount: vec![Coin {
-                    // Royalty of 10% for A and B combined
-                    amount: Uint128::from(20u128),
-                    denom: "uusd".to_string(),
-=======
     struct PurchaseTierTestCase {
         name: String,
         stage: CampaignStage,
@@ -2040,7 +745,6 @@
                 orders: vec![SimpleTierOrder {
                     level: Uint64::one(),
                     amount: Uint128::new(10),
->>>>>>> fbe0197d
                 }],
                 initial_cap: Uint128::new(500),
                 funds: vec![coin(1000, MOCK_NATIVE_DENOM)],
@@ -2057,44 +761,6 @@
                     level: Uint64::one(),
                     amount: Uint128::new(MOCK_DEFAULT_LIMIT + 1),
                 }],
-<<<<<<< HEAD
-            }))
-            .add_submessage(generate_economics_message("anyone", "EndSale")),
-        res
-    );
-
-    assert!(!PURCHASES.has(deps.as_ref().storage, "A"),);
-    assert!(!PURCHASES.has(deps.as_ref().storage, "B"),);
-    assert!(PURCHASES.has(deps.as_ref().storage, "C"),);
-    assert!(PURCHASES.has(deps.as_ref().storage, "D"),);
-
-    state.amount_transferred += Uint128::from(2u128);
-    assert_eq!(state, STATE.load(deps.as_ref().storage).unwrap());
-
-    let msg = ExecuteMsg::EndSale { limit: None };
-    let res = execute(deps.as_mut(), env.clone(), info.clone(), msg).unwrap();
-
-    assert!(!PURCHASES.has(deps.as_ref().storage, "C"),);
-    assert!(!PURCHASES.has(deps.as_ref().storage, "D"),);
-
-    assert_eq!(
-        Response::new()
-            .add_attribute("action", "transfer_tokens_and_send_funds")
-            .add_message(get_transfer_message(
-                MOCK_TOKENS_FOR_SALE[3],
-                AndrAddr::from_string("C")
-            ))
-            .add_message(get_transfer_message(
-                MOCK_TOKENS_FOR_SALE[4],
-                AndrAddr::from_string("D")
-            ))
-            .add_message(CosmosMsg::Bank(BankMsg::Send {
-                to_address: MOCK_ROYALTY_RECIPIENT.to_owned(),
-                amount: vec![Coin {
-                    // Royalty of 10% for C and D combined
-                    amount: Uint128::from(20u128),
-                    denom: "uusd".to_string(),
-=======
                 initial_cap: Uint128::new(500),
                 funds: vec![coin(10 * MOCK_DEFAULT_LIMIT + 20, MOCK_NATIVE_DENOM)],
                 denom: Asset::NativeToken(MOCK_NATIVE_DENOM.to_string()),
@@ -2109,7 +775,6 @@
                 orders: vec![SimpleTierOrder {
                     level: Uint64::one(),
                     amount: Uint128::new(20),
->>>>>>> fbe0197d
                 }],
                 initial_cap: Uint128::new(500),
                 funds: vec![coin(10, MOCK_NATIVE_DENOM)],
@@ -2129,286 +794,6 @@
                     level: Uint64::one(),
                     amount: Uint128::new(10),
                 }],
-<<<<<<< HEAD
-            }))
-            .add_submessage(generate_economics_message("anyone", "EndSale")),
-        res
-    );
-
-    state.amount_transferred += Uint128::from(2u128);
-    assert_eq!(state, STATE.load(deps.as_ref().storage).unwrap());
-
-    let msg = ExecuteMsg::EndSale { limit: None };
-    let res = execute(deps.as_mut(), env.clone(), info.clone(), msg.clone()).unwrap();
-    // Added one for economics message
-    assert_eq!(3 + 1, res.messages.len());
-
-    // assert_eq!(
-    //     Response::new()
-    //         .add_attribute("action", "transfer_tokens_and_send_funds")
-    //         // Now that all tokens have been transfered, can send the funds to recipient.
-    //         .add_message(CosmosMsg::Bank(BankMsg::Send {
-    //             to_address: "recipient".to_string(),
-    //             amount: coins(450u128, "uusd")
-    //         }))
-    //         // Burn tokens that were not purchased
-    //         .add_message(get_burn_message(MOCK_TOKENS_FOR_SALE[5]))
-    //         .add_message(get_burn_message(MOCK_TOKENS_FOR_SALE[6])),
-    //     res
-    // );
-
-    state.amount_to_send = Uint128::zero();
-    assert_eq!(state, STATE.load(deps.as_ref().storage).unwrap());
-
-    // Burned tokens removed.
-    assert!(!AVAILABLE_TOKENS.has(deps.as_ref().storage, MOCK_TOKENS_FOR_SALE[5]));
-    assert!(!AVAILABLE_TOKENS.has(deps.as_ref().storage, MOCK_TOKENS_FOR_SALE[6]));
-
-    deps.querier.tokens_left_to_burn = 0;
-    let _res = execute(deps.as_mut(), env, info, msg).unwrap();
-    assert!(STATE.may_load(deps.as_mut().storage).unwrap().is_none());
-    assert_eq!(
-        NUMBER_OF_TOKENS_AVAILABLE
-            .load(deps.as_ref().storage)
-            .unwrap(),
-        Uint128::zero()
-    );
-}
-
-#[test]
-fn test_end_sale_single_purchase() {
-    let mut deps = mock_dependencies_custom(&[]);
-    init(deps.as_mut(), None);
-
-    STATE
-        .save(
-            deps.as_mut().storage,
-            &State {
-                end_time: Expiration::AtHeight(mock_env().block.height - 1),
-                price: coin(100, "uusd"),
-                min_tokens_sold: Uint128::from(1u128),
-                max_amount_per_wallet: 5,
-                amount_sold: Uint128::from(1u128),
-                amount_to_send: Uint128::from(100u128),
-                amount_transferred: Uint128::zero(),
-                recipient: Recipient::from_string("recipient"),
-            },
-        )
-        .unwrap();
-
-    PURCHASES
-        .save(
-            deps.as_mut().storage,
-            "A",
-            &vec![Purchase {
-                token_id: MOCK_TOKENS_FOR_SALE[0].to_owned(),
-                purchaser: "A".to_string(),
-                tax_amount: Uint128::zero(),
-                msgs: vec![],
-            }],
-        )
-        .unwrap();
-
-    let msg = ExecuteMsg::EndSale { limit: None };
-    let info = mock_info("anyone", &[]);
-    let res = execute(deps.as_mut(), mock_env(), info, msg).unwrap();
-
-    assert_eq!(
-        Response::new()
-            .add_attribute("action", "transfer_tokens_and_send_funds")
-            // Burn tokens that were not purchased
-            .add_message(get_transfer_message(
-                MOCK_TOKENS_FOR_SALE[0],
-                AndrAddr::from_string("A")
-            ))
-            .add_submessage(generate_economics_message("anyone", "EndSale")),
-        res
-    );
-}
-
-#[test]
-fn test_end_sale_all_tokens_sold() {
-    let mut deps = mock_dependencies_custom(&[]);
-    init(deps.as_mut(), None);
-
-    STATE
-        .save(
-            deps.as_mut().storage,
-            &State {
-                // Sale has not expired yet.
-                end_time: Expiration::AtHeight(mock_env().block.height + 1),
-                price: coin(100, "uusd"),
-                min_tokens_sold: Uint128::from(1u128),
-                max_amount_per_wallet: 5,
-                amount_sold: Uint128::from(1u128),
-                amount_to_send: Uint128::from(100u128),
-                amount_transferred: Uint128::zero(),
-                recipient: Recipient::from_string("recipient"),
-            },
-        )
-        .unwrap();
-
-    PURCHASES
-        .save(
-            deps.as_mut().storage,
-            "A",
-            &vec![Purchase {
-                token_id: MOCK_TOKENS_FOR_SALE[0].to_owned(),
-                purchaser: "A".to_string(),
-                tax_amount: Uint128::zero(),
-                msgs: vec![],
-            }],
-        )
-        .unwrap();
-
-    NUMBER_OF_TOKENS_AVAILABLE
-        .save(deps.as_mut().storage, &Uint128::zero())
-        .unwrap();
-
-    let msg = ExecuteMsg::EndSale { limit: None };
-    let info = mock_info("anyone", &[]);
-    let res = execute(deps.as_mut(), mock_env(), info, msg).unwrap();
-
-    assert_eq!(
-        Response::new()
-            .add_attribute("action", "transfer_tokens_and_send_funds")
-            // Burn tokens that were not purchased
-            .add_message(get_transfer_message(
-                MOCK_TOKENS_FOR_SALE[0],
-                AndrAddr::from_string("A")
-            ))
-            .add_submessage(generate_economics_message("anyone", "EndSale")),
-        res
-    );
-}
-
-#[test]
-fn test_end_sale_some_tokens_sold_threshold_met() {
-    let mut deps = mock_dependencies_custom(&[]);
-    init(deps.as_mut(), None);
-
-    STATE
-        .save(
-            deps.as_mut().storage,
-            &State {
-                // Sale has not expired yet.
-                end_time: Expiration::AtHeight(mock_env().block.height + 1),
-                price: coin(100, "uusd"),
-                min_tokens_sold: Uint128::from(1u128),
-                max_amount_per_wallet: 5,
-                amount_sold: Uint128::from(2u128),
-                amount_to_send: Uint128::from(100u128),
-                amount_transferred: Uint128::zero(),
-                recipient: Recipient::from_string("recipient"),
-            },
-        )
-        .unwrap();
-
-    PURCHASES
-        .save(
-            deps.as_mut().storage,
-            "A",
-            &vec![Purchase {
-                token_id: MOCK_TOKENS_FOR_SALE[0].to_owned(),
-                purchaser: "A".to_string(),
-                tax_amount: Uint128::zero(),
-                msgs: vec![],
-            }],
-        )
-        .unwrap();
-
-    NUMBER_OF_TOKENS_AVAILABLE
-        .save(deps.as_mut().storage, &Uint128::one())
-        .unwrap();
-
-    let msg = ExecuteMsg::EndSale { limit: None };
-    // Only the owner can end the sale if only the minimum token threshold is met.
-    // Anyone can end the sale if it's expired or the remaining number of tokens available is zero.
-    let info = mock_info("anyone", &[]);
-    let err = execute(deps.as_mut(), mock_env(), info, msg.clone()).unwrap_err();
-    assert_eq!(err, ContractError::SaleNotEnded {});
-
-    let info = mock_info("owner", &[]);
-    let res = execute(deps.as_mut(), mock_env(), info, msg).unwrap();
-
-    assert_eq!(
-        Response::new()
-            .add_attribute("action", "transfer_tokens_and_send_funds")
-            // Burn tokens that were not purchased
-            .add_message(get_transfer_message(
-                MOCK_TOKENS_FOR_SALE[0],
-                AndrAddr::from_string("A")
-            ))
-            .add_submessage(generate_economics_message("owner", "EndSale")),
-        res
-    );
-}
-
-#[test]
-fn test_end_sale_some_tokens_sold_threshold_not_met() {
-    let mut deps = mock_dependencies_custom(&[]);
-    init(deps.as_mut(), None);
-
-    STATE
-        .save(
-            deps.as_mut().storage,
-            &State {
-                // Sale has not expired yet.
-                end_time: Expiration::AtHeight(mock_env().block.height + 1),
-                price: coin(100, "uusd"),
-                min_tokens_sold: Uint128::from(2u128),
-                max_amount_per_wallet: 5,
-                amount_sold: Uint128::from(0u128),
-                amount_to_send: Uint128::from(100u128),
-                amount_transferred: Uint128::zero(),
-                recipient: Recipient::from_string("recipient"),
-            },
-        )
-        .unwrap();
-
-    PURCHASES
-        .save(
-            deps.as_mut().storage,
-            "A",
-            &vec![Purchase {
-                token_id: MOCK_TOKENS_FOR_SALE[0].to_owned(),
-                purchaser: "A".to_string(),
-                tax_amount: Uint128::zero(),
-                msgs: vec![],
-            }],
-        )
-        .unwrap();
-
-    NUMBER_OF_TOKENS_AVAILABLE
-        .save(deps.as_mut().storage, &Uint128::new(2))
-        .unwrap();
-
-    let msg = ExecuteMsg::EndSale { limit: None };
-
-    let info = mock_info("owner", &[]);
-    // Minimum sold is 2, actual sold is 0
-    let err = execute(deps.as_mut(), mock_env(), info, msg).unwrap_err();
-    assert_eq!(err, ContractError::SaleNotEnded {});
-}
-
-#[test]
-fn test_end_sale_limit_zero() {
-    let mut deps = mock_dependencies_custom(&[]);
-    init(deps.as_mut(), None);
-
-    STATE
-        .save(
-            deps.as_mut().storage,
-            &State {
-                end_time: Expiration::AtHeight(mock_env().block.height - 1),
-                price: coin(100, "uusd"),
-                min_tokens_sold: Uint128::from(1u128),
-                max_amount_per_wallet: 5,
-                amount_sold: Uint128::from(1u128),
-                amount_to_send: Uint128::from(100u128),
-                amount_transferred: Uint128::zero(),
-                recipient: Recipient::from_string("recipient"),
-=======
                 initial_cap: Uint128::new(500),
                 funds: vec![coin(1000, MOCK_NATIVE_DENOM)],
                 denom: Asset::NativeToken(MOCK_NATIVE_DENOM.to_string()),
@@ -2442,7 +827,6 @@
                 initial_cap: Uint128::new(500),
                 funds: vec![coin(1000, MOCK_NATIVE_DENOM)],
                 denom: Asset::NativeToken(MOCK_NATIVE_DENOM.to_string()),
->>>>>>> fbe0197d
             },
             PurchaseTierTestCase {
                 name: "Purchase with invalid denomination using native tokens".to_string(),
@@ -2523,16 +907,6 @@
         }
     }
 
-<<<<<<< HEAD
-    assert_eq!(
-        Response::new()
-            .add_attribute("action", "update_app_contract")
-            .add_attribute("address", MOCK_APP_CONTRACT)
-            .add_submessage(generate_economics_message("owner", "UpdateAppContract")),
-        res
-    );
-}
-=======
     #[test]
     fn test_execute_purchase_tiers_cw20() {
         // fixed total cost to 100 for valid purchase
@@ -2734,7 +1108,6 @@
             }
         }
     }
->>>>>>> fbe0197d
 
     struct EndCampaignTestCase {
         name: String,
@@ -2990,115 +1363,6 @@
         }
     }
 
-<<<<<<< HEAD
-    let info = mock_info("owner", &[]);
-    let _res = instantiate(deps.as_mut(), mock_env(), info, msg).unwrap();
-
-    // Not whitelisted user
-    let msg = ExecuteMsg::Purchase {
-        number_of_tokens: None,
-    };
-    let info = mock_info("not_whitelisted", &[]);
-    let res = execute(deps.as_mut(), mock_env(), info, msg);
-
-    assert_eq!(
-        ContractError::Std(StdError::generic_err(
-            "Querier contract error: InvalidAddress"
-        )),
-        res.unwrap_err()
-    );
-}
-
-#[test]
-fn test_update_token_contract() {
-    let mut deps = mock_dependencies_custom(&[]);
-    let msg = InstantiateMsg {
-        token_address: AndrAddr::from_string(MOCK_TOKEN_CONTRACT.to_owned()),
-        modules: None,
-        can_mint_after_sale: true,
-        owner: None,
-        kernel_address: MOCK_KERNEL_CONTRACT.to_string(),
-    };
-
-    let info = mock_info("owner", &[]);
-    let _res = instantiate(deps.as_mut(), mock_env(), info.clone(), msg).unwrap();
-
-    let msg = ExecuteMsg::UpdateTokenContract {
-        address: AndrAddr::from_string(MOCK_TOKEN_CONTRACT.to_owned()),
-    };
-
-    let res = execute(deps.as_mut(), mock_env(), info, msg);
-    assert!(res.is_ok())
-}
-
-#[test]
-fn test_update_token_contract_unauthorized() {
-    let mut deps = mock_dependencies_custom(&[]);
-    let msg = InstantiateMsg {
-        token_address: AndrAddr::from_string(MOCK_TOKEN_CONTRACT.to_owned()),
-        modules: None,
-        can_mint_after_sale: true,
-        owner: None,
-        kernel_address: MOCK_KERNEL_CONTRACT.to_string(),
-    };
-
-    let info = mock_info("app_contract", &[]);
-    let _res = instantiate(deps.as_mut(), mock_env(), info, msg).unwrap();
-
-    let msg = ExecuteMsg::UpdateTokenContract {
-        address: AndrAddr::from_string(MOCK_TOKEN_CONTRACT.to_owned()),
-    };
-
-    let unauth_info = mock_info("attacker", &[]);
-    let res = execute(deps.as_mut(), mock_env(), unauth_info, msg).unwrap_err();
-    assert_eq!(ContractError::Unauthorized {}, res);
-}
-
-#[test]
-fn test_update_token_contract_post_mint() {
-    let mut deps = mock_dependencies_custom(&[]);
-    let msg = InstantiateMsg {
-        token_address: AndrAddr::from_string(MOCK_TOKEN_CONTRACT.to_owned()),
-        modules: None,
-        can_mint_after_sale: true,
-        owner: None,
-        kernel_address: MOCK_KERNEL_CONTRACT.to_string(),
-    };
-
-    let info = mock_info("owner", &[]);
-    let _res = instantiate(deps.as_mut(), mock_env(), info.clone(), msg).unwrap();
-
-    mint(deps.as_mut(), "1").unwrap();
-
-    let msg = ExecuteMsg::UpdateTokenContract {
-        address: AndrAddr::from_string(MOCK_TOKEN_CONTRACT.to_owned()),
-    };
-
-    let res = execute(deps.as_mut(), mock_env(), info, msg).unwrap_err();
-    assert_eq!(ContractError::Unauthorized {}, res);
-}
-
-#[test]
-fn test_update_token_contract_not_cw721() {
-    let mut deps = mock_dependencies_custom(&[]);
-    let msg = InstantiateMsg {
-        token_address: AndrAddr::from_string(MOCK_TOKEN_CONTRACT.to_owned()),
-        modules: None,
-        can_mint_after_sale: true,
-        owner: None,
-        kernel_address: MOCK_KERNEL_CONTRACT.to_string(),
-    };
-
-    let info = mock_info("owner", &[]);
-    let _res = instantiate(deps.as_mut(), mock_env(), info.clone(), msg).unwrap();
-
-    let msg = ExecuteMsg::UpdateTokenContract {
-        address: AndrAddr::from_string("not_a_token_contract".to_owned()),
-    };
-
-    let res = execute(deps.as_mut(), mock_env(), info, msg).unwrap_err();
-    assert_eq!(ContractError::Unauthorized {}, res);
-=======
     struct ClaimTestCase {
         name: String,
         stage: CampaignStage,
@@ -3298,5 +1562,95 @@
             }
         }
     }
->>>>>>> fbe0197d
+}
+
+#[test]
+fn test_update_token_contract() {
+    let mut deps = mock_dependencies_custom(&[]);
+    let msg = InstantiateMsg {
+        token_address: AndrAddr::from_string(MOCK_TOKEN_CONTRACT.to_owned()),
+        modules: None,
+        can_mint_after_sale: true,
+        owner: None,
+        kernel_address: MOCK_KERNEL_CONTRACT.to_string(),
+    };
+
+    let info = mock_info("owner", &[]);
+    let _res = instantiate(deps.as_mut(), mock_env(), info.clone(), msg).unwrap();
+
+    let msg = ExecuteMsg::UpdateTokenContract {
+        address: AndrAddr::from_string(MOCK_TOKEN_CONTRACT.to_owned()),
+    };
+
+    let res = execute(deps.as_mut(), mock_env(), info, msg);
+    assert!(res.is_ok())
+}
+
+#[test]
+fn test_update_token_contract_unauthorized() {
+    let mut deps = mock_dependencies_custom(&[]);
+    let msg = InstantiateMsg {
+        token_address: AndrAddr::from_string(MOCK_TOKEN_CONTRACT.to_owned()),
+        modules: None,
+        can_mint_after_sale: true,
+        owner: None,
+        kernel_address: MOCK_KERNEL_CONTRACT.to_string(),
+    };
+
+    let info = mock_info("app_contract", &[]);
+    let _res = instantiate(deps.as_mut(), mock_env(), info, msg).unwrap();
+
+    let msg = ExecuteMsg::UpdateTokenContract {
+        address: AndrAddr::from_string(MOCK_TOKEN_CONTRACT.to_owned()),
+    };
+
+    let unauth_info = mock_info("attacker", &[]);
+    let res = execute(deps.as_mut(), mock_env(), unauth_info, msg).unwrap_err();
+    assert_eq!(ContractError::Unauthorized {}, res);
+}
+
+#[test]
+fn test_update_token_contract_post_mint() {
+    let mut deps = mock_dependencies_custom(&[]);
+    let msg = InstantiateMsg {
+        token_address: AndrAddr::from_string(MOCK_TOKEN_CONTRACT.to_owned()),
+        modules: None,
+        can_mint_after_sale: true,
+        owner: None,
+        kernel_address: MOCK_KERNEL_CONTRACT.to_string(),
+    };
+
+    let info = mock_info("owner", &[]);
+    let _res = instantiate(deps.as_mut(), mock_env(), info.clone(), msg).unwrap();
+
+    mint(deps.as_mut(), "1").unwrap();
+
+    let msg = ExecuteMsg::UpdateTokenContract {
+        address: AndrAddr::from_string(MOCK_TOKEN_CONTRACT.to_owned()),
+    };
+
+    let res = execute(deps.as_mut(), mock_env(), info, msg).unwrap_err();
+    assert_eq!(ContractError::Unauthorized {}, res);
+}
+
+#[test]
+fn test_update_token_contract_not_cw721() {
+    let mut deps = mock_dependencies_custom(&[]);
+    let msg = InstantiateMsg {
+        token_address: AndrAddr::from_string(MOCK_TOKEN_CONTRACT.to_owned()),
+        modules: None,
+        can_mint_after_sale: true,
+        owner: None,
+        kernel_address: MOCK_KERNEL_CONTRACT.to_string(),
+    };
+
+    let info = mock_info("owner", &[]);
+    let _res = instantiate(deps.as_mut(), mock_env(), info.clone(), msg).unwrap();
+
+    let msg = ExecuteMsg::UpdateTokenContract {
+        address: AndrAddr::from_string("not_a_token_contract".to_owned()),
+    };
+
+    let res = execute(deps.as_mut(), mock_env(), info, msg).unwrap_err();
+    assert_eq!(ContractError::Unauthorized {}, res);
 }