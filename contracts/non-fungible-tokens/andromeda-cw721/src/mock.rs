#![cfg(all(not(target_arch = "wasm32"), feature = "testing"))]

use crate::contract::{execute, instantiate, query};
use andromeda_non_fungible_tokens::cw721::{
    ExecuteMsg, InstantiateMsg, MintMsg, QueryMsg, TokenExtension, TransferAgreement,
};
<<<<<<< HEAD
use andromeda_std::{ado_base::modules::Module, amp::addresses::AndrAddr};
=======
use andromeda_std::amp::addresses::AndrAddr;
>>>>>>> fbe0197d
use andromeda_testing::{
    mock::MockApp,
    mock_ado,
    mock_contract::{ExecuteResult, MockADO, MockContract},
};
use cosmwasm_schema::serde::Serialize;
use cosmwasm_std::{to_json_binary, Addr, Binary, Coin, Empty};
use cw721::OwnerOfResponse;
use cw_multi_test::{Contract, ContractWrapper, Executor};

pub struct MockCW721(Addr);
mock_ado!(MockCW721, ExecuteMsg, QueryMsg);

impl MockCW721 {
    #[allow(clippy::too_many_arguments)]
    pub fn instantiate(
        code_id: u64,
        sender: Addr,
        app: &mut MockApp,
        name: impl Into<String>,
        symbol: impl Into<String>,
        minter: impl Into<String>,
<<<<<<< HEAD
        modules: Option<Vec<Module>>,
=======
>>>>>>> fbe0197d
        kernel_address: impl Into<String>,
        owner: Option<String>,
    ) -> MockCW721 {
        let msg = mock_cw721_instantiate_msg(
            name.into(),
            symbol.into(),
            minter.into(),
<<<<<<< HEAD
            modules,
=======
>>>>>>> fbe0197d
            kernel_address.into(),
            owner,
        );
        let addr = app
            .instantiate_contract(
                code_id,
                sender.clone(),
                &msg,
                &[],
                "CW721 Contract",
                Some(sender.to_string()),
            )
            .unwrap();
        MockCW721(addr)
    }

    pub fn execute_quick_mint(
        &self,
        app: &mut MockApp,
        sender: Addr,
        amount: u32,
        owner: impl Into<String>,
    ) -> ExecuteResult {
        let msg = mock_quick_mint_msg(amount, owner.into());
        self.execute(app, &msg, sender, &[])
    }

    pub fn execute_send_nft(
        &self,
        app: &mut MockApp,
        sender: Addr,
        contract: impl Into<String>,
        token_id: impl Into<String>,
        msg: &impl Serialize,
    ) -> ExecuteResult {
        let msg = mock_send_nft(
            AndrAddr::from_string(contract.into()),
            token_id.into(),
            to_json_binary(msg).unwrap(),
        );
        self.execute(app, &msg, sender, &[])
    }

    pub fn query_minter(&self, app: &MockApp) -> Addr {
        self.query::<Addr>(app, mock_cw721_minter_query())
    }

    pub fn query_owner_of(&self, app: &MockApp, token_id: impl Into<String>) -> Addr {
        Addr::unchecked(
            self.query::<OwnerOfResponse>(app, mock_cw721_owner_of(token_id.into(), None))
                .owner,
        )
    }
}

pub fn mock_cw721_minter_query() -> QueryMsg {
    QueryMsg::Minter {}
}

pub fn mock_andromeda_cw721() -> Box<dyn Contract<Empty>> {
    let contract = ContractWrapper::new_with_empty(execute, instantiate, query);
    Box::new(contract)
}

pub fn mock_cw721_instantiate_msg(
    name: String,
    symbol: String,
    minter: impl Into<String>,
    kernel_address: String,
    owner: Option<String>,
) -> InstantiateMsg {
    InstantiateMsg {
        name,
        symbol,
        minter: AndrAddr::from_string(minter.into()),
        kernel_address,
        owner,
    }
}

pub fn mock_cw721_owner_of(token_id: String, include_expired: Option<bool>) -> QueryMsg {
    QueryMsg::OwnerOf {
        token_id,
        include_expired,
    }
}

pub fn mock_mint_msg(
    token_id: String,
    extension: TokenExtension,
    token_uri: Option<String>,
    owner: String,
) -> MintMsg {
    MintMsg {
        token_id,
        owner,
        token_uri,
        extension,
    }
}

pub fn mock_quick_mint_msg(amount: u32, owner: String) -> ExecuteMsg {
    let mut mint_msgs: Vec<MintMsg> = Vec::new();
    for i in 0..amount {
        let extension = TokenExtension {
            publisher: owner.clone(),
        };

        let msg = mock_mint_msg(i.to_string(), extension, None, owner.clone());
        mint_msgs.push(msg);
    }

    ExecuteMsg::BatchMint { tokens: mint_msgs }
}

pub fn mock_send_nft(contract: AndrAddr, token_id: String, msg: Binary) -> ExecuteMsg {
    ExecuteMsg::SendNft {
        contract,
        token_id,
        msg,
    }
}

pub fn mock_transfer_nft(recipient: AndrAddr, token_id: String) -> ExecuteMsg {
    ExecuteMsg::TransferNft {
        recipient,
        token_id,
    }
}

pub fn mock_transfer_agreement(amount: Coin, purchaser: String) -> TransferAgreement {
    TransferAgreement { amount, purchaser }
}

pub fn mock_create_transfer_agreement_msg(
    token_id: String,
    agreement: Option<TransferAgreement>,
) -> ExecuteMsg {
    ExecuteMsg::TransferAgreement {
        token_id,
        agreement,
    }
}<|MERGE_RESOLUTION|>--- conflicted
+++ resolved
@@ -4,11 +4,7 @@
 use andromeda_non_fungible_tokens::cw721::{
     ExecuteMsg, InstantiateMsg, MintMsg, QueryMsg, TokenExtension, TransferAgreement,
 };
-<<<<<<< HEAD
-use andromeda_std::{ado_base::modules::Module, amp::addresses::AndrAddr};
-=======
 use andromeda_std::amp::addresses::AndrAddr;
->>>>>>> fbe0197d
 use andromeda_testing::{
     mock::MockApp,
     mock_ado,
@@ -31,10 +27,6 @@
         name: impl Into<String>,
         symbol: impl Into<String>,
         minter: impl Into<String>,
-<<<<<<< HEAD
-        modules: Option<Vec<Module>>,
-=======
->>>>>>> fbe0197d
         kernel_address: impl Into<String>,
         owner: Option<String>,
     ) -> MockCW721 {
@@ -42,10 +34,6 @@
             name.into(),
             symbol.into(),
             minter.into(),
-<<<<<<< HEAD
-            modules,
-=======
->>>>>>> fbe0197d
             kernel_address.into(),
             owner,
         );
