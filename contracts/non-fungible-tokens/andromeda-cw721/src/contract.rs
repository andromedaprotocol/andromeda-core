use andromeda_std::common::call_action::get_action_name;
#[cfg(not(feature = "imported"))]
use cosmwasm_std::entry_point;
use cosmwasm_std::{
    attr, ensure, from_json, has_coins, to_json_binary, Addr, Api, BankMsg, Binary, Coin,
    CosmosMsg, Deps, DepsMut, Empty, Env, MessageInfo, QuerierWrapper, Response, SubMsg, Uint128,
};

use crate::state::{
    is_archived, ANDR_MINTER, ARCHIVED, BATCH_MINT_ACTION, MINT_ACTION, TRANSFER_AGREEMENTS,
};
use andromeda_non_fungible_tokens::cw721::{
    ExecuteMsg, InstantiateMsg, MintMsg, QueryMsg, TokenExtension, TransferAgreement,
};
use andromeda_std::common::rates::get_tax_amount;
use andromeda_std::{
    ado_base::{AndromedaMsg, AndromedaQuery},
    ado_contract::{permissioning::is_context_permissioned_strict, ADOContract},
    amp::AndrAddr,
    common::{actions::call_action, context::ExecuteContext},
};

use andromeda_std::{
<<<<<<< HEAD
    ado_base::{hooks::AndromedaHook, InstantiateMsg as BaseInstantiateMsg, MigrateMsg},
    common::encode_binary,
    common::rates::get_tax_amount,
=======
    ado_base::{InstantiateMsg as BaseInstantiateMsg, MigrateMsg},
>>>>>>> fbe0197d
    common::Funds,
    error::ContractError,
};
use cw721::{ContractInfoResponse, Cw721Execute};
use cw721_base::{state::TokenInfo, Cw721Contract, ExecuteMsg as Cw721ExecuteMsg};

pub type AndrCW721Contract<'a> = Cw721Contract<'a, TokenExtension, Empty, ExecuteMsg, QueryMsg>;
const CONTRACT_NAME: &str = "crates.io:andromeda-cw721";
const CONTRACT_VERSION: &str = env!("CARGO_PKG_VERSION");

#[cfg_attr(not(feature = "imported"), entry_point)]
pub fn instantiate(
    deps: DepsMut,
    env: Env,
    info: MessageInfo,
    msg: InstantiateMsg,
) -> Result<Response, ContractError> {
    let contract_info = ContractInfoResponse {
        name: msg.name,
        symbol: msg.symbol,
    };

    // Do this directly instead of with cw721_contract.instantiate because we want to have minter
    // be an AndrAddress, which cannot be validated right away.
    AndrCW721Contract::default()
        .contract_info
        .save(deps.storage, &contract_info)?;

    let contract = ADOContract::default();
    ANDR_MINTER.save(deps.storage, &msg.minter)?;

    let resp = contract.instantiate(
        deps.storage,
        env,
        deps.api,
        &deps.querier,
        info.clone(),
        BaseInstantiateMsg {
            ado_type: CONTRACT_NAME.to_string(),
            ado_version: CONTRACT_VERSION.to_string(),
            kernel_address: msg.kernel_address,
            owner: msg.owner,
        },
    )?;

    Ok(resp.add_attributes(vec![attr("minter", msg.minter)]))
}

#[cfg_attr(not(feature = "imported"), entry_point)]
pub fn execute(
    deps: DepsMut,
    env: Env,
    info: MessageInfo,
    msg: ExecuteMsg,
) -> Result<Response, ContractError> {
    if let ExecuteMsg::AMPReceive(pkt) = msg {
        ADOContract::default().execute_amp_receive(
            ExecuteContext::new(deps, info, env),
            pkt,
            handle_execute,
        )
    } else {
        let ctx = ExecuteContext::new(deps, info, env);
        handle_execute(ctx, msg)
    }
}

fn handle_execute(mut ctx: ExecuteContext, msg: ExecuteMsg) -> Result<Response, ContractError> {
    let contract = ADOContract::default();
<<<<<<< HEAD
=======
    let action = get_action_name(CONTRACT_NAME, msg.as_ref());

>>>>>>> fbe0197d
    let action_response = call_action(
        &mut ctx.deps,
        &ctx.info,
        &ctx.env,
        &ctx.amp_ctx,
        msg.as_ref(),
<<<<<<< HEAD
=======
    )?;

    let payee = if let Some(amp_ctx) = ctx.amp_ctx.clone() {
        ctx.deps
            .api
            .addr_validate(amp_ctx.ctx.get_origin().as_str())?
    } else {
        ctx.info.sender.clone()
    };

    let _fee_msg = ADOContract::default().pay_fee(
        ctx.deps.storage,
        &ctx.deps.querier,
        msg.as_ref().to_string(),
        payee,
>>>>>>> fbe0197d
    )?;

    if let ExecuteMsg::Approve { token_id, .. } = &msg {
        ensure!(
            !is_archived(ctx.deps.storage, token_id)?.is_archived,
            ContractError::TokenIsArchived {}
        );
    }

    let res = match msg {
        ExecuteMsg::Mint {
            token_id,
            token_uri,
            owner,
            extension,
        } => execute_mint(ctx, token_id, token_uri, owner, extension),
        ExecuteMsg::BatchMint { tokens } => execute_batch_mint(ctx, tokens),
        ExecuteMsg::TransferNft {
            recipient,
            token_id,
        } => execute_transfer(ctx, recipient, token_id, &action),
        ExecuteMsg::TransferAgreement {
            token_id,
            agreement,
        } => execute_update_transfer_agreement(ctx, token_id, agreement),
        ExecuteMsg::Archive { token_id } => execute_archive(ctx, token_id),
        ExecuteMsg::Burn { token_id } => execute_burn(ctx, token_id),
        ExecuteMsg::SendNft {
            contract,
            token_id,
            msg,
        } => execute_send_nft(ctx, token_id, contract, msg),
        _ => {
            let serialized = to_json_binary(&msg)?;

            match from_json::<AndromedaMsg>(&serialized) {
                Ok(msg) => contract.execute(ctx, msg),
                Err(_) => execute_cw721(ctx, msg.into()),
            }
        }
    }?;
    Ok(res
        .add_submessages(action_response.messages)
        .add_attributes(action_response.attributes)
        .add_events(action_response.events))
}

fn execute_cw721(
    ctx: ExecuteContext,
    msg: Cw721ExecuteMsg<TokenExtension, ExecuteMsg>,
) -> Result<Response, ContractError> {
    let contract = AndrCW721Contract::default();
    Ok(contract.execute(ctx.deps, ctx.env, ctx.info, msg)?)
}

fn execute_mint(
    mut ctx: ExecuteContext,
    token_id: String,
    token_uri: Option<String>,
    owner: String,
    extension: TokenExtension,
) -> Result<Response, ContractError> {
    let minter = ANDR_MINTER
        .load(ctx.deps.storage)?
        .get_raw_address(&ctx.deps.as_ref())?;
    ensure!(
        ctx.contains_sender(minter.as_str())
            | is_context_permissioned_strict(
                ctx.deps.branch(),
                &ctx.info,
                &ctx.env,
                &ctx.amp_ctx,
                MINT_ACTION
            )?,
        ContractError::Unauthorized {}
    );
    mint(ctx, token_id, token_uri, owner, extension)
}

fn mint(
    ctx: ExecuteContext,
    token_id: String,
    token_uri: Option<String>,
    owner: String,
    extension: TokenExtension,
) -> Result<Response, ContractError> {
    let cw721_contract = AndrCW721Contract::default();
    let token = TokenInfo {
        owner: ctx.deps.api.addr_validate(&owner)?,
        approvals: vec![],
        token_uri,
        extension,
    };

    cw721_contract
        .tokens
        .update(ctx.deps.storage, &token_id, |old| match old {
            Some(_) => Err(ContractError::Claimed {}),
            None => Ok(token),
        })?;

    cw721_contract.increment_tokens(ctx.deps.storage)?;

    Ok(Response::new()
        .add_attribute("action", "mint")
        .add_attribute("minter", ctx.info.sender)
        .add_attribute("owner", owner)
        .add_attribute("token_id", token_id))
}

fn execute_batch_mint(
    mut ctx: ExecuteContext,
    tokens_to_mint: Vec<MintMsg>,
) -> Result<Response, ContractError> {
    let mut resp = Response::default();
    let minter = ANDR_MINTER
        .load(ctx.deps.storage)?
        .get_raw_address(&ctx.deps.as_ref())?;
    ensure!(
        ctx.contains_sender(minter.as_str())
            | is_context_permissioned_strict(
                ctx.deps.branch(),
                &ctx.info,
                &ctx.env,
                &ctx.amp_ctx,
                BATCH_MINT_ACTION
            )?,
        ContractError::Unauthorized {}
    );
    ensure!(
        !tokens_to_mint.is_empty(),
        ContractError::Std(cosmwasm_std::StdError::GenericErr {
            msg: String::from("No tokens to mint")
        })
    );
    for msg in tokens_to_mint {
        let ctx = ExecuteContext {
            deps: ctx.deps.branch(),
            info: ctx.info.clone(),
            env: ctx.env.clone(),
            amp_ctx: ctx.amp_ctx.clone(),
        };
        let mint_resp = mint(ctx, msg.token_id, msg.token_uri, msg.owner, msg.extension)?;
        resp = resp
            .add_attributes(mint_resp.attributes)
            .add_submessages(mint_resp.messages);
    }

    Ok(resp)
}

fn execute_transfer(
    ctx: ExecuteContext,
    recipient: AndrAddr,
    token_id: String,
    action: &str,
) -> Result<Response, ContractError> {
    let ExecuteContext {
        deps, info, env, ..
    } = ctx;
    let base_contract = ADOContract::default();
<<<<<<< HEAD
    let recipient_address = recipient.get_raw_address(&deps.as_ref())?.into_string();
    let responses = base_contract.module_hook::<Response>(
        &deps.as_ref(),
        AndromedaHook::OnTokenTransfer {
            token_id: token_id.clone(),
            sender: info.sender.to_string(),
            recipient: recipient_address.clone(),
        },
    )?;
=======
>>>>>>> fbe0197d
    // Reduce all responses into one.
    let mut resp = Response::new();
    let recipient_address = recipient.get_raw_address(&deps.as_ref())?.into_string();
    let contract = AndrCW721Contract::default();
    let mut token = contract.tokens.load(deps.storage, &token_id)?;
    ensure!(
        !is_archived(deps.storage, &token_id)?.is_archived,
        ContractError::TokenIsArchived {}
    );

    let tax_amount = if let Some(agreement) =
        &TRANSFER_AGREEMENTS.may_load(deps.storage, &token_id)?
    {
        let agreement_amount = get_transfer_agreement_amount(deps.api, &deps.querier, agreement)?;
        let transfer_response = base_contract.query_deducted_funds(
            deps.as_ref(),
            action,
            Funds::Native(agreement_amount.clone()),
<<<<<<< HEAD
            encode_binary(&ExecuteMsg::TransferNft {
                token_id: token_id.clone(),
                recipient,
            })?,
=======
>>>>>>> fbe0197d
        )?;

        match transfer_response {
            Some(mut transfer_response) => {
                let remaining_amount = transfer_response.leftover_funds.try_get_coin()?;
                let tax_amount = get_tax_amount(
                    &transfer_response.msgs,
                    agreement_amount.amount,
                    remaining_amount.amount,
                );
                transfer_response
                    .msgs
                    .push(SubMsg::new(CosmosMsg::Bank(BankMsg::Send {
                        to_address: token.owner.to_string(),
                        amount: vec![remaining_amount],
                    })));
                resp = resp.add_submessages(transfer_response.msgs);
                tax_amount
            }
            None => {
                let remaining_amount = Funds::Native(agreement_amount).try_get_coin()?;
                let tax_amount = Uint128::zero();
                let msg = SubMsg::new(CosmosMsg::Bank(BankMsg::Send {
                    to_address: token.owner.to_string(),
                    amount: vec![remaining_amount],
                }));
                resp = resp.add_submessage(msg);
                tax_amount
            }
        }
    } else {
        Uint128::zero()
    };

    check_can_send(deps.as_ref(), env, info, &token_id, &token, tax_amount)?;
    token.owner = deps.api.addr_validate(&recipient_address)?;
    token.approvals.clear();
    TRANSFER_AGREEMENTS.remove(deps.storage, &token_id);
    contract.tokens.save(deps.storage, &token_id, &token)?;
    Ok(resp
        .add_attribute("action", "transfer")
        .add_attribute("recipient", recipient_address))
}

fn get_transfer_agreement_amount(
    _api: &dyn Api,
    _querier: &QuerierWrapper,
    agreement: &TransferAgreement,
) -> Result<Coin, ContractError> {
    let agreement_amount = agreement.amount.clone();
    Ok(agreement_amount)
}

fn check_can_send(
    deps: Deps,
    env: Env,
    info: MessageInfo,
    token_id: &str,
    token: &TokenInfo<TokenExtension>,
    tax_amount: Uint128,
) -> Result<(), ContractError> {
    // owner can send
    if token.owner == info.sender {
        return Ok(());
    }

    // token purchaser can send if correct funds are sent
    if let Some(agreement) = &TRANSFER_AGREEMENTS.may_load(deps.storage, token_id)? {
        let agreement_amount = get_transfer_agreement_amount(deps.api, &deps.querier, agreement)?;
        ensure!(
            has_coins(
                &info.funds,
                &Coin {
                    denom: agreement_amount.denom.to_owned(),
                    // Ensure that the taxes came from the sender.
                    amount: agreement_amount.amount + tax_amount,
                },
            ),
            ContractError::InsufficientFunds {}
        );
        if agreement.purchaser == info.sender || agreement.purchaser == "*" {
            return Ok(());
        }
    }

    // any non-expired token approval can send
    if token
        .approvals
        .iter()
        .any(|apr| apr.spender == info.sender && !apr.is_expired(&env.block))
    {
        return Ok(());
    }

    // operator can send
    let op = AndrCW721Contract::default()
        .operators
        .may_load(deps.storage, (&token.owner, &info.sender))?;
    match op {
        Some(ex) => {
            if ex.is_expired(&env.block) {
                Err(ContractError::Unauthorized {})
            } else {
                Ok(())
            }
        }
        None => Err(ContractError::Unauthorized {}),
    }
}

fn execute_update_transfer_agreement(
    ctx: ExecuteContext,
    token_id: String,
    agreement: Option<TransferAgreement>,
) -> Result<Response, ContractError> {
    let ExecuteContext { deps, info, .. } = ctx;
    let contract = AndrCW721Contract::default();
    let token = contract.tokens.load(deps.storage, &token_id)?;
    ensure!(token.owner == info.sender, ContractError::Unauthorized {});
    ensure!(
        !is_archived(deps.storage, &token_id)?.is_archived,
        ContractError::TokenIsArchived {}
    );
    if let Some(xfer_agreement) = &agreement {
        TRANSFER_AGREEMENTS.save(deps.storage, &token_id, xfer_agreement)?;
        if xfer_agreement.purchaser != "*" {
            deps.api.addr_validate(&xfer_agreement.purchaser)?;
        }
    } else {
        TRANSFER_AGREEMENTS.remove(deps.storage, &token_id);
    }

    contract
        .tokens
        .save(deps.storage, token_id.as_str(), &token)?;

    Ok(Response::default())
}

fn execute_archive(ctx: ExecuteContext, token_id: String) -> Result<Response, ContractError> {
    let ExecuteContext { deps, info, .. } = ctx;
    ensure!(
        !is_archived(deps.storage, &token_id)?.is_archived,
        ContractError::TokenIsArchived {}
    );
    let contract = AndrCW721Contract::default();
    let token = contract.tokens.load(deps.storage, &token_id)?;
    ensure!(token.owner == info.sender, ContractError::Unauthorized {});

    ARCHIVED.save(deps.storage, &token_id, &true)?;

    contract.tokens.save(deps.storage, &token_id, &token)?;

    Ok(Response::default())
}

fn execute_burn(ctx: ExecuteContext, token_id: String) -> Result<Response, ContractError> {
    let ExecuteContext { deps, info, .. } = ctx;
    let contract = AndrCW721Contract::default();
    let token = contract.tokens.load(deps.storage, &token_id)?;
    ensure!(token.owner == info.sender, ContractError::Unauthorized {});
    ensure!(
        !is_archived(deps.storage, &token_id)?.is_archived,
        ContractError::TokenIsArchived {}
    );

    contract.tokens.remove(deps.storage, &token_id)?;

    // Decrement token count.
    let count = contract.token_count.load(deps.storage)?;
    contract.token_count.save(deps.storage, &(count - 1))?;

    Ok(Response::default().add_attributes(vec![
        attr("action", "burn"),
        attr("token_id", token_id),
        attr("sender", info.sender),
    ]))
}

fn execute_send_nft(
    ctx: ExecuteContext,
    token_id: String,
    contract_addr: AndrAddr,
    msg: Binary,
) -> Result<Response, ContractError> {
    let ExecuteContext {
        deps, info, env, ..
    } = ctx;
    let contract = AndrCW721Contract::default();
    TRANSFER_AGREEMENTS.remove(deps.storage, &token_id);
    let contract_addr = contract_addr.get_raw_address(&deps.as_ref())?.into_string();

    Ok(contract.send_nft(deps, env, info, contract_addr, token_id, msg)?)
}

#[cfg_attr(not(feature = "imported"), entry_point)]
pub fn query(deps: Deps, env: Env, msg: QueryMsg) -> Result<Binary, ContractError> {
    match msg {
        QueryMsg::IsArchived { token_id } => {
            Ok(to_json_binary(&is_archived(deps.storage, &token_id)?)?)
        }
        QueryMsg::TransferAgreement { token_id } => {
            Ok(to_json_binary(&query_transfer_agreement(deps, token_id)?)?)
        }
        QueryMsg::Minter {} => Ok(to_json_binary(&query_minter(deps)?)?),
        _ => {
            let serialized = to_json_binary(&msg)?;
            match from_json::<AndromedaQuery>(&serialized) {
                Ok(msg) => ADOContract::default().query(deps, env, msg),
                _ => Ok(AndrCW721Contract::default().query(deps, env, msg.into())?),
            }
        } // _ => Ok(AndrCW721Contract::default().query(deps, env, msg.into())?),
    }
}

pub fn query_transfer_agreement(
    deps: Deps,
    token_id: String,
) -> Result<Option<TransferAgreement>, ContractError> {
    Ok(TRANSFER_AGREEMENTS.may_load(deps.storage, &token_id)?)
}

pub fn query_minter(deps: Deps) -> Result<Addr, ContractError> {
    let minter = ANDR_MINTER.load(deps.storage)?;
    minter.get_raw_address(&deps)
}

#[cfg_attr(not(feature = "imported"), entry_point)]
pub fn migrate(deps: DepsMut, _env: Env, _msg: MigrateMsg) -> Result<Response, ContractError> {
    ADOContract::default().migrate(deps, CONTRACT_NAME, CONTRACT_VERSION)
}<|MERGE_RESOLUTION|>--- conflicted
+++ resolved
@@ -21,13 +21,7 @@
 };
 
 use andromeda_std::{
-<<<<<<< HEAD
-    ado_base::{hooks::AndromedaHook, InstantiateMsg as BaseInstantiateMsg, MigrateMsg},
-    common::encode_binary,
-    common::rates::get_tax_amount,
-=======
     ado_base::{InstantiateMsg as BaseInstantiateMsg, MigrateMsg},
->>>>>>> fbe0197d
     common::Funds,
     error::ContractError,
 };
@@ -97,19 +91,14 @@
 
 fn handle_execute(mut ctx: ExecuteContext, msg: ExecuteMsg) -> Result<Response, ContractError> {
     let contract = ADOContract::default();
-<<<<<<< HEAD
-=======
     let action = get_action_name(CONTRACT_NAME, msg.as_ref());
 
->>>>>>> fbe0197d
     let action_response = call_action(
         &mut ctx.deps,
         &ctx.info,
         &ctx.env,
         &ctx.amp_ctx,
         msg.as_ref(),
-<<<<<<< HEAD
-=======
     )?;
 
     let payee = if let Some(amp_ctx) = ctx.amp_ctx.clone() {
@@ -125,7 +114,6 @@
         &ctx.deps.querier,
         msg.as_ref().to_string(),
         payee,
->>>>>>> fbe0197d
     )?;
 
     if let ExecuteMsg::Approve { token_id, .. } = &msg {
@@ -287,18 +275,6 @@
         deps, info, env, ..
     } = ctx;
     let base_contract = ADOContract::default();
-<<<<<<< HEAD
-    let recipient_address = recipient.get_raw_address(&deps.as_ref())?.into_string();
-    let responses = base_contract.module_hook::<Response>(
-        &deps.as_ref(),
-        AndromedaHook::OnTokenTransfer {
-            token_id: token_id.clone(),
-            sender: info.sender.to_string(),
-            recipient: recipient_address.clone(),
-        },
-    )?;
-=======
->>>>>>> fbe0197d
     // Reduce all responses into one.
     let mut resp = Response::new();
     let recipient_address = recipient.get_raw_address(&deps.as_ref())?.into_string();
@@ -317,13 +293,6 @@
             deps.as_ref(),
             action,
             Funds::Native(agreement_amount.clone()),
-<<<<<<< HEAD
-            encode_binary(&ExecuteMsg::TransferNft {
-                token_id: token_id.clone(),
-                recipient,
-            })?,
-=======
->>>>>>> fbe0197d
         )?;
 
         match transfer_response {
