--- conflicted
+++ resolved
@@ -42,11 +42,6 @@
     info: MessageInfo,
     msg: InstantiateMsg,
 ) -> Result<Response, ContractError> {
-<<<<<<< HEAD
-    let cw721_contract = AndrCW721Contract::new();
-    let res = cw721_contract.instantiate(deps.branch(), &env, &info, msg.clone())?;
-=======
-
     let cw721_instantiate_msg = InstantiateMsg {
         name: msg.name.clone(),
         symbol: msg.symbol.clone(),
@@ -59,10 +54,9 @@
 
     let cw721_contract = AndrCW721Contract::new();
     let res = cw721_contract.instantiate(deps.branch(), &env, &info, cw721_instantiate_msg)?;
->>>>>>> e9dff7f8
 
     let contract = ADOContract::default();
-    
+
     contract.permission_action(deps.storage, MINT_ACTION)?;
 
     let resp = contract.instantiate(
@@ -100,16 +94,16 @@
             owner,
         } => execute_mint(ctx, token_id, token_uri, owner),
         ExecuteMsg::BatchMint { tokens } => execute_batch_mint(ctx, tokens),
-        // ExecuteMsg::TransferNft {
-        //     recipient,
-        //     token_id,
-        // } => execute_transfer(ctx, recipient, token_id),
-        // ExecuteMsg::TransferAgreement {
-        //     token_id,
-        //     agreement,
-        // } => execute_update_transfer_agreement(ctx, token_id, agreement),
-        // ExecuteMsg::Archive { token_id } => execute_archive(ctx, token_id),
-        // ExecuteMsg::Burn { token_id } => execute_burn(ctx, token_id),
+        ExecuteMsg::TransferNft {
+            recipient,
+            token_id,
+        } => execute_transfer(ctx, recipient, token_id),
+        ExecuteMsg::TransferAgreement {
+            token_id,
+            agreement,
+        } => execute_update_transfer_agreement(ctx, token_id, agreement),
+        ExecuteMsg::Archive { token_id } => execute_archive(ctx, token_id),
+        ExecuteMsg::Burn { token_id } => execute_burn(ctx, token_id),
         ExecuteMsg::SendNft {
             contract,
             token_id,
@@ -127,11 +121,7 @@
 }
 
 fn execute_cw721(ctx: ExecuteContext, msg: Cw721ExecuteMsg) -> Result<Response, ContractError> {
-<<<<<<< HEAD
-    let contract = AndrCW721Contract::new();
-=======
     let contract = AndrCW721Contract::default();
->>>>>>> e9dff7f8
     let res = contract.execute(ctx.deps, &ctx.env, &ctx.info, msg)?;
     Ok(res)
 }
@@ -223,7 +213,6 @@
     Ok(resp)
 }
 
-<<<<<<< HEAD
 fn execute_transfer(
     ctx: ExecuteContext,
     recipient: AndrAddr,
@@ -494,278 +483,6 @@
         attr("sender", info.sender.as_str()),
     ]))
 }
-=======
-// fn execute_transfer(
-//     ctx: ExecuteContext,
-//     recipient: AndrAddr,
-//     token_id: String,
-// ) -> Result<Response, ContractError> {
-//     let ExecuteContext {
-//         mut deps,
-//         info,
-//         env,
-//         contract: base_contract,
-//         ..
-//     } = ctx;
-//     // Reduce all responses into one.
-//     let mut resp = Response::new();
-//     let recipient_address = recipient.get_raw_address(&deps.as_ref())?.into_string();
-//     let contract = AndrCW721Contract;
-
-//     let OwnerOfResponse { owner, .. } =
-//         contract.query_owner_of(deps.as_ref(), &env, token_id.clone(), false)?;
-//     ensure!(
-//         !is_archived(deps.storage, &token_id)?.is_archived,
-//         ContractError::TokenIsArchived {}
-//     );
-
-//     let tax_amount = if let Some(agreement) =
-//         &TRANSFER_AGREEMENTS.may_load(deps.storage, &token_id)?
-//     {
-//         let agreement_amount = get_transfer_agreement_amount(deps.api, &deps.querier, agreement)?;
-//         let transfer_response = base_contract.query_deducted_funds(
-//             deps.as_ref(),
-//             "Transfer",
-//             Funds::Native(agreement_amount.clone()),
-//         )?;
-
-//         match transfer_response {
-//             Some(mut transfer_response) => {
-//                 let remaining_amount = transfer_response.leftover_funds.try_get_coin()?;
-//                 let tax_amount = get_tax_amount(
-//                     &transfer_response.msgs,
-//                     agreement_amount.amount,
-//                     remaining_amount.amount,
-//                 );
-//                 transfer_response
-//                     .msgs
-//                     .push(SubMsg::new(CosmosMsg::Bank(BankMsg::Send {
-//                         to_address: owner.clone(),
-//                         amount: vec![remaining_amount],
-//                     })));
-//                 resp = resp.add_submessages(transfer_response.msgs);
-//                 tax_amount
-//             }
-//             None => {
-//                 let remaining_amount = Funds::Native(agreement_amount).try_get_coin()?;
-//                 let tax_amount = Uint128::zero();
-//                 let msg = SubMsg::new(CosmosMsg::Bank(BankMsg::Send {
-//                     to_address: owner.clone(),
-//                     amount: vec![remaining_amount],
-//                 }));
-//                 resp = resp.add_submessage(msg);
-//                 tax_amount
-//             }
-//         }
-//     } else {
-//         Uint128::zero()
-//     };
-
-//     let approvals = contract.query_approvals(deps.as_ref(), &env, token_id.clone(), true)?;
-//     let operators =
-//         contract.query_operators(deps.as_ref(), &env, owner.clone(), true, None, None)?;
-//     check_can_send(
-//         deps.as_ref(),
-//         env.clone(),
-//         info.clone(),
-//         &token_id,
-//         tax_amount,
-//         owner.clone(),
-//         approvals.approvals,
-//         operators.operators,
-//     )?;
-
-//     // If we reach here we can assume the sender is authorised to transfer the NFT
-//     // We mock message info to have the owner of the NFT be the sender to authorise send.
-//     let mut transfer_info = info.clone();
-//     transfer_info.sender = Addr::unchecked(owner);
-//     let response = contract.transfer_nft(
-//         deps.branch(),
-//         &env,
-//         &transfer_info,
-//         recipient.to_string(),
-//         token_id.clone(),
-//     )?;
-//     TRANSFER_AGREEMENTS.remove(deps.storage, &token_id);
-
-//     // Extract elements from the response and include them in the final response
-//     let mut response = response;
-//     for attr in response.attributes.clone() {
-//         resp = resp.add_attribute(attr.key, attr.value);
-//     }
-//     for event in response.events.clone() {
-//         resp = resp.add_event(event);
-//     }
-//     for submsg in response.messages {
-//         resp = resp.add_submessage(submsg);
-//     }
-//     response = resp;
-//     Ok(response
-//         .add_attribute("action", "transfer")
-//         .add_attribute("recipient", recipient_address))
-// }
-
-// fn get_transfer_agreement_amount(
-//     _api: &dyn Api,
-//     _querier: &QuerierWrapper,
-//     agreement: &TransferAgreement,
-// ) -> Result<Coin, ContractError> {
-//     let agreement_amount = agreement.amount.clone();
-//     Ok(agreement_amount)
-// }
-
-// #[allow(clippy::too_many_arguments)]
-// fn check_can_send(
-//     deps: Deps,
-//     env: Env,
-//     info: MessageInfo,
-//     token_id: &str,
-//     tax_amount: Uint128,
-//     owner: String,
-//     approvals: Vec<Approval>,
-//     operators: Vec<Approval>,
-// ) -> Result<(), ContractError> {
-//     // owner can send
-//     if owner == info.sender.as_str() {
-//         return Ok(());
-//     }
-
-//     // token purchaser can send if correct funds are sent
-//     if let Some(agreement) = &TRANSFER_AGREEMENTS.may_load(deps.storage, token_id)? {
-//         let agreement_amount = get_transfer_agreement_amount(deps.api, &deps.querier, agreement)?;
-//         ensure!(
-//             has_coins(
-//                 &info.funds,
-//                 &Coin {
-//                     denom: agreement_amount.denom.to_owned(),
-//                     // Ensure that the taxes came from the sender.
-//                     amount: agreement_amount.amount + tax_amount,
-//                 },
-//             ),
-//             ContractError::InsufficientFunds {}
-//         );
-//         if agreement.purchaser == info.sender.as_str() || agreement.purchaser == "*" {
-//             return Ok(());
-//         }
-//     }
-
-//     // any non-expired token approval can send
-//     if approvals
-//         .iter()
-//         .any(|apr| apr.spender == info.sender && !apr.is_expired(&env.block))
-//     {
-//         return Ok(());
-//     }
-
-//     // operator can send
-//     let op = operators
-//         .iter()
-//         .find(|op| op.spender == info.sender && !op.is_expired(&env.block));
-//     match op {
-//         Some(ex) => {
-//             if ex.is_expired(&env.block) {
-//                 Err(ContractError::Unauthorized {})
-//             } else {
-//                 Ok(())
-//             }
-//         }
-//         None => Err(ContractError::Unauthorized {}),
-//     }
-// }
-
-// fn execute_update_transfer_agreement(
-//     ctx: ExecuteContext,
-//     token_id: String,
-//     agreement: Option<TransferAgreement>,
-// ) -> Result<Response, ContractError> {
-//     let ExecuteContext { deps, ref info, .. } = ctx;
-//     let contract = AndrCW721Contract;
-//     let token_owner = contract.query_owner_of(deps.as_ref(), &ctx.env, token_id.clone(), false)?;
-//     ensure!(
-//         token_owner.owner == info.sender.as_ref(),
-//         ContractError::Unauthorized {}
-//     );
-//     ensure!(
-//         !is_archived(deps.storage, &token_id)?.is_archived,
-//         ContractError::TokenIsArchived {}
-//     );
-//     if let Some(xfer_agreement) = &agreement {
-//         TRANSFER_AGREEMENTS.save(deps.storage, &token_id, xfer_agreement)?;
-//         if xfer_agreement.purchaser != "*" {
-//             deps.api.addr_validate(&xfer_agreement.purchaser)?;
-//             contract.approve(
-//                 deps,
-//                 &ctx.env,
-//                 &ctx.info,
-//                 xfer_agreement.purchaser.clone(),
-//                 token_id.clone(),
-//                 None,
-//             )?;
-//         }
-//     } else {
-//         TRANSFER_AGREEMENTS.remove(deps.storage, &token_id);
-//         contract.revoke_all(deps, &ctx.env, &ctx.info, token_id.clone())?;
-//     }
-
-//     let mut attributes = vec![
-//         attr("action", "update_transfer_agreement"),
-//         attr("token_id", token_id),
-//     ];
-
-//     if let Some(xfer_agreement) = &agreement {
-//         attributes.push(attr("purchaser", &xfer_agreement.purchaser));
-//         attributes.push(attr("amount", xfer_agreement.amount.to_string()));
-//     } else {
-//         attributes.push(attr("agreement", "removed"));
-//     }
-
-//     Ok(Response::default().add_attributes(attributes))
-// }
-
-// fn execute_archive(ctx: ExecuteContext, token_id: String) -> Result<Response, ContractError> {
-//     let ExecuteContext { deps, info, .. } = ctx;
-//     ensure!(
-//         !is_archived(deps.storage, &token_id)?.is_archived,
-//         ContractError::TokenIsArchived {}
-//     );
-//     let contract = AndrCW721Contract;
-//     let token_owner = contract.query_owner_of(deps.as_ref(), &ctx.env, token_id.clone(), false)?;
-//     ensure!(
-//         token_owner.owner == info.sender.as_ref(),
-//         ContractError::Unauthorized {}
-//     );
-
-//     ARCHIVED.save(deps.storage, &token_id, &true)?;
-
-//     // TODO should we call contract in this function?
-//     // contract.tokens.save(deps.storage, &token_id, &token)?;
-
-//     Ok(Response::default())
-// }
-
-// fn execute_burn(ctx: ExecuteContext, token_id: String) -> Result<Response, ContractError> {
-//     let ExecuteContext { deps, ref info, .. } = ctx;
-//     let contract = AndrCW721Contract;
-//     // let token = contract.tokens.load(deps.storage, &token_id)?;
-//     let token_owner = contract.query_owner_of(deps.as_ref(), &ctx.env, token_id.clone(), false)?;
-//     ensure!(
-//         token_owner.owner == info.sender.as_ref(),
-//         ContractError::Unauthorized {}
-//     );
-//     ensure!(
-//         !is_archived(deps.storage, &token_id)?.is_archived,
-//         ContractError::TokenIsArchived {}
-//     );
-
-//     contract.burn_nft(deps, &ctx.env, &ctx.info, token_id.clone())?;
-
-//     Ok(Response::default().add_attributes(vec![
-//         attr("action", "burn"),
-//         attr("token_id", token_id),
-//         attr("sender", info.sender.as_str()),
-//     ]))
-// }
->>>>>>> e9dff7f8
 
 fn execute_send_nft(
     ctx: ExecuteContext,
@@ -802,7 +519,6 @@
     Ok(resp.add_attribute("action", "batch_send_nft"))
 }
 
-<<<<<<< HEAD
 #[cfg_attr(not(feature = "library"), entry_point)]
 pub fn query(deps: Deps, env: Env, msg: QueryMsg) -> Result<Binary, ContractError> {
     use QueryMsg::{IsArchived, Minter, TransferAgreement};
@@ -863,53 +579,4 @@
     }
 
     Ok(Response::default())
-}
-=======
-// #[cfg_attr(not(feature = "library"), entry_point)]
-// pub fn query(deps: Deps, env: Env, msg: QueryMsg) -> Result<Binary, ContractError> {
-//     match msg {
-//         QueryMsg::IsArchived { token_id } => {
-//             Ok(to_json_binary(&is_archived(deps.storage, &token_id)?)?)
-//         }
-//         QueryMsg::TransferAgreement { token_id } => {
-//             Ok(to_json_binary(&query_transfer_agreement(deps, token_id)?)?)
-//         }
-//         QueryMsg::Minter {} => Ok(to_json_binary(&query_minter(deps)?)?),
-//         _ => {
-//             let serialized = to_json_binary(&msg)?;
-//             match from_json::<AndromedaQuery>(&serialized) {
-//                 Ok(msg) => ADOContract::default().query(deps, env, msg),
-//                 _ => Ok(AndrCW721Contract.query(deps, &env, msg.try_into()?)?),
-//             }
-//         }
-//     }
-// }
-
-// pub fn query_transfer_agreement(
-//     deps: Deps,
-//     token_id: String,
-// ) -> Result<Option<TransferAgreement>, ContractError> {
-//     Ok(TRANSFER_AGREEMENTS.may_load(deps.storage, &token_id)?)
-// }
-
-// pub fn query_minter(deps: Deps) -> Result<Addr, ContractError> {
-//     let minter = ANDR_MINTER.load(deps.storage)?;
-//     minter.get_raw_address(&deps)
-// }
-
-// #[cfg_attr(not(feature = "library"), entry_point)]
-// pub fn migrate(deps: DepsMut, env: Env, _msg: MigrateMsg) -> Result<Response, ContractError> {
-//     ADOContract::default().migrate(deps, env, CONTRACT_NAME, CONTRACT_VERSION)
-// }
-
-// #[cfg_attr(not(feature = "library"), entry_point)]
-// pub fn reply(_deps: DepsMut, _env: Env, msg: Reply) -> Result<Response, ContractError> {
-//     if msg.result.is_err() {
-//         return Err(ContractError::Std(StdError::generic_err(
-//             msg.result.unwrap_err(),
-//         )));
-//     }
-
-//     Ok(Response::default())
-// }
->>>>>>> e9dff7f8
+}