--- conflicted
+++ resolved
@@ -170,15 +170,10 @@
         ContractError::TokenIsArchived {},
     )?;
 
-<<<<<<< HEAD
     let tax_amount = if let Some(agreement) =
         &TRANSFER_AGREEMENTS.may_load(deps.storage, token_id.clone())?
     {
-        let mission_contract = base_contract.get_mission_contract(deps.storage)?;
-=======
-    let tax_amount = if let Some(agreement) = &token.extension.transfer_agreement {
         let app_contract = base_contract.get_app_contract(deps.storage)?;
->>>>>>> c4d49de1
         let agreement_amount =
             get_transfer_agreement_amount(deps.api, &deps.querier, app_contract, agreement)?;
         let (mut msgs, events, remainder) = base_contract.on_funds_transfer(
@@ -249,13 +244,8 @@
     }
 
     // token purchaser can send if correct funds are sent
-<<<<<<< HEAD
     if let Some(agreement) = &TRANSFER_AGREEMENTS.may_load(deps.storage, token_id.to_string())? {
-        let mission_contract = ADOContract::default().get_mission_contract(deps.storage)?;
-=======
-    if let Some(agreement) = &token.extension.transfer_agreement {
         let app_contract = ADOContract::default().get_app_contract(deps.storage)?;
->>>>>>> c4d49de1
         let agreement_amount =
             get_transfer_agreement_amount(deps.api, &deps.querier, app_contract, agreement)?;
         require(
