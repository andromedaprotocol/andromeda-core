--- conflicted
+++ resolved
@@ -1,10 +1,6 @@
 [package]
 name = "andromeda-cw721"
-<<<<<<< HEAD
-version = "2.5.1-b.1"
-=======
-version = "2.1.0"
->>>>>>> c9438492
+version = "2.2.0-b.1"
 authors = ["Connor Barr <crnbarr@gmail.com>"]
 edition = "2021"
 rust-version = "1.75.0"
