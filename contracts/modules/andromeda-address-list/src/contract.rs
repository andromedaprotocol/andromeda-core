--- conflicted
+++ resolved
@@ -1,10 +1,8 @@
 #[cfg(not(feature = "library"))]
 use cosmwasm_std::entry_point;
-<<<<<<< HEAD
-use cosmwasm_std::{attr, ensure, Binary, Deps, DepsMut, Env, MessageInfo, Response, StdError};
-=======
-use cosmwasm_std::{attr, to_binary, Binary, Deps, DepsMut, Env, MessageInfo, Response, StdError};
->>>>>>> 27f6e1ae
+use cosmwasm_std::{
+    attr, ensure, to_binary, Binary, Deps, DepsMut, Env, MessageInfo, Response, StdError,
+};
 use cw2::{get_contract_version, set_contract_version};
 
 use crate::state::{add_address, includes_address, remove_address, IS_INCLUSIVE};
