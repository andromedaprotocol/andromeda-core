<<<<<<< HEAD
use andromeda_modules::address_list::{ActorPermissionResponse, IncludesActorResponse};
=======
>>>>>>> 11e545db
#[cfg(not(feature = "library"))]
use andromeda_modules::address_list::{ExecuteMsg, InstantiateMsg, QueryMsg};
use andromeda_modules::address_list::{IncludesAddressResponse, IsInclusiveResponse};
use andromeda_std::{
<<<<<<< HEAD
    ado_base::{permissioning::Permission, InstantiateMsg as BaseInstantiateMsg},
=======
    ado_base::{hooks::AndromedaHook, InstantiateMsg as BaseInstantiateMsg, MigrateMsg},
>>>>>>> 11e545db
    ado_contract::ADOContract,
    common::{context::ExecuteContext, encode_binary},
    error::ContractError,
};

<<<<<<< HEAD
use cosmwasm_std::{
    attr, ensure, entry_point, Addr, Binary, Deps, DepsMut, Env, MessageInfo, Response,
};
use cw2::{get_contract_version, set_contract_version};
=======
use cosmwasm_std::{attr, ensure, Binary, Deps, DepsMut, Env, MessageInfo, Response, StdError};
use cosmwasm_std::{entry_point, to_json_binary};
>>>>>>> 11e545db
use cw_utils::nonpayable;

use crate::state::{add_actor_permission, includes_actor, PERMISSIONS};
// version info for migration info
const CONTRACT_NAME: &str = "crates.io:andromeda-address-list";
const CONTRACT_VERSION: &str = env!("CARGO_PKG_VERSION");

#[cfg_attr(not(feature = "library"), entry_point)]
pub fn instantiate(
    deps: DepsMut,
    env: Env,
    info: MessageInfo,
    msg: InstantiateMsg,
) -> Result<Response, ContractError> {
<<<<<<< HEAD
    set_contract_version(deps.storage, CONTRACT_NAME, CONTRACT_VERSION)?;
    // If the user provided an actor and permission, save them.
    if let Some(actor_permission) = msg.actor_permission {
        let verified_address: Addr = deps.api.addr_validate(actor_permission.actor.as_str())?;
        // Permissions of type "Contract" aren't allowed in the address list contract
        ensure!(
            !matches!(&actor_permission.permission, Permission::Contract(_)),
            ContractError::InvalidPermission {
                msg: "Contract permissions aren't allowed in the address list contract".to_string()
            }
        );
        add_actor_permission(
            deps.storage,
            &verified_address,
            &actor_permission.permission,
        )?;
    }
=======
    IS_INCLUSIVE.save(deps.storage, &msg.is_inclusive)?;
>>>>>>> 11e545db

    let inst_resp = ADOContract::default().instantiate(
        deps.storage,
        env,
        deps.api,
        &deps.querier,
        info,
        BaseInstantiateMsg {
            ado_type: CONTRACT_NAME.to_string(),
            ado_version: CONTRACT_VERSION.to_string(),
            kernel_address: msg.kernel_address,
            owner: msg.owner,
        },
    )?;

    Ok(inst_resp)
}

#[cfg_attr(not(feature = "library"), entry_point)]
pub fn execute(
    deps: DepsMut,
    env: Env,
    info: MessageInfo,
    msg: ExecuteMsg,
) -> Result<Response, ContractError> {
    let _contract = ADOContract::default();
    let ctx = ExecuteContext::new(deps, info, env);

    match msg {
        ExecuteMsg::AMPReceive(pkt) => {
            ADOContract::default().execute_amp_receive(ctx, pkt, handle_execute)
        }
        _ => handle_execute(ctx, msg),
    }
}

pub fn handle_execute(ctx: ExecuteContext, msg: ExecuteMsg) -> Result<Response, ContractError> {
    match msg {
        ExecuteMsg::AddActorPermission { actor, permission } => {
            execute_add_actor_permission(ctx, actor, permission)
        }
        ExecuteMsg::RemoveActorPermission { actor } => execute_remove_actor_permission(ctx, actor),
        _ => ADOContract::default().execute(ctx, msg),
    }
}

fn execute_add_actor_permission(
    ctx: ExecuteContext,
    actor: Addr,
    permission: Permission,
) -> Result<Response, ContractError> {
    let ExecuteContext { deps, info, .. } = ctx;
    nonpayable(&info)?;
    ensure!(
        ADOContract::default().is_owner_or_operator(deps.storage, info.sender.as_str())?,
        ContractError::Unauthorized {}
    );
    // Contract permissions aren't allowed in the address list contract
    ensure!(
        !matches!(permission, Permission::Contract(_)),
        ContractError::InvalidPermission {
            msg: "Contract permissions aren't allowed in the address list contract".to_string()
        }
    );

    add_actor_permission(deps.storage, &actor, &permission)?;

    Ok(Response::new().add_attributes(vec![
        attr("action", "add_actor_permission"),
        attr("actor", actor),
        attr("permission", permission.to_string()),
    ]))
}

fn execute_remove_actor_permission(
    ctx: ExecuteContext,
    actor: Addr,
) -> Result<Response, ContractError> {
    let ExecuteContext { deps, info, .. } = ctx;
    nonpayable(&info)?;
    ensure!(
        ADOContract::default().is_owner_or_operator(deps.storage, info.sender.as_str())?,
        ContractError::Unauthorized {}
    );
    // Ensure that the actor is present in the permissions list
    ensure!(
        PERMISSIONS.has(deps.storage, &actor),
        ContractError::ActorNotFound {}
    );

    PERMISSIONS.remove(deps.storage, &actor);

    Ok(Response::new().add_attributes(vec![
        attr("action", "remove_actor_permission"),
        attr("actor", actor),
    ]))
}

#[cfg_attr(not(feature = "library"), entry_point)]
pub fn migrate(deps: DepsMut, _env: Env, _msg: MigrateMsg) -> Result<Response, ContractError> {
    ADOContract::default().migrate(deps, CONTRACT_NAME, CONTRACT_VERSION)
}

#[cfg_attr(not(feature = "library"), entry_point)]
pub fn query(deps: Deps, env: Env, msg: QueryMsg) -> Result<Binary, ContractError> {
    match msg {
        QueryMsg::IncludesActor { actor } => encode_binary(&query_actor(deps, actor)?),
        QueryMsg::ActorPermission { actor } => encode_binary(&query_actor_permission(deps, actor)?),
        _ => ADOContract::default().query(deps, env, msg),
    }
}

<<<<<<< HEAD
fn query_actor(deps: Deps, actor: Addr) -> Result<IncludesActorResponse, ContractError> {
    Ok(IncludesActorResponse {
        included: includes_actor(deps.storage, &actor)?,
=======
fn handle_andr_hook(deps: Deps, msg: AndromedaHook) -> Result<Binary, ContractError> {
    match msg {
        AndromedaHook::OnExecute { sender, .. } => {
            let is_included = includes_address(deps.storage, &sender)?;
            let is_inclusive = IS_INCLUSIVE.load(deps.storage)?;
            if is_included != is_inclusive {
                Err(ContractError::Unauthorized {})
            } else {
                Ok(to_json_binary(&None::<Response>)?)
            }
        }
        _ => Ok(to_json_binary(&None::<Response>)?),
    }
}

fn handle_is_inclusive(deps: Deps) -> Result<IsInclusiveResponse, ContractError> {
    let is_inclusive = IS_INCLUSIVE.load(deps.storage)?;
    Ok(IsInclusiveResponse {
        is_inclusive_response: is_inclusive,
>>>>>>> 11e545db
    })
}

fn query_actor_permission(
    deps: Deps,
    actor: Addr,
) -> Result<ActorPermissionResponse, ContractError> {
    let permission = PERMISSIONS.may_load(deps.storage, &actor)?;
    if let Some(permission) = permission {
        Ok(ActorPermissionResponse { permission })
    } else {
        Err(ContractError::ActorNotFound {})
    }
}<|MERGE_RESOLUTION|>--- conflicted
+++ resolved
@@ -1,30 +1,16 @@
-<<<<<<< HEAD
 use andromeda_modules::address_list::{ActorPermissionResponse, IncludesActorResponse};
-=======
->>>>>>> 11e545db
 #[cfg(not(feature = "library"))]
 use andromeda_modules::address_list::{ExecuteMsg, InstantiateMsg, QueryMsg};
-use andromeda_modules::address_list::{IncludesAddressResponse, IsInclusiveResponse};
 use andromeda_std::{
-<<<<<<< HEAD
     ado_base::{permissioning::Permission, InstantiateMsg as BaseInstantiateMsg},
-=======
-    ado_base::{hooks::AndromedaHook, InstantiateMsg as BaseInstantiateMsg, MigrateMsg},
->>>>>>> 11e545db
     ado_contract::ADOContract,
     common::{context::ExecuteContext, encode_binary},
     error::ContractError,
 };
 
-<<<<<<< HEAD
 use cosmwasm_std::{
     attr, ensure, entry_point, Addr, Binary, Deps, DepsMut, Env, MessageInfo, Response,
 };
-use cw2::{get_contract_version, set_contract_version};
-=======
-use cosmwasm_std::{attr, ensure, Binary, Deps, DepsMut, Env, MessageInfo, Response, StdError};
-use cosmwasm_std::{entry_point, to_json_binary};
->>>>>>> 11e545db
 use cw_utils::nonpayable;
 
 use crate::state::{add_actor_permission, includes_actor, PERMISSIONS};
@@ -39,27 +25,17 @@
     info: MessageInfo,
     msg: InstantiateMsg,
 ) -> Result<Response, ContractError> {
-<<<<<<< HEAD
-    set_contract_version(deps.storage, CONTRACT_NAME, CONTRACT_VERSION)?;
     // If the user provided an actor and permission, save them.
     if let Some(actor_permission) = msg.actor_permission {
         let verified_address: Addr = deps.api.addr_validate(actor_permission.actor.as_str())?;
         // Permissions of type "Contract" aren't allowed in the address list contract
-        ensure!(
-            !matches!(&actor_permission.permission, Permission::Contract(_)),
-            ContractError::InvalidPermission {
-                msg: "Contract permissions aren't allowed in the address list contract".to_string()
-            }
-        );
+
         add_actor_permission(
             deps.storage,
             &verified_address,
             &actor_permission.permission,
         )?;
     }
-=======
-    IS_INCLUSIVE.save(deps.storage, &msg.is_inclusive)?;
->>>>>>> 11e545db
 
     let inst_resp = ADOContract::default().instantiate(
         deps.storage,
@@ -117,13 +93,6 @@
         ADOContract::default().is_owner_or_operator(deps.storage, info.sender.as_str())?,
         ContractError::Unauthorized {}
     );
-    // Contract permissions aren't allowed in the address list contract
-    ensure!(
-        !matches!(permission, Permission::Contract(_)),
-        ContractError::InvalidPermission {
-            msg: "Contract permissions aren't allowed in the address list contract".to_string()
-        }
-    );
 
     add_actor_permission(deps.storage, &actor, &permission)?;
 
@@ -159,7 +128,7 @@
 }
 
 #[cfg_attr(not(feature = "library"), entry_point)]
-pub fn migrate(deps: DepsMut, _env: Env, _msg: MigrateMsg) -> Result<Response, ContractError> {
+pub fn migrate(deps: DepsMut, _env: Env) -> Result<Response, ContractError> {
     ADOContract::default().migrate(deps, CONTRACT_NAME, CONTRACT_VERSION)
 }
 
@@ -172,31 +141,9 @@
     }
 }
 
-<<<<<<< HEAD
 fn query_actor(deps: Deps, actor: Addr) -> Result<IncludesActorResponse, ContractError> {
     Ok(IncludesActorResponse {
         included: includes_actor(deps.storage, &actor)?,
-=======
-fn handle_andr_hook(deps: Deps, msg: AndromedaHook) -> Result<Binary, ContractError> {
-    match msg {
-        AndromedaHook::OnExecute { sender, .. } => {
-            let is_included = includes_address(deps.storage, &sender)?;
-            let is_inclusive = IS_INCLUSIVE.load(deps.storage)?;
-            if is_included != is_inclusive {
-                Err(ContractError::Unauthorized {})
-            } else {
-                Ok(to_json_binary(&None::<Response>)?)
-            }
-        }
-        _ => Ok(to_json_binary(&None::<Response>)?),
-    }
-}
-
-fn handle_is_inclusive(deps: Deps) -> Result<IsInclusiveResponse, ContractError> {
-    let is_inclusive = IS_INCLUSIVE.load(deps.storage)?;
-    Ok(IsInclusiveResponse {
-        is_inclusive_response: is_inclusive,
->>>>>>> 11e545db
     })
 }
 
