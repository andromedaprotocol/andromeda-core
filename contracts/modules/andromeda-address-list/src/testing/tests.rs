--- conflicted
+++ resolved
@@ -28,13 +28,8 @@
             kernel_address: MOCK_KERNEL_CONTRACT.to_string(),
             owner: None,
             actor_permission: Some(ActorPermission {
-<<<<<<< HEAD
-                actors: vec![AndrAddr::from_string("actor")],
+                actors: vec![AndrAddr::from_string(actor.clone())],
                 permission: LocalPermission::whitelisted(None, None, None, None),
-=======
-                actors: vec![AndrAddr::from_string(actor.clone())],
-                permission: LocalPermission::whitelisted(None, None),
->>>>>>> de2bf6c2
             }),
         },
     )
@@ -50,8 +45,6 @@
     init(&mut deps, info);
 }
 
-<<<<<<< HEAD
-=======
 // #[test]
 // fn test_instantiate_contract_permission() {
 //     let mut deps = mock_dependencies_custom(&[]);
@@ -80,7 +73,6 @@
 //     )
 // }
 
->>>>>>> de2bf6c2
 #[test]
 fn test_add_remove_actor() {
     let mut deps = mock_dependencies_custom(&[]);
