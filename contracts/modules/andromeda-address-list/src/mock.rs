#![cfg(all(not(target_arch = "wasm32"), feature = "testing"))]

use crate::contract::{execute, instantiate, query};
<<<<<<< HEAD
use andromeda_modules::address_list::{ExecuteMsg, InstantiateMsg, QueryMsg};
=======
use andromeda_modules::address_list::{ActorPermission, ExecuteMsg, InstantiateMsg, QueryMsg};
use andromeda_std::ado_base::permissioning::LocalPermission;
>>>>>>> fbe0197d
use andromeda_testing::{
    mock::MockApp, mock_ado, mock_contract::ExecuteResult, MockADO, MockContract,
};
use cosmwasm_std::{Addr, Empty};
<<<<<<< HEAD
use cw_multi_test::{Contract, ContractWrapper, Executor};
=======
use cw_multi_test::{App, Contract, ContractWrapper, Executor};
>>>>>>> fbe0197d

pub struct MockAddressList(Addr);
mock_ado!(MockAddressList, ExecuteMsg, QueryMsg);

impl MockAddressList {
    pub fn instantiate(
        code_id: u64,
        sender: Addr,
<<<<<<< HEAD
        app: &mut MockApp,
        is_inclusive: bool,
        kernel_address: impl Into<String>,
        owner: Option<String>,
    ) -> MockAddressList {
        let msg = mock_address_list_instantiate_msg(is_inclusive, kernel_address, owner);
=======
        app: &mut App,
        kernel_address: impl Into<String>,
        owner: Option<String>,
        actor_permission: Option<ActorPermission>,
    ) -> MockAddressList {
        let msg = mock_address_list_instantiate_msg(kernel_address, owner, actor_permission);
>>>>>>> fbe0197d
        let addr = app
            .instantiate_contract(
                code_id,
                sender.clone(),
                &msg,
                &[],
                "Address List Contract",
                Some(sender.to_string()),
            )
            .unwrap();
        MockAddressList(Addr::unchecked(addr))
    }

<<<<<<< HEAD
    pub fn execute_add_address(
        &self,
        app: &mut MockApp,
        sender: Addr,
        address: impl Into<String>,
    ) -> ExecuteResult {
        self.execute(app, &mock_add_address_msg(address), sender, &[])
    }

    pub fn query_includes_address(&self, app: &MockApp, address: impl Into<String>) -> bool {
        self.query::<bool>(app, mock_includes_address_msg(address))
=======
    pub fn execute_actor_permission(
        &self,
        app: &mut MockApp,
        sender: Addr,
        actor: Addr,
        permission: LocalPermission,
    ) -> ExecuteResult {
        self.execute(
            app,
            &mock_add_actor_permission_msg(actor, permission),
            sender,
            &[],
        )
>>>>>>> fbe0197d
    }
}

pub fn mock_andromeda_address_list() -> Box<dyn Contract<Empty>> {
    let contract = ContractWrapper::new_with_empty(execute, instantiate, query);
    Box::new(contract)
}

pub fn mock_address_list_instantiate_msg(
    kernel_address: impl Into<String>,
    owner: Option<String>,
    actor_permission: Option<ActorPermission>,
) -> InstantiateMsg {
    InstantiateMsg {
        kernel_address: kernel_address.into(),
        owner,
        actor_permission,
    }
}

<<<<<<< HEAD
pub fn mock_add_address_msg(address: impl Into<String>) -> ExecuteMsg {
    ExecuteMsg::AddAddress {
        address: address.into(),
    }
}

pub fn mock_includes_address_msg(address: impl Into<String>) -> QueryMsg {
    QueryMsg::IncludesAddress {
        address: address.into(),
    }
=======
pub fn mock_add_actor_permission_msg(actor: Addr, permission: LocalPermission) -> ExecuteMsg {
    ExecuteMsg::AddActorPermission { actor, permission }
>>>>>>> fbe0197d
}<|MERGE_RESOLUTION|>--- conflicted
+++ resolved
@@ -1,21 +1,13 @@
 #![cfg(all(not(target_arch = "wasm32"), feature = "testing"))]
 
 use crate::contract::{execute, instantiate, query};
-<<<<<<< HEAD
-use andromeda_modules::address_list::{ExecuteMsg, InstantiateMsg, QueryMsg};
-=======
 use andromeda_modules::address_list::{ActorPermission, ExecuteMsg, InstantiateMsg, QueryMsg};
 use andromeda_std::ado_base::permissioning::LocalPermission;
->>>>>>> fbe0197d
 use andromeda_testing::{
     mock::MockApp, mock_ado, mock_contract::ExecuteResult, MockADO, MockContract,
 };
 use cosmwasm_std::{Addr, Empty};
-<<<<<<< HEAD
-use cw_multi_test::{Contract, ContractWrapper, Executor};
-=======
 use cw_multi_test::{App, Contract, ContractWrapper, Executor};
->>>>>>> fbe0197d
 
 pub struct MockAddressList(Addr);
 mock_ado!(MockAddressList, ExecuteMsg, QueryMsg);
@@ -24,21 +16,12 @@
     pub fn instantiate(
         code_id: u64,
         sender: Addr,
-<<<<<<< HEAD
-        app: &mut MockApp,
-        is_inclusive: bool,
-        kernel_address: impl Into<String>,
-        owner: Option<String>,
-    ) -> MockAddressList {
-        let msg = mock_address_list_instantiate_msg(is_inclusive, kernel_address, owner);
-=======
         app: &mut App,
         kernel_address: impl Into<String>,
         owner: Option<String>,
         actor_permission: Option<ActorPermission>,
     ) -> MockAddressList {
         let msg = mock_address_list_instantiate_msg(kernel_address, owner, actor_permission);
->>>>>>> fbe0197d
         let addr = app
             .instantiate_contract(
                 code_id,
@@ -52,19 +35,6 @@
         MockAddressList(Addr::unchecked(addr))
     }
 
-<<<<<<< HEAD
-    pub fn execute_add_address(
-        &self,
-        app: &mut MockApp,
-        sender: Addr,
-        address: impl Into<String>,
-    ) -> ExecuteResult {
-        self.execute(app, &mock_add_address_msg(address), sender, &[])
-    }
-
-    pub fn query_includes_address(&self, app: &MockApp, address: impl Into<String>) -> bool {
-        self.query::<bool>(app, mock_includes_address_msg(address))
-=======
     pub fn execute_actor_permission(
         &self,
         app: &mut MockApp,
@@ -78,7 +48,6 @@
             sender,
             &[],
         )
->>>>>>> fbe0197d
     }
 }
 
@@ -99,19 +68,12 @@
     }
 }
 
-<<<<<<< HEAD
-pub fn mock_add_address_msg(address: impl Into<String>) -> ExecuteMsg {
-    ExecuteMsg::AddAddress {
-        address: address.into(),
-    }
+pub fn mock_add_actor_permission_msg(actor: Addr, permission: LocalPermission) -> ExecuteMsg {
+    ExecuteMsg::AddActorPermission { actor, permission }
 }
 
 pub fn mock_includes_address_msg(address: impl Into<String>) -> QueryMsg {
     QueryMsg::IncludesAddress {
         address: address.into(),
     }
-=======
-pub fn mock_add_actor_permission_msg(actor: Addr, permission: LocalPermission) -> ExecuteMsg {
-    ExecuteMsg::AddActorPermission { actor, permission }
->>>>>>> fbe0197d
 }