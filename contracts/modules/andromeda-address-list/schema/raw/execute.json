--- conflicted
+++ resolved
@@ -145,73 +145,6 @@
       "properties": {
         "permissioning": {
           "$ref": "#/definitions/PermissioningMessage"
-        }
-      },
-      "additionalProperties": false
-    },
-    {
-      "type": "object",
-      "required": [
-        "register_module"
-      ],
-      "properties": {
-        "register_module": {
-          "type": "object",
-          "required": [
-            "module"
-          ],
-          "properties": {
-            "module": {
-              "$ref": "#/definitions/Module"
-            }
-          },
-          "additionalProperties": false
-        }
-      },
-      "additionalProperties": false
-    },
-    {
-      "type": "object",
-      "required": [
-        "deregister_module"
-      ],
-      "properties": {
-        "deregister_module": {
-          "type": "object",
-          "required": [
-            "module_idx"
-          ],
-          "properties": {
-            "module_idx": {
-              "$ref": "#/definitions/Uint64"
-            }
-          },
-          "additionalProperties": false
-        }
-      },
-      "additionalProperties": false
-    },
-    {
-      "type": "object",
-      "required": [
-        "alter_module"
-      ],
-      "properties": {
-        "alter_module": {
-          "type": "object",
-          "required": [
-            "module",
-            "module_idx"
-          ],
-          "properties": {
-            "module": {
-              "$ref": "#/definitions/Module"
-            },
-            "module_idx": {
-              "$ref": "#/definitions/Uint64"
-            }
-          },
-          "additionalProperties": false
         }
       },
       "additionalProperties": false
@@ -390,53 +323,6 @@
         }
       }
     },
-    "Expiration": {
-      "description": "Expiration represents a point in time when some event happens. It can compare with a BlockInfo and will return is_expired() == true once the condition is hit (and for every block in the future)",
-      "oneOf": [
-        {
-          "description": "AtHeight will expire when `env.block.height` >= height",
-          "type": "object",
-          "required": [
-            "at_height"
-          ],
-          "properties": {
-            "at_height": {
-              "type": "integer",
-              "format": "uint64",
-              "minimum": 0.0
-            }
-          },
-          "additionalProperties": false
-        },
-        {
-          "description": "AtTime will expire when `env.block.time` >= time",
-          "type": "object",
-          "required": [
-            "at_time"
-          ],
-          "properties": {
-            "at_time": {
-              "$ref": "#/definitions/Timestamp"
-            }
-          },
-          "additionalProperties": false
-        },
-        {
-          "description": "Never will never expire. Used to express the empty variant",
-          "type": "object",
-          "required": [
-            "never"
-          ],
-          "properties": {
-            "never": {
-              "type": "object",
-              "additionalProperties": false
-            }
-          },
-          "additionalProperties": false
-        }
-      ]
-    },
     "IBCConfig": {
       "type": "object",
       "properties": {
@@ -453,7 +339,12 @@
       },
       "additionalProperties": false
     },
-<<<<<<< HEAD
+    "Milliseconds": {
+      "description": "Represents time in milliseconds.",
+      "type": "integer",
+      "format": "uint64",
+      "minimum": 0.0
+    },
     "OwnershipMessage": {
       "oneOf": [
         {
@@ -479,7 +370,7 @@
                 "expiration": {
                   "anyOf": [
                     {
-                      "$ref": "#/definitions/Expiration"
+                      "$ref": "#/definitions/Milliseconds"
                     },
                     {
                       "type": "null"
@@ -496,30 +387,6 @@
           "additionalProperties": false
         }
       ]
-=======
-    "Module": {
-      "description": "A struct describing a token module, provided with the instantiation message this struct is used to record the info about the module and how/if it should be instantiated",
-      "type": "object",
-      "required": [
-        "address",
-        "is_mutable"
-      ],
-      "properties": {
-        "address": {
-          "$ref": "#/definitions/AndrAddr"
-        },
-        "is_mutable": {
-          "type": "boolean"
-        },
-        "name": {
-          "type": [
-            "string",
-            "null"
-          ]
-        }
-      },
-      "additionalProperties": false
->>>>>>> 676c9833
     },
     "Permission": {
       "description": "An enum to represent a user's permission for an action\n\n- **Blacklisted** - The user cannot perform the action until after the provided expiration - **Limited** - The user can perform the action while uses are remaining and before the provided expiration **for a permissioned action** - **Whitelisted** - The user can perform the action until the provided expiration **for a permissioned action**\n\nExpiration defaults to `Never` if not provided",
@@ -533,7 +400,7 @@
             "blacklisted": {
               "anyOf": [
                 {
-                  "$ref": "#/definitions/Expiration"
+                  "$ref": "#/definitions/Milliseconds"
                 },
                 {
                   "type": "null"
@@ -558,7 +425,7 @@
                 "expiration": {
                   "anyOf": [
                     {
-                      "$ref": "#/definitions/Expiration"
+                      "$ref": "#/definitions/Milliseconds"
                     },
                     {
                       "type": "null"
@@ -585,7 +452,7 @@
             "whitelisted": {
               "anyOf": [
                 {
-                  "$ref": "#/definitions/Expiration"
+                  "$ref": "#/definitions/Milliseconds"
                 },
                 {
                   "type": "null"
@@ -730,20 +597,8 @@
         }
       ]
     },
-    "Timestamp": {
-      "description": "A point in time in nanosecond precision.\n\nThis type can represent times from 1970-01-01T00:00:00Z to 2554-07-21T23:34:33Z.\n\n## Examples\n\n``` # use cosmwasm_std::Timestamp; let ts = Timestamp::from_nanos(1_000_000_202); assert_eq!(ts.nanos(), 1_000_000_202); assert_eq!(ts.seconds(), 1); assert_eq!(ts.subsec_nanos(), 202);\n\nlet ts = ts.plus_seconds(2); assert_eq!(ts.nanos(), 3_000_000_202); assert_eq!(ts.seconds(), 3); assert_eq!(ts.subsec_nanos(), 202); ```",
-      "allOf": [
-        {
-          "$ref": "#/definitions/Uint64"
-        }
-      ]
-    },
     "Uint128": {
       "description": "A thin wrapper around u128 that is using strings for JSON encoding/decoding, such that the full u128 range can be used for clients that convert JSON numbers to floats, like JavaScript and jq.\n\n# Examples\n\nUse `from` to create instances of this and `u128` to get the value out:\n\n``` # use cosmwasm_std::Uint128; let a = Uint128::from(123u128); assert_eq!(a.u128(), 123);\n\nlet b = Uint128::from(42u64); assert_eq!(b.u128(), 42);\n\nlet c = Uint128::from(70u32); assert_eq!(c.u128(), 70); ```",
-      "type": "string"
-    },
-    "Uint64": {
-      "description": "A thin wrapper around u64 that is using strings for JSON encoding/decoding, such that the full u64 range can be used for clients that convert JSON numbers to floats, like JavaScript and jq.\n\n# Examples\n\nUse `from` to create instances of this and `u64` to get the value out:\n\n``` # use cosmwasm_std::Uint64; let a = Uint64::from(42u64); assert_eq!(a.u64(), 42);\n\nlet b = Uint64::from(70u32); assert_eq!(b.u64(), 70); ```",
       "type": "string"
     }
   }
