{
  "contract_name": "andromeda-address-list",
  "contract_version": "1.0.0",
  "idl_version": "1.0.0",
  "instantiate": {
    "$schema": "http://json-schema.org/draft-07/schema#",
    "title": "InstantiateMsg",
    "type": "object",
    "required": [
      "is_inclusive",
      "kernel_address"
    ],
    "properties": {
      "is_inclusive": {
        "type": "boolean"
      },
      "kernel_address": {
        "type": "string"
      },
      "owner": {
        "type": [
          "string",
          "null"
        ]
      }
    },
    "additionalProperties": false
  },
  "execute": {
    "$schema": "http://json-schema.org/draft-07/schema#",
    "title": "ExecuteMsg",
    "oneOf": [
      {
        "description": "Add an address to the address list",
        "type": "object",
        "required": [
          "add_address"
        ],
        "properties": {
          "add_address": {
            "type": "object",
            "required": [
              "address"
            ],
            "properties": {
              "address": {
                "type": "string"
              }
            },
            "additionalProperties": false
          }
        },
        "additionalProperties": false
      },
      {
        "description": "Remove an address from the address list",
        "type": "object",
        "required": [
          "remove_address"
        ],
        "properties": {
          "remove_address": {
            "type": "object",
            "required": [
              "address"
            ],
            "properties": {
              "address": {
                "type": "string"
              }
            },
            "additionalProperties": false
          }
        },
        "additionalProperties": false
      },
      {
        "description": "Add multiple addresses to the address list",
        "type": "object",
        "required": [
          "add_addresses"
        ],
        "properties": {
          "add_addresses": {
            "type": "object",
            "required": [
              "addresses"
            ],
            "properties": {
              "addresses": {
                "type": "array",
                "items": {
                  "type": "string"
                }
              }
            },
            "additionalProperties": false
          }
        },
        "additionalProperties": false
      },
      {
        "type": "object",
        "required": [
          "amp_receive"
        ],
        "properties": {
          "amp_receive": {
            "$ref": "#/definitions/AMPPkt"
          }
        },
        "additionalProperties": false
      },
      {
        "type": "object",
        "required": [
          "ownership"
        ],
        "properties": {
          "ownership": {
            "$ref": "#/definitions/OwnershipMessage"
          }
        },
        "additionalProperties": false
      },
      {
        "type": "object",
        "required": [
          "update_kernel_address"
        ],
        "properties": {
          "update_kernel_address": {
            "type": "object",
            "required": [
              "address"
            ],
            "properties": {
              "address": {
                "$ref": "#/definitions/Addr"
              }
            },
            "additionalProperties": false
          }
        },
        "additionalProperties": false
      },
      {
        "type": "object",
        "required": [
          "update_app_contract"
        ],
        "properties": {
          "update_app_contract": {
            "type": "object",
            "required": [
              "address"
            ],
            "properties": {
              "address": {
                "type": "string"
              }
            },
            "additionalProperties": false
          }
        },
        "additionalProperties": false
      },
      {
        "type": "object",
        "required": [
          "permissioning"
        ],
        "properties": {
          "permissioning": {
            "$ref": "#/definitions/PermissioningMessage"
          }
        },
        "additionalProperties": false
      }
    ],
    "definitions": {
      "AMPCtx": {
        "type": "object",
        "required": [
          "id",
          "origin",
          "previous_sender"
        ],
        "properties": {
          "id": {
            "type": "integer",
            "format": "uint64",
            "minimum": 0.0
          },
          "origin": {
            "type": "string"
          },
          "origin_username": {
            "anyOf": [
              {
                "$ref": "#/definitions/AndrAddr"
              },
              {
                "type": "null"
              }
            ]
          },
          "previous_sender": {
            "type": "string"
          }
        },
        "additionalProperties": false
      },
      "AMPMsg": {
        "description": "This struct defines how the kernel parses and relays messages between ADOs If the desired recipient is via IBC then namespacing must be employed The attached message must be a binary encoded execute message for the receiving ADO Funds can be attached for an individual message and will be attached accordingly",
        "type": "object",
        "required": [
          "config",
          "funds",
          "message",
          "recipient"
        ],
        "properties": {
          "config": {
            "description": "When the message should reply, defaults to Always",
            "allOf": [
              {
                "$ref": "#/definitions/AMPMsgConfig"
              }
            ]
          },
          "funds": {
            "description": "Any funds to be attached to the message, defaults to an empty vector",
            "type": "array",
            "items": {
              "$ref": "#/definitions/Coin"
            }
          },
          "message": {
            "description": "The message to be sent to the recipient",
            "allOf": [
              {
                "$ref": "#/definitions/Binary"
              }
            ]
          },
          "recipient": {
            "description": "The message recipient, can be a contract/wallet address or a namespaced URI",
            "allOf": [
              {
                "$ref": "#/definitions/AndrAddr"
              }
            ]
          }
        },
        "additionalProperties": false
      },
      "AMPMsgConfig": {
        "description": "The configuration of the message to be sent.\n\nUsed when a sub message is generated for the given AMP Msg (only used in the case of Wasm Messages).",
        "type": "object",
        "required": [
          "direct",
          "exit_at_error",
          "reply_on"
        ],
        "properties": {
          "direct": {
            "description": "Whether to send the message directly to the given recipient",
            "type": "boolean"
          },
          "exit_at_error": {
            "description": "Determines whether the operation should terminate or proceed upon a failed message",
            "type": "boolean"
          },
          "gas_limit": {
            "description": "An optional imposed gas limit for the message",
            "type": [
              "integer",
              "null"
            ],
            "format": "uint64",
            "minimum": 0.0
          },
          "ibc_config": {
            "anyOf": [
              {
                "$ref": "#/definitions/IBCConfig"
              },
              {
                "type": "null"
              }
            ]
          },
          "reply_on": {
            "description": "When the message should reply, defaults to Always",
            "allOf": [
              {
                "$ref": "#/definitions/ReplyOn"
              }
            ]
          }
        },
        "additionalProperties": false
      },
      "AMPPkt": {
        "description": "An Andromeda packet contains all message protocol related data, this is what is sent between ADOs when communicating It contains an original sender, if used for authorisation the sender must be authorised The previous sender is the one who sent the message A packet may contain several messages which allows for message batching",
        "type": "object",
        "required": [
          "ctx",
          "messages"
        ],
        "properties": {
          "ctx": {
            "$ref": "#/definitions/AMPCtx"
          },
          "messages": {
            "description": "Any messages associated with the packet",
            "type": "array",
            "items": {
              "$ref": "#/definitions/AMPMsg"
            }
          }
        },
        "additionalProperties": false
      },
      "Addr": {
        "description": "A human readable address.\n\nIn Cosmos, this is typically bech32 encoded. But for multi-chain smart contracts no assumptions should be made other than being UTF-8 encoded and of reasonable length.\n\nThis type represents a validated address. It can be created in the following ways 1. Use `Addr::unchecked(input)` 2. Use `let checked: Addr = deps.api.addr_validate(input)?` 3. Use `let checked: Addr = deps.api.addr_humanize(canonical_addr)?` 4. Deserialize from JSON. This must only be done from JSON that was validated before such as a contract's state. `Addr` must not be used in messages sent by the user because this would result in unvalidated instances.\n\nThis type is immutable. If you really need to mutate it (Really? Are you sure?), create a mutable copy using `let mut mutable = Addr::to_string()` and operate on that `String` instance.",
        "type": "string"
      },
      "AndrAddr": {
        "description": "An address that can be used within the Andromeda ecosystem. Inspired by the cosmwasm-std `Addr` type. https://github.com/CosmWasm/cosmwasm/blob/2a1c698520a1aacedfe3f4803b0d7d653892217a/packages/std/src/addresses.rs#L33\n\nThis address can be one of two things: 1. A valid human readable address e.g. `cosmos1...` 2. A valid Andromeda VFS path e.g. `/home/user/app/component`\n\nVFS paths can be local in the case of an app and can be done by referencing `./component` they can also contain protocols for cross chain communication. A VFS path is usually structured as so:\n\n`<protocol>://<chain (required if ibc used)>/<path>` or `ibc://cosmoshub-4/user/app/component`",
        "type": "string",
        "pattern": "(^((([A-Za-z0-9]+://)?([A-Za-z0-9.\\-_]{2,80}/)))?((~[a-z0-9]{2,}|(lib|home))(/[A-Za-z0-9.\\-_]{2,80}?)*(/)?)$)|(^(~[a-z0-9]{2,}|/(lib|home))(/[A-Za-z0-9.\\-_]{2,80}?)*(/)?$)|(^[a-z0-9]{2,}$)|(^\\.(/[A-Za-z0-9.\\-_]{2,40}?)*(/)?$)"
      },
      "Binary": {
        "description": "Binary is a wrapper around Vec<u8> to add base64 de/serialization with serde. It also adds some helper methods to help encode inline.\n\nThis is only needed as serde-json-{core,wasm} has a horrible encoding for Vec<u8>. See also <https://github.com/CosmWasm/cosmwasm/blob/main/docs/MESSAGE_TYPES.md>.",
        "type": "string"
      },
      "Coin": {
        "type": "object",
        "required": [
          "amount",
          "denom"
        ],
        "properties": {
          "amount": {
            "$ref": "#/definitions/Uint128"
          },
          "denom": {
            "type": "string"
          }
        }
      },
      "IBCConfig": {
        "type": "object",
        "properties": {
          "recovery_addr": {
            "anyOf": [
              {
                "$ref": "#/definitions/AndrAddr"
              },
              {
                "type": "null"
              }
            ]
          }
        },
        "additionalProperties": false
      },
      "Milliseconds": {
        "description": "Represents time in milliseconds.",
        "type": "integer",
        "format": "uint64",
        "minimum": 0.0
      },
      "OwnershipMessage": {
        "oneOf": [
          {
            "type": "string",
            "enum": [
              "revoke_ownership_offer",
              "accept_ownership",
              "disown"
            ]
          },
          {
            "type": "object",
            "required": [
              "update_owner"
            ],
            "properties": {
              "update_owner": {
                "type": "object",
                "required": [
                  "new_owner"
                ],
                "properties": {
                  "expiration": {
                    "anyOf": [
                      {
                        "$ref": "#/definitions/Milliseconds"
                      },
                      {
                        "type": "null"
                      }
                    ]
                  },
                  "new_owner": {
                    "$ref": "#/definitions/Addr"
                  }
                },
                "additionalProperties": false
              }
            },
            "additionalProperties": false
          }
        ]
      },
      "Permission": {
        "description": "An enum to represent a user's permission for an action\n\n- **Blacklisted** - The user cannot perform the action until after the provided expiration - **Limited** - The user can perform the action while uses are remaining and before the provided expiration **for a permissioned action** - **Whitelisted** - The user can perform the action until the provided expiration **for a permissioned action**\n\nExpiration defaults to `Never` if not provided",
        "oneOf": [
          {
            "type": "object",
            "required": [
              "blacklisted"
            ],
            "properties": {
              "blacklisted": {
                "anyOf": [
                  {
                    "$ref": "#/definitions/Milliseconds"
                  },
                  {
                    "type": "null"
                  }
                ]
              }
            },
            "additionalProperties": false
          },
          {
            "type": "object",
            "required": [
              "limited"
            ],
            "properties": {
              "limited": {
                "type": "object",
                "required": [
                  "uses"
                ],
                "properties": {
                  "expiration": {
                    "anyOf": [
                      {
                        "$ref": "#/definitions/Milliseconds"
                      },
                      {
                        "type": "null"
                      }
                    ]
                  },
                  "uses": {
                    "type": "integer",
                    "format": "uint32",
                    "minimum": 0.0
                  }
                },
                "additionalProperties": false
              }
            },
            "additionalProperties": false
          },
          {
            "type": "object",
            "required": [
              "whitelisted"
            ],
            "properties": {
              "whitelisted": {
                "anyOf": [
                  {
                    "$ref": "#/definitions/Milliseconds"
                  },
                  {
                    "type": "null"
                  }
                ]
              }
            },
            "additionalProperties": false
          }
        ]
      },
      "PermissioningMessage": {
        "oneOf": [
          {
            "type": "object",
            "required": [
              "set_permission"
            ],
            "properties": {
              "set_permission": {
                "type": "object",
                "required": [
                  "action",
                  "actor",
                  "permission"
                ],
                "properties": {
                  "action": {
                    "type": "string"
                  },
                  "actor": {
                    "$ref": "#/definitions/AndrAddr"
                  },
                  "permission": {
                    "$ref": "#/definitions/Permission"
                  }
                },
                "additionalProperties": false
              }
            },
            "additionalProperties": false
          },
          {
            "type": "object",
            "required": [
              "remove_permission"
            ],
            "properties": {
              "remove_permission": {
                "type": "object",
                "required": [
                  "action",
                  "actor"
                ],
                "properties": {
                  "action": {
                    "type": "string"
                  },
                  "actor": {
                    "$ref": "#/definitions/AndrAddr"
                  }
                },
                "additionalProperties": false
              }
            },
            "additionalProperties": false
          },
          {
            "type": "object",
            "required": [
              "permission_action"
            ],
            "properties": {
              "permission_action": {
                "type": "object",
                "required": [
                  "action"
                ],
                "properties": {
                  "action": {
                    "type": "string"
                  }
                },
                "additionalProperties": false
              }
            },
            "additionalProperties": false
          },
          {
            "type": "object",
            "required": [
              "disable_action_permissioning"
            ],
            "properties": {
              "disable_action_permissioning": {
                "type": "object",
                "required": [
                  "action"
                ],
                "properties": {
                  "action": {
                    "type": "string"
                  }
                },
                "additionalProperties": false
              }
            },
            "additionalProperties": false
          }
        ]
      },
      "ReplyOn": {
        "description": "Use this to define when the contract gets a response callback. If you only need it for errors or success you can select just those in order to save gas.",
        "oneOf": [
          {
            "description": "Always perform a callback after SubMsg is processed",
            "type": "string",
            "enum": [
              "always"
            ]
          },
          {
            "description": "Only callback if SubMsg returned an error, no callback on success case",
            "type": "string",
            "enum": [
              "error"
            ]
          },
          {
            "description": "Only callback if SubMsg was successful, no callback on error case",
            "type": "string",
            "enum": [
              "success"
            ]
          },
          {
            "description": "Never make a callback - this is like the original CosmosMsg semantics",
            "type": "string",
            "enum": [
              "never"
            ]
          }
        ]
      },
      "Uint128": {
        "description": "A thin wrapper around u128 that is using strings for JSON encoding/decoding, such that the full u128 range can be used for clients that convert JSON numbers to floats, like JavaScript and jq.\n\n# Examples\n\nUse `from` to create instances of this and `u128` to get the value out:\n\n``` # use cosmwasm_std::Uint128; let a = Uint128::from(123u128); assert_eq!(a.u128(), 123);\n\nlet b = Uint128::from(42u64); assert_eq!(b.u128(), 42);\n\nlet c = Uint128::from(70u32); assert_eq!(c.u128(), 70); ```",
        "type": "string"
      }
    }
  },
  "query": {
    "$schema": "http://json-schema.org/draft-07/schema#",
    "title": "QueryMsg",
    "oneOf": [
      {
        "description": "Query if address is included",
        "type": "object",
        "required": [
          "includes_address"
        ],
        "properties": {
          "includes_address": {
            "type": "object",
            "required": [
              "address"
            ],
            "properties": {
              "address": {
                "type": "string"
              }
            },
            "additionalProperties": false
          }
        },
        "additionalProperties": false
      },
      {
        "type": "object",
        "required": [
          "is_inclusive"
        ],
        "properties": {
          "is_inclusive": {
            "type": "object",
            "additionalProperties": false
          }
        },
        "additionalProperties": false
      },
      {
        "type": "object",
        "required": [
          "owner"
        ],
        "properties": {
          "owner": {
            "type": "object",
            "additionalProperties": false
          }
        },
        "additionalProperties": false
      },
      {
        "type": "object",
        "required": [
          "ownership_request"
        ],
        "properties": {
          "ownership_request": {
            "type": "object",
            "additionalProperties": false
          }
        },
        "additionalProperties": false
      },
      {
        "type": "object",
        "required": [
          "type"
        ],
        "properties": {
          "type": {
            "type": "object",
            "additionalProperties": false
          }
        },
        "additionalProperties": false
      },
      {
        "type": "object",
        "required": [
          "kernel_address"
        ],
        "properties": {
          "kernel_address": {
            "type": "object",
            "additionalProperties": false
          }
        },
        "additionalProperties": false
      },
      {
        "type": "object",
        "required": [
          "app_contract"
        ],
        "properties": {
          "app_contract": {
            "type": "object",
            "additionalProperties": false
          }
        },
        "additionalProperties": false
      },
      {
        "type": "object",
        "required": [
          "original_publisher"
        ],
        "properties": {
          "original_publisher": {
            "type": "object",
            "additionalProperties": false
          }
        },
        "additionalProperties": false
      },
      {
        "type": "object",
        "required": [
          "block_height_upon_creation"
        ],
        "properties": {
          "block_height_upon_creation": {
            "type": "object",
            "additionalProperties": false
          }
        },
        "additionalProperties": false
      },
      {
        "type": "object",
        "required": [
          "version"
        ],
        "properties": {
          "version": {
            "type": "object",
            "additionalProperties": false
          }
        },
        "additionalProperties": false
      },
      {
        "type": "object",
        "required": [
<<<<<<< HEAD
=======
          "a_d_o_base_version"
        ],
        "properties": {
          "a_d_o_base_version": {
            "type": "object",
            "additionalProperties": false
          }
        },
        "additionalProperties": false
      },
      {
        "type": "object",
        "required": [
>>>>>>> 49078030
          "permissions"
        ],
        "properties": {
          "permissions": {
            "type": "object",
            "required": [
              "actor"
            ],
            "properties": {
              "actor": {
                "type": "string"
              },
              "limit": {
                "type": [
                  "integer",
                  "null"
                ],
                "format": "uint32",
                "minimum": 0.0
              },
              "start_after": {
                "type": [
                  "string",
                  "null"
                ]
              }
            },
            "additionalProperties": false
          }
        },
        "additionalProperties": false
      },
      {
        "type": "object",
        "required": [
          "permissioned_actions"
        ],
        "properties": {
          "permissioned_actions": {
            "type": "object",
            "additionalProperties": false
          }
        },
        "additionalProperties": false
      },
      {
        "type": "object",
        "required": [
          "andr_hook"
        ],
        "properties": {
          "andr_hook": {
            "$ref": "#/definitions/AndromedaHook"
          }
        },
        "additionalProperties": false
      }
    ],
    "definitions": {
      "AndromedaHook": {
        "oneOf": [
          {
            "type": "object",
            "required": [
              "on_execute"
            ],
            "properties": {
              "on_execute": {
                "type": "object",
                "required": [
                  "payload",
                  "sender"
                ],
                "properties": {
                  "payload": {
                    "$ref": "#/definitions/Binary"
                  },
                  "sender": {
                    "type": "string"
                  }
                },
                "additionalProperties": false
              }
            },
            "additionalProperties": false
          },
          {
            "type": "object",
            "required": [
              "on_funds_transfer"
            ],
            "properties": {
              "on_funds_transfer": {
                "type": "object",
                "required": [
                  "amount",
                  "payload",
                  "sender"
                ],
                "properties": {
                  "amount": {
                    "$ref": "#/definitions/Funds"
                  },
                  "payload": {
                    "$ref": "#/definitions/Binary"
                  },
                  "sender": {
                    "type": "string"
                  }
                },
                "additionalProperties": false
              }
            },
            "additionalProperties": false
          },
          {
            "type": "object",
            "required": [
              "on_token_transfer"
            ],
            "properties": {
              "on_token_transfer": {
                "type": "object",
                "required": [
                  "recipient",
                  "sender",
                  "token_id"
                ],
                "properties": {
                  "recipient": {
                    "type": "string"
                  },
                  "sender": {
                    "type": "string"
                  },
                  "token_id": {
                    "type": "string"
                  }
                },
                "additionalProperties": false
              }
            },
            "additionalProperties": false
          }
        ]
      },
      "Binary": {
        "description": "Binary is a wrapper around Vec<u8> to add base64 de/serialization with serde. It also adds some helper methods to help encode inline.\n\nThis is only needed as serde-json-{core,wasm} has a horrible encoding for Vec<u8>. See also <https://github.com/CosmWasm/cosmwasm/blob/main/docs/MESSAGE_TYPES.md>.",
        "type": "string"
      },
      "Coin": {
        "type": "object",
        "required": [
          "amount",
          "denom"
        ],
        "properties": {
          "amount": {
            "$ref": "#/definitions/Uint128"
          },
          "denom": {
            "type": "string"
          }
        }
      },
      "Cw20Coin": {
        "type": "object",
        "required": [
          "address",
          "amount"
        ],
        "properties": {
          "address": {
            "type": "string"
          },
          "amount": {
            "$ref": "#/definitions/Uint128"
          }
        },
        "additionalProperties": false
      },
      "Funds": {
        "oneOf": [
          {
            "type": "object",
            "required": [
              "native"
            ],
            "properties": {
              "native": {
                "$ref": "#/definitions/Coin"
              }
            },
            "additionalProperties": false
          },
          {
            "type": "object",
            "required": [
              "cw20"
            ],
            "properties": {
              "cw20": {
                "$ref": "#/definitions/Cw20Coin"
              }
            },
            "additionalProperties": false
          }
        ]
      },
      "Uint128": {
        "description": "A thin wrapper around u128 that is using strings for JSON encoding/decoding, such that the full u128 range can be used for clients that convert JSON numbers to floats, like JavaScript and jq.\n\n# Examples\n\nUse `from` to create instances of this and `u128` to get the value out:\n\n``` # use cosmwasm_std::Uint128; let a = Uint128::from(123u128); assert_eq!(a.u128(), 123);\n\nlet b = Uint128::from(42u64); assert_eq!(b.u128(), 42);\n\nlet c = Uint128::from(70u32); assert_eq!(c.u128(), 70); ```",
        "type": "string"
      }
    }
  },
  "migrate": null,
  "sudo": null,
  "responses": {
    "a_d_o_base_version": {
      "$schema": "http://json-schema.org/draft-07/schema#",
      "title": "ADOBaseVersionResponse",
      "type": "object",
      "required": [
        "version"
      ],
      "properties": {
        "version": {
          "type": "string"
        }
      },
      "additionalProperties": false
    },
    "andr_hook": {
      "$schema": "http://json-schema.org/draft-07/schema#",
      "title": "Binary",
      "description": "Binary is a wrapper around Vec<u8> to add base64 de/serialization with serde. It also adds some helper methods to help encode inline.\n\nThis is only needed as serde-json-{core,wasm} has a horrible encoding for Vec<u8>. See also <https://github.com/CosmWasm/cosmwasm/blob/main/docs/MESSAGE_TYPES.md>.",
      "type": "string"
    },
    "app_contract": {
      "$schema": "http://json-schema.org/draft-07/schema#",
      "title": "AppContractResponse",
      "type": "object",
      "required": [
        "app_contract"
      ],
      "properties": {
        "app_contract": {
          "$ref": "#/definitions/Addr"
        }
      },
      "additionalProperties": false,
      "definitions": {
        "Addr": {
          "description": "A human readable address.\n\nIn Cosmos, this is typically bech32 encoded. But for multi-chain smart contracts no assumptions should be made other than being UTF-8 encoded and of reasonable length.\n\nThis type represents a validated address. It can be created in the following ways 1. Use `Addr::unchecked(input)` 2. Use `let checked: Addr = deps.api.addr_validate(input)?` 3. Use `let checked: Addr = deps.api.addr_humanize(canonical_addr)?` 4. Deserialize from JSON. This must only be done from JSON that was validated before such as a contract's state. `Addr` must not be used in messages sent by the user because this would result in unvalidated instances.\n\nThis type is immutable. If you really need to mutate it (Really? Are you sure?), create a mutable copy using `let mut mutable = Addr::to_string()` and operate on that `String` instance.",
          "type": "string"
        }
      }
    },
    "block_height_upon_creation": {
      "$schema": "http://json-schema.org/draft-07/schema#",
      "title": "BlockHeightResponse",
      "type": "object",
      "required": [
        "block_height"
      ],
      "properties": {
        "block_height": {
          "type": "integer",
          "format": "uint64",
          "minimum": 0.0
        }
      },
      "additionalProperties": false
    },
    "includes_address": {
      "$schema": "http://json-schema.org/draft-07/schema#",
      "title": "IncludesAddressResponse",
      "type": "object",
      "required": [
        "included"
      ],
      "properties": {
        "included": {
          "description": "Whether the address is included in the address list",
          "type": "boolean"
        }
      },
      "additionalProperties": false
    },
    "is_inclusive": {
      "$schema": "http://json-schema.org/draft-07/schema#",
      "title": "IsInclusiveResponse",
      "type": "object",
      "required": [
        "is_inclusive_response"
      ],
      "properties": {
        "is_inclusive_response": {
          "type": "boolean"
        }
      },
      "additionalProperties": false
    },
    "kernel_address": {
      "$schema": "http://json-schema.org/draft-07/schema#",
      "title": "KernelAddressResponse",
      "type": "object",
      "required": [
        "kernel_address"
      ],
      "properties": {
        "kernel_address": {
          "$ref": "#/definitions/Addr"
        }
      },
      "additionalProperties": false,
      "definitions": {
        "Addr": {
          "description": "A human readable address.\n\nIn Cosmos, this is typically bech32 encoded. But for multi-chain smart contracts no assumptions should be made other than being UTF-8 encoded and of reasonable length.\n\nThis type represents a validated address. It can be created in the following ways 1. Use `Addr::unchecked(input)` 2. Use `let checked: Addr = deps.api.addr_validate(input)?` 3. Use `let checked: Addr = deps.api.addr_humanize(canonical_addr)?` 4. Deserialize from JSON. This must only be done from JSON that was validated before such as a contract's state. `Addr` must not be used in messages sent by the user because this would result in unvalidated instances.\n\nThis type is immutable. If you really need to mutate it (Really? Are you sure?), create a mutable copy using `let mut mutable = Addr::to_string()` and operate on that `String` instance.",
          "type": "string"
        }
      }
    },
    "original_publisher": {
      "$schema": "http://json-schema.org/draft-07/schema#",
      "title": "PublisherResponse",
      "type": "object",
      "required": [
        "original_publisher"
      ],
      "properties": {
        "original_publisher": {
          "type": "string"
        }
      },
      "additionalProperties": false
    },
    "owner": {
      "$schema": "http://json-schema.org/draft-07/schema#",
      "title": "ContractOwnerResponse",
      "type": "object",
      "required": [
        "owner"
      ],
      "properties": {
        "owner": {
          "type": "string"
        }
      },
      "additionalProperties": false
    },
    "ownership_request": {
      "$schema": "http://json-schema.org/draft-07/schema#",
      "title": "ContractPotentialOwnerResponse",
      "type": "object",
      "properties": {
        "expiration": {
          "anyOf": [
            {
              "$ref": "#/definitions/Milliseconds"
            },
            {
              "type": "null"
            }
          ]
        },
        "potential_owner": {
          "anyOf": [
            {
              "$ref": "#/definitions/Addr"
            },
            {
              "type": "null"
            }
          ]
        }
      },
      "additionalProperties": false,
      "definitions": {
        "Addr": {
          "description": "A human readable address.\n\nIn Cosmos, this is typically bech32 encoded. But for multi-chain smart contracts no assumptions should be made other than being UTF-8 encoded and of reasonable length.\n\nThis type represents a validated address. It can be created in the following ways 1. Use `Addr::unchecked(input)` 2. Use `let checked: Addr = deps.api.addr_validate(input)?` 3. Use `let checked: Addr = deps.api.addr_humanize(canonical_addr)?` 4. Deserialize from JSON. This must only be done from JSON that was validated before such as a contract's state. `Addr` must not be used in messages sent by the user because this would result in unvalidated instances.\n\nThis type is immutable. If you really need to mutate it (Really? Are you sure?), create a mutable copy using `let mut mutable = Addr::to_string()` and operate on that `String` instance.",
          "type": "string"
        },
        "Milliseconds": {
          "description": "Represents time in milliseconds.",
          "type": "integer",
          "format": "uint64",
          "minimum": 0.0
        }
      }
    },
    "permissioned_actions": {
      "$schema": "http://json-schema.org/draft-07/schema#",
      "title": "Array_of_String",
      "type": "array",
      "items": {
        "type": "string"
      }
    },
    "permissions": {
      "$schema": "http://json-schema.org/draft-07/schema#",
      "title": "Array_of_PermissionInfo",
      "type": "array",
      "items": {
        "$ref": "#/definitions/PermissionInfo"
      },
      "definitions": {
        "Milliseconds": {
          "description": "Represents time in milliseconds.",
          "type": "integer",
          "format": "uint64",
          "minimum": 0.0
        },
        "Permission": {
          "description": "An enum to represent a user's permission for an action\n\n- **Blacklisted** - The user cannot perform the action until after the provided expiration - **Limited** - The user can perform the action while uses are remaining and before the provided expiration **for a permissioned action** - **Whitelisted** - The user can perform the action until the provided expiration **for a permissioned action**\n\nExpiration defaults to `Never` if not provided",
          "oneOf": [
            {
              "type": "object",
              "required": [
                "blacklisted"
              ],
              "properties": {
                "blacklisted": {
                  "anyOf": [
                    {
                      "$ref": "#/definitions/Milliseconds"
                    },
                    {
                      "type": "null"
                    }
                  ]
                }
              },
              "additionalProperties": false
            },
            {
              "type": "object",
              "required": [
                "limited"
              ],
              "properties": {
                "limited": {
                  "type": "object",
                  "required": [
                    "uses"
                  ],
                  "properties": {
                    "expiration": {
                      "anyOf": [
                        {
                          "$ref": "#/definitions/Milliseconds"
                        },
                        {
                          "type": "null"
                        }
                      ]
                    },
                    "uses": {
                      "type": "integer",
                      "format": "uint32",
                      "minimum": 0.0
                    }
                  },
                  "additionalProperties": false
                }
              },
              "additionalProperties": false
            },
            {
              "type": "object",
              "required": [
                "whitelisted"
              ],
              "properties": {
                "whitelisted": {
                  "anyOf": [
                    {
                      "$ref": "#/definitions/Milliseconds"
                    },
                    {
                      "type": "null"
                    }
                  ]
                }
              },
              "additionalProperties": false
            }
          ]
        },
        "PermissionInfo": {
          "type": "object",
          "required": [
            "action",
            "actor",
            "permission"
          ],
          "properties": {
            "action": {
              "type": "string"
            },
            "actor": {
              "type": "string"
            },
            "permission": {
              "$ref": "#/definitions/Permission"
            }
          },
          "additionalProperties": false
        }
      }
    },
    "type": {
      "$schema": "http://json-schema.org/draft-07/schema#",
      "title": "TypeResponse",
      "type": "object",
      "required": [
        "ado_type"
      ],
      "properties": {
        "ado_type": {
          "type": "string"
        }
      },
      "additionalProperties": false
    },
    "version": {
      "$schema": "http://json-schema.org/draft-07/schema#",
      "title": "VersionResponse",
      "type": "object",
      "required": [
        "version"
      ],
      "properties": {
        "version": {
          "type": "string"
        }
      },
      "additionalProperties": false
    }
  }
}<|MERGE_RESOLUTION|>--- conflicted
+++ resolved
@@ -777,8 +777,6 @@
       {
         "type": "object",
         "required": [
-<<<<<<< HEAD
-=======
           "a_d_o_base_version"
         ],
         "properties": {
@@ -792,7 +790,6 @@
       {
         "type": "object",
         "required": [
->>>>>>> 49078030
           "permissions"
         ],
         "properties": {
