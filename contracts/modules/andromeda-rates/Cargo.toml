[package]
name = "andromeda-rates"
<<<<<<< HEAD
version = "1.0.0"
=======
version = "2.0.0"
>>>>>>> fbe0197d
edition = "2021"
rust-version = "1.75.0"

[lib]
crate-type = ["cdylib", "rlib"]

[features]
# for more explicit tests, cargo test --features=backtraces
backtraces = ["cosmwasm-std/backtraces"]
# use library feature to disable all instantiate/execute/query exports
library = []
testing = ["cw-multi-test"]


[dependencies]
cosmwasm-std = { workspace = true }
cosmwasm-schema = { workspace = true }
cw-storage-plus = { workspace = true }
cw-utils = { workspace = true }
cw20 = { workspace = true }
<<<<<<< HEAD

=======
>>>>>>> fbe0197d


andromeda-std = { workspace = true }
andromeda-modules = { workspace = true }

[target.'cfg(not(target_arch = "wasm32"))'.dependencies]
cw-multi-test = { workspace = true, optional = true }
<<<<<<< HEAD
=======
andromeda-testing = { workspace = true }
>>>>>>> fbe0197d

[dev-dependencies]
andromeda-app = { workspace = true }
<|MERGE_RESOLUTION|>--- conflicted
+++ resolved
@@ -1,45 +1,34 @@
-[package]
-name = "andromeda-rates"
-<<<<<<< HEAD
-version = "1.0.0"
-=======
-version = "2.0.0"
->>>>>>> fbe0197d
-edition = "2021"
-rust-version = "1.75.0"
-
-[lib]
-crate-type = ["cdylib", "rlib"]
-
-[features]
-# for more explicit tests, cargo test --features=backtraces
-backtraces = ["cosmwasm-std/backtraces"]
-# use library feature to disable all instantiate/execute/query exports
-library = []
-testing = ["cw-multi-test"]
-
-
-[dependencies]
-cosmwasm-std = { workspace = true }
-cosmwasm-schema = { workspace = true }
-cw-storage-plus = { workspace = true }
-cw-utils = { workspace = true }
-cw20 = { workspace = true }
-<<<<<<< HEAD
-
-=======
->>>>>>> fbe0197d
-
-
-andromeda-std = { workspace = true }
-andromeda-modules = { workspace = true }
-
-[target.'cfg(not(target_arch = "wasm32"))'.dependencies]
-cw-multi-test = { workspace = true, optional = true }
-<<<<<<< HEAD
-=======
-andromeda-testing = { workspace = true }
->>>>>>> fbe0197d
-
-[dev-dependencies]
-andromeda-app = { workspace = true }
+[package]
+name = "andromeda-rates"
+version = "2.0.0"
+edition = "2021"
+rust-version = "1.75.0"
+
+[lib]
+crate-type = ["cdylib", "rlib"]
+
+[features]
+# for more explicit tests, cargo test --features=backtraces
+backtraces = ["cosmwasm-std/backtraces"]
+# use library feature to disable all instantiate/execute/query exports
+library = []
+testing = ["cw-multi-test"]
+
+
+[dependencies]
+cosmwasm-std = { workspace = true }
+cosmwasm-schema = { workspace = true }
+cw-storage-plus = { workspace = true }
+cw-utils = { workspace = true }
+cw20 = { workspace = true }
+
+
+andromeda-std = { workspace = true }
+andromeda-modules = { workspace = true }
+
+[target.'cfg(not(target_arch = "wasm32"))'.dependencies]
+cw-multi-test = { workspace = true, optional = true }
+andromeda-testing = { workspace = true }
+
+[dev-dependencies]
+andromeda-app = { workspace = true }