use crate::state::{Config, CONFIG};
use ado_base::ADOContract;
use andromeda_modules::rates::{
    calculate_fee, ExecuteMsg, InstantiateMsg, MigrateMsg, PaymentAttribute, PaymentsResponse,
    QueryMsg, RateInfo,
};
use common::{
    ado_base::{
        hooks::{AndromedaHook, OnFundsTransferResponse},
        AndromedaMsg, AndromedaQuery, InstantiateMsg as BaseInstantiateMsg,
    },
    deduct_funds, encode_binary,
    error::ContractError,
    parse_message, Funds,
};
use cosmwasm_std::{
<<<<<<< HEAD
    attr, coin, ensure, entry_point, to_binary, Binary, Coin, Deps, DepsMut, Env, Event,
    MessageInfo, Response, StdError, SubMsg,
=======
    attr, coin, entry_point, Binary, Coin, Deps, DepsMut, Env, Event, MessageInfo, Response,
    StdError, SubMsg,
>>>>>>> 27f6e1ae
};
use cw2::{get_contract_version, set_contract_version};
use cw20::Cw20Coin;
use cw_utils::nonpayable;
use semver::Version;

// version info for migration info
const CONTRACT_NAME: &str = "crates.io:andromeda-rates";
const CONTRACT_VERSION: &str = env!("CARGO_PKG_VERSION");

#[entry_point]
pub fn instantiate(
    deps: DepsMut,
    env: Env,
    info: MessageInfo,
    msg: InstantiateMsg,
) -> Result<Response, ContractError> {
    set_contract_version(deps.storage, CONTRACT_NAME, CONTRACT_VERSION)?;
    let config = Config { rates: msg.rates };
    CONFIG.save(deps.storage, &config)?;
    ADOContract::default().instantiate(
        deps.storage,
        env,
        deps.api,
        info,
        BaseInstantiateMsg {
            ado_type: "rates".to_string(),
            ado_version: CONTRACT_VERSION.to_string(),
            operators: None,
            modules: None,
            primitive_contract: None,
        },
    )
}

#[entry_point]
pub fn execute(
    deps: DepsMut,
    env: Env,
    info: MessageInfo,
    msg: ExecuteMsg,
) -> Result<Response, ContractError> {
    match msg {
        ExecuteMsg::AndrReceive(msg) => execute_andr_receive(deps, env, info, msg),
        ExecuteMsg::UpdateRates { rates } => execute_update_rates(deps, info, rates),
    }
}

fn execute_andr_receive(
    deps: DepsMut,
    env: Env,
    info: MessageInfo,
    msg: AndromedaMsg,
) -> Result<Response, ContractError> {
    match msg {
        AndromedaMsg::Receive(data) => {
            let rates: Vec<RateInfo> = parse_message(&data)?;
            execute_update_rates(deps, info, rates)
        }
        _ => ADOContract::default().execute(deps, env, info, msg, execute),
    }
}

fn execute_update_rates(
    deps: DepsMut,
    info: MessageInfo,
    rates: Vec<RateInfo>,
) -> Result<Response, ContractError> {
    nonpayable(&info)?;

    ensure!(
        ADOContract::default().is_contract_owner(deps.storage, info.sender.as_str())?,
        ContractError::Unauthorized {}
    );
    let mut config = CONFIG.load(deps.storage)?;
    config.rates = rates;
    CONFIG.save(deps.storage, &config)?;

    Ok(Response::new().add_attributes(vec![attr("action", "update_rates")]))
}

#[cfg_attr(not(feature = "library"), entry_point)]
pub fn migrate(deps: DepsMut, _env: Env, _msg: MigrateMsg) -> Result<Response, ContractError> {
    // New version
    let version: Version = CONTRACT_VERSION.parse().map_err(from_semver)?;

    // Old version
    let stored = get_contract_version(deps.storage)?;
    let storage_version: Version = stored.version.parse().map_err(from_semver)?;

    let contract = ADOContract::default();

    ensure!(
        stored.contract == CONTRACT_NAME,
        ContractError::CannotMigrate {
            previous_contract: stored.contract,
        }
    );

    // New version has to be newer/greater than the old version
    ensure!(
        storage_version < version,
        ContractError::CannotMigrate {
            previous_contract: stored.version,
        }
    );

    set_contract_version(deps.storage, CONTRACT_NAME, CONTRACT_VERSION)?;

    // Update the ADOContract's version
    contract.execute_update_version(deps)?;

    Ok(Response::default())
}

fn from_semver(err: semver::Error) -> StdError {
    StdError::generic_err(format!("Semver: {}", err))
}

#[entry_point]
pub fn query(deps: Deps, env: Env, msg: QueryMsg) -> Result<Binary, ContractError> {
    match msg {
        QueryMsg::AndrQuery(msg) => handle_andromeda_query(deps, env, msg),
        QueryMsg::AndrHook(msg) => handle_andromeda_hook(deps, msg),
        QueryMsg::Payments {} => encode_binary(&query_payments(deps)?),
    }
}

fn handle_andromeda_query(
    deps: Deps,
    env: Env,
    msg: AndromedaQuery,
) -> Result<Binary, ContractError> {
    match msg {
        AndromedaQuery::Get(data) => {
            let funds: Funds = parse_message(&data)?;
            encode_binary(&Some(query_deducted_funds(deps, funds)?))
        }
        _ => ADOContract::default().query(deps, env, msg, query),
    }
}

fn handle_andromeda_hook(deps: Deps, msg: AndromedaHook) -> Result<Binary, ContractError> {
    match msg {
        AndromedaHook::OnFundsTransfer { amount, .. } => {
            encode_binary(&query_deducted_funds(deps, amount)?)
        }
        _ => Ok(encode_binary(&None::<Response>)?),
    }
}

fn query_payments(deps: Deps) -> Result<PaymentsResponse, ContractError> {
    let config = CONFIG.load(deps.storage)?;
    let rates = config.rates;

    Ok(PaymentsResponse { payments: rates })
}

fn query_deducted_funds(
    deps: Deps,
    funds: Funds,
) -> Result<OnFundsTransferResponse, ContractError> {
    let config = CONFIG.load(deps.storage)?;
    let mut msgs: Vec<SubMsg> = vec![];
    let mut events: Vec<Event> = vec![];
    let (coin, is_native): (Coin, bool) = match funds {
        Funds::Native(coin) => (coin, true),
        Funds::Cw20(cw20_coin) => (coin(cw20_coin.amount.u128(), cw20_coin.address), false),
    };
    let mut leftover_funds = vec![coin.clone()];
    for rate_info in config.rates.iter() {
        let event_name = if rate_info.is_additive {
            "tax"
        } else {
            "royalty"
        };
        let mut event = Event::new(event_name);
        if let Some(desc) = &rate_info.description {
            event = event.add_attribute("description", desc);
        }
        let app_contract = ADOContract::default().get_app_contract(deps.storage)?;
        let rate = rate_info
            .rate
            .validate(deps.api, &deps.querier, app_contract)?;
        let fee = calculate_fee(rate, &coin)?;
        for reciever in rate_info.recipients.iter() {
            if !rate_info.is_additive {
                deduct_funds(&mut leftover_funds, &fee)?;
                event = event.add_attribute("deducted", fee.to_string());
            }
            event = event.add_attribute(
                "payment",
                PaymentAttribute {
                    receiver: reciever.get_addr(
                        deps.api,
                        &deps.querier,
                        ADOContract::default().get_app_contract(deps.storage)?,
                    )?,
                    amount: fee.clone(),
                }
                .to_string(),
            );
            let msg = if is_native {
                reciever.generate_msg_native(
                    deps.api,
                    &deps.querier,
                    ADOContract::default().get_app_contract(deps.storage)?,
                    vec![fee.clone()],
                )?
            } else {
                reciever.generate_msg_cw20(
                    deps.api,
                    &deps.querier,
                    ADOContract::default().get_app_contract(deps.storage)?,
                    Cw20Coin {
                        amount: fee.amount,
                        address: fee.denom.to_string(),
                    },
                )?
            };
            msgs.push(msg);
        }
        events.push(event);
    }
    Ok(OnFundsTransferResponse {
        msgs,
        leftover_funds: if is_native {
            Funds::Native(leftover_funds[0].clone())
        } else {
            Funds::Cw20(Cw20Coin {
                amount: leftover_funds[0].amount,
                address: coin.denom,
            })
        },
        events,
    })
}

#[cfg(test)]
mod tests {
    use super::*;
    use crate::contract::{execute, instantiate, query};
    use andromeda_modules::rates::{InstantiateMsg, PaymentsResponse, QueryMsg, Rate, RateInfo};
    use andromeda_testing::testing::mock_querier::{
        mock_dependencies_custom, MOCK_PRIMITIVE_CONTRACT,
    };
    use common::{ado_base::recipient::Recipient, encode_binary};
    use common::{app::AndrAddress, primitive::PrimitivePointer};
    use cosmwasm_std::testing::{mock_dependencies, mock_env, mock_info};
    use cosmwasm_std::{
        coin, coins, from_binary, BankMsg, Coin, CosmosMsg, Decimal, Uint128, WasmMsg,
    };
    use cw20::Cw20ExecuteMsg;

    #[test]
    fn test_instantiate_query() {
        let mut deps = mock_dependencies();
        let env = mock_env();
        let owner = "owner";
        let info = mock_info(owner, &[]);
        let rates = vec![
            RateInfo {
                rate: Rate::from(Decimal::percent(10)),
                is_additive: true,
                description: Some("desc1".to_string()),
                recipients: vec![Recipient::Addr("".into())],
            },
            RateInfo {
                rate: Rate::Flat(Coin {
                    amount: Uint128::from(10u128),
                    denom: "uusd".to_string(),
                }),
                is_additive: false,
                description: Some("desc2".to_string()),
                recipients: vec![Recipient::Addr("".into())],
            },
        ];
        let msg = InstantiateMsg {
            rates: rates.clone(),
        };
        let res = instantiate(deps.as_mut(), env.clone(), info, msg).unwrap();

        assert_eq!(0, res.messages.len());

        let payments = query(deps.as_ref(), env, QueryMsg::Payments {}).unwrap();

        assert_eq!(
            payments,
            encode_binary(&PaymentsResponse { payments: rates }).unwrap()
        );

        //Why does this test error?
        //let payments = query(deps.as_ref(), mock_env(), QueryMsg::Payments {}).is_err();
        //assert_eq!(payments, true);
    }

    #[test]
    fn test_andr_receive() {
        let mut deps = mock_dependencies();
        let env = mock_env();
        let owner = "owner";
        let info = mock_info(owner, &[]);
        let rates = vec![
            RateInfo {
                rate: Rate::from(Decimal::percent(10)),
                is_additive: true,
                description: Some("desc1".to_string()),
                recipients: vec![Recipient::Addr("".into())],
            },
            RateInfo {
                rate: Rate::Flat(Coin {
                    amount: Uint128::from(10u128),
                    denom: "uusd".to_string(),
                }),
                is_additive: false,
                description: Some("desc2".to_string()),
                recipients: vec![Recipient::Addr("".into())],
            },
        ];
        let msg = InstantiateMsg { rates: vec![] };
        let _res = instantiate(deps.as_mut(), env.clone(), info.clone(), msg).unwrap();

        let msg =
            ExecuteMsg::AndrReceive(AndromedaMsg::Receive(Some(encode_binary(&rates).unwrap())));

        let res = execute(deps.as_mut(), env, info, msg).unwrap();
        assert_eq!(
            Response::new().add_attributes(vec![attr("action", "update_rates")]),
            res
        );
    }

    #[test]
    fn test_query_deducted_funds_native() {
        let mut deps = mock_dependencies_custom(&[]);
        let env = mock_env();
        let owner = "owner";
        let info = mock_info(owner, &[]);
        let rates = vec![
            RateInfo {
                rate: Rate::Flat(Coin {
                    amount: Uint128::from(20u128),
                    denom: "uusd".to_string(),
                }),
                is_additive: true,
                description: Some("desc2".to_string()),
                recipients: vec![Recipient::Addr("1".into())],
            },
            RateInfo {
                rate: Rate::from(Decimal::percent(10)),
                is_additive: false,
                description: Some("desc1".to_string()),
                recipients: vec![Recipient::Addr("2".into())],
            },
            RateInfo {
                rate: Rate::External(PrimitivePointer {
                    address: AndrAddress {
                        identifier: MOCK_PRIMITIVE_CONTRACT.to_owned(),
                    },
                    key: Some("flat".into()),
                }),
                is_additive: false,
                description: Some("desc3".to_string()),
                recipients: vec![Recipient::Addr("3".into())],
            },
        ];
        let msg = InstantiateMsg { rates };
        let _res = instantiate(deps.as_mut(), env.clone(), info, msg).unwrap();

        let res: OnFundsTransferResponse = from_binary(
            &query(
                deps.as_ref(),
                env,
                QueryMsg::AndrQuery(AndromedaQuery::Get(Some(
                    encode_binary(&Funds::Native(coin(100, "uusd"))).unwrap(),
                ))),
            )
            .unwrap(),
        )
        .unwrap();

        let expected_msgs: Vec<SubMsg> = vec![
            SubMsg::new(CosmosMsg::Bank(BankMsg::Send {
                to_address: "1".into(),
                amount: coins(20, "uusd"),
            })),
            SubMsg::new(CosmosMsg::Bank(BankMsg::Send {
                to_address: "2".into(),
                amount: coins(10, "uusd"),
            })),
            SubMsg::new(CosmosMsg::Bank(BankMsg::Send {
                to_address: "3".into(),
                amount: coins(1, "uusd"),
            })),
        ];

        assert_eq!(
            OnFundsTransferResponse {
                msgs: expected_msgs,
                // Deduct 10% from the percent rate, followed by flat fee of 1 from the external rate.
                leftover_funds: Funds::Native(coin(89, "uusd")),
                events: vec![
                    Event::new("tax")
                        .add_attribute("description", "desc2")
                        .add_attribute("payment", "1<20uusd"),
                    Event::new("royalty")
                        .add_attribute("description", "desc1")
                        .add_attribute("deducted", "10uusd")
                        .add_attribute("payment", "2<10uusd"),
                    Event::new("royalty")
                        .add_attribute("description", "desc3")
                        .add_attribute("deducted", "1uusd")
                        .add_attribute("payment", "3<1uusd"),
                ]
            },
            res
        );
    }

    #[test]
    fn test_query_deducted_funds_cw20() {
        let mut deps = mock_dependencies_custom(&[]);
        let env = mock_env();
        let owner = "owner";
        let info = mock_info(owner, &[]);
        let cw20_address = "address";
        let rates = vec![
            RateInfo {
                rate: Rate::Flat(Coin {
                    amount: Uint128::from(20u128),
                    denom: cw20_address.to_string(),
                }),
                is_additive: true,
                description: Some("desc2".to_string()),
                recipients: vec![Recipient::Addr("1".into())],
            },
            RateInfo {
                rate: Rate::from(Decimal::percent(10)),
                is_additive: false,
                description: Some("desc1".to_string()),
                recipients: vec![Recipient::Addr("2".into())],
            },
            RateInfo {
                rate: Rate::External(PrimitivePointer {
                    address: AndrAddress {
                        identifier: MOCK_PRIMITIVE_CONTRACT.to_owned(),
                    },
                    key: Some("flat_cw20".to_string()),
                }),
                is_additive: false,
                description: Some("desc3".to_string()),
                recipients: vec![Recipient::Addr("3".into())],
            },
        ];
        let msg = InstantiateMsg { rates };
        let _res = instantiate(deps.as_mut(), env.clone(), info, msg).unwrap();

        let res: OnFundsTransferResponse = from_binary(
            &query(
                deps.as_ref(),
                env,
                QueryMsg::AndrQuery(AndromedaQuery::Get(Some(
                    encode_binary(&Funds::Cw20(Cw20Coin {
                        amount: 100u128.into(),
                        address: "address".into(),
                    }))
                    .unwrap(),
                ))),
            )
            .unwrap(),
        )
        .unwrap();

        let expected_msgs: Vec<SubMsg> = vec![
            SubMsg::new(WasmMsg::Execute {
                contract_addr: cw20_address.to_string(),
                msg: encode_binary(&Cw20ExecuteMsg::Transfer {
                    recipient: "1".to_string(),
                    amount: 20u128.into(),
                })
                .unwrap(),
                funds: vec![],
            }),
            SubMsg::new(WasmMsg::Execute {
                contract_addr: cw20_address.to_string(),
                msg: encode_binary(&Cw20ExecuteMsg::Transfer {
                    recipient: "2".to_string(),
                    amount: 10u128.into(),
                })
                .unwrap(),
                funds: vec![],
            }),
            SubMsg::new(WasmMsg::Execute {
                contract_addr: cw20_address.to_string(),
                msg: encode_binary(&Cw20ExecuteMsg::Transfer {
                    recipient: "3".to_string(),
                    amount: 1u128.into(),
                })
                .unwrap(),
                funds: vec![],
            }),
        ];
        assert_eq!(
            OnFundsTransferResponse {
                msgs: expected_msgs,
                // Deduct 10% from the percent rate, followed by flat fee of 1 from the external rate.
                leftover_funds: Funds::Cw20(Cw20Coin {
                    amount: 89u128.into(),
                    address: cw20_address.to_string()
                }),
                events: vec![
                    Event::new("tax")
                        .add_attribute("description", "desc2")
                        .add_attribute("payment", "1<20address"),
                    Event::new("royalty")
                        .add_attribute("description", "desc1")
                        .add_attribute("deducted", "10address")
                        .add_attribute("payment", "2<10address"),
                    Event::new("royalty")
                        .add_attribute("description", "desc3")
                        .add_attribute("deducted", "1address")
                        .add_attribute("payment", "3<1address"),
                ]
            },
            res
        );
    }
}<|MERGE_RESOLUTION|>--- conflicted
+++ resolved
@@ -14,13 +14,8 @@
     parse_message, Funds,
 };
 use cosmwasm_std::{
-<<<<<<< HEAD
-    attr, coin, ensure, entry_point, to_binary, Binary, Coin, Deps, DepsMut, Env, Event,
-    MessageInfo, Response, StdError, SubMsg,
-=======
-    attr, coin, entry_point, Binary, Coin, Deps, DepsMut, Env, Event, MessageInfo, Response,
-    StdError, SubMsg,
->>>>>>> 27f6e1ae
+    attr, coin, ensure, entry_point, Binary, Coin, Deps, DepsMut, Env, Event, MessageInfo,
+    Response, StdError, SubMsg,
 };
 use cw2::{get_contract_version, set_contract_version};
 use cw20::Cw20Coin;
