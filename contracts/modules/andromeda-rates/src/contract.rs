--- conflicted
+++ resolved
@@ -1,20 +1,9 @@
 #[cfg(not(feature = "library"))]
-<<<<<<< HEAD
-use crate::state::{Config, CONFIG};
-use andromeda_modules::rates::{
-    calculate_fee, ExecuteMsg, InstantiateMsg, PaymentAttribute, PaymentsResponse, QueryMsg,
-    RateInfo,
-};
-use andromeda_std::{
-    ado_base::{
-        hooks::{AndromedaHook, OnFundsTransferResponse},
-=======
 use crate::state::RATES;
 use andromeda_modules::rates::{ExecuteMsg, InstantiateMsg, QueryMsg, RateResponse};
 use andromeda_std::{
     ado_base::{
         rates::{calculate_fee, LocalRate, PaymentAttribute, RatesResponse},
->>>>>>> fbe0197d
         InstantiateMsg as BaseInstantiateMsg, MigrateMsg,
     },
     ado_contract::ADOContract,
@@ -25,10 +14,7 @@
 use cosmwasm_std::{
     attr, coin, ensure, Binary, Coin, Deps, DepsMut, Env, Event, MessageInfo, Response, SubMsg,
 };
-<<<<<<< HEAD
-=======
 use cosmwasm_std::{entry_point, from_json};
->>>>>>> fbe0197d
 use cw20::Cw20Coin;
 use cw_utils::nonpayable;
 // version info for migration info
@@ -42,14 +28,9 @@
     info: MessageInfo,
     msg: InstantiateMsg,
 ) -> Result<Response, ContractError> {
-<<<<<<< HEAD
-    let config = Config { rates: msg.rates };
-    CONFIG.save(deps.storage, &config)?;
-=======
     let action = msg.action;
     let rate = msg.rate;
     RATES.save(deps.storage, &action, &rate)?;
->>>>>>> fbe0197d
 
     let inst_resp = ADOContract::default().instantiate(
         deps.storage,
@@ -112,8 +93,6 @@
     Ok(Response::new().add_attributes(vec![attr("action", "set_rate")]))
 }
 
-<<<<<<< HEAD
-=======
 fn execute_remove_rate(ctx: ExecuteContext, action: String) -> Result<Response, ContractError> {
     let ExecuteContext { deps, info, .. } = ctx;
     nonpayable(&info)?;
@@ -130,7 +109,6 @@
     }
 }
 
->>>>>>> fbe0197d
 #[cfg_attr(not(feature = "library"), entry_point)]
 pub fn migrate(deps: DepsMut, _env: Env, _msg: MigrateMsg) -> Result<Response, ContractError> {
     ADOContract::default().migrate(deps, CONTRACT_NAME, CONTRACT_VERSION)
