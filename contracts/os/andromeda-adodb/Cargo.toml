--- conflicted
+++ resolved
@@ -25,21 +25,9 @@
 cosmwasm-std = { workspace = true }
 cosmwasm-schema = { workspace = true }
 cw-storage-plus = { workspace = true }
-<<<<<<< HEAD
-
-=======
-cw2 = { workspace = true }
->>>>>>> 676c9833
 andromeda-std = { workspace = true }
 semver = { workspace = true }
 cw-asset = { workspace = true }
 
 [target.'cfg(not(target_arch = "wasm32"))'.dependencies]
-<<<<<<< HEAD
-cw-multi-test = { workspace = true, optional = true }
-=======
-cw-multi-test = { workspace = true, optional = true }
-
-[dev-dependencies]
-# andromeda-testing = { version = "0.1.0", path = "../../../packages/andromeda-testing" }
->>>>>>> 676c9833
+cw-multi-test = { workspace = true, optional = true }