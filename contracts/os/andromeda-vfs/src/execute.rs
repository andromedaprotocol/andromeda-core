--- conflicted
+++ resolved
@@ -155,11 +155,6 @@
     username: String,
     address: Option<Addr>,
 ) -> Result<Response, ContractError> {
-<<<<<<< HEAD
-    // #[cfg(not(test))]
-    // ensure!(false, ContractError::TemporarilyDisabled {});
-=======
->>>>>>> 2108160d
     ensure!(
         username.len() as u64 <= MAX_USERNAME_LENGTH,
         ContractError::InvalidUsername {
