[package]
name = "andromeda-vfs"
version = "1.0.0"
authors = ["Connor Barr <crnbarr@gmail.com>"]
edition = "2021"
rust-version = "1.75.0"

exclude = [
  # Those files are rust-optimizer artifacts. You might want to commit them for convenience but they should not be part of the source code publication.
  "contract.wasm",
  "hash.txt",
]

# See more keys and their definitions at https://doc.rust-lang.org/cargo/reference/manifest.html
[lib]
crate-type = ["cdylib", "rlib"]

[features]
# for more explicit tests, cargo test --features=backtraces
backtraces = ["cosmwasm-std/backtraces"]
library = []
testing = ["cw-multi-test"]

[dependencies]
cosmwasm-std = { workspace = true }
cosmwasm-schema = { workspace = true }
cw-storage-plus = { workspace = true }
serde = { version = "1.0.127", default-features = false, features = ["derive"] }

<<<<<<< HEAD

andromeda-std = { workspace = true, features = ["modules"] }
=======
andromeda-std = { workspace = true}
>>>>>>> fbe0197d

[target.'cfg(not(target_arch = "wasm32"))'.dependencies]
cw-multi-test = { workspace = true, optional = true }

# [dev-dependencies]
# andromeda-testing = { workspace = true, optional = true }<|MERGE_RESOLUTION|>--- conflicted
+++ resolved
@@ -27,12 +27,7 @@
 cw-storage-plus = { workspace = true }
 serde = { version = "1.0.127", default-features = false, features = ["derive"] }
 
-<<<<<<< HEAD
-
-andromeda-std = { workspace = true, features = ["modules"] }
-=======
-andromeda-std = { workspace = true}
->>>>>>> fbe0197d
+andromeda-std = { workspace = true }
 
 [target.'cfg(not(target_arch = "wasm32"))'.dependencies]
 cw-multi-test = { workspace = true, optional = true }
