--- conflicted
+++ resolved
@@ -27,18 +27,10 @@
 cw-storage-plus = { workspace = true }
 serde = { version = "1.0.127", default-features = false, features = ["derive"] }
 
-<<<<<<< HEAD
-
-=======
->>>>>>> 676c9833
 andromeda-std = { workspace = true, features = ["modules"] }
 
 [target.'cfg(not(target_arch = "wasm32"))'.dependencies]
 cw-multi-test = { workspace = true, optional = true }
 
 # [dev-dependencies]
-<<<<<<< HEAD
-# andromeda-testing = { workspace = true, optional = true }
-=======
-# andromeda-testing = { version = "0.1.0", path = "../../../packages/andromeda-testing" }
->>>>>>> 676c9833
+# andromeda-testing = { workspace = true, optional = true }