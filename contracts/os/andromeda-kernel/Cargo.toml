--- conflicted
+++ resolved
@@ -1,10 +1,6 @@
 [package]
 name = "andromeda-kernel"
-<<<<<<< HEAD
-version = "1.2.0-b.2"
-=======
-version = "1.2.0-b.3"
->>>>>>> 76bfa275
+version = "1.2.0-b.4"
 authors = ["Connor Barr <crnbarr@gmail.com>"]
 edition = "2021"
 rust-version = "1.65.0"
@@ -50,10 +46,6 @@
 cw-orch = { workspace = true }
 
 [dev-dependencies]
-<<<<<<< HEAD
 rstest = "0.23.0"
 # andromeda-testing = { workspace = true, optional = true }
-=======
-# andromeda-testing = { workspace = true, optional = true }
-rstest = { workspace = true }
->>>>>>> 76bfa275
+rstest = { workspace = true }