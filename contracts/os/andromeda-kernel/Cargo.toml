--- conflicted
+++ resolved
@@ -46,10 +46,6 @@
 cw-orch = { workspace = true }
 
 [dev-dependencies]
-<<<<<<< HEAD
 rstest = "0.23.0"
 # andromeda-testing = { workspace = true, optional = true }
-=======
-# andromeda-testing = { workspace = true, optional = true }
-rstest = { workspace = true }
->>>>>>> f3ec59d5
+rstest = { workspace = true }