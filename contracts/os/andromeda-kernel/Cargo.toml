[package]
name = "andromeda-kernel"
<<<<<<< HEAD
version = "1.2.5"
=======
version = "1.2.5-b.1"
>>>>>>> 1f85f95e
authors = ["Connor Barr <crnbarr@gmail.com>"]
edition = "2021"
rust-version = "1.65.0"

exclude = [
  # Those files are rust-optimizer artifacts. You might want to commit them for convenience but they should not be part of the source code publication.
  "contract.wasm",
  "hash.txt",
]

# See more keys and their definitions at https://doc.rust-lang.org/cargo/reference/manifest.html
[lib]
crate-type = ["cdylib", "rlib"]

[features]

library = []
testing = ["cw-multi-test"]

[dependencies]
cosmwasm-std = { workspace = true }
cosmwasm-schema = { workspace = true }
cw-storage-plus = { workspace = true }
cw20 = { workspace = true }
cw-utils = { workspace = true }
serde-json-wasm = "1.0.1"
osmosis-std-derive = "0.26.0"
osmosis-std = "0.27.0"
prost = { version = "0.13.5", default-features = false, features = [
  "prost-derive",
] }
serde = { workspace = true }
schemars = "0.8.22"
sha2 = { workspace = true }
cw-orch = { workspace = true }

bech32 = { workspace = true }
ripemd = { workspace = true }
hex = { workspace = true }
secp256k1 = { workspace = true }

andromeda-std = { workspace = true }


[target.'cfg(not(target_arch = "wasm32"))'.dependencies]
cw-multi-test = { workspace = true, optional = true }

[dev-dependencies]
# andromeda-testing = { workspace = true, optional = true }
rstest = { workspace = true }
k256 = "0.13.4"
base64 = "0.22.1"<|MERGE_RESOLUTION|>--- conflicted
+++ resolved
@@ -1,10 +1,6 @@
 [package]
 name = "andromeda-kernel"
-<<<<<<< HEAD
-version = "1.2.5"
-=======
 version = "1.2.5-b.1"
->>>>>>> 1f85f95e
 authors = ["Connor Barr <crnbarr@gmail.com>"]
 edition = "2021"
 rust-version = "1.65.0"
