use cosmwasm_schema::cw_serde;
use cosmwasm_std::{to_json_binary, Binary};

/// IBC ACK. See:
/// https://github.com/cosmos/cosmos-sdk/blob/f999b1ff05a4db4a338a855713864497bedd4396/proto/ibc/core/channel/v1/channel.proto#L141-L147
#[cw_serde]
pub enum Ack {
    Result(Binary),
    Error(String),
}

pub fn make_ack_success() -> Binary {
    let res = Ack::Result(b"1".into());
    to_json_binary(&res).unwrap()
}

pub fn make_ack_fail(err: String) -> Binary {
    let res = Ack::Error(err);
    to_json_binary(&res).unwrap()
}

<<<<<<< HEAD
pub fn make_ack_create_ado_success() -> Binary {
    let res = Ack::Result(b"1".into());
    to_json_binary(&res).unwrap()
}
=======
// pub fn make_ack_create_ado_success() -> Binary {
//     let res = Ack::Result(b"1".into());
//     to_binary(&res).unwrap()
// }
>>>>>>> cddc6d5c
<|MERGE_RESOLUTION|>--- conflicted
+++ resolved
@@ -19,14 +19,7 @@
     to_json_binary(&res).unwrap()
 }
 
-<<<<<<< HEAD
-pub fn make_ack_create_ado_success() -> Binary {
-    let res = Ack::Result(b"1".into());
-    to_json_binary(&res).unwrap()
-}
-=======
 // pub fn make_ack_create_ado_success() -> Binary {
 //     let res = Ack::Result(b"1".into());
 //     to_binary(&res).unwrap()
-// }
->>>>>>> cddc6d5c
+// }