--- conflicted
+++ resolved
@@ -12,13 +12,8 @@
 
 use andromeda_std::os::vfs::vfs_resolve_symlink;
 use cosmwasm_std::{
-<<<<<<< HEAD
-    attr, ensure, to_json_binary, Addr, BankMsg, Binary, CosmosMsg, DepsMut, Env, IbcMsg,
-    MessageInfo, Response, StdError, SubMsg, WasmMsg,
-=======
     attr, ensure, to_binary, Addr, BankMsg, Binary, Coin, ContractInfoResponse, CosmosMsg, DepsMut,
     Env, IbcMsg, MessageInfo, Response, StdError, SubMsg, WasmMsg,
->>>>>>> cddc6d5c
 };
 
 use crate::ibc::{generate_transfer_message, PACKET_LIFETIME};
@@ -77,8 +72,6 @@
         res.events.extend_from_slice(&msg_res.events);
     }
 
-<<<<<<< HEAD
-=======
     let message_funds = packet
         .messages
         .iter()
@@ -89,7 +82,6 @@
         ContractError::InsufficientFunds {}
     );
 
->>>>>>> cddc6d5c
     Ok(res.add_attribute("action", "handle_amp_packet"))
 }
 
@@ -134,43 +126,6 @@
         chain.is_none() || owner.is_some(),
         ContractError::Unauthorized {}
     );
-<<<<<<< HEAD
-    if let Some(chain) = chain {
-        let channel_info = if let Some(channel_info) =
-            CHAIN_TO_CHANNEL.may_load(execute_env.deps.storage, &chain)?
-        {
-            Ok::<ChannelInfo, ContractError>(channel_info)
-        } else {
-            return Err(ContractError::InvalidPacket {
-                error: Some(format!("Channel not found for chain {chain}")),
-            });
-        }?;
-        let kernel_msg = IbcExecuteMsg::CreateADO {
-            instantiation_msg: msg.clone(),
-            owner: owner.clone().unwrap(),
-            ado_type: ado_type.clone(),
-        };
-        let ibc_msg = IbcMsg::SendPacket {
-            channel_id: channel_info.direct_channel_id.clone().unwrap(),
-            data: to_json_binary(&kernel_msg)?,
-            timeout: execute_env
-                .env
-                .block
-                .time
-                .plus_seconds(PACKET_LIFETIME)
-                .into(),
-        };
-        Ok(Response::default()
-            .add_message(ibc_msg)
-            .add_attributes(vec![
-                attr("action", "execute_create"),
-                attr("ado_type", ado_type),
-                attr("owner", owner.unwrap().to_string()),
-                attr("chain", chain),
-                attr("receiving_kernel_address", channel_info.kernel_address),
-                attr("msg", msg.to_string()),
-            ]))
-=======
     if let Some(_chain) = chain {
         Err(ContractError::CrossChainComponentsCurrentlyDisabled {})
         // let channel_info = if let Some(channel_info) =
@@ -207,7 +162,6 @@
         //         attr("receiving_kernel_address", channel_info.kernel_address),
         //         attr("msg", msg.to_string()),
         //     ]))
->>>>>>> cddc6d5c
     } else {
         let vfs_addr = KERNEL_ADDRESSES.load(execute_env.deps.storage, VFS_KEY)?;
         let adodb_addr = KERNEL_ADDRESSES.load(execute_env.deps.storage, ADO_DB_KEY)?;
@@ -277,13 +231,8 @@
         });
     }?;
     let ibc_msg = IbcMsg::SendPacket {
-<<<<<<< HEAD
-        channel_id: channel_info.direct_channel_id.clone().unwrap(),
-        data: to_json_binary(&kernel_msg)?,
-=======
         channel_id,
         data: to_binary(&kernel_msg)?,
->>>>>>> cddc6d5c
         timeout: execute_env
             .env
             .block
