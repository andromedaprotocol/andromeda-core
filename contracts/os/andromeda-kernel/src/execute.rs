use crate::ibc::{get_counterparty_denom, PACKET_LIFETIME};
use crate::query;
use crate::state::{
    ADO_OWNER, CHAIN_TO_CHANNEL, CHANNEL_TO_CHAIN, CHANNEL_TO_EXECUTE_MSG, CURR_CHAIN,
    ENV_VARIABLES, IBC_FUND_RECOVERY, KERNEL_ADDRESSES, PENDING_MSG_AND_FUNDS, TRIGGER_KEY,
};
use andromeda_std::ado_contract::ADOContract;
use andromeda_std::amp::addresses::AndrAddr;
use andromeda_std::amp::messages::{AMPCtx, AMPMsg, AMPPkt, CrossChainHop};
use andromeda_std::amp::{ADO_DB_KEY, VFS_KEY};
use andromeda_std::common::code_id::get_code_id;
use andromeda_std::common::context::ExecuteContext;
use andromeda_std::common::has_coins_merged;
use andromeda_std::common::message_generators::{
    create_bank_send_msg, create_cw20_send_msg, create_cw20_transfer_msg,
};
use andromeda_std::common::reply::ReplyId;
use andromeda_std::error::ContractError;
use andromeda_std::os::aos_querier::AOSQuerier;
#[cfg(not(target_arch = "wasm32"))]
use andromeda_std::os::ibc_registry::path_to_hops;
use andromeda_std::os::kernel::{
    ChannelInfo, Cw20HookMsg, ExecuteMsg, IbcExecuteMsg, Ics20PacketInfo, InternalMsg,
};
use cosmwasm_std::{
    attr, ensure, from_json, to_json_binary, BankMsg, Binary, Coin, CosmosMsg, DepsMut, Env,
    IbcMsg, MessageInfo, Response, StdAck, StdError, SubMsg, WasmMsg,
};
use cw20::Cw20ReceiveMsg;
<<<<<<< HEAD
use cw_orch::mock::cw_multi_test::ibc::types::keccak256;
=======
>>>>>>> ee07806f

pub fn send(ctx: ExecuteContext, message: AMPMsg) -> Result<Response, ContractError> {
    ensure!(
        has_coins_merged(ctx.info.funds.as_slice(), message.funds.as_slice()),
        ContractError::InsufficientFunds {}
    );

    handle(ctx.deps, ctx.info, ctx.env, ctx.amp_ctx, message)
}

pub fn handle(
    deps: DepsMut,
    info: MessageInfo,
    env: Env,
    ctx: Option<AMPPkt>,
    message: AMPMsg,
) -> Result<Response, ContractError> {
    match message.recipient.get_protocol() {
        Some("ibc") => handle_ibc(deps, info, env, ctx, message),
        _ => handle_local(deps, info, env, ctx.map(|ctx| ctx.ctx), message),
    }
}

/**
Handles a local AMP Message, that is a message that has no defined protocol in its recipient VFS path. There are two different situations for a local message that are defined by the binary message provided.
Situation 1 is that the message provided is empty or `Binary::default` in which case the message must be a `BankMsg::Send` message and the funds must be provided.
Situation 2 is that the message has a provided binary and must be a `WasmMsg::Execute` message.

In both situations the sender can define the funds that are being attached to the message.
*/
pub fn handle_local(
    deps: DepsMut,
    info: MessageInfo,
    _env: Env,
    ctx: Option<AMPCtx>,
    amp_message: AMPMsg,
) -> Result<Response, ContractError> {
    let AMPMsg {
        ref message,
        ref funds,
        ref config,
        ref recipient,
    } = amp_message;
<<<<<<< HEAD
=======

    let recipient_addr = recipient.get_raw_address(&deps.as_ref())?;

>>>>>>> ee07806f
    // Handle empty message - send funds only
    if message == &Binary::default() {
        ensure!(
            !funds.is_empty(),
            ContractError::InvalidPacket {
                error: Some("No funds supplied".to_string())
            }
        );

<<<<<<< HEAD
        let (bank_msg, attrs) = create_bank_send_msg(
            &recipient.get_raw_address(&deps.as_ref())?,
            funds,
            ReplyId::AMPMsg.repr(),
        );
=======
        let (bank_msg, attrs) =
            create_bank_send_msg(&recipient_addr, funds, ReplyId::AMPMsg.repr());
>>>>>>> ee07806f

        return Ok(Response::default()
            .add_submessage(bank_msg)
            .add_attributes(attrs));
    }

    // Get the ADODB address
    let adodb_addr = KERNEL_ADDRESSES.load(deps.storage, ADO_DB_KEY)?;

    // Verify recipient is a contract
    let code_id = get_code_id(&deps, recipient)?;
    // Check if the recipient is an ADO
    let is_ado = AOSQuerier::ado_type_getter(&deps.querier, &adodb_addr, code_id)?.is_some();

    // Generate submessage based on whether recipient is an ADO or if the message is direct
    let sub_msg = if config.direct || !is_ado {
<<<<<<< HEAD
        amp_message.generate_sub_msg_direct(
            recipient.get_raw_address(&deps.as_ref())?,
            ReplyId::AMPMsg.repr(),
        )
=======
        amp_message.generate_sub_msg_direct(recipient_addr, ReplyId::AMPMsg.repr())
>>>>>>> ee07806f
    } else {
        let origin = ctx.map_or(info.sender.to_string(), |ctx| ctx.get_origin());
        let previous_sender = info.sender.to_string();

        AMPPkt::new(origin, previous_sender, vec![amp_message.clone()]).to_sub_msg(
<<<<<<< HEAD
            recipient.get_raw_address(&deps.as_ref())?,
=======
            recipient_addr,
>>>>>>> ee07806f
            Some(funds.clone()),
            ReplyId::AMPMsg.repr(),
        )?
    };

    Ok(Response::default()
        .add_submessage(sub_msg)
        .add_attribute("recipient", recipient))
}

pub fn handle_receive_cw20(
    ctx: ExecuteContext,
    receive_msg: Cw20ReceiveMsg,
) -> Result<Response, ContractError> {
    let ExecuteContext {
        mut deps,
        info,
        env,
        amp_ctx,
        ..
    } = ctx;

    let asset_sent = info.sender.clone().into_string();
    let amount_sent = receive_msg.amount;

    match from_json(&receive_msg.msg)? {
        Cw20HookMsg::Send { message } => {
            ensure!(
                has_coins_merged(
<<<<<<< HEAD
                    vec![Coin::new(amount_sent.u128(), &asset_sent)].as_slice(),
=======
                    vec![Coin::new(amount_sent.into(), &asset_sent)].as_slice(),
>>>>>>> ee07806f
                    message.funds.as_slice()
                ),
                ContractError::InsufficientFunds {}
            );

            match message.recipient.get_protocol() {
                Some(_) => Err(ContractError::NotImplemented {
                    msg: Some("CW20 over IBC not supported".to_string()),
                }),
                _ => handle_local_cw20(deps, info, env, amp_ctx.map(|ctx| ctx.ctx), message),
            }
        }
        Cw20HookMsg::AmpReceive(packet) => amp_receive_cw20(
            &mut deps,
            info,
            env,
            packet,
<<<<<<< HEAD
            vec![Coin::new(amount_sent.u128(), &asset_sent)],
=======
            vec![Coin::new(amount_sent.into(), &asset_sent)],
>>>>>>> ee07806f
        ),
    }
}

pub fn handle_local_cw20(
    deps: DepsMut,
    info: MessageInfo,
    _env: Env,
    ctx: Option<AMPCtx>,
    amp_message: AMPMsg,
) -> Result<Response, ContractError> {
    let res = Response::default();
    let AMPMsg {
        ref message,
        ref recipient,
        ref funds,
        ref config,
        ..
    } = amp_message;

    let token_denom = funds[0].denom.clone();
    let token_amount = funds[0].amount.u128();
    let recipient_raw_address = recipient.get_raw_address(&deps.as_ref())?;

    // Handle empty message (bank transfer)
    if message == &Binary::default() {
        ensure!(
            !funds.is_empty(),
            ContractError::InvalidPacket {
                error: Some("No funds supplied".to_string())
            }
        );

        let (sub_msg, attrs) = create_cw20_transfer_msg(
            &recipient_raw_address,
            &token_denom,
            token_amount,
            ReplyId::AMPMsg.repr(),
        )?;

        return Ok(res.add_submessage(sub_msg).add_attributes(attrs));
    }

    // Verify recipient is contract
    let recipient_code_id = get_code_id(&deps, recipient)?;
    let adodb_addr = KERNEL_ADDRESSES.load(deps.storage, ADO_DB_KEY)?;

    let is_ado =
        AOSQuerier::ado_type_getter(&deps.querier, &adodb_addr, recipient_code_id)?.is_some();

    let (sub_msg, attrs) = if config.direct || !is_ado {
        // Direct message
        create_cw20_send_msg(
            &recipient_raw_address,
            &token_denom,
            token_amount,
            message.clone(),
            config.clone(),
            ReplyId::AMPMsg.repr(),
        )?
    } else {
        let origin = ctx.map_or(info.sender.to_string(), |ctx| ctx.get_origin());
        let previous_sender = info.sender.to_string();

        let new_packet = AMPPkt::new(origin, previous_sender, vec![amp_message.clone()]);

        create_cw20_send_msg(
            &recipient_raw_address,
            &token_denom,
            token_amount,
            to_json_binary(&ExecuteMsg::AMPReceive(new_packet))?,
            config.clone(),
            ReplyId::AMPMsg.repr(),
        )?
    };

    Ok(res.add_submessage(sub_msg).add_attributes(attrs))
}

pub fn trigger_relay(
    ctx: ExecuteContext,
    packet_sequence: u64,
    channel_id: String,
    packet_ack_msg: Binary,
) -> Result<Response, ContractError> {
    ensure!(
        ctx.info.sender == KERNEL_ADDRESSES.load(ctx.deps.storage, TRIGGER_KEY)?,
        ContractError::Unauthorized {}
    );
    let ics20_packet_info = CHANNEL_TO_EXECUTE_MSG
        .load(ctx.deps.storage, (channel_id.clone(), packet_sequence))
        .expect("No packet found for channel_id and sequence");

    let chain = ics20_packet_info
        .recipient
        .get_chain()
        .ok_or(ContractError::InvalidPacket {
            error: Some("Chain not provided".to_string()),
        })?;

    let channel_info = CHAIN_TO_CHANNEL.may_load(ctx.deps.storage, chain)?.ok_or(
        ContractError::InvalidPacket {
            error: Some(format!("Channel not found for chain {}", chain)),
        },
    )?;
    let ack: StdAck = from_json(packet_ack_msg)?;

    match ack {
        StdAck::Success(_) => handle_ibc_transfer_funds_reply(
            ctx.deps,
            ctx.info,
            ctx.env,
            ctx.amp_ctx,
            packet_sequence,
            channel_info,
            ics20_packet_info,
            channel_id,
        ),
        // This means that the funds have been returned to the contract, time to return the funds to the original sender
        StdAck::Error(_) => {
            let refund_msg = CosmosMsg::Bank(BankMsg::Send {
                to_address: ics20_packet_info.sender.clone(),
                amount: vec![ics20_packet_info.funds.clone()],
            });
            Ok(Response::default()
                .add_message(refund_msg)
                .add_attribute("action", "relay_packet")
                .add_attribute("relay_outcome", "refund")
                .add_attribute("relay_sequence", packet_sequence.to_string())
                .add_attribute("relay_channel", channel_id)
                .add_attribute("relay_chain", chain)
                .add_attribute("recipient", ics20_packet_info.sender)
                .add_attribute("amount", ics20_packet_info.funds.to_string()))
        }
    }
}

#[allow(clippy::too_many_arguments)]
fn handle_ibc_transfer_funds_reply(
    deps: DepsMut,
    _info: MessageInfo,
    env: Env,
    _ctx: Option<AMPPkt>,
    sequence: u64,
    channel_info: ChannelInfo,
    ics20_packet_info: Ics20PacketInfo,
    channel_id: String,
) -> Result<Response, ContractError> {
    let mut ics20_packet_info = ics20_packet_info.clone();
    let chain = &ics20_packet_info
        .recipient
        .get_chain()
        .ok_or(ContractError::InvalidPacket {
            error: Some("Chain not provided in recipient".to_string()),
        })?;

    ensure!(
        !ics20_packet_info.pending,
        ContractError::InvalidPacket {
            error: Some("Packet is pending".to_string()),
        }
    );

    ics20_packet_info.pending = true;
    CHANNEL_TO_EXECUTE_MSG.save(
        deps.storage,
        (channel_id.clone(), sequence),
        &ics20_packet_info,
    )?;

    let channel = channel_info
        .direct_channel_id
        .ok_or(ContractError::InvalidPacket {
            error: Some(format!("Direct channel not found for chain {}", chain)),
        })?;

    // TODO: We should send denom info to the counterparty chain with amp message
    let (counterparty_denom, _counterparty_denom_info) = get_counterparty_denom(
        &deps.as_ref(),
        &ics20_packet_info.funds.denom,
        &ics20_packet_info.channel,
    )?;
    #[allow(unused_assignments, unused_mut)]
    let mut adjusted_funds = Coin::new(ics20_packet_info.funds.amount.u128(), &counterparty_denom);

    // Funds are not correctly hashed when using cw-orchestrator so instead we construct the denom manually
    #[cfg(not(target_arch = "wasm32"))]
    if counterparty_denom.starts_with("ibc/") {
        let hops = path_to_hops(_counterparty_denom_info.path)?;
        // cw-orch doesn't correctly hash the denom so we need to manually construct it
        let adjusted_path = hops
            .iter()
            .map(|hop| hop.channel_id.clone())
            .collect::<Vec<String>>()
            .join("/");

        let denom_path = format!("{}/{}", adjusted_path, &ics20_packet_info.funds.denom);

        let new_denom = format!("ibc/{}", hex::encode(keccak256(denom_path.as_bytes())));

        adjusted_funds = Coin::new(
            ics20_packet_info.funds.amount.u128(),
            new_denom, // "ibc/1b2f8f2baf5b42370343270756f8180dd56acc9aa1699406df7821ae75608c99".to_string(),
        );
    }

    let mut ctx = AMPCtx::new(ics20_packet_info.sender.clone(), env.contract.address, None);

    // Add the orginal sender's username if it exists
    let potential_username = ctx.try_add_origin_username(
        &deps.querier,
        &KERNEL_ADDRESSES.load(deps.storage, VFS_KEY)?,
    );

    // Create a new hop to be appended to the context
    let hop = CrossChainHop::new(
        &channel,
        CURR_CHAIN.load(deps.storage)?,
        chain.to_string(),
        ics20_packet_info.sender.clone(),
        potential_username.clone().map(AndrAddr::from_string),
    );

    // Add the new hop to the context
    ctx.add_hop(hop);

    let kernel_msg = IbcExecuteMsg::SendMessageWithFunds {
        recipient: AndrAddr::from_string(ics20_packet_info.recipient.clone().get_raw_path()),
        message: ics20_packet_info.message,
        funds: adjusted_funds,
        original_sender: ics20_packet_info.sender,
        original_sender_username: potential_username.map(AndrAddr::from_string),
        previous_hops: ctx.previous_hops,
    };
    let msg = IbcMsg::SendPacket {
        channel_id: channel.clone(),
        data: to_json_binary(&kernel_msg)?,
        timeout: env.block.time.plus_seconds(PACKET_LIFETIME).into(),
    };

    Ok(Response::default()
        .add_message(CosmosMsg::Ibc(msg))
        .add_attribute("action", "relay_packet")
        .add_attribute("relay_outcome", "success")
        .add_attribute("relay_sequence", sequence.to_string())
        .add_attribute("relay_channel", ics20_packet_info.channel)
        .add_attribute("relay_chain", chain.to_string())
        .add_attribute("receiving_kernel_address", channel_info.kernel_address))
}

pub fn amp_receive(
    deps: &mut DepsMut,
    info: MessageInfo,
    env: Env,
    packet: AMPPkt,
) -> Result<Response, ContractError> {
    // Only verified ADOs can access this function
    ensure!(
        info.sender == env.contract.address
            || query::verify_address(deps.as_ref(), info.sender.to_string())?.verify_address,
        ContractError::Unauthorized {}
    );

    let mut res = Response::default();
    ensure!(
        !packet.messages.is_empty(),
        ContractError::InvalidPacket {
            error: Some("No messages supplied".to_string())
        }
    );

    let msg = packet.messages.first().unwrap();

    let msg_res = handle(
        deps.branch(),
        info.clone(),
        env.clone(),
        Some(packet.clone()),
        msg.clone(),
    )?;

    res.messages.extend_from_slice(&msg_res.messages);
    res.attributes.extend_from_slice(&msg_res.attributes);
    res.events.extend_from_slice(&msg_res.events);

    let mut new_pkt = AMPPkt::from_ctx(Some(packet.clone()), env.contract.address.to_string());
    new_pkt.ctx.id = Some(generate_or_validate_packet_id(packet.ctx.id.clone(), &env)?);

    for (idx, message) in packet.messages.iter().enumerate() {
        if idx == 0 {
            continue;
        }
        new_pkt = new_pkt.add_message(message.clone());
    }

    if !new_pkt.messages.is_empty() {
        let new_funds = new_pkt
            .messages
            .iter()
            .flat_map(|m| m.funds.clone())
            .collect::<Vec<Coin>>();

        let new_pkt_msg = new_pkt.to_sub_msg(env.contract.address, Some(new_funds), 0)?;
        res.messages.extend_from_slice(&[new_pkt_msg]);
    }

    let message_funds = packet
        .messages
        .iter()
        .flat_map(|m| m.funds.clone())
        .collect::<Vec<Coin>>();
    ensure!(
        has_coins_merged(info.funds.as_slice(), message_funds.as_slice()),
        ContractError::InsufficientFunds {}
    );

    Ok(res.add_attribute("action", "handle_amp_packet"))
}

pub fn handle_cw20(
    deps: DepsMut,
    info: MessageInfo,
    env: Env,
    ctx: Option<AMPPkt>,
    message: AMPMsg,
) -> Result<Response, ContractError> {
    match message.recipient.get_protocol() {
        Some(_) => Err(ContractError::NotImplemented {
            msg: Some("CW20 over IBC not supported".to_string()),
        }),
        _ => handle_local_cw20(deps, info, env, ctx.map(|ctx| ctx.ctx), message),
    }
}

pub fn amp_receive_cw20(
    deps: &mut DepsMut,
    info: MessageInfo,
    env: Env,
    packet: AMPPkt,
    received_funds: Vec<Coin>,
) -> Result<Response, ContractError> {
    // Only verified ADOs can access this function
    ensure!(
        query::verify_address(deps.as_ref(), info.sender.to_string(),)?.verify_address,
        ContractError::Unauthorized {}
    );

    let mut new_pkt = AMPPkt::from_ctx(Some(packet.clone()), env.contract.address.to_string());

    new_pkt.ctx.id = Some(generate_or_validate_packet_id(packet.ctx.id.clone(), &env)?);

    let mut res = Response::default();
    ensure!(
        !packet.messages.is_empty(),
        ContractError::InvalidPacket {
            error: Some("No messages supplied".to_string())
        }
    );

    for message in packet.messages.iter() {
        let msg_res = handle_cw20(
            deps.branch(),
            info.clone(),
            env.clone(),
            Some(packet.clone()),
            message.clone(),
        )?;
        res.messages.extend_from_slice(&msg_res.messages);
        res.attributes.extend_from_slice(&msg_res.attributes);
        res.events.extend_from_slice(&msg_res.events);
    }

    let message_funds = packet
        .messages
        .iter()
        .flat_map(|m| m.funds.clone())
        .collect::<Vec<Coin>>();
    ensure!(
        has_coins_merged(received_funds.as_slice(), message_funds.as_slice()),
        ContractError::InsufficientFunds {}
    );

    Ok(res.add_attribute("action", "handle_amp_packet"))
}

pub fn upsert_key_address(
    execute_ctx: ExecuteContext,
    key: String,
    value: String,
) -> Result<Response, ContractError> {
    let contract = ADOContract::default();
    ensure!(
        contract.is_contract_owner(execute_ctx.deps.storage, execute_ctx.info.sender.as_str())?,
        ContractError::Unauthorized {}
    );

    // Updates to new value
    if KERNEL_ADDRESSES.has(execute_ctx.deps.storage, &key) {
        KERNEL_ADDRESSES.remove(execute_ctx.deps.storage, &key)
    }

    KERNEL_ADDRESSES.save(
        execute_ctx.deps.storage,
        &key,
        &execute_ctx.deps.api.addr_validate(&value)?,
    )?;

    Ok(Response::default().add_attributes(vec![
        attr("action", "upsert_key_address"),
        attr("key", key),
        attr("value", value),
    ]))
}

pub fn create(
    execute_ctx: ExecuteContext,
    ado_type: String,
    msg: Binary,
    owner: Option<AndrAddr>,
    chain: Option<String>,
) -> Result<Response, ContractError> {
    // If chain is provided an owner must be provided
    ensure!(
        chain.is_none() || owner.is_some(),
        ContractError::Unauthorized {}
    );
    if let Some(chain) = chain {
        let cross_chain_components_enabled = ENV_VARIABLES
            .may_load(execute_ctx.deps.storage, "cross_chain_components_enabled")?
            .unwrap_or("false".to_string());
        ensure!(
            cross_chain_components_enabled == "true",
            ContractError::CrossChainComponentsCurrentlyDisabled {}
        );

        let channel_info = if let Some(channel_info) =
            CHAIN_TO_CHANNEL.may_load(execute_ctx.deps.storage, &chain)?
        {
            Ok::<ChannelInfo, ContractError>(channel_info)
        } else {
            return Err(ContractError::InvalidPacket {
                error: Some(format!("Channel not found for chain {chain}")),
            });
        }?;
        let kernel_msg = IbcExecuteMsg::CreateADO {
            instantiation_msg: msg.clone(),
            owner: owner.clone().unwrap(),
            ado_type: ado_type.clone(),
        };
        let ibc_msg = IbcMsg::SendPacket {
            channel_id: channel_info.direct_channel_id.clone().unwrap(),
            data: to_json_binary(&kernel_msg)?,
            timeout: execute_ctx
                .env
                .block
                .time
                .plus_seconds(PACKET_LIFETIME)
                .into(),
        };
        Ok(Response::default()
            .add_message(ibc_msg)
            .add_attributes(vec![
                attr("action", "execute_create"),
                attr("ado_type", ado_type),
                attr("owner", owner.unwrap().to_string()),
                attr("chain", chain),
                attr("receiving_kernel_address", channel_info.kernel_address),
                attr("msg", msg.to_string()),
            ]))
    } else {
        let vfs_addr = KERNEL_ADDRESSES.load(execute_ctx.deps.storage, VFS_KEY)?;
        let adodb_addr = KERNEL_ADDRESSES.load(execute_ctx.deps.storage, ADO_DB_KEY)?;

        let ado_owner = owner.unwrap_or(AndrAddr::from_string(execute_ctx.info.sender.to_string()));
        let owner_addr =
            ado_owner.get_raw_address_from_vfs(&execute_ctx.deps.as_ref(), vfs_addr)?;
        let code_id =
            AOSQuerier::code_id_getter(&execute_ctx.deps.querier, &adodb_addr, &ado_type)?;
        let wasm_msg = WasmMsg::Instantiate {
            admin: Some(owner_addr.to_string()),
            code_id,
            msg,
            funds: vec![],
            label: format!("ADO:{ado_type}"),
        };
        let sub_msg = SubMsg::reply_always(wasm_msg, ReplyId::CreateADO.repr());

        ADO_OWNER.save(execute_ctx.deps.storage, &owner_addr)?;

        Ok(Response::new()
            .add_submessage(sub_msg)
            .add_attribute("action", "execute_create")
            .add_attribute("ado_type", ado_type)
            .add_attribute("owner", ado_owner.to_string()))
    }
}

pub fn internal(ctx: ExecuteContext, msg: InternalMsg) -> Result<Response, ContractError> {
    match msg {
        InternalMsg::RegisterUserCrossChain {
            username,
            address,
            chain,
        } => register_user_cross_chain(ctx, chain, username, address),
    }
}

pub fn register_user_cross_chain(
    execute_ctx: ExecuteContext,
    chain: String,
    username: String,
    address: String,
) -> Result<Response, ContractError> {
    let vfs = KERNEL_ADDRESSES.load(execute_ctx.deps.storage, VFS_KEY)?;
    ensure!(
        execute_ctx.info.sender == vfs,
        ContractError::Unauthorized {}
    );
    let channel_info =
        if let Some(channel_info) = CHAIN_TO_CHANNEL.may_load(execute_ctx.deps.storage, &chain)? {
            Ok::<ChannelInfo, ContractError>(channel_info)
        } else {
            return Err(ContractError::InvalidPacket {
                error: Some(format!("Channel not found for chain {chain}")),
            });
        }?;
    let kernel_msg = IbcExecuteMsg::RegisterUsername {
        username: username.clone(),
        address: address.clone(),
    };
    let channel_id = if let Some(direct_channel_id) = channel_info.direct_channel_id {
        Ok::<String, ContractError>(direct_channel_id)
    } else {
        return Err(ContractError::InvalidPacket {
            error: Some(format!("Channel not found for chain {chain}")),
        });
    }?;
    let ibc_msg = IbcMsg::SendPacket {
        channel_id,
        data: to_json_binary(&kernel_msg)?,
        timeout: execute_ctx
            .env
            .block
            .time
            .plus_seconds(PACKET_LIFETIME)
            .into(),
    };

    Ok(Response::default()
        .add_attributes(vec![
            attr("action", "register_user_cross_chain"),
            attr("username", username),
            attr("address", address),
            attr("chain", chain),
            attr("receiving_kernel_address", channel_info.kernel_address),
        ])
        .add_message(ibc_msg))
}

pub fn assign_channels(
    execute_ctx: ExecuteContext,
    ics20_channel_id: Option<String>,
    direct_channel_id: Option<String>,
    chain: String,
    kernel_address: String,
) -> Result<Response, ContractError> {
    let contract = ADOContract::default();
    ensure!(
        contract.is_contract_owner(execute_ctx.deps.storage, execute_ctx.info.sender.as_str())?,
        ContractError::Unauthorized {}
    );

    let mut channel_info = CHAIN_TO_CHANNEL
        .load(execute_ctx.deps.storage, &chain)
        .unwrap_or_default();
    channel_info.kernel_address = kernel_address;
    if let Some(channel) = direct_channel_id {
        // Remove old direct channel to chain if it exists
        if let Some(direct_channel_id) = channel_info.direct_channel_id {
            CHANNEL_TO_CHAIN.remove(execute_ctx.deps.storage, &direct_channel_id);
        }
        CHANNEL_TO_CHAIN.save(execute_ctx.deps.storage, &channel, &chain)?;
        channel_info.direct_channel_id = Some(channel);
    }
    if let Some(channel) = ics20_channel_id {
        // Remove old ics20 channel to chain if it exists
        if let Some(ics20_channel_id) = channel_info.ics20_channel_id {
            CHANNEL_TO_CHAIN.remove(execute_ctx.deps.storage, &ics20_channel_id);
        }
        CHANNEL_TO_CHAIN.save(execute_ctx.deps.storage, &channel, &chain)?;
        channel_info.ics20_channel_id = Some(channel);
    }
    CHAIN_TO_CHANNEL.save(execute_ctx.deps.storage, &chain, &channel_info)?;

    Ok(Response::default().add_attributes(vec![
        attr("action", "assign_channel"),
        attr(
            "ics20_channel_id",
            channel_info.ics20_channel_id.unwrap_or("None".to_string()),
        ),
        attr(
            "direct_channel_id",
            channel_info.direct_channel_id.unwrap_or("None".to_string()),
        ),
        attr("chain", chain),
        attr("kernel_address", channel_info.kernel_address),
    ]))
}

pub fn recover(execute_ctx: ExecuteContext) -> Result<Response, ContractError> {
    let recoveries = IBC_FUND_RECOVERY
        .load(execute_ctx.deps.storage, &execute_ctx.info.sender)
        .unwrap_or_default();
    IBC_FUND_RECOVERY.remove(execute_ctx.deps.storage, &execute_ctx.info.sender);
    ensure!(
        !recoveries.is_empty(),
        ContractError::Std(StdError::generic_err("No recoveries found"))
    );

    let bank_msg = BankMsg::Send {
        to_address: execute_ctx.info.sender.to_string(),
        amount: recoveries,
    };
    let sub_msg = SubMsg::reply_always(bank_msg, ReplyId::Recovery.repr());

    Ok(Response::default()
        .add_attribute("action", "recover")
        .add_submessage(sub_msg))
}

pub fn update_chain_name(
    execute_ctx: ExecuteContext,
    chain_name: String,
) -> Result<Response, ContractError> {
    // Only owner can update CURR_CHAIN
    let contract = ADOContract::default();
    ensure!(
        contract.is_contract_owner(execute_ctx.deps.storage, execute_ctx.info.sender.as_str())?,
        ContractError::Unauthorized {}
    );

    // Update CURR_CHAIN
    CURR_CHAIN.save(execute_ctx.deps.storage, &chain_name)?;

    Ok(Response::default()
        .add_attribute("action", "update_chain_name")
        .add_attribute("sender", execute_ctx.info.sender.as_str())
        .add_attribute("chain_name", chain_name))
}

pub fn set_env(
    execute_ctx: ExecuteContext,
    variable: String,
    value: String,
) -> Result<Response, ContractError> {
    let contract = ADOContract::default();
    ensure!(
        contract.is_contract_owner(execute_ctx.deps.storage, execute_ctx.info.sender.as_str())?,
        ContractError::Unauthorized {}
    );

    ensure!(
        !variable.is_empty(),
        ContractError::InvalidEnvironmentVariable {
            msg: "Environment variable name cannot be empty".to_string()
        }
    );

    ensure!(
        variable
            .chars()
            .all(|c| c.is_ascii_alphanumeric() || c == '_'),
        ContractError::InvalidEnvironmentVariable {
            msg:
                "Environment variable name can only contain alphanumeric characters and underscores"
                    .to_string()
        }
    );

    ensure!(
        variable.len() <= 100,
        ContractError::InvalidEnvironmentVariable {
            msg: "Environment variable name length exceeds the maximum allowed length of 100 characters".to_string()
        }
    );

    ensure!(
        !value.is_empty(),
        ContractError::InvalidEnvironmentVariable {
            msg: "Environment variable value cannot be empty".to_string()
        }
    );

    ensure!(
        value.len() <= 100,
        ContractError::InvalidEnvironmentVariable {
            msg: "Environment variable value length exceeds the maximum allowed length of 100 characters".to_string()
        }
    );

    ENV_VARIABLES.save(
        execute_ctx.deps.storage,
        &variable.to_ascii_uppercase(),
        &value,
    )?;
    Ok(Response::default()
        .add_attribute("action", "set_env")
        .add_attribute("variable", variable)
        .add_attribute("value", value))
}

pub fn unset_env(execute_ctx: ExecuteContext, variable: String) -> Result<Response, ContractError> {
    let contract = ADOContract::default();
    ensure!(
        contract.is_contract_owner(execute_ctx.deps.storage, execute_ctx.info.sender.as_str())?,
        ContractError::Unauthorized {}
    );

    ensure!(
        ENV_VARIABLES
            .may_load(execute_ctx.deps.storage, &variable.to_ascii_uppercase())?
            .is_some(),
        ContractError::EnvironmentVariableNotFound { variable }
    );
    ENV_VARIABLES.remove(execute_ctx.deps.storage, &variable.to_ascii_uppercase());
    Ok(Response::default()
        .add_attribute("action", "unset_env")
        .add_attribute("variable", variable))
}

/// Generates or validates a packet ID using chain ID, block height and transaction index
fn generate_or_validate_packet_id(
    existing_id: Option<String>,
    env: &Env,
) -> Result<String, ContractError> {
    let tx_index =
        env.transaction
            .as_ref()
            .map(|tx| tx.index)
            .ok_or(ContractError::InvalidPacket {
                error: Some("Transaction index not available".to_string()),
            })?;

    match existing_id {
        // Generate unique ID if the packet doesn't already have one
        Some(id) => validate_id(&id, &env.block.chain_id, env.block.height, tx_index),
        // Not using "-" as a separator since chain id can contain it
        None => Ok(format!(
            "{}.{}.{}",
            env.block.chain_id, env.block.height, tx_index
        )),
    }
}

/// Validates the existing ID of a packet
pub fn validate_id(
    id: &str,
    current_chain_id: &str,
    current_block_height: u64,
    current_index: u32,
) -> Result<String, ContractError> {
    // Split the ID into chain_id, block_height, and index parts
    let parts: Vec<&str> = id.split('.').collect();
    if parts.len() != 3 {
        return Err(ContractError::InvalidPacket {
            error: Some(
                "Invalid packet ID format. Expected: chain_id.block_height.index".to_string(),
            ),
        });
    }

    let [chain_id, block_height_str, index_str] = [parts[0], parts[1], parts[2]];

    // Validate chain_id
    if chain_id.is_empty() {
        return Err(ContractError::InvalidPacket {
            error: Some("Chain ID cannot be empty".to_string()),
        });
    }

    // Parse and validate block height and index
    let block_height =
        block_height_str
            .parse::<u64>()
            .map_err(|_| ContractError::InvalidPacket {
                error: Some("Invalid block height format".to_string()),
            })?;

    let index = index_str
        .parse::<u32>()
        .map_err(|_| ContractError::InvalidPacket {
            error: Some("Invalid transaction index format".to_string()),
        })?;

    //TODO discuss validation for cross chain packets
    if chain_id == current_chain_id
        && (block_height != current_block_height || index != current_index)
    {
        return Err(ContractError::InvalidPacket {
            error: Some(
                "Block height or transaction index does not match the current values".to_string(),
            ),
        });
    }

    Ok(id.to_string())
}

/// Handles an Inter-Blockchain Communication (IBC) message.
/// Handles a given AMP message and returns a response
/// This function routes messages to different chains based on the protocol specified in the recipient's
/// VFS path (ibc://<chain>/path). It performs the following checks:
/// 1. Verifies that a destination chain is specified
/// 2. Confirms a valid channel configuration exists for that chain
/// 3. Routes to the appropriate handler based on whether funds are included
///
/// # Parameters
/// * `deps` - Mutable access to contract storage and APIs
/// * `info` - Information about the message sender
/// * `env` - Environment information (contract address, block height, etc.)
/// * `ctx` - Optional context from previous message handling
/// * `message` - The AMP message to be sent across chains
///
/// # Returns
/// * `Ok(Response)` - Response with the prepared IBC message
/// * `Err(ContractError)` - Error if chain validation fails or appropriate channel not found
fn handle_ibc(
    deps: DepsMut,
    info: MessageInfo,
    env: Env,
    ctx: Option<AMPPkt>,
    message: AMPMsg,
) -> Result<Response, ContractError> {
    // check if chain is provided
    let chain = message
        .recipient
        .get_chain()
        .ok_or(ContractError::InvalidPacket {
            error: Some("Chain not provided".to_string()),
        })?;
<<<<<<< HEAD

    //check if channel is present
    let channel_info =
        CHAIN_TO_CHANNEL
            .may_load(deps.storage, chain)?
            .ok_or(ContractError::InvalidPacket {
                error: Some(format!("Channel not found for chain {chain}")),
            })?;

    //check if funds are present
    if message.funds.is_empty() {
        handle_ibc_direct(deps, info, env, ctx, message, channel_info)
    } else {
        handle_ibc_transfer_funds(deps, info, env, ctx, message, channel_info)
    }
}

/// Builds an AMP packet for cross-chain communication via IBC
/// This function prepares a message to be sent across chains by:
/// 1. Setting up the message content
/// 2. Creating or updating the message context with routing information
/// 3. Adding username data and hop information for cross-chain tracking
fn build_ibc_packet(
    deps: &DepsMut,
    info: &MessageInfo,
    env: &Env,
    channel: &str,
    existing_packet: Option<AMPPkt>,
    current_chain: String,
    amp_message: AMPMsg,
) -> Result<AMPPkt, ContractError> {
    // Get VFS address for username lookups
    let vfs_address =
        KERNEL_ADDRESSES
            .may_load(deps.storage, VFS_KEY)?
            .ok_or(ContractError::Std(StdError::not_found(
                "VFSAddressNotFound",
            )))?;

    // Prepare message with appropriate content and config
    let amp_msg = AMPMsg::new(
        amp_message.recipient.get_raw_path(),
        amp_message.message.clone(),
        None,
    )
    .with_config(amp_message.config.clone());

    // Set up the context - either create new or use existing
    let mut ctx = if let Some(mut packet) = existing_packet {
        // Update existing packet's recipient
        packet.messages[0].recipient =
            AndrAddr::from_string(amp_message.recipient.get_raw_path().to_string());
        packet.ctx
    } else {
        // Create new context with origin information
        AMPCtx::new(info.sender.clone(), env.contract.address.clone(), None)
    };

    // Add username information if available
    let username = ctx.try_add_origin_username(&deps.querier, &vfs_address);

    // Extract the destination chain from the recipient with proper error handling
    let destination_chain =
        amp_message
            .recipient
            .get_chain()
            .ok_or(ContractError::InvalidPacket {
                error: Some("Destination chain not found in recipient".to_string()),
            })?;

=======

    //check if channel is present
    let channel_info =
        CHAIN_TO_CHANNEL
            .may_load(deps.storage, chain)?
            .ok_or(ContractError::InvalidPacket {
                error: Some(format!("Channel not found for chain {chain}")),
            })?;

    //check if funds are present
    if message.funds.is_empty() {
        handle_ibc_direct(deps, info, env, ctx, message, channel_info)
    } else {
        handle_ibc_transfer_funds(deps, info, env, ctx, message, channel_info)
    }
}

/// Builds an AMP packet for cross-chain communication via IBC
/// This function prepares a message to be sent across chains by:
/// 1. Setting up the message content
/// 2. Creating or updating the message context with routing information
/// 3. Adding username data and hop information for cross-chain tracking
fn build_ibc_packet(
    deps: &DepsMut,
    info: &MessageInfo,
    env: &Env,
    channel: &str,
    existing_packet: Option<AMPPkt>,
    current_chain: String,
    amp_message: AMPMsg,
) -> Result<AMPPkt, ContractError> {
    // Get VFS address for username lookups
    let vfs_address =
        KERNEL_ADDRESSES
            .may_load(deps.storage, VFS_KEY)?
            .ok_or(ContractError::Std(StdError::not_found(
                "VFSAddressNotFound",
            )))?;

    // Prepare message with appropriate content and config
    let amp_msg = AMPMsg::new(
        amp_message.recipient.get_raw_path(),
        amp_message.message.clone(),
        None,
    )
    .with_config(amp_message.config.clone());

    // Set up the context - either create new or use existing
    let mut ctx = if let Some(mut packet) = existing_packet {
        // Update existing packet's recipient
        packet.messages[0].recipient =
            AndrAddr::from_string(amp_message.recipient.get_raw_path().to_string());
        packet.ctx
    } else {
        // Create new context with origin information
        AMPCtx::new(info.sender.clone(), env.contract.address.clone(), None)
    };

    // Add username information if available
    let username = ctx.try_add_origin_username(&deps.querier, &vfs_address);

    // Extract the destination chain from the recipient with proper error handling
    let destination_chain =
        amp_message
            .recipient
            .get_chain()
            .ok_or(ContractError::InvalidPacket {
                error: Some("Destination chain not found in recipient".to_string()),
            })?;

>>>>>>> ee07806f
    // Create and add routing information using the constructor directly
    let hop = CrossChainHop::new(
        channel,
        current_chain,
        destination_chain.to_string(),
        ctx.get_origin(),
        username.map(AndrAddr::from_string),
    );
    ctx.add_hop(hop);

    // Assemble the final packet
    Ok(AMPPkt::new_with_ctx(ctx, vec![amp_msg]))
}

/// Handles direct IBC message sending without funds transfer.
///
/// This function processes messages that need to be sent to other chains but don't
/// involve token transfers. It performs the following steps:
/// 1. Validates that the message is not empty
/// 2. Extracts the destination chain from the recipient
/// 3. Retrieves the direct channel ID for the destination chain
/// 4. Builds an IBC packet with routing information
/// 5. Creates and sends the IBC message via the appropriate channel
///
/// # Parameters
/// * `deps` - Mutable access to contract storage and APIs
/// * `info` - Information about the message sender
/// * `env` - Environment information (contract address, block height, etc.)
/// * `pkt` - Optional existing packet context
/// * `amp_message` - The AMP message to be sent
/// * `channel_info` - Information about the channel to the destination chain
///
/// # Returns
/// * `Ok(Response)` - Response with the IBC message
/// * `Err(ContractError)` - Error if validation fails or required channel not found
pub(crate) fn handle_ibc_direct(
    deps: DepsMut,
    info: MessageInfo,
    env: Env,
    pkt: Option<AMPPkt>,
    amp_message: AMPMsg,
    channel_info: ChannelInfo,
) -> Result<Response, ContractError> {
    // Validate that the message is not empty
    ensure!(
        !amp_message.message.is_empty(),
        ContractError::InvalidPacket {
            error: Some("Cannot send an empty message without funds via IBC".to_string())
        }
    );

    // Extract the destination chain from the recipient with proper error handling
    let destination_chain =
        amp_message
            .recipient
            .get_chain()
            .ok_or(ContractError::InvalidPacket {
                error: Some("Destination chain not found in recipient".to_string()),
            })?;

    // Retrieve the direct channel ID for the destination chain
    let channel = channel_info
        .direct_channel_id
        .ok_or(ContractError::InvalidPacket {
            error: Some(format!(
                "Direct channel not found for chain {}",
                &destination_chain
            )),
        })?;

    // Build IBC context
    let current_chain = CURR_CHAIN.load(deps.storage)?;

    let amp_pkt = build_ibc_packet(
        &deps,
        &info,
        &env,
        &channel,
        pkt,
        current_chain,
        amp_message.clone(),
    )?;

    // Create and send IBC message
    let kernel_msg = IbcExecuteMsg::SendMessage {
        amp_packet: amp_pkt,
    };

    let msg = IbcMsg::SendPacket {
        channel_id: channel.clone(),
        data: to_json_binary(&kernel_msg)?,
        timeout: env.block.time.plus_seconds(PACKET_LIFETIME).into(),
    };

    Ok(Response::default()
        .add_attribute("method", "execute_send_message")
        .add_attribute("channel", channel)
        .add_attribute("receiving_kernel_address", channel_info.kernel_address)
        .add_attribute("chain", destination_chain)
        .add_message(msg))
}

/// Handles IBC messages that include funds transfer.
///
/// This function processes cross-chain messages that involve token transfers.
/// It performs the following steps:
/// 1. Extracts the destination chain and validates it exists
/// 2. Finds the appropriate ICS20 channel for funds transfer
/// 3. Validates the funds (must be exactly one coin)
/// 4. Creates an IBC transfer message
/// 5. Stores the message details for later processing in a reply handler
///
/// The funds are first transferred via ICS20, and upon successful transfer,
/// the associated message is sent in a follow-up transaction.
///
/// # Parameters
/// * `deps` - Mutable access to contract storage and APIs
/// * `info` - Information about the message sender
/// * `env` - Environment information (contract address, block height, etc.)
/// * `_ctx` - Optional context from previous message handling
/// * `message` - The AMP message containing funds to be sent
/// * `channel_info` - Information about the channels to the destination chain
///
/// # Returns
/// * `Ok(Response)` - Response with the IBC transfer submessage
/// * `Err(ContractError)` - Error if validation fails or required channel not found
pub(crate) fn handle_ibc_transfer_funds(
    deps: DepsMut,
    info: MessageInfo,
    env: Env,
    _ctx: Option<AMPPkt>,
    message: AMPMsg,
    channel_info: ChannelInfo,
) -> Result<Response, ContractError> {
    let AMPMsg {
        recipient,
        message,
        funds,
        ..
    } = message;

    //check if chain is provided
    let chain = recipient.get_chain().ok_or(ContractError::InvalidPacket {
        error: Some("Chain not provided in recipient".to_string()),
    })?;

    // We know the channel_info exists, but we need the specific ics20_channel_id
    let channel = channel_info
        .ics20_channel_id
        .ok_or(ContractError::InvalidPacket {
            error: Some(format!("ICS20 channel not found for chain {chain}")),
        })?;

    //check if funds are present
    ensure!(
        funds.len() == 1,
        ContractError::InvalidFunds {
            msg: "Number of funds should be exactly one".to_string()
        }
    );
    let coin = funds
        .first()
        .ok_or(ContractError::InvalidPacket {
            error: Some("Transfer funds must contain funds in the AMPMsg".to_string()),
        })?
        .clone();

    let msg = IbcMsg::Transfer {
        channel_id: channel.clone(),
        to_address: channel_info.kernel_address.clone(),
        amount: coin.clone(),
        timeout: env.block.time.plus_seconds(PACKET_LIFETIME).into(),
<<<<<<< HEAD
        // TODO allow optional memo
        memo: None,
=======
>>>>>>> ee07806f
    };
    let mut resp = Response::default();

    // Save execute msg, to be loaded in the reply
    PENDING_MSG_AND_FUNDS.save(
        deps.storage,
        &Ics20PacketInfo {
            sender: info.sender.into_string(),
            recipient: recipient.clone(),
            message: message.clone(),
            funds: coin,
            channel: channel.clone(),
            pending: false,
        },
    )?;
    resp = resp.add_submessage(SubMsg {
        id: ReplyId::IBCTransfer.repr(),
        msg: CosmosMsg::Ibc(msg),
        gas_limit: None,
        reply_on: cosmwasm_std::ReplyOn::Always,
<<<<<<< HEAD
        payload: Binary::default(),
=======
>>>>>>> ee07806f
    });

    Ok(resp
        .add_attribute("method", "execute_transfer_funds")
        .add_attribute("channel", channel)
        .add_attribute("receiving_kernel_address", channel_info.kernel_address)
        .add_attribute("chain", chain))
}<|MERGE_RESOLUTION|>--- conflicted
+++ resolved
@@ -27,10 +27,7 @@
     IbcMsg, MessageInfo, Response, StdAck, StdError, SubMsg, WasmMsg,
 };
 use cw20::Cw20ReceiveMsg;
-<<<<<<< HEAD
 use cw_orch::mock::cw_multi_test::ibc::types::keccak256;
-=======
->>>>>>> ee07806f
 
 pub fn send(ctx: ExecuteContext, message: AMPMsg) -> Result<Response, ContractError> {
     ensure!(
@@ -74,12 +71,9 @@
         ref config,
         ref recipient,
     } = amp_message;
-<<<<<<< HEAD
-=======
 
     let recipient_addr = recipient.get_raw_address(&deps.as_ref())?;
 
->>>>>>> ee07806f
     // Handle empty message - send funds only
     if message == &Binary::default() {
         ensure!(
@@ -89,16 +83,8 @@
             }
         );
 
-<<<<<<< HEAD
-        let (bank_msg, attrs) = create_bank_send_msg(
-            &recipient.get_raw_address(&deps.as_ref())?,
-            funds,
-            ReplyId::AMPMsg.repr(),
-        );
-=======
         let (bank_msg, attrs) =
             create_bank_send_msg(&recipient_addr, funds, ReplyId::AMPMsg.repr());
->>>>>>> ee07806f
 
         return Ok(Response::default()
             .add_submessage(bank_msg)
@@ -115,24 +101,13 @@
 
     // Generate submessage based on whether recipient is an ADO or if the message is direct
     let sub_msg = if config.direct || !is_ado {
-<<<<<<< HEAD
-        amp_message.generate_sub_msg_direct(
-            recipient.get_raw_address(&deps.as_ref())?,
-            ReplyId::AMPMsg.repr(),
-        )
-=======
         amp_message.generate_sub_msg_direct(recipient_addr, ReplyId::AMPMsg.repr())
->>>>>>> ee07806f
     } else {
         let origin = ctx.map_or(info.sender.to_string(), |ctx| ctx.get_origin());
         let previous_sender = info.sender.to_string();
 
         AMPPkt::new(origin, previous_sender, vec![amp_message.clone()]).to_sub_msg(
-<<<<<<< HEAD
-            recipient.get_raw_address(&deps.as_ref())?,
-=======
             recipient_addr,
->>>>>>> ee07806f
             Some(funds.clone()),
             ReplyId::AMPMsg.repr(),
         )?
@@ -162,11 +137,7 @@
         Cw20HookMsg::Send { message } => {
             ensure!(
                 has_coins_merged(
-<<<<<<< HEAD
                     vec![Coin::new(amount_sent.u128(), &asset_sent)].as_slice(),
-=======
-                    vec![Coin::new(amount_sent.into(), &asset_sent)].as_slice(),
->>>>>>> ee07806f
                     message.funds.as_slice()
                 ),
                 ContractError::InsufficientFunds {}
@@ -184,11 +155,7 @@
             info,
             env,
             packet,
-<<<<<<< HEAD
             vec![Coin::new(amount_sent.u128(), &asset_sent)],
-=======
-            vec![Coin::new(amount_sent.into(), &asset_sent)],
->>>>>>> ee07806f
         ),
     }
 }
@@ -1029,7 +996,6 @@
         .ok_or(ContractError::InvalidPacket {
             error: Some("Chain not provided".to_string()),
         })?;
-<<<<<<< HEAD
 
     //check if channel is present
     let channel_info =
@@ -1100,78 +1066,6 @@
                 error: Some("Destination chain not found in recipient".to_string()),
             })?;
 
-=======
-
-    //check if channel is present
-    let channel_info =
-        CHAIN_TO_CHANNEL
-            .may_load(deps.storage, chain)?
-            .ok_or(ContractError::InvalidPacket {
-                error: Some(format!("Channel not found for chain {chain}")),
-            })?;
-
-    //check if funds are present
-    if message.funds.is_empty() {
-        handle_ibc_direct(deps, info, env, ctx, message, channel_info)
-    } else {
-        handle_ibc_transfer_funds(deps, info, env, ctx, message, channel_info)
-    }
-}
-
-/// Builds an AMP packet for cross-chain communication via IBC
-/// This function prepares a message to be sent across chains by:
-/// 1. Setting up the message content
-/// 2. Creating or updating the message context with routing information
-/// 3. Adding username data and hop information for cross-chain tracking
-fn build_ibc_packet(
-    deps: &DepsMut,
-    info: &MessageInfo,
-    env: &Env,
-    channel: &str,
-    existing_packet: Option<AMPPkt>,
-    current_chain: String,
-    amp_message: AMPMsg,
-) -> Result<AMPPkt, ContractError> {
-    // Get VFS address for username lookups
-    let vfs_address =
-        KERNEL_ADDRESSES
-            .may_load(deps.storage, VFS_KEY)?
-            .ok_or(ContractError::Std(StdError::not_found(
-                "VFSAddressNotFound",
-            )))?;
-
-    // Prepare message with appropriate content and config
-    let amp_msg = AMPMsg::new(
-        amp_message.recipient.get_raw_path(),
-        amp_message.message.clone(),
-        None,
-    )
-    .with_config(amp_message.config.clone());
-
-    // Set up the context - either create new or use existing
-    let mut ctx = if let Some(mut packet) = existing_packet {
-        // Update existing packet's recipient
-        packet.messages[0].recipient =
-            AndrAddr::from_string(amp_message.recipient.get_raw_path().to_string());
-        packet.ctx
-    } else {
-        // Create new context with origin information
-        AMPCtx::new(info.sender.clone(), env.contract.address.clone(), None)
-    };
-
-    // Add username information if available
-    let username = ctx.try_add_origin_username(&deps.querier, &vfs_address);
-
-    // Extract the destination chain from the recipient with proper error handling
-    let destination_chain =
-        amp_message
-            .recipient
-            .get_chain()
-            .ok_or(ContractError::InvalidPacket {
-                error: Some("Destination chain not found in recipient".to_string()),
-            })?;
-
->>>>>>> ee07806f
     // Create and add routing information using the constructor directly
     let hop = CrossChainHop::new(
         channel,
@@ -1344,11 +1238,8 @@
         to_address: channel_info.kernel_address.clone(),
         amount: coin.clone(),
         timeout: env.block.time.plus_seconds(PACKET_LIFETIME).into(),
-<<<<<<< HEAD
         // TODO allow optional memo
         memo: None,
-=======
->>>>>>> ee07806f
     };
     let mut resp = Response::default();
 
@@ -1369,10 +1260,7 @@
         msg: CosmosMsg::Ibc(msg),
         gas_limit: None,
         reply_on: cosmwasm_std::ReplyOn::Always,
-<<<<<<< HEAD
         payload: Binary::default(),
-=======
->>>>>>> ee07806f
     });
 
     Ok(resp
