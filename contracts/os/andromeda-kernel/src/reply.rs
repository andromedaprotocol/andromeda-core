--- conflicted
+++ resolved
@@ -6,13 +6,9 @@
     },
 };
 use andromeda_std::{
-<<<<<<< HEAD
     ado_base::{ownership::OwnershipMessage, AndromedaMsg},
+    common::reply::ReplyId,
     common::response::get_reply_address,
-=======
-    ado_base::AndromedaMsg,
-    common::{reply::ReplyId, response::get_reply_address},
->>>>>>> 969a583b
     error::ContractError,
     os::aos_querier::AOSQuerier,
 };
