use ado_base::state::ADOContract;
use amp::messages::AMPPkt;
use andromeda_os::{
    adodb::QueryMsg as ADODBQueryMsg,
    kernel::{ExecuteMsg, InstantiateMsg, MigrateMsg, QueryMsg},
};
use common::{
    ado_base::{AndromedaQuery, InstantiateMsg as BaseInstantiateMsg},
    encode_binary,
    error::ContractError,
};
use cosmwasm_std::{
    attr, ensure, entry_point, Addr, Binary, Deps, DepsMut, Env, MessageInfo, Reply, Response,
    StdError,
};
use cw2::{get_contract_version, set_contract_version};
use semver::Version;

use crate::state::{ADO_DB_KEY, KERNEL_ADDRESSES, VFS_KEY};

// version info for migration info
const CONTRACT_NAME: &str = "crates.io:andromeda-kernel";
const CONTRACT_VERSION: &str = env!("CARGO_PKG_VERSION");

#[cfg_attr(not(feature = "library"), entry_point)]
pub fn instantiate(
    deps: DepsMut,
    env: Env,
    info: MessageInfo,
    _msg: InstantiateMsg,
) -> Result<Response, ContractError> {
    set_contract_version(deps.storage, CONTRACT_NAME, CONTRACT_VERSION)?;
    ADOContract::default().instantiate(
        deps.storage,
        env,
        deps.api,
        info,
        BaseInstantiateMsg {
            ado_type: "kernel".to_string(),
            ado_version: CONTRACT_VERSION.to_string(),
            operators: None,
            modules: None,
            primitive_contract: None,
            kernel_address: None,
        },
    )
}

#[cfg_attr(not(feature = "library"), entry_point)]
pub fn reply(_deps: DepsMut, _env: Env, msg: Reply) -> Result<Response, ContractError> {
    if msg.result.is_err() {
        return Err(ContractError::Std(StdError::generic_err(
            msg.result.unwrap_err(),
        )));
    }

    Ok(Response::default())
}

pub struct ExecuteEnv<'a> {
    deps: DepsMut<'a>,
    pub env: Env,
    pub info: MessageInfo,
}

#[cfg_attr(not(feature = "library"), entry_point)]
pub fn execute(
    deps: DepsMut,
    env: Env,
    info: MessageInfo,
    msg: ExecuteMsg,
) -> Result<Response, ContractError> {
    let execute_env = ExecuteEnv { deps, env, info };

    match msg {
        ExecuteMsg::AMPReceive(packet) => handle_amp_packet(execute_env, packet),
        ExecuteMsg::UpsertKeyAddress { key, value } => upsert_key_address(execute_env, key, value),
    }
}

pub fn handle_amp_packet(
    execute_env: ExecuteEnv,
    packet: AMPPkt,
) -> Result<Response, ContractError> {
    ensure!(
        query_verify_address(
            execute_env.deps.as_ref(),
            execute_env.info.sender.to_string(),
        )?,
        ContractError::Unauthorized {}
    );

    let mut res = Response::default();

    let vfs_address = KERNEL_ADDRESSES.may_load(execute_env.deps.storage, VFS_KEY)?;
    for message in packet.clone().messages {
<<<<<<< HEAD
        let contract_addr = message.get_recipient_address(
            execute_env.deps.api,
            &execute_env.deps.querier,
            vfs_address.clone(),
        )?;
        let msg = message.generate_sub_message(
=======
        let contract_addr =
            message.get_recipient_address(execute_env.deps.api, &execute_env.deps.querier, None)?;
        print!("3 contract address from kernel {:?}", contract_addr);
        let msg = message.generate_message(
>>>>>>> ccf29ce6
            contract_addr,
            packet.get_origin(),
            packet.get_previous_sender(),
            1,
        )?;

        res = res.add_submessage(msg)
    }

    // TODO: GENERATE ATTRIBUTES FROM AMP PACKET
    Ok(res)
}

fn upsert_key_address(
    execute_env: ExecuteEnv,
    key: String,
    value: String,
) -> Result<Response, ContractError> {
    let contract = ADOContract::default();
    ensure!(
        contract.is_contract_owner(execute_env.deps.storage, execute_env.info.sender.as_str())?,
        ContractError::Unauthorized {}
    );

    KERNEL_ADDRESSES.save(
        execute_env.deps.storage,
        &key,
        &execute_env.deps.api.addr_validate(&value)?,
    )?;

    Ok(Response::default().add_attributes(vec![
        attr("action", "upsert_key_address"),
        attr("key", key),
        attr("value", value),
    ]))
}

#[cfg_attr(not(feature = "library"), entry_point)]
pub fn migrate(deps: DepsMut, _env: Env, _msg: MigrateMsg) -> Result<Response, ContractError> {
    // New version
    let version: Version = CONTRACT_VERSION.parse().map_err(from_semver)?;

    // Old version
    let stored = get_contract_version(deps.storage)?;
    let storage_version: Version = stored.version.parse().map_err(from_semver)?;

    let contract = ADOContract::default();

    ensure!(
        stored.contract == CONTRACT_NAME,
        ContractError::CannotMigrate {
            previous_contract: stored.contract,
        }
    );

    // New version has to be newer/greater than the old version
    ensure!(
        storage_version < version,
        ContractError::CannotMigrate {
            previous_contract: stored.version,
        }
    );

    set_contract_version(deps.storage, CONTRACT_NAME, CONTRACT_VERSION)?;

    // Update the ADOContract's version
    contract.execute_update_version(deps)?;

    Ok(Response::default())
}

fn from_semver(err: semver::Error) -> StdError {
    StdError::generic_err(format!("Semver: {err}"))
}

#[cfg_attr(not(feature = "library"), entry_point)]
pub fn query(deps: Deps, env: Env, msg: QueryMsg) -> Result<Binary, ContractError> {
    match msg {
        QueryMsg::AndrQuery(msg) => handle_andromeda_query(deps, env, msg),
        QueryMsg::KeyAddress { key } => encode_binary(&query_key_address(deps, key)?),
        QueryMsg::VerifyAddress { address } => encode_binary(&query_verify_address(deps, address)?),
    }
}

fn handle_andromeda_query(
    deps: Deps,
    env: Env,
    msg: AndromedaQuery,
) -> Result<Binary, ContractError> {
    ADOContract::default().query(deps, env, msg, query)
}

fn query_key_address(deps: Deps, key: String) -> Result<Addr, ContractError> {
    Ok(KERNEL_ADDRESSES.load(deps.storage, &key)?)
}

fn query_verify_address(deps: Deps, address: String) -> Result<bool, ContractError> {
    let db_address = KERNEL_ADDRESSES.load(deps.storage, ADO_DB_KEY)?;
    let contract_info = deps.querier.query_wasm_contract_info(address)?;
    let query = ADODBQueryMsg::ADOType {
        code_id: contract_info.code_id,
    };

    match deps
        .querier
        .query_wasm_smart::<Option<String>>(db_address, &query)?
    {
        Some(_a) => Ok(true),
        None => Ok(false),
    }
}<|MERGE_RESOLUTION|>--- conflicted
+++ resolved
@@ -94,19 +94,13 @@
 
     let vfs_address = KERNEL_ADDRESSES.may_load(execute_env.deps.storage, VFS_KEY)?;
     for message in packet.clone().messages {
-<<<<<<< HEAD
         let contract_addr = message.get_recipient_address(
             execute_env.deps.api,
             &execute_env.deps.querier,
             vfs_address.clone(),
         )?;
+        print!("3 contract address from kernel {:?}", contract_addr);
         let msg = message.generate_sub_message(
-=======
-        let contract_addr =
-            message.get_recipient_address(execute_env.deps.api, &execute_env.deps.querier, None)?;
-        print!("3 contract address from kernel {:?}", contract_addr);
-        let msg = message.generate_message(
->>>>>>> ccf29ce6
             contract_addr,
             packet.get_origin(),
             packet.get_previous_sender(),
