use ado_base::state::ADOContract;
use amp::messages::AMPPkt;
use andromeda_os::{
    adodb::QueryMsg as ADODBQueryMsg,
    kernel::{ExecuteMsg, InstantiateMsg, MigrateMsg, QueryMsg},
};
use common::{
    ado_base::{AndromedaQuery, InstantiateMsg as BaseInstantiateMsg},
    encode_binary,
    error::ContractError,
};
use cosmwasm_std::{
    attr, ensure, entry_point, Addr, Binary, Deps, DepsMut, Env, MessageInfo, Reply, Response,
    StdError,
};
use cw2::{get_contract_version, set_contract_version};
use semver::Version;

use crate::state::{ADO_DB_KEY, KERNEL_ADDRESSES, VFS_KEY};

// version info for migration info
const CONTRACT_NAME: &str = "crates.io:andromeda-kernel";
const CONTRACT_VERSION: &str = env!("CARGO_PKG_VERSION");

#[cfg_attr(not(feature = "library"), entry_point)]
pub fn instantiate(
    deps: DepsMut,
    env: Env,
    info: MessageInfo,
    _msg: InstantiateMsg,
) -> Result<Response, ContractError> {
    set_contract_version(deps.storage, CONTRACT_NAME, CONTRACT_VERSION)?;
    ADOContract::default().instantiate(
        deps.storage,
        env,
        deps.api,
        info,
        BaseInstantiateMsg {
            ado_type: "kernel".to_string(),
            ado_version: CONTRACT_VERSION.to_string(),
            operators: None,
            modules: None,
            primitive_contract: None,
            kernel_address: None,
        },
    )
}

#[cfg_attr(not(feature = "library"), entry_point)]
pub fn reply(_deps: DepsMut, _env: Env, msg: Reply) -> Result<Response, ContractError> {
    if msg.result.is_err() {
        return Err(ContractError::Std(StdError::generic_err(
            msg.result.unwrap_err(),
        )));
    }

    Ok(Response::default())
}

pub struct ExecuteEnv<'a> {
    deps: DepsMut<'a>,
    pub env: Env,
    pub info: MessageInfo,
}

#[cfg_attr(not(feature = "library"), entry_point)]
pub fn execute(
    deps: DepsMut,
    env: Env,
    info: MessageInfo,
    msg: ExecuteMsg,
) -> Result<Response, ContractError> {
    let execute_env = ExecuteEnv { deps, env, info };

    match msg {
        ExecuteMsg::AMPReceive(packet) => handle_amp_packet(execute_env, packet),
        ExecuteMsg::UpsertKeyAddress { key, value } => upsert_key_address(execute_env, key, value),
    }
}

pub fn handle_amp_packet(
    execute_env: ExecuteEnv,
    packet: AMPPkt,
) -> Result<Response, ContractError> {
    ensure!(
        query_verify_address(
            execute_env.deps.as_ref(),
            execute_env.info.sender.to_string(),
        )?,
        ContractError::Unauthorized {}
    );

    let mut res = Response::default();

    let vfs_address = KERNEL_ADDRESSES.may_load(execute_env.deps.storage, VFS_KEY)?;
    for message in packet.clone().messages {
<<<<<<< HEAD
        let contract_addr =
            message.get_recipient_address(execute_env.deps.api, &execute_env.deps.querier, None)?;
        let msg = message.generate_message(
=======
        let contract_addr = message.get_recipient_address(
            execute_env.deps.api,
            &execute_env.deps.querier,
            vfs_address.clone(),
        )?;
        let msg = message.generate_sub_message(
>>>>>>> 668ef1b6
            contract_addr,
            packet.get_origin(),
            packet.get_previous_sender(),
            1,
        )?;

        res = res.add_submessage(msg)
    }

    // TODO: GENERATE ATTRIBUTES FROM AMP PACKET
    Ok(res)
}

fn upsert_key_address(
    execute_env: ExecuteEnv,
    key: String,
    value: String,
) -> Result<Response, ContractError> {
    let contract = ADOContract::default();
    ensure!(
        contract.is_contract_owner(execute_env.deps.storage, execute_env.info.sender.as_str())?,
        ContractError::Unauthorized {}
    );

    KERNEL_ADDRESSES.save(
        execute_env.deps.storage,
        &key,
        &execute_env.deps.api.addr_validate(&value)?,
    )?;

    Ok(Response::default().add_attributes(vec![
        attr("action", "upsert_key_address"),
        attr("key", key),
        attr("value", value),
    ]))
}

#[cfg_attr(not(feature = "library"), entry_point)]
pub fn migrate(deps: DepsMut, _env: Env, _msg: MigrateMsg) -> Result<Response, ContractError> {
    // New version
    let version: Version = CONTRACT_VERSION.parse().map_err(from_semver)?;

    // Old version
    let stored = get_contract_version(deps.storage)?;
    let storage_version: Version = stored.version.parse().map_err(from_semver)?;

    let contract = ADOContract::default();

    ensure!(
        stored.contract == CONTRACT_NAME,
        ContractError::CannotMigrate {
            previous_contract: stored.contract,
        }
    );

    // New version has to be newer/greater than the old version
    ensure!(
        storage_version < version,
        ContractError::CannotMigrate {
            previous_contract: stored.version,
        }
    );

    set_contract_version(deps.storage, CONTRACT_NAME, CONTRACT_VERSION)?;

    // Update the ADOContract's version
    contract.execute_update_version(deps)?;

    Ok(Response::default())
}

fn from_semver(err: semver::Error) -> StdError {
    StdError::generic_err(format!("Semver: {err}"))
}

#[cfg_attr(not(feature = "library"), entry_point)]
pub fn query(deps: Deps, env: Env, msg: QueryMsg) -> Result<Binary, ContractError> {
    match msg {
        QueryMsg::AndrQuery(msg) => handle_andromeda_query(deps, env, msg),
        QueryMsg::KeyAddress { key } => encode_binary(&query_key_address(deps, key)?),
        QueryMsg::VerifyAddress { address } => encode_binary(&query_verify_address(deps, address)?),
    }
}

fn handle_andromeda_query(
    deps: Deps,
    env: Env,
    msg: AndromedaQuery,
) -> Result<Binary, ContractError> {
    ADOContract::default().query(deps, env, msg, query)
}

fn query_key_address(deps: Deps, key: String) -> Result<Addr, ContractError> {
    Ok(KERNEL_ADDRESSES.load(deps.storage, &key)?)
}

fn query_verify_address(deps: Deps, address: String) -> Result<bool, ContractError> {
    let db_address = KERNEL_ADDRESSES.load(deps.storage, ADO_DB_KEY)?;
    let contract_info = deps.querier.query_wasm_contract_info(address)?;
    let query = ADODBQueryMsg::ADOType {
        code_id: contract_info.code_id,
    };

    match deps
        .querier
        .query_wasm_smart::<Option<String>>(db_address, &query)?
    {
        Some(_a) => Ok(true),
        None => Ok(false),
    }
}<|MERGE_RESOLUTION|>--- conflicted
+++ resolved
@@ -94,18 +94,12 @@
 
     let vfs_address = KERNEL_ADDRESSES.may_load(execute_env.deps.storage, VFS_KEY)?;
     for message in packet.clone().messages {
-<<<<<<< HEAD
-        let contract_addr =
-            message.get_recipient_address(execute_env.deps.api, &execute_env.deps.querier, None)?;
-        let msg = message.generate_message(
-=======
         let contract_addr = message.get_recipient_address(
             execute_env.deps.api,
             &execute_env.deps.querier,
             vfs_address.clone(),
         )?;
         let msg = message.generate_sub_message(
->>>>>>> 668ef1b6
             contract_addr,
             packet.get_origin(),
             packet.get_previous_sender(),
