--- conflicted
+++ resolved
@@ -137,17 +137,9 @@
         .ok_or(ContractError::Unauthorized {})?;
 
     let packet_msg: IbcExecuteMsg = from_json(&msg.packet.data)?;
-<<<<<<< HEAD
-
-    let mut execute_env = ExecuteContext {
-        env: env.clone(),
-        deps: deps.branch(),
-        info: MessageInfo {
-=======
     let mut execute_env = ExecuteContext::new(
         deps.branch(),
         MessageInfo {
->>>>>>> 334874ab
             funds: vec![],
             sender: Addr::unchecked("foreign_kernel"),
         },
