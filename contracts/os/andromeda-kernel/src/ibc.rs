--- conflicted
+++ resolved
@@ -127,21 +127,12 @@
     msg: IbcPacketReceiveMsg,
 ) -> Result<IbcReceiveResponse, ContractError> {
     let channel = msg.clone().packet.dest.channel_id;
-<<<<<<< HEAD
-    ensure!(
-        CHANNEL_TO_CHAIN.has(deps.storage, channel.as_str()),
-        ContractError::Unauthorized {}
-    );
-    let chain = CHANNEL_TO_CHAIN.load(deps.storage, channel.as_str())?;
-    let channel_info = CHAIN_TO_CHANNEL.load(deps.storage, chain.as_str())?;
-=======
     let chain = CHANNEL_TO_CHAIN
         .may_load(deps.storage, channel.as_str())?
         .ok_or(ContractError::Unauthorized {})?;
     let channel_info = CHAIN_TO_CHANNEL
         .may_load(deps.storage, chain.as_str())?
         .ok_or(ContractError::Unauthorized {})?;
->>>>>>> 6254d80c
 
     let packet_msg: IbcExecuteMsg = from_json(&msg.packet.data)?;
     let mut execute_env = ExecuteContext {
