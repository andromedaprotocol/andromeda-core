use crate::{
    contract::{execute, instantiate, query},
    ibc::PACKET_LIFETIME,
    state::{
<<<<<<< HEAD
        ADO_OWNER, CHAIN_TO_CHANNEL, CHANNEL_TO_CHAIN, CHANNEL_TO_EXECUTE_MSG, CURR_CHAIN,
        KERNEL_ADDRESSES,
=======
        ADO_OWNER, CHAIN_TO_CHANNEL, CHANNEL_TO_CHAIN, CURR_CHAIN, ENV_VARIABLES, KERNEL_ADDRESSES,
>>>>>>> f3ec59d5
    },
};
use andromeda_std::{
    amp::{
        messages::{AMPMsg, AMPPkt},
        AndrAddr, ADO_DB_KEY, VFS_KEY,
    },
    error::ContractError,
    os::kernel::{
        ChannelInfo, ExecuteMsg, IbcExecuteMsg, Ics20PacketInfo, InstantiateMsg, InternalMsg,
        QueryMsg,
    },
    testing::mock_querier::{
        mock_dependencies_custom, MOCK_ADODB_CONTRACT, MOCK_FAKE_KERNEL_CONTRACT,
        MOCK_KERNEL_CONTRACT, MOCK_VFS_CONTRACT,
    },
};
use cosmwasm_std::{
    coin, from_json,
    testing::{mock_dependencies, mock_env, mock_info, MockApi, MockQuerier, MockStorage},
    to_json_binary, Addr, Binary, CosmosMsg, Env, IbcMsg, OwnedDeps,
};
<<<<<<< HEAD
use rstest::*;
=======
use rstest::rstest;
>>>>>>> f3ec59d5

#[test]
fn proper_initialization() {
    let mut deps = mock_dependencies();
    let info = mock_info("creator", &[]);
    let msg = InstantiateMsg {
        owner: None,
        chain_name: "test".to_string(),
    };
    let env = mock_env();

    let res = instantiate(deps.as_mut(), env, info, msg).unwrap();
    assert_eq!(0, res.messages.len());
}

#[test]
fn test_update_chain_name() {
    let mut deps = mock_dependencies_custom(&[]);
    let info = mock_info("creator", &[]);
    let env = mock_env();
    instantiate(
        deps.as_mut(),
        env.clone(),
        info.clone(),
        InstantiateMsg {
            owner: None,
            chain_name: "test".to_string(),
        },
    )
    .unwrap();

    let chain_name = "other".to_string();
    let update_chain_name_msg = ExecuteMsg::UpdateChainName {
        chain_name: chain_name.clone(),
    };

    let fake_info = mock_info("fake", &[]);

    let err = execute(
        deps.as_mut(),
        env.clone(),
        fake_info,
        update_chain_name_msg.clone(),
    )
    .unwrap_err();
    assert_eq!(err, ContractError::Unauthorized {});

    execute(deps.as_mut(), env, info, update_chain_name_msg).unwrap();
    assert_eq!(CURR_CHAIN.load(deps.as_ref().storage).unwrap(), chain_name);
}

#[test]
fn test_create_ado() {
    let mut deps = mock_dependencies_custom(&[]);
    let info = mock_info("creator", &[]);
    let env = mock_env();
    instantiate(
        deps.as_mut(),
        env.clone(),
        info.clone(),
        InstantiateMsg {
            owner: None,
            chain_name: "test".to_string(),
        },
    )
    .unwrap();

    let assign_key_msg = ExecuteMsg::UpsertKeyAddress {
        key: ADO_DB_KEY.to_string(),
        value: MOCK_ADODB_CONTRACT.to_string(),
    };
    execute(deps.as_mut(), env.clone(), info.clone(), assign_key_msg).unwrap();
    let assign_key_msg = ExecuteMsg::UpsertKeyAddress {
        key: VFS_KEY.to_string(),
        value: MOCK_VFS_CONTRACT.to_string(),
    };
    execute(deps.as_mut(), env.clone(), info.clone(), assign_key_msg).unwrap();

    let create_msg = ExecuteMsg::Create {
        ado_type: "ado_type".to_string(),
        msg: Binary::default(),
        owner: None,
        chain: None,
    };
    let res = execute(deps.as_mut(), env, info.clone(), create_msg).unwrap();
    assert_eq!(1, res.messages.len());
    assert_eq!(ADO_OWNER.load(deps.as_ref().storage).unwrap(), info.sender);
}

#[test]
fn test_register_user_cross_chain() {
    let mut deps = mock_dependencies_custom(&[]);
    let info = mock_info("creator", &[]);
    let env = mock_env();
    let chain = "chain";
    instantiate(
        deps.as_mut(),
        env.clone(),
        info.clone(),
        InstantiateMsg {
            owner: None,
            chain_name: "andromeda".to_string(),
        },
    )
    .unwrap();

    KERNEL_ADDRESSES
        .save(
            deps.as_mut().storage,
            VFS_KEY,
            &Addr::unchecked(MOCK_VFS_CONTRACT),
        )
        .unwrap();
    let channel_info = ChannelInfo {
        kernel_address: MOCK_FAKE_KERNEL_CONTRACT.to_string(),
        ics20_channel_id: Some("1".to_string()),
        direct_channel_id: Some("2".to_string()),
        supported_modules: vec![],
    };
    CHAIN_TO_CHANNEL
        .save(deps.as_mut().storage, chain, &channel_info)
        .unwrap();

    let username = "username";
    let address = "address";
    let msg = ExecuteMsg::Internal(InternalMsg::RegisterUserCrossChain {
        username: username.to_string(),
        address: address.to_string(),
        chain: chain.to_string(),
    });
    let res = execute(deps.as_mut(), env.clone(), info, msg.clone()).unwrap_err();
    assert_eq!(res, ContractError::Unauthorized {});

    let info = mock_info(MOCK_VFS_CONTRACT, &[]);
    let res = execute(deps.as_mut(), env.clone(), info, msg).unwrap();
    assert_eq!(res.messages.len(), 1);

    let expected = IbcMsg::SendPacket {
        channel_id: channel_info.direct_channel_id.unwrap(),
        data: to_json_binary(&IbcExecuteMsg::RegisterUsername {
            username: username.to_string(),
            address: address.to_string(),
        })
        .unwrap(),
        timeout: env.block.time.plus_seconds(PACKET_LIFETIME).into(),
    };

    assert_eq!(res.messages.first().unwrap().msg, CosmosMsg::Ibc(expected));
}

#[test]
fn test_assign_channels() {
    let mut deps = mock_dependencies_custom(&[]);
    let info = mock_info("creator", &[]);
    let env = mock_env();
    let chain = "chain";
    instantiate(
        deps.as_mut(),
        env.clone(),
        info.clone(),
        InstantiateMsg {
            owner: None,
            chain_name: "andromeda".to_string(),
        },
    )
    .unwrap();

    let channel_info = ChannelInfo {
        kernel_address: MOCK_FAKE_KERNEL_CONTRACT.to_string(),
        ics20_channel_id: Some("1".to_string()),
        direct_channel_id: Some("2".to_string()),
        supported_modules: vec![],
    };
    let msg = ExecuteMsg::AssignChannels {
        ics20_channel_id: channel_info.ics20_channel_id.clone(),
        direct_channel_id: channel_info.direct_channel_id.clone(),
        chain: chain.to_string(),
        kernel_address: channel_info.kernel_address,
    };
    execute(deps.as_mut(), env.clone(), info.clone(), msg).unwrap();

    let msg = ExecuteMsg::AssignChannels {
        ics20_channel_id: None,
        direct_channel_id: Some("3".to_string()),
        chain: chain.to_string(),
        kernel_address: MOCK_KERNEL_CONTRACT.to_string(),
    };
    execute(deps.as_mut(), env.clone(), info.clone(), msg).unwrap();

    let channel_info = CHAIN_TO_CHANNEL.load(deps.as_ref().storage, chain).unwrap();
    assert_eq!(
        channel_info.direct_channel_id.clone().unwrap(),
        "3".to_string()
    );
    assert_eq!(
        channel_info.ics20_channel_id.clone().unwrap(),
        "1".to_string()
    );
    assert_eq!(
        channel_info.kernel_address,
        MOCK_KERNEL_CONTRACT.to_string()
    );

    let ics20_channel_chain = CHANNEL_TO_CHAIN
        .load(
            deps.as_ref().storage,
            &channel_info.ics20_channel_id.unwrap(),
        )
        .unwrap();
    assert_eq!(ics20_channel_chain, chain.to_string());
    let direct_channel_chain = CHANNEL_TO_CHAIN
        .load(
            deps.as_ref().storage,
            &channel_info.direct_channel_id.unwrap(),
        )
        .unwrap();
    assert_eq!(direct_channel_chain, chain.to_string());

    // Check that old direct channel was removed
    let direct_channel_chain = CHANNEL_TO_CHAIN
        .may_load(deps.as_ref().storage, "2")
        .unwrap();
    assert!(direct_channel_chain.is_none());

    let msg = ExecuteMsg::AssignChannels {
        ics20_channel_id: Some("10".to_string()),
        direct_channel_id: None,
        chain: chain.to_string(),
        kernel_address: MOCK_KERNEL_CONTRACT.to_string(),
    };
    execute(deps.as_mut(), env, info, msg).unwrap();

    // The previous ics20 channel was "1"
    let previous_ics20_channel_chain = CHANNEL_TO_CHAIN
        .may_load(deps.as_ref().storage, "1")
        .unwrap();
    assert!(previous_ics20_channel_chain.is_none());

    let ics20_channel_chain = CHANNEL_TO_CHAIN
        .may_load(deps.as_ref().storage, "10")
        .unwrap();
    assert_eq!(ics20_channel_chain.unwrap(), chain.to_string());
}

#[test]
fn test_assign_channels_unauthorized() {
    let mut deps = mock_dependencies_custom(&[]);
    let info = mock_info("creator", &[]);
    let env = mock_env();
    let chain = "chain";
    instantiate(
        deps.as_mut(),
        env.clone(),
        info,
        InstantiateMsg {
            owner: None,
            chain_name: "andromeda".to_string(),
        },
    )
    .unwrap();

    let unauth_info = mock_info("attacker", &[]);
    let msg = ExecuteMsg::AssignChannels {
        ics20_channel_id: None,
        direct_channel_id: Some("3".to_string()),
        chain: chain.to_string(),
        kernel_address: MOCK_KERNEL_CONTRACT.to_string(),
    };
    let err = execute(deps.as_mut(), env, unauth_info, msg).unwrap_err();
    assert_eq!(err, ContractError::Unauthorized {});
}

#[test]
fn test_send_cross_chain_no_channel() {
    let mut deps = mock_dependencies_custom(&[]);
    let info = mock_info(MOCK_VFS_CONTRACT, &[]);
    let env = mock_env();
    instantiate(
        deps.as_mut(),
        env.clone(),
        info.clone(),
        InstantiateMsg {
            owner: None,
            chain_name: "andromeda".to_string(),
        },
    )
    .unwrap();
    KERNEL_ADDRESSES
        .save(
            deps.as_mut().storage,
            VFS_KEY,
            &Addr::unchecked(MOCK_VFS_CONTRACT),
        )
        .unwrap();
    let msg = ExecuteMsg::AssignChannels {
        ics20_channel_id: None,
        direct_channel_id: None,
        chain: "chain2".to_string(),
        kernel_address: Addr::unchecked("kernal2").to_string(),
    };
    execute(deps.as_mut(), env.clone(), info.clone(), msg).unwrap();
    let internal_msg = InternalMsg::RegisterUserCrossChain {
        username: "name".to_string(),
        address: Addr::unchecked("addr").to_string(),
        chain: "chain2".to_string(),
    };
    let msg = ExecuteMsg::Internal(internal_msg);
    let err = execute(deps.as_mut(), env, info, msg).unwrap_err();
    assert_eq!(
        err,
        ContractError::InvalidPacket {
            error: Some("Channel not found for chain chain2".to_string())
        }
    );
}

// Test provided by Quantstamp as part of audit
#[test]
fn test_handle_ibc_direct() {
    let mut deps = mock_dependencies_custom(&[]);
    let info = mock_info("user", &[]);
    let env = mock_env();
    let chain = "andromeda";
    instantiate(
        deps.as_mut(),
        env.clone(),
        info.clone(),
        InstantiateMsg {
            owner: None,
            chain_name: "andromeda".to_string(),
        },
    )
    .unwrap();
    // Test would fail without this because we need to check the adodb
    let assign_key_msg = ExecuteMsg::UpsertKeyAddress {
        key: ADO_DB_KEY.to_string(),
        value: MOCK_ADODB_CONTRACT.to_string(),
    };
    execute(deps.as_mut(), env.clone(), info.clone(), assign_key_msg).unwrap();

    let channel_info = ChannelInfo {
        kernel_address: MOCK_FAKE_KERNEL_CONTRACT.to_string(),
        ics20_channel_id: Some("1".to_string()),
        direct_channel_id: Some("2".to_string()),
        supported_modules: vec![],
    };
    KERNEL_ADDRESSES
        .save(
            deps.as_mut().storage,
            VFS_KEY,
            &Addr::unchecked(MOCK_VFS_CONTRACT),
        )
        .unwrap();
    CHAIN_TO_CHANNEL
        .save(deps.as_mut().storage, chain, &channel_info)
        .unwrap();
    let dummy_msg = ExecuteMsg::UpsertKeyAddress {
        key: "key".to_string(),
        value: "value".to_string(),
    };
    let amp_msg = AMPMsg::new(
        "ibc://andromeda/..",
        to_json_binary(&dummy_msg).unwrap(),
        None,
    );
    let packet = AMPPkt::new("user", "user", vec![amp_msg]);
    let msg = ExecuteMsg::AMPReceive(packet);
    let res = execute(deps.as_mut(), env, info, msg);
    // * message fails even though it is a non-default binary message
    assert!(res.is_ok());
}

<<<<<<< HEAD
#[fixture]
fn setup_pending_packets() -> (OwnedDeps<MockStorage, MockApi, MockQuerier>, Env) {
    let mut deps = mock_dependencies();
    let env = mock_env();
    let info = mock_info("sender", &[]);

    // Instantiate contract
    instantiate(
        deps.as_mut(),
        env.clone(),
        info,
        InstantiateMsg {
            owner: None,
            chain_name: "andromeda".to_string(),
=======
const CREATOR: &str = "creator";
const REALLY_LONG_VALUE: &str = "reallyreallyreallyreallyreallyreallyreallyreallyreallyreallyreallyreallyreallyreallyreallyreallyreallyreallyreallyreallyreallyreallyreallyreallyreallyreallyreallyreallyreallyreallyreallylongvalue";

fn invalid_env_variable(msg: &str) -> ContractError {
    ContractError::InvalidEnvironmentVariable {
        msg: msg.to_string(),
    }
}

#[rstest]
#[case::valid("test_var", Some("test_value"), CREATOR, None, None)]
#[case::not_found("test_var", None, CREATOR, None, Some(ContractError::EnvironmentVariableNotFound { variable: "test_var".to_string() }))]
#[case::unauthorized("test_var", Some("test_value"), "attacker", Some(ContractError::Unauthorized {}), None)]
#[case::long_value(
    "test_var",
    Some(REALLY_LONG_VALUE),
    CREATOR,
    Some(invalid_env_variable(
        "Environment variable value length exceeds the maximum allowed length of 100 characters"
    )),
    None
)]
#[case::long_name(
    REALLY_LONG_VALUE,
    Some("test_val"),
    CREATOR,
    Some(invalid_env_variable(
        "Environment variable name length exceeds the maximum allowed length of 100 characters"
    )),
    None
)]
#[case::empty_name(
    "",
    Some("test_value"),
    CREATOR,
    Some(invalid_env_variable("Environment variable name cannot be empty")),
    None
)]
#[case::empty_value(
    "test_var",
    Some(""),
    CREATOR,
    Some(invalid_env_variable("Environment variable value cannot be empty")),
    None
)]
#[case::nonalphanumeric(
    "test-var",
    Some("test_value"),
    CREATOR,
    Some(invalid_env_variable(
        "Environment variable name can only contain alphanumeric characters and underscores"
    )),
    None
)]
fn test_set_unset_env(
    #[case] variable: &str,
    #[case] value: Option<&str>,
    #[case] sender: &str,
    #[case] expected_set_error: Option<ContractError>,
    #[case] expected_unset_error: Option<ContractError>,
) {
    let mut deps = mock_dependencies_custom(&[]);
    let info = mock_info(CREATOR, &[]);
    let env = mock_env();
    instantiate(
        deps.as_mut(),
        env.clone(),
        info.clone(),
        InstantiateMsg {
            owner: None,
            chain_name: "test".to_string(),
>>>>>>> f3ec59d5
        },
    )
    .unwrap();

<<<<<<< HEAD
    // Set up channel info for both channels
    let channel_info = ChannelInfo {
        kernel_address: MOCK_FAKE_KERNEL_CONTRACT.to_string(),
        ics20_channel_id: Some("channel-1".to_string()),
        direct_channel_id: Some("channel-2".to_string()),
        supported_modules: vec![],
    };
    CHAIN_TO_CHANNEL
        .save(deps.as_mut().storage, "andromeda", &channel_info)
        .unwrap();

    (deps, env)
}

#[rstest]
#[case(None, 3)] // Query all channels
#[case(Some("channel-1".to_string()), 2)] // Query channel-1 only
#[case(Some("channel-2".to_string()), 1)] // Query channel-2 only
fn test_query_pending_packets(
    setup_pending_packets: (OwnedDeps<MockStorage, MockApi, MockQuerier>, Env),
    #[case] channel_id: Option<String>,
    #[case] expected_count: usize,
) {
    let (mut deps, env) = setup_pending_packets;

    // Save multiple pending packets across different channels
    let packets = vec![
        ("channel-1", 1, "recipient1", 100),
        ("channel-1", 2, "recipient2", 200),
        ("channel-2", 1, "recipient3", 300),
    ];

    for (channel, sequence, recipient, amount) in packets {
        let packet_info = Ics20PacketInfo {
            sender: "sender".to_string(),
            recipient: AndrAddr::from_string(recipient),
            message: to_json_binary(&"test message").unwrap(),
            funds: coin(amount, "ucosm"),
            channel: channel.to_string(),
        };
        CHANNEL_TO_EXECUTE_MSG
            .save(
                deps.as_mut().storage,
                (channel.to_string(), sequence),
                &packet_info,
            )
            .unwrap();
    }

    // Query pending packets
    let res = query(
        deps.as_ref(),
        env,
        QueryMsg::PendingPackets {
            channel_id: channel_id.clone(),
        },
    )
    .unwrap();

    let pending_packets: Vec<Ics20PacketInfo> = from_json(&res).unwrap();
    assert_eq!(pending_packets.len(), expected_count);

    // Verify packets are from the correct channel if channel_id is specified
    if let Some(channel) = channel_id {
        for packet in pending_packets {
            assert_eq!(packet.channel, channel);
        }
    }
=======
    let send_info = mock_info(sender, &[]);

    if let Some(value) = value {
        // Set environment variable
        let set_env_msg = ExecuteMsg::SetEnv {
            variable: variable.to_string(),
            value: value.to_string(),
        };
        let res = execute(deps.as_mut(), env.clone(), send_info.clone(), set_env_msg);
        if let Some(expected_error) = expected_set_error {
            assert_eq!(res.unwrap_err(), expected_error);
            return;
        } else {
            assert_eq!(res.unwrap().attributes[0].value, "set_env");
        }

        // Check if the variable is set
        let stored_value = ENV_VARIABLES
            .load(&deps.storage, &variable.to_ascii_uppercase())
            .unwrap();
        assert_eq!(stored_value, value);
    }

    // Unset environment variable
    let unset_env_msg = ExecuteMsg::UnsetEnv {
        variable: variable.to_string(),
    };
    let res = execute(deps.as_mut(), env, send_info, unset_env_msg);
    if let Some(expected_error) = expected_unset_error {
        assert_eq!(res.unwrap_err(), expected_error);
        return;
    } else {
        assert_eq!(res.unwrap().attributes[0].value, "unset_env");
    }

    // Check if the variable is unset
    let stored_value = ENV_VARIABLES
        .may_load(&deps.storage, &variable.to_ascii_uppercase())
        .unwrap();
    assert!(stored_value.is_none());
>>>>>>> f3ec59d5
}<|MERGE_RESOLUTION|>--- conflicted
+++ resolved
@@ -2,12 +2,7 @@
     contract::{execute, instantiate, query},
     ibc::PACKET_LIFETIME,
     state::{
-<<<<<<< HEAD
-        ADO_OWNER, CHAIN_TO_CHANNEL, CHANNEL_TO_CHAIN, CHANNEL_TO_EXECUTE_MSG, CURR_CHAIN,
-        KERNEL_ADDRESSES,
-=======
         ADO_OWNER, CHAIN_TO_CHANNEL, CHANNEL_TO_CHAIN, CURR_CHAIN, ENV_VARIABLES, KERNEL_ADDRESSES,
->>>>>>> f3ec59d5
     },
 };
 use andromeda_std::{
@@ -30,11 +25,7 @@
     testing::{mock_dependencies, mock_env, mock_info, MockApi, MockQuerier, MockStorage},
     to_json_binary, Addr, Binary, CosmosMsg, Env, IbcMsg, OwnedDeps,
 };
-<<<<<<< HEAD
 use rstest::*;
-=======
-use rstest::rstest;
->>>>>>> f3ec59d5
 
 #[test]
 fn proper_initialization() {
@@ -407,22 +398,6 @@
     assert!(res.is_ok());
 }
 
-<<<<<<< HEAD
-#[fixture]
-fn setup_pending_packets() -> (OwnedDeps<MockStorage, MockApi, MockQuerier>, Env) {
-    let mut deps = mock_dependencies();
-    let env = mock_env();
-    let info = mock_info("sender", &[]);
-
-    // Instantiate contract
-    instantiate(
-        deps.as_mut(),
-        env.clone(),
-        info,
-        InstantiateMsg {
-            owner: None,
-            chain_name: "andromeda".to_string(),
-=======
 const CREATOR: &str = "creator";
 const REALLY_LONG_VALUE: &str = "reallyreallyreallyreallyreallyreallyreallyreallyreallyreallyreallyreallyreallyreallyreallyreallyreallyreallyreallyreallyreallyreallyreallyreallyreallyreallyreallyreallyreallyreallyreallylongvalue";
 
@@ -494,12 +469,68 @@
         InstantiateMsg {
             owner: None,
             chain_name: "test".to_string(),
->>>>>>> f3ec59d5
-        },
-    )
-    .unwrap();
-
-<<<<<<< HEAD
+        },
+    )
+    .unwrap();
+    let send_info = mock_info(sender, &[]);
+
+    if let Some(value) = value {
+        // Set environment variable
+        let set_env_msg = ExecuteMsg::SetEnv {
+            variable: variable.to_string(),
+            value: value.to_string(),
+        };
+        let res = execute(deps.as_mut(), env.clone(), send_info.clone(), set_env_msg);
+        if let Some(expected_error) = expected_set_error {
+            assert_eq!(res.unwrap_err(), expected_error);
+            return;
+        } else {
+            assert_eq!(res.unwrap().attributes[0].value, "set_env");
+        }
+
+        // Check if the variable is set
+        let stored_value = ENV_VARIABLES
+            .load(&deps.storage, &variable.to_ascii_uppercase())
+            .unwrap();
+        assert_eq!(stored_value, value);
+    }
+
+    // Unset environment variable
+    let unset_env_msg = ExecuteMsg::UnsetEnv {
+        variable: variable.to_string(),
+    };
+    let res = execute(deps.as_mut(), env, send_info, unset_env_msg);
+    if let Some(expected_error) = expected_unset_error {
+        assert_eq!(res.unwrap_err(), expected_error);
+        return;
+    } else {
+        assert_eq!(res.unwrap().attributes[0].value, "unset_env");
+    }
+
+    // Check if the variable is unset
+    let stored_value = ENV_VARIABLES
+        .may_load(&deps.storage, &variable.to_ascii_uppercase())
+        .unwrap();
+    assert!(stored_value.is_none());
+}
+
+#[fixture]
+fn setup_pending_packets() -> (OwnedDeps<MockStorage, MockApi, MockQuerier>, Env) {
+    let mut deps = mock_dependencies();
+    let env = mock_env();
+    let info = mock_info("sender", &[]);
+
+    // Instantiate contract
+    instantiate(
+        deps.as_mut(),
+        env.clone(),
+        info,
+        InstantiateMsg {
+            owner: None,
+            chain_name: "andromeda".to_string(),
+        },
+    )
+    .unwrap();
     // Set up channel info for both channels
     let channel_info = ChannelInfo {
         kernel_address: MOCK_FAKE_KERNEL_CONTRACT.to_string(),
@@ -568,46 +599,4 @@
             assert_eq!(packet.channel, channel);
         }
     }
-=======
-    let send_info = mock_info(sender, &[]);
-
-    if let Some(value) = value {
-        // Set environment variable
-        let set_env_msg = ExecuteMsg::SetEnv {
-            variable: variable.to_string(),
-            value: value.to_string(),
-        };
-        let res = execute(deps.as_mut(), env.clone(), send_info.clone(), set_env_msg);
-        if let Some(expected_error) = expected_set_error {
-            assert_eq!(res.unwrap_err(), expected_error);
-            return;
-        } else {
-            assert_eq!(res.unwrap().attributes[0].value, "set_env");
-        }
-
-        // Check if the variable is set
-        let stored_value = ENV_VARIABLES
-            .load(&deps.storage, &variable.to_ascii_uppercase())
-            .unwrap();
-        assert_eq!(stored_value, value);
-    }
-
-    // Unset environment variable
-    let unset_env_msg = ExecuteMsg::UnsetEnv {
-        variable: variable.to_string(),
-    };
-    let res = execute(deps.as_mut(), env, send_info, unset_env_msg);
-    if let Some(expected_error) = expected_unset_error {
-        assert_eq!(res.unwrap_err(), expected_error);
-        return;
-    } else {
-        assert_eq!(res.unwrap().attributes[0].value, "unset_env");
-    }
-
-    // Check if the variable is unset
-    let stored_value = ENV_VARIABLES
-        .may_load(&deps.storage, &variable.to_ascii_uppercase())
-        .unwrap();
-    assert!(stored_value.is_none());
->>>>>>> f3ec59d5
 }