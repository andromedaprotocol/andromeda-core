--- conflicted
+++ resolved
@@ -3,11 +3,7 @@
     ibc::PACKET_LIFETIME,
     state::{
         ADO_OWNER, CHAIN_TO_CHANNEL, CHANNEL_TO_CHAIN, CHANNEL_TO_EXECUTE_MSG, CURR_CHAIN,
-<<<<<<< HEAD
-        KERNEL_ADDRESSES,
-=======
         ENV_VARIABLES, KERNEL_ADDRESSES,
->>>>>>> 76bfa275
     },
 };
 use andromeda_std::{
@@ -18,11 +14,7 @@
     error::ContractError,
     os::kernel::{
         ChannelInfo, ExecuteMsg, IbcExecuteMsg, Ics20PacketInfo, InstantiateMsg, InternalMsg,
-<<<<<<< HEAD
-        QueryMsg,
-=======
         PendingPacketResponse, QueryMsg,
->>>>>>> 76bfa275
     },
     testing::mock_querier::{
         mock_dependencies_custom, MOCK_ADODB_CONTRACT, MOCK_FAKE_KERNEL_CONTRACT,
@@ -407,8 +399,6 @@
     assert!(res.is_ok());
 }
 
-<<<<<<< HEAD
-=======
 const CREATOR: &str = "creator";
 const REALLY_LONG_VALUE: &str = "reallyreallyreallyreallyreallyreallyreallyreallyreallyreallyreallyreallyreallyreallyreallyreallyreallyreallyreallyreallyreallyreallyreallyreallyreallyreallyreallyreallyreallyreallyreallylongvalue";
 
@@ -525,7 +515,6 @@
     assert!(stored_value.is_none());
 }
 
->>>>>>> 76bfa275
 #[fixture]
 fn setup_pending_packets() -> (OwnedDeps<MockStorage, MockApi, MockQuerier>, Env) {
     let mut deps = mock_dependencies();
@@ -543,10 +532,6 @@
         },
     )
     .unwrap();
-<<<<<<< HEAD
-
-=======
->>>>>>> 76bfa275
     // Set up channel info for both channels
     let channel_info = ChannelInfo {
         kernel_address: MOCK_FAKE_KERNEL_CONTRACT.to_string(),
@@ -606,15 +591,6 @@
     )
     .unwrap();
 
-<<<<<<< HEAD
-    let pending_packets: Vec<Ics20PacketInfo> = from_json(&res).unwrap();
-    assert_eq!(pending_packets.len(), expected_count);
-
-    // Verify packets are from the correct channel if channel_id is specified
-    if let Some(channel) = channel_id {
-        for packet in pending_packets {
-            assert_eq!(packet.channel, channel);
-=======
     let pending_packets: PendingPacketResponse = from_json(&res).unwrap();
     assert_eq!(pending_packets.packets.len(), expected_count);
 
@@ -622,7 +598,6 @@
     if let Some(channel) = channel_id {
         for packet in pending_packets.packets {
             assert_eq!(packet.packet_info.channel, channel);
->>>>>>> 76bfa275
         }
     }
 }