--- conflicted
+++ resolved
@@ -3,11 +3,7 @@
     error::ContractError,
     os::{
         aos_querier::AOSQuerier,
-<<<<<<< HEAD
         kernel::{ChainNameResponse, ChannelInfoResponse},
-=======
-        kernel::{ChannelInfoResponse, VerifyAddressResponse},
->>>>>>> 676c9833
     },
 };
 use cosmwasm_std::{Addr, Coin, Deps};
@@ -23,17 +19,10 @@
     let contract_info_res = deps.querier.query_wasm_contract_info(address);
     if let Ok(contract_info) = contract_info_res {
         let ado_type =
-<<<<<<< HEAD
             AOSQuerier::ado_type_getter(&deps.querier, &db_address, contract_info.code_id)
                 .ok()
                 .ok_or(ContractError::InvalidAddress {})?;
         Ok(ado_type.is_some())
-=======
-            AOSQuerier::ado_type_getter_smart(&deps.querier, &db_address, contract_info.code_id)?;
-        Ok(VerifyAddressResponse {
-            verify_address: ado_type.is_some(),
-        })
->>>>>>> 676c9833
     } else {
         Ok(VerifyAddressResponse {
             verify_address: false,
