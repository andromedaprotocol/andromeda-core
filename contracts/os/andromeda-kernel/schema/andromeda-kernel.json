--- conflicted
+++ resolved
@@ -1,6 +1,6 @@
 {
   "contract_name": "andromeda-kernel",
-  "contract_version": "1.0.0-rc.1",
+  "contract_version": "1.0.0",
   "idl_version": "1.0.0",
   "instantiate": {
     "$schema": "http://json-schema.org/draft-07/schema#",
@@ -400,53 +400,6 @@
             "type": "string"
           }
         }
-      },
-      "Expiration": {
-        "description": "Expiration represents a point in time when some event happens. It can compare with a BlockInfo and will return is_expired() == true once the condition is hit (and for every block in the future)",
-        "oneOf": [
-          {
-            "description": "AtHeight will expire when `env.block.height` >= height",
-            "type": "object",
-            "required": [
-              "at_height"
-            ],
-            "properties": {
-              "at_height": {
-                "type": "integer",
-                "format": "uint64",
-                "minimum": 0.0
-              }
-            },
-            "additionalProperties": false
-          },
-          {
-            "description": "AtTime will expire when `env.block.time` >= time",
-            "type": "object",
-            "required": [
-              "at_time"
-            ],
-            "properties": {
-              "at_time": {
-                "$ref": "#/definitions/Timestamp"
-              }
-            },
-            "additionalProperties": false
-          },
-          {
-            "description": "Never will never expire. Used to express the empty variant",
-            "type": "object",
-            "required": [
-              "never"
-            ],
-            "properties": {
-              "never": {
-                "type": "object",
-                "additionalProperties": false
-              }
-            },
-            "additionalProperties": false
-          }
-        ]
       },
       "IBCConfig": {
         "type": "object",
@@ -497,6 +450,12 @@
           }
         ]
       },
+      "Milliseconds": {
+        "description": "Represents time in milliseconds.",
+        "type": "integer",
+        "format": "uint64",
+        "minimum": 0.0
+      },
       "OwnershipMessage": {
         "oneOf": [
           {
@@ -522,7 +481,7 @@
                   "expiration": {
                     "anyOf": [
                       {
-                        "$ref": "#/definitions/Expiration"
+                        "$ref": "#/definitions/Milliseconds"
                       },
                       {
                         "type": "null"
@@ -573,20 +532,8 @@
           }
         ]
       },
-      "Timestamp": {
-        "description": "A point in time in nanosecond precision.\n\nThis type can represent times from 1970-01-01T00:00:00Z to 2554-07-21T23:34:33Z.\n\n## Examples\n\n``` # use cosmwasm_std::Timestamp; let ts = Timestamp::from_nanos(1_000_000_202); assert_eq!(ts.nanos(), 1_000_000_202); assert_eq!(ts.seconds(), 1); assert_eq!(ts.subsec_nanos(), 202);\n\nlet ts = ts.plus_seconds(2); assert_eq!(ts.nanos(), 3_000_000_202); assert_eq!(ts.seconds(), 3); assert_eq!(ts.subsec_nanos(), 202); ```",
-        "allOf": [
-          {
-            "$ref": "#/definitions/Uint64"
-          }
-        ]
-      },
       "Uint128": {
         "description": "A thin wrapper around u128 that is using strings for JSON encoding/decoding, such that the full u128 range can be used for clients that convert JSON numbers to floats, like JavaScript and jq.\n\n# Examples\n\nUse `from` to create instances of this and `u128` to get the value out:\n\n``` # use cosmwasm_std::Uint128; let a = Uint128::from(123u128); assert_eq!(a.u128(), 123);\n\nlet b = Uint128::from(42u64); assert_eq!(b.u128(), 42);\n\nlet c = Uint128::from(70u32); assert_eq!(c.u128(), 70); ```",
-        "type": "string"
-      },
-      "Uint64": {
-        "description": "A thin wrapper around u64 that is using strings for JSON encoding/decoding, such that the full u64 range can be used for clients that convert JSON numbers to floats, like JavaScript and jq.\n\n# Examples\n\nUse `from` to create instances of this and `u64` to get the value out:\n\n``` # use cosmwasm_std::Uint64; let a = Uint64::from(42u64); assert_eq!(a.u64(), 42);\n\nlet b = Uint64::from(70u32); assert_eq!(b.u64(), 70); ```",
         "type": "string"
       }
     }
@@ -866,9 +813,17 @@
     },
     "verify_address": {
       "$schema": "http://json-schema.org/draft-07/schema#",
-<<<<<<< HEAD
-      "title": "Boolean",
-      "type": "boolean"
+      "title": "VerifyAddressResponse",
+      "type": "object",
+      "required": [
+        "verify_address"
+      ],
+      "properties": {
+        "verify_address": {
+          "type": "boolean"
+        }
+      },
+      "additionalProperties": false
     },
     "version": {
       "$schema": "http://json-schema.org/draft-07/schema#",
@@ -880,16 +835,6 @@
       "properties": {
         "version": {
           "type": "string"
-=======
-      "title": "VerifyAddressResponse",
-      "type": "object",
-      "required": [
-        "verify_address"
-      ],
-      "properties": {
-        "verify_address": {
-          "type": "boolean"
->>>>>>> 676c9833
         }
       },
       "additionalProperties": false
