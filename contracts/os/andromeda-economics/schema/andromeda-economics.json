{
  "contract_name": "andromeda-economics",
  "contract_version": "1.0.0-rc.1",
  "idl_version": "1.0.0",
  "instantiate": {
    "$schema": "http://json-schema.org/draft-07/schema#",
    "title": "InstantiateMsg",
    "type": "object",
    "required": [
      "kernel_address"
    ],
    "properties": {
      "kernel_address": {
        "description": "Address of the Kernel contract on chain",
        "type": "string"
      },
      "owner": {
        "type": [
          "string",
          "null"
        ]
      }
    },
    "additionalProperties": false
  },
  "execute": {
    "$schema": "http://json-schema.org/draft-07/schema#",
    "title": "ExecuteMsg",
    "oneOf": [
      {
        "description": "Deposit funds to be used by the Andromeda economics module to pay for ADO fees.\n\nAn optional valid VFS path can be provided to deposit funds on behalf of another address.",
        "type": "object",
        "required": [
          "deposit"
        ],
        "properties": {
          "deposit": {
            "type": "object",
            "properties": {
              "address": {
                "anyOf": [
                  {
                    "$ref": "#/definitions/AndrAddr"
                  },
                  {
                    "type": "null"
                  }
                ]
              }
            },
            "additionalProperties": false
          }
        },
        "additionalProperties": false
      },
      {
        "description": "Pay a fee for the given action. The sender must be a valid ADO contract.\n\nFees are paid in the following fallthrough priority: 1. The balance of the ADO contract itself 2. The balance of the App contract for the ADO 3. The provided payee address",
        "type": "object",
        "required": [
          "pay_fee"
        ],
        "properties": {
          "pay_fee": {
            "type": "object",
            "required": [
              "action",
              "payee"
            ],
            "properties": {
              "action": {
                "type": "string"
              },
              "payee": {
                "$ref": "#/definitions/Addr"
              }
            },
            "additionalProperties": false
          }
        },
        "additionalProperties": false
      },
      {
        "description": "Withdraw native funds from the Andromeda economics module.\n\nIf no amount is provided all funds are withdrawn for the given asset.",
        "type": "object",
        "required": [
          "withdraw"
        ],
        "properties": {
          "withdraw": {
            "type": "object",
            "required": [
              "asset"
            ],
            "properties": {
              "amount": {
                "anyOf": [
                  {
                    "$ref": "#/definitions/Uint128"
                  },
                  {
                    "type": "null"
                  }
                ]
              },
              "asset": {
                "type": "string"
              }
            },
            "additionalProperties": false
          }
        },
        "additionalProperties": false
      },
      {
        "description": "Withdraw CW20 funds from the Andromeda economics module.\n\nIf no amount is provided all funds are withdrawn for the given asset.",
        "type": "object",
        "required": [
          "withdraw_cw20"
        ],
        "properties": {
          "withdraw_cw20": {
            "type": "object",
            "required": [
              "asset"
            ],
            "properties": {
              "amount": {
                "anyOf": [
                  {
                    "$ref": "#/definitions/Uint128"
                  },
                  {
                    "type": "null"
                  }
                ]
              },
              "asset": {
                "type": "string"
              }
            },
            "additionalProperties": false
          }
        },
        "additionalProperties": false
      },
      {
        "type": "object",
        "required": [
          "receive"
        ],
        "properties": {
          "receive": {
            "$ref": "#/definitions/Cw20ReceiveMsg"
          }
        },
        "additionalProperties": false
      },
      {
        "type": "object",
        "required": [
          "ownership"
        ],
        "properties": {
          "ownership": {
            "$ref": "#/definitions/OwnershipMessage"
          }
        },
        "additionalProperties": false
      }
    ],
    "definitions": {
      "Addr": {
        "description": "A human readable address.\n\nIn Cosmos, this is typically bech32 encoded. But for multi-chain smart contracts no assumptions should be made other than being UTF-8 encoded and of reasonable length.\n\nThis type represents a validated address. It can be created in the following ways 1. Use `Addr::unchecked(input)` 2. Use `let checked: Addr = deps.api.addr_validate(input)?` 3. Use `let checked: Addr = deps.api.addr_humanize(canonical_addr)?` 4. Deserialize from JSON. This must only be done from JSON that was validated before such as a contract's state. `Addr` must not be used in messages sent by the user because this would result in unvalidated instances.\n\nThis type is immutable. If you really need to mutate it (Really? Are you sure?), create a mutable copy using `let mut mutable = Addr::to_string()` and operate on that `String` instance.",
        "type": "string"
      },
      "AndrAddr": {
        "description": "An address that can be used within the Andromeda ecosystem. Inspired by the cosmwasm-std `Addr` type. https://github.com/CosmWasm/cosmwasm/blob/2a1c698520a1aacedfe3f4803b0d7d653892217a/packages/std/src/addresses.rs#L33\n\nThis address can be one of two things: 1. A valid human readable address e.g. `cosmos1...` 2. A valid Andromeda VFS path e.g. `/home/user/app/component`\n\nVFS paths can be local in the case of an app and can be done by referencing `./component` they can also contain protocols for cross chain communication. A VFS path is usually structured as so:\n\n`<protocol>://<chain (required if ibc used)>/<path>` or `ibc://cosmoshub-4/user/app/component`",
        "type": "string",
        "pattern": "(^((([A-Za-z0-9]+://)?([A-Za-z0-9.\\-_]{2,80}/)))?((~[a-z0-9]{2,}|(lib|home))(/[A-Za-z0-9.\\-_]{2,80}?)*(/)?)$)|(^(~[a-z0-9]{2,}|/(lib|home))(/[A-Za-z0-9.\\-_]{2,80}?)*(/)?$)|(^[a-z0-9]{2,}$)|(^\\.(/[A-Za-z0-9.\\-_]{2,40}?)*(/)?$)"
      },
      "Binary": {
        "description": "Binary is a wrapper around Vec<u8> to add base64 de/serialization with serde. It also adds some helper methods to help encode inline.\n\nThis is only needed as serde-json-{core,wasm} has a horrible encoding for Vec<u8>. See also <https://github.com/CosmWasm/cosmwasm/blob/main/docs/MESSAGE_TYPES.md>.",
        "type": "string"
      },
      "Cw20ReceiveMsg": {
        "description": "Cw20ReceiveMsg should be de/serialized under `Receive()` variant in a ExecuteMsg",
        "type": "object",
        "required": [
          "amount",
          "msg",
          "sender"
        ],
        "properties": {
          "amount": {
            "$ref": "#/definitions/Uint128"
          },
          "msg": {
            "$ref": "#/definitions/Binary"
          },
          "sender": {
            "type": "string"
          }
        },
        "additionalProperties": false
      },
      "Expiration": {
        "description": "Expiration represents a point in time when some event happens. It can compare with a BlockInfo and will return is_expired() == true once the condition is hit (and for every block in the future)",
        "oneOf": [
          {
            "description": "AtHeight will expire when `env.block.height` >= height",
            "type": "object",
            "required": [
              "at_height"
            ],
            "properties": {
              "at_height": {
                "type": "integer",
                "format": "uint64",
                "minimum": 0.0
              }
            },
            "additionalProperties": false
          },
          {
            "description": "AtTime will expire when `env.block.time` >= time",
            "type": "object",
            "required": [
              "at_time"
            ],
            "properties": {
              "at_time": {
                "$ref": "#/definitions/Timestamp"
              }
            },
            "additionalProperties": false
          },
          {
            "description": "Never will never expire. Used to express the empty variant",
            "type": "object",
            "required": [
              "never"
            ],
            "properties": {
              "never": {
                "type": "object",
                "additionalProperties": false
              }
            },
            "additionalProperties": false
          }
        ]
      },
      "OwnershipMessage": {
        "oneOf": [
          {
            "type": "string",
            "enum": [
              "revoke_ownership_offer",
              "accept_ownership",
              "disown"
            ]
          },
          {
            "type": "object",
            "required": [
              "update_owner"
            ],
            "properties": {
              "update_owner": {
                "type": "object",
                "required": [
                  "new_owner"
                ],
                "properties": {
                  "expiration": {
                    "anyOf": [
                      {
                        "$ref": "#/definitions/Expiration"
                      },
                      {
                        "type": "null"
                      }
                    ]
                  },
                  "new_owner": {
                    "$ref": "#/definitions/Addr"
                  }
                },
                "additionalProperties": false
              }
            },
            "additionalProperties": false
          }
        ]
      },
      "Timestamp": {
        "description": "A point in time in nanosecond precision.\n\nThis type can represent times from 1970-01-01T00:00:00Z to 2554-07-21T23:34:33Z.\n\n## Examples\n\n``` # use cosmwasm_std::Timestamp; let ts = Timestamp::from_nanos(1_000_000_202); assert_eq!(ts.nanos(), 1_000_000_202); assert_eq!(ts.seconds(), 1); assert_eq!(ts.subsec_nanos(), 202);\n\nlet ts = ts.plus_seconds(2); assert_eq!(ts.nanos(), 3_000_000_202); assert_eq!(ts.seconds(), 3); assert_eq!(ts.subsec_nanos(), 202); ```",
        "allOf": [
          {
            "$ref": "#/definitions/Uint64"
          }
        ]
      },
      "Uint128": {
        "description": "A thin wrapper around u128 that is using strings for JSON encoding/decoding, such that the full u128 range can be used for clients that convert JSON numbers to floats, like JavaScript and jq.\n\n# Examples\n\nUse `from` to create instances of this and `u128` to get the value out:\n\n``` # use cosmwasm_std::Uint128; let a = Uint128::from(123u128); assert_eq!(a.u128(), 123);\n\nlet b = Uint128::from(42u64); assert_eq!(b.u128(), 42);\n\nlet c = Uint128::from(70u32); assert_eq!(c.u128(), 70); ```",
        "type": "string"
      },
      "Uint64": {
        "description": "A thin wrapper around u64 that is using strings for JSON encoding/decoding, such that the full u64 range can be used for clients that convert JSON numbers to floats, like JavaScript and jq.\n\n# Examples\n\nUse `from` to create instances of this and `u64` to get the value out:\n\n``` # use cosmwasm_std::Uint64; let a = Uint64::from(42u64); assert_eq!(a.u64(), 42);\n\nlet b = Uint64::from(70u32); assert_eq!(b.u64(), 70); ```",
        "type": "string"
      }
    }
  },
  "query": {
    "$schema": "http://json-schema.org/draft-07/schema#",
    "title": "QueryMsg",
    "oneOf": [
      {
        "description": "Queries the current balance for a given AndrAddr and asset tuple\n\nReturns a `Uint128` representing the current balance",
        "type": "object",
        "required": [
          "balance"
        ],
        "properties": {
          "balance": {
            "type": "object",
            "required": [
              "address",
              "asset"
            ],
            "properties": {
              "address": {
                "$ref": "#/definitions/AndrAddr"
              },
              "asset": {
                "type": "string"
              }
            },
            "additionalProperties": false
          }
        },
        "additionalProperties": false
      },
      {
        "type": "object",
        "required": [
          "version"
        ],
        "properties": {
          "version": {
            "type": "object",
            "additionalProperties": false
          }
        },
        "additionalProperties": false
      },
      {
        "type": "object",
        "required": [
          "type"
        ],
        "properties": {
          "type": {
            "type": "object",
            "additionalProperties": false
          }
        },
        "additionalProperties": false
      },
      {
        "type": "object",
        "required": [
          "owner"
        ],
        "properties": {
          "owner": {
            "type": "object",
            "additionalProperties": false
          }
        },
        "additionalProperties": false
      },
      {
        "type": "object",
        "required": [
          "kernel_address"
        ],
        "properties": {
          "kernel_address": {
            "type": "object",
            "additionalProperties": false
          }
        },
        "additionalProperties": false
      }
    ],
    "definitions": {
      "AndrAddr": {
        "description": "An address that can be used within the Andromeda ecosystem. Inspired by the cosmwasm-std `Addr` type. https://github.com/CosmWasm/cosmwasm/blob/2a1c698520a1aacedfe3f4803b0d7d653892217a/packages/std/src/addresses.rs#L33\n\nThis address can be one of two things: 1. A valid human readable address e.g. `cosmos1...` 2. A valid Andromeda VFS path e.g. `/home/user/app/component`\n\nVFS paths can be local in the case of an app and can be done by referencing `./component` they can also contain protocols for cross chain communication. A VFS path is usually structured as so:\n\n`<protocol>://<chain (required if ibc used)>/<path>` or `ibc://cosmoshub-4/user/app/component`",
        "type": "string",
        "pattern": "(^((([A-Za-z0-9]+://)?([A-Za-z0-9.\\-_]{2,80}/)))?((~[a-z0-9]{2,}|(lib|home))(/[A-Za-z0-9.\\-_]{2,80}?)*(/)?)$)|(^(~[a-z0-9]{2,}|/(lib|home))(/[A-Za-z0-9.\\-_]{2,80}?)*(/)?$)|(^[a-z0-9]{2,}$)|(^\\.(/[A-Za-z0-9.\\-_]{2,40}?)*(/)?$)"
      }
    }
  },
  "migrate": null,
  "sudo": null,
  "responses": {
    "balance": {
      "$schema": "http://json-schema.org/draft-07/schema#",
<<<<<<< HEAD
      "title": "Uint128",
      "description": "A thin wrapper around u128 that is using strings for JSON encoding/decoding, such that the full u128 range can be used for clients that convert JSON numbers to floats, like JavaScript and jq.\n\n# Examples\n\nUse `from` to create instances of this and `u128` to get the value out:\n\n``` # use cosmwasm_std::Uint128; let a = Uint128::from(123u128); assert_eq!(a.u128(), 123);\n\nlet b = Uint128::from(42u64); assert_eq!(b.u128(), 42);\n\nlet c = Uint128::from(70u32); assert_eq!(c.u128(), 70); ```",
      "type": "string"
    },
    "kernel_address": {
      "$schema": "http://json-schema.org/draft-07/schema#",
      "title": "KernelAddressResponse",
      "type": "object",
      "required": [
        "kernel_address"
      ],
      "properties": {
        "kernel_address": {
          "$ref": "#/definitions/Addr"
=======
      "title": "BalanceResponse",
      "type": "object",
      "required": [
        "balance"
      ],
      "properties": {
        "balance": {
          "$ref": "#/definitions/Uint128"
>>>>>>> 676c9833
        }
      },
      "additionalProperties": false,
      "definitions": {
<<<<<<< HEAD
        "Addr": {
          "description": "A human readable address.\n\nIn Cosmos, this is typically bech32 encoded. But for multi-chain smart contracts no assumptions should be made other than being UTF-8 encoded and of reasonable length.\n\nThis type represents a validated address. It can be created in the following ways 1. Use `Addr::unchecked(input)` 2. Use `let checked: Addr = deps.api.addr_validate(input)?` 3. Use `let checked: Addr = deps.api.addr_humanize(canonical_addr)?` 4. Deserialize from JSON. This must only be done from JSON that was validated before such as a contract's state. `Addr` must not be used in messages sent by the user because this would result in unvalidated instances.\n\nThis type is immutable. If you really need to mutate it (Really? Are you sure?), create a mutable copy using `let mut mutable = Addr::to_string()` and operate on that `String` instance.",
          "type": "string"
        }
      }
    },
    "owner": {
      "$schema": "http://json-schema.org/draft-07/schema#",
      "title": "ContractOwnerResponse",
      "type": "object",
      "required": [
        "owner"
      ],
      "properties": {
        "owner": {
          "type": "string"
        }
      },
      "additionalProperties": false
    },
    "type": {
      "$schema": "http://json-schema.org/draft-07/schema#",
      "title": "TypeResponse",
      "type": "object",
      "required": [
        "ado_type"
      ],
      "properties": {
        "ado_type": {
          "type": "string"
        }
      },
      "additionalProperties": false
    },
    "version": {
      "$schema": "http://json-schema.org/draft-07/schema#",
      "title": "VersionResponse",
      "type": "object",
      "required": [
        "version"
      ],
      "properties": {
        "version": {
          "type": "string"
        }
      },
      "additionalProperties": false
=======
        "Uint128": {
          "description": "A thin wrapper around u128 that is using strings for JSON encoding/decoding, such that the full u128 range can be used for clients that convert JSON numbers to floats, like JavaScript and jq.\n\n# Examples\n\nUse `from` to create instances of this and `u128` to get the value out:\n\n``` # use cosmwasm_std::Uint128; let a = Uint128::from(123u128); assert_eq!(a.u128(), 123);\n\nlet b = Uint128::from(42u64); assert_eq!(b.u128(), 42);\n\nlet c = Uint128::from(70u32); assert_eq!(c.u128(), 70); ```",
          "type": "string"
        }
      }
>>>>>>> 676c9833
    }
  }
}<|MERGE_RESOLUTION|>--- conflicted
+++ resolved
@@ -1,6 +1,6 @@
 {
   "contract_name": "andromeda-economics",
-  "contract_version": "1.0.0-rc.1",
+  "contract_version": "1.0.0",
   "idl_version": "1.0.0",
   "instantiate": {
     "$schema": "http://json-schema.org/draft-07/schema#",
@@ -203,52 +203,11 @@
         },
         "additionalProperties": false
       },
-      "Expiration": {
-        "description": "Expiration represents a point in time when some event happens. It can compare with a BlockInfo and will return is_expired() == true once the condition is hit (and for every block in the future)",
-        "oneOf": [
-          {
-            "description": "AtHeight will expire when `env.block.height` >= height",
-            "type": "object",
-            "required": [
-              "at_height"
-            ],
-            "properties": {
-              "at_height": {
-                "type": "integer",
-                "format": "uint64",
-                "minimum": 0.0
-              }
-            },
-            "additionalProperties": false
-          },
-          {
-            "description": "AtTime will expire when `env.block.time` >= time",
-            "type": "object",
-            "required": [
-              "at_time"
-            ],
-            "properties": {
-              "at_time": {
-                "$ref": "#/definitions/Timestamp"
-              }
-            },
-            "additionalProperties": false
-          },
-          {
-            "description": "Never will never expire. Used to express the empty variant",
-            "type": "object",
-            "required": [
-              "never"
-            ],
-            "properties": {
-              "never": {
-                "type": "object",
-                "additionalProperties": false
-              }
-            },
-            "additionalProperties": false
-          }
-        ]
+      "Milliseconds": {
+        "description": "Represents time in milliseconds.",
+        "type": "integer",
+        "format": "uint64",
+        "minimum": 0.0
       },
       "OwnershipMessage": {
         "oneOf": [
@@ -275,7 +234,7 @@
                   "expiration": {
                     "anyOf": [
                       {
-                        "$ref": "#/definitions/Expiration"
+                        "$ref": "#/definitions/Milliseconds"
                       },
                       {
                         "type": "null"
@@ -293,20 +252,8 @@
           }
         ]
       },
-      "Timestamp": {
-        "description": "A point in time in nanosecond precision.\n\nThis type can represent times from 1970-01-01T00:00:00Z to 2554-07-21T23:34:33Z.\n\n## Examples\n\n``` # use cosmwasm_std::Timestamp; let ts = Timestamp::from_nanos(1_000_000_202); assert_eq!(ts.nanos(), 1_000_000_202); assert_eq!(ts.seconds(), 1); assert_eq!(ts.subsec_nanos(), 202);\n\nlet ts = ts.plus_seconds(2); assert_eq!(ts.nanos(), 3_000_000_202); assert_eq!(ts.seconds(), 3); assert_eq!(ts.subsec_nanos(), 202); ```",
-        "allOf": [
-          {
-            "$ref": "#/definitions/Uint64"
-          }
-        ]
-      },
       "Uint128": {
         "description": "A thin wrapper around u128 that is using strings for JSON encoding/decoding, such that the full u128 range can be used for clients that convert JSON numbers to floats, like JavaScript and jq.\n\n# Examples\n\nUse `from` to create instances of this and `u128` to get the value out:\n\n``` # use cosmwasm_std::Uint128; let a = Uint128::from(123u128); assert_eq!(a.u128(), 123);\n\nlet b = Uint128::from(42u64); assert_eq!(b.u128(), 42);\n\nlet c = Uint128::from(70u32); assert_eq!(c.u128(), 70); ```",
-        "type": "string"
-      },
-      "Uint64": {
-        "description": "A thin wrapper around u64 that is using strings for JSON encoding/decoding, such that the full u64 range can be used for clients that convert JSON numbers to floats, like JavaScript and jq.\n\n# Examples\n\nUse `from` to create instances of this and `u64` to get the value out:\n\n``` # use cosmwasm_std::Uint64; let a = Uint64::from(42u64); assert_eq!(a.u64(), 42);\n\nlet b = Uint64::from(70u32); assert_eq!(b.u64(), 70); ```",
         "type": "string"
       }
     }
@@ -407,10 +354,23 @@
   "responses": {
     "balance": {
       "$schema": "http://json-schema.org/draft-07/schema#",
-<<<<<<< HEAD
-      "title": "Uint128",
-      "description": "A thin wrapper around u128 that is using strings for JSON encoding/decoding, such that the full u128 range can be used for clients that convert JSON numbers to floats, like JavaScript and jq.\n\n# Examples\n\nUse `from` to create instances of this and `u128` to get the value out:\n\n``` # use cosmwasm_std::Uint128; let a = Uint128::from(123u128); assert_eq!(a.u128(), 123);\n\nlet b = Uint128::from(42u64); assert_eq!(b.u128(), 42);\n\nlet c = Uint128::from(70u32); assert_eq!(c.u128(), 70); ```",
-      "type": "string"
+      "title": "BalanceResponse",
+      "type": "object",
+      "required": [
+        "balance"
+      ],
+      "properties": {
+        "balance": {
+          "$ref": "#/definitions/Uint128"
+        }
+      },
+      "additionalProperties": false,
+      "definitions": {
+        "Uint128": {
+          "description": "A thin wrapper around u128 that is using strings for JSON encoding/decoding, such that the full u128 range can be used for clients that convert JSON numbers to floats, like JavaScript and jq.\n\n# Examples\n\nUse `from` to create instances of this and `u128` to get the value out:\n\n``` # use cosmwasm_std::Uint128; let a = Uint128::from(123u128); assert_eq!(a.u128(), 123);\n\nlet b = Uint128::from(42u64); assert_eq!(b.u128(), 42);\n\nlet c = Uint128::from(70u32); assert_eq!(c.u128(), 70); ```",
+          "type": "string"
+        }
+      }
     },
     "kernel_address": {
       "$schema": "http://json-schema.org/draft-07/schema#",
@@ -422,21 +382,10 @@
       "properties": {
         "kernel_address": {
           "$ref": "#/definitions/Addr"
-=======
-      "title": "BalanceResponse",
-      "type": "object",
-      "required": [
-        "balance"
-      ],
-      "properties": {
-        "balance": {
-          "$ref": "#/definitions/Uint128"
->>>>>>> 676c9833
         }
       },
       "additionalProperties": false,
       "definitions": {
-<<<<<<< HEAD
         "Addr": {
           "description": "A human readable address.\n\nIn Cosmos, this is typically bech32 encoded. But for multi-chain smart contracts no assumptions should be made other than being UTF-8 encoded and of reasonable length.\n\nThis type represents a validated address. It can be created in the following ways 1. Use `Addr::unchecked(input)` 2. Use `let checked: Addr = deps.api.addr_validate(input)?` 3. Use `let checked: Addr = deps.api.addr_humanize(canonical_addr)?` 4. Deserialize from JSON. This must only be done from JSON that was validated before such as a contract's state. `Addr` must not be used in messages sent by the user because this would result in unvalidated instances.\n\nThis type is immutable. If you really need to mutate it (Really? Are you sure?), create a mutable copy using `let mut mutable = Addr::to_string()` and operate on that `String` instance.",
           "type": "string"
@@ -484,13 +433,6 @@
         }
       },
       "additionalProperties": false
-=======
-        "Uint128": {
-          "description": "A thin wrapper around u128 that is using strings for JSON encoding/decoding, such that the full u128 range can be used for clients that convert JSON numbers to floats, like JavaScript and jq.\n\n# Examples\n\nUse `from` to create instances of this and `u128` to get the value out:\n\n``` # use cosmwasm_std::Uint128; let a = Uint128::from(123u128); assert_eq!(a.u128(), 123);\n\nlet b = Uint128::from(42u64); assert_eq!(b.u128(), 42);\n\nlet c = Uint128::from(70u32); assert_eq!(c.u128(), 70); ```",
-          "type": "string"
-        }
-      }
->>>>>>> 676c9833
     }
   }
 }