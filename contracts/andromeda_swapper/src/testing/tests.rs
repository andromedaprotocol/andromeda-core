use crate::contract::{execute, instantiate};
use andromeda_protocol::{
    swapper::{
<<<<<<< HEAD
        Cw20HookMsg, ExecuteMsg, InstantiateMsg, SwapperCw20HookMsg, SwapperImpl,
        SwapperImplCw20HookMsg, SwapperImplExecuteMsg, SwapperMsg,
=======
        AssetInfo, Cw20HookMsg, ExecuteMsg, InstantiateMsg, InstantiateType, SwapperCw20HookMsg,
        SwapperImpl, SwapperImplCw20HookMsg, SwapperImplExecuteMsg, SwapperMsg,
>>>>>>> 769aa914
    },
    testing::mock_querier::{mock_dependencies_custom, MOCK_CW20_CONTRACT, MOCK_CW20_CONTRACT2},
};
use common::{ado_base::recipient::Recipient, error::ContractError};
use cosmwasm_std::{
    coins,
    testing::{mock_env, mock_info},
    to_binary, Addr, BankMsg, CosmosMsg, DepsMut, ReplyOn, Response, SubMsg, WasmMsg,
};
use cw20::{Cw20ExecuteMsg, Cw20ReceiveMsg};
use cw_asset::AssetInfo;

const MOCK_ASTROPORT_WRAPPER_CONTRACT: &str = "astroport_wrapper";

fn init(deps: DepsMut) -> Response {
    let msg = InstantiateMsg {
        swapper_impl: SwapperImpl {
            instantiate_type: InstantiateType::Address(MOCK_ASTROPORT_WRAPPER_CONTRACT.to_owned()),
            name: "swapper_impl".to_string(),
        },
        primitive_contract: "primitive_contract".to_string(),
    };

    instantiate(deps, mock_env(), mock_info("sender", &[]), msg).unwrap()
}

#[test]
fn test_instantiate_swapper_impl_address() {
    let mut deps = mock_dependencies_custom(&[]);
    let res = init(deps.as_mut());

    assert_eq!(
        Response::new()
            .add_attribute("method", "instantiate")
            .add_attribute("type", "swapper"),
        res
    );
}

#[test]
fn test_instantiate_swapper_impl_new() {
    let mut deps = mock_dependencies_custom(&[]);
    let msg = InstantiateMsg {
        swapper_impl: SwapperImpl {
            instantiate_type: InstantiateType::New(to_binary(&"mock_instantiate_msg").unwrap()),
            name: "swapper_impl".to_string(),
        },
        primitive_contract: "primitive_contract".to_string(),
    };

    let res = instantiate(deps.as_mut(), mock_env(), mock_info("sender", &[]), msg).unwrap();

    assert_eq!(
        Response::new()
            .add_attribute("method", "instantiate")
            .add_attribute("type", "swapper")
            .add_submessage(SubMsg {
                id: 1,
                reply_on: ReplyOn::Always,
                msg: CosmosMsg::Wasm(WasmMsg::Instantiate {
                    admin: None,
                    code_id: 5,
                    msg: to_binary(&"mock_instantiate_msg").unwrap(),
                    funds: vec![],
                    label: "Instantiate: swapper_impl".to_string(),
                }),
                gas_limit: None,
            }),
        res
    );
}

#[test]
fn test_swap_native_same_asset() {
    let mut deps = mock_dependencies_custom(&[]);

    init(deps.as_mut());

    let msg = ExecuteMsg::Swap {
        ask_asset_info: AssetInfo::native("uusd"),
        recipient: None,
    };

    let info = mock_info("sender", &coins(100, "uusd"));
    let res = execute(deps.as_mut(), mock_env(), info, msg).unwrap();

    assert_eq!(
        Response::new()
            .add_attribute("action", "swap")
            .add_submessage(SubMsg::new(CosmosMsg::Bank(BankMsg::Send {
                to_address: "sender".to_string(),
                amount: coins(100, "uusd")
            }))),
        res
    );
}

#[test]
fn test_swap_native_to_native() {
    let mut deps = mock_dependencies_custom(&[]);

    init(deps.as_mut());

    let msg = ExecuteMsg::Swap {
        ask_asset_info: AssetInfo::native("uluna"),
        recipient: None,
    };

    let info = mock_info("sender", &coins(100, "uusd"));
    let res = execute(deps.as_mut(), mock_env(), info.clone(), msg).unwrap();

    let swap_msg: CosmosMsg = CosmosMsg::Wasm(WasmMsg::Execute {
        contract_addr: MOCK_ASTROPORT_WRAPPER_CONTRACT.to_owned(),
        funds: info.funds.clone(),
        msg: to_binary(&SwapperImplExecuteMsg::Swapper(SwapperMsg::Swap {
            offer_asset_info: AssetInfo::native("uusd"),
            ask_asset_info: AssetInfo::native("uluna"),
        }))
        .unwrap(),
    });

    let send_execute_msg = ExecuteMsg::Send {
        ask_asset_info: AssetInfo::native("uluna"),
        recipient: Recipient::Addr("sender".to_string()),
    };

    let send_msg: CosmosMsg = CosmosMsg::Wasm(WasmMsg::Execute {
        contract_addr: mock_env().contract.address.to_string(),
        funds: vec![],
        msg: to_binary(&send_execute_msg).unwrap(),
    });

    assert_eq!(
        Response::new()
            .add_attribute("action", "swap")
            .add_attribute("offer_denom", "uusd")
            .add_message(swap_msg)
            .add_message(send_msg),
        res
    );

    let res = execute(deps.as_mut(), mock_env(), info, send_execute_msg.clone());
    assert_eq!(ContractError::Unauthorized {}, res.unwrap_err());

    let info = mock_info(mock_env().contract.address.as_str(), &[]);

    // uusd exchanged for uluna.
    deps.querier
        .base
        .update_balance(mock_env().contract.address, coins(10, "uluna"));

    let res = execute(deps.as_mut(), mock_env(), info, send_execute_msg).unwrap();

    assert_eq!(
        Response::new()
            .add_attribute("action", "send")
            .add_submessage(SubMsg::new(CosmosMsg::Bank(BankMsg::Send {
                to_address: "sender".to_string(),
                amount: coins(10, "uluna")
            }))),
        res
    );
}

#[test]
fn test_swap_native_to_cw20() {
    let mut deps = mock_dependencies_custom(&[]);

    init(deps.as_mut());

    let msg = ExecuteMsg::Swap {
        ask_asset_info: AssetInfo::Cw20(Addr::unchecked(MOCK_CW20_CONTRACT)),
        recipient: None,
    };

    let info = mock_info("sender", &coins(100, "uusd"));
    let res = execute(deps.as_mut(), mock_env(), info.clone(), msg).unwrap();

    let swap_msg: CosmosMsg = CosmosMsg::Wasm(WasmMsg::Execute {
        contract_addr: MOCK_ASTROPORT_WRAPPER_CONTRACT.to_owned(),
        funds: info.funds,
        msg: to_binary(&SwapperImplExecuteMsg::Swapper(SwapperMsg::Swap {
            offer_asset_info: AssetInfo::native("uusd"),
            ask_asset_info: AssetInfo::Cw20(Addr::unchecked(MOCK_CW20_CONTRACT)),
        }))
        .unwrap(),
    });

    let send_execute_msg = ExecuteMsg::Send {
        ask_asset_info: AssetInfo::Cw20(Addr::unchecked(MOCK_CW20_CONTRACT)),
        recipient: Recipient::Addr("sender".to_string()),
    };

    let send_msg: CosmosMsg = CosmosMsg::Wasm(WasmMsg::Execute {
        contract_addr: mock_env().contract.address.to_string(),
        funds: vec![],
        msg: to_binary(&send_execute_msg).unwrap(),
    });

    assert_eq!(
        Response::new()
            .add_attribute("action", "swap")
            .add_attribute("offer_denom", "uusd")
            .add_message(swap_msg)
            .add_message(send_msg),
        res
    );

    let info = mock_info(mock_env().contract.address.as_str(), &[]);
    let res = execute(deps.as_mut(), mock_env(), info, send_execute_msg).unwrap();

    assert_eq!(
        Response::new()
            .add_attribute("action", "send")
            .add_submessage(SubMsg::new(WasmMsg::Execute {
                contract_addr: MOCK_CW20_CONTRACT.to_owned(),
                msg: to_binary(&Cw20ExecuteMsg::Transfer {
                    amount: 10u128.into(),
                    recipient: "sender".to_string()
                })
                .unwrap(),
                funds: vec![],
            })),
        res
    );
}

#[test]
fn test_swap_cw20_to_native() {
    let mut deps = mock_dependencies_custom(&[]);

    init(deps.as_mut());

    let msg = ExecuteMsg::Receive(Cw20ReceiveMsg {
        sender: "sender".to_string(),
        amount: 10u128.into(),
        msg: to_binary(&Cw20HookMsg::Swap {
            ask_asset_info: AssetInfo::native("uusd"),
            recipient: None,
        })
        .unwrap(),
    });

    let info = mock_info(MOCK_CW20_CONTRACT, &[]);
    let res = execute(deps.as_mut(), mock_env(), info.clone(), msg).unwrap();

    let swap_msg: CosmosMsg = CosmosMsg::Wasm(WasmMsg::Execute {
        contract_addr: MOCK_CW20_CONTRACT.to_owned(),
        funds: vec![],
        msg: to_binary(&Cw20ExecuteMsg::Send {
            contract: MOCK_ASTROPORT_WRAPPER_CONTRACT.to_owned(),
            amount: 10u128.into(),
            msg: to_binary(&SwapperImplCw20HookMsg::Swapper(SwapperCw20HookMsg::Swap {
                ask_asset_info: AssetInfo::native("uusd"),
            }))
            .unwrap(),
        })
        .unwrap(),
    });
    let send_execute_msg = ExecuteMsg::Send {
        ask_asset_info: AssetInfo::native("uusd"),
        recipient: Recipient::Addr("sender".to_string()),
    };

    let send_msg: CosmosMsg = CosmosMsg::Wasm(WasmMsg::Execute {
        contract_addr: mock_env().contract.address.to_string(),
        funds: vec![],
        msg: to_binary(&send_execute_msg).unwrap(),
    });

    assert_eq!(
        Response::new()
            .add_attribute("action", "swap")
            .add_message(swap_msg)
            .add_message(send_msg),
        res
    );

    let res = execute(deps.as_mut(), mock_env(), info, send_execute_msg.clone());
    assert_eq!(ContractError::Unauthorized {}, res.unwrap_err());

    let info = mock_info(mock_env().contract.address.as_str(), &[]);

    // cw20 token exchanged for uluna.
    deps.querier
        .base
        .update_balance(mock_env().contract.address, coins(10, "uusd"));

    let res = execute(deps.as_mut(), mock_env(), info, send_execute_msg).unwrap();

    assert_eq!(
        Response::new()
            .add_attribute("action", "send")
            .add_submessage(SubMsg::new(CosmosMsg::Bank(BankMsg::Send {
                to_address: "sender".to_string(),
                amount: coins(10, "uusd")
            }))),
        res
    );
}

#[test]
fn test_swap_cw20_same_asset() {
    let mut deps = mock_dependencies_custom(&[]);

    init(deps.as_mut());

    let msg = ExecuteMsg::Receive(Cw20ReceiveMsg {
        sender: "sender".to_string(),
        amount: 10u128.into(),
        msg: to_binary(&Cw20HookMsg::Swap {
            ask_asset_info: AssetInfo::Cw20(Addr::unchecked(MOCK_CW20_CONTRACT)),
            recipient: None,
        })
        .unwrap(),
    });

    let info = mock_info(MOCK_CW20_CONTRACT, &[]);
    let res = execute(deps.as_mut(), mock_env(), info, msg).unwrap();

    assert_eq!(
        Response::new()
            .add_attribute("action", "swap")
            .add_submessage(SubMsg::new(WasmMsg::Execute {
                contract_addr: MOCK_CW20_CONTRACT.to_owned(),
                msg: to_binary(&Cw20ExecuteMsg::Transfer {
                    amount: 10u128.into(),
                    recipient: "sender".to_string()
                })
                .unwrap(),
                funds: vec![],
            })),
        res
    );
}

#[test]
fn test_swap_cw20_to_cw20() {
    let mut deps = mock_dependencies_custom(&[]);

    init(deps.as_mut());

    let msg = ExecuteMsg::Receive(Cw20ReceiveMsg {
        sender: "sender".to_string(),
        amount: 10u128.into(),
        msg: to_binary(&Cw20HookMsg::Swap {
            ask_asset_info: AssetInfo::Cw20(Addr::unchecked(MOCK_CW20_CONTRACT2)),
            recipient: None,
        })
        .unwrap(),
    });

    let info = mock_info(MOCK_CW20_CONTRACT, &[]);
    let res = execute(deps.as_mut(), mock_env(), info, msg).unwrap();

    let swap_msg: CosmosMsg = CosmosMsg::Wasm(WasmMsg::Execute {
        contract_addr: MOCK_CW20_CONTRACT.to_owned(),
        funds: vec![],
        msg: to_binary(&Cw20ExecuteMsg::Send {
            contract: MOCK_ASTROPORT_WRAPPER_CONTRACT.to_owned(),
            amount: 10u128.into(),
            msg: to_binary(&SwapperImplCw20HookMsg::Swapper(SwapperCw20HookMsg::Swap {
                ask_asset_info: AssetInfo::Cw20(Addr::unchecked(MOCK_CW20_CONTRACT2)),
            }))
            .unwrap(),
        })
        .unwrap(),
    });
    let send_execute_msg = ExecuteMsg::Send {
        ask_asset_info: AssetInfo::Cw20(Addr::unchecked(MOCK_CW20_CONTRACT2)),
        recipient: Recipient::Addr("sender".to_string()),
    };

    let send_msg: CosmosMsg = CosmosMsg::Wasm(WasmMsg::Execute {
        contract_addr: mock_env().contract.address.to_string(),
        funds: vec![],
        msg: to_binary(&send_execute_msg).unwrap(),
    });

    assert_eq!(
        Response::new()
            .add_attribute("action", "swap")
            .add_message(swap_msg)
            .add_message(send_msg),
        res
    );

    let info = mock_info(mock_env().contract.address.as_str(), &[]);
    let res = execute(deps.as_mut(), mock_env(), info, send_execute_msg).unwrap();

    assert_eq!(
        Response::new()
            .add_attribute("action", "send")
            .add_submessage(SubMsg::new(WasmMsg::Execute {
                contract_addr: MOCK_CW20_CONTRACT2.to_owned(),
                msg: to_binary(&Cw20ExecuteMsg::Transfer {
                    amount: 10u128.into(),
                    recipient: "sender".to_string()
                })
                .unwrap(),
                funds: vec![],
            })),
        res
    );
}<|MERGE_RESOLUTION|>--- conflicted
+++ resolved
@@ -1,13 +1,8 @@
 use crate::contract::{execute, instantiate};
 use andromeda_protocol::{
     swapper::{
-<<<<<<< HEAD
-        Cw20HookMsg, ExecuteMsg, InstantiateMsg, SwapperCw20HookMsg, SwapperImpl,
+        Cw20HookMsg, ExecuteMsg, InstantiateMsg, InstantiateType, SwapperCw20HookMsg, SwapperImpl,
         SwapperImplCw20HookMsg, SwapperImplExecuteMsg, SwapperMsg,
-=======
-        AssetInfo, Cw20HookMsg, ExecuteMsg, InstantiateMsg, InstantiateType, SwapperCw20HookMsg,
-        SwapperImpl, SwapperImplCw20HookMsg, SwapperImplExecuteMsg, SwapperMsg,
->>>>>>> 769aa914
     },
     testing::mock_querier::{mock_dependencies_custom, MOCK_CW20_CONTRACT, MOCK_CW20_CONTRACT2},
 };
