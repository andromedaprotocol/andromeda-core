--- conflicted
+++ resolved
@@ -174,7 +174,6 @@
 
     assert_eq!(uusd_balance_1.amount, Uint128::from(20u128));
     assert_eq!(uusd_balance_2.amount, Uint128::from(80u128));
-<<<<<<< HEAD
 
     // Economics Msg
     andr.adodb
@@ -229,7 +228,6 @@
         .events
         .iter()
         .any(|e| e.attributes.contains(&attr("paid_fee", "10native:uandr"))));
-=======
 }
 
 #[test]
@@ -327,5 +325,4 @@
 
     assert_eq!(balance_a.amount, Uint128::from(11u128)); // 4 from previous + 50% of 15
     assert_eq!(balance_b.amount, Uint128::from(8u128)); // 1 from previous + 50% of 15
->>>>>>> 056cf7e0
 }