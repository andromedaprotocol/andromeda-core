use std::str::FromStr;

use andromeda_app::app::AppComponent;
use andromeda_app_contract::mock::{mock_andromeda_app, MockAppContract};
use andromeda_crowdfund::mock::{
    mock_andromeda_crowdfund, mock_crowdfund_instantiate_msg, mock_purchase_cw20_msg, MockCrowdfund,
};
use andromeda_cw20::mock::{mock_andromeda_cw20, mock_cw20_instantiate_msg, mock_minter, MockCW20};
use andromeda_cw721::{
    contract::MINT_ACTION,
    mock::{mock_andromeda_cw721, mock_cw721_instantiate_msg, MockCW721},
};
use andromeda_finance::splitter::AddressPercent;
use andromeda_non_fungible_tokens::{
    crowdfund::{CampaignConfig, CampaignStage, PresaleTierOrder, SimpleTierOrder, TierMetaData},
    cw721::ExecuteMsg,
};
use andromeda_splitter::mock::{
    mock_andromeda_splitter, mock_splitter_instantiate_msg, mock_splitter_send_msg,
};
use andromeda_std::{
    ado_base::permissioning::{LocalPermission, Permission, PermissioningMessage},
    amp::{AndrAddr, Recipient},
    common::{denom::Asset, encode_binary, expiration::Expiry, schedule::Schedule, Milliseconds},
};
use andromeda_testing::{
    mock::{mock_app, MockApp},
    mock_builder::MockAndromedaBuilder,
    MockAndromeda, MockContract,
};
use cosmwasm_std::{coin, to_json_binary, BlockInfo, Coin, Decimal, Empty, Uint128, Uint64};
use cw20::Cw20Coin;
use cw_multi_test::Contract;
use rstest::{fixture, rstest};

struct TestCase {
    router: MockApp,
    andr: MockAndromeda,
    crowdfund: MockCrowdfund,
    cw20: Option<MockCW20>,
    cw721: MockCW721,
    presale: Vec<PresaleTierOrder>,
}

#[fixture]
fn wallets() -> Vec<(&'static str, Vec<Coin>)> {
    vec![
        ("owner", vec![]),
        ("buyer_one", vec![coin(1000000, "uandr")]),
        ("recipient", vec![]),
        ("recipient1", vec![]),
        ("recipient2", vec![]),
    ]
}

#[fixture]
fn contracts() -> Vec<(&'static str, Box<dyn Contract<Empty>>)> {
    vec![
        ("cw20", mock_andromeda_cw20()),
        ("cw721", mock_andromeda_cw721()),
        ("crowdfund", mock_andromeda_crowdfund()),
        ("splitter", mock_andromeda_splitter()),
        ("app-contract", mock_andromeda_app()),
    ]
}

#[fixture]
fn setup(
    #[default(true)] use_native_token: bool,
    #[default(None)] withdrawal_recipient: Option<Recipient>,
    wallets: Vec<(&'static str, Vec<Coin>)>,
    contracts: Vec<(&'static str, Box<dyn Contract<Empty>>)>,
) -> TestCase {
    let mut router = mock_app(None);
    let andr = MockAndromedaBuilder::new(&mut router, "admin")
        .with_wallets(wallets)
        .with_contracts(contracts)
        .build(&mut router);

    let owner = andr.get_wallet("owner");
    let buyer_one = andr.get_wallet("buyer_one");
    let recipient =
        withdrawal_recipient.unwrap_or(Recipient::new(andr.get_wallet("recipient"), None));

    // Prepare Splitter component which can be used as a withdrawal address for some test cases
    let recipient_1 = andr.get_wallet("recipient1");
    let recipient_2 = andr.get_wallet("recipient2");

    let splitter_recipients = vec![
        AddressPercent {
            recipient: Recipient::from_string(recipient_1.to_string()),
            percent: Decimal::from_str("0.2").unwrap(),
        },
        AddressPercent {
            recipient: Recipient::from_string(recipient_2.to_string()),
            percent: Decimal::from_str("0.8").unwrap(),
        },
    ];
    let splitter_init_msg = mock_splitter_instantiate_msg(
        splitter_recipients,
        andr.kernel.addr().clone(),
        None,
        None,
        None,
    );
    let splitter_component = AppComponent::new(
        "splitter".to_string(),
        "splitter".to_string(),
        to_json_binary(&splitter_init_msg).unwrap(),
    );
    // Add cw721 component
    let cw721_init_msg = mock_cw721_instantiate_msg(
        "Campaign Tier".to_string(),
        "CT".to_string(),
        AndrAddr::from_string(owner.to_string()),
        andr.kernel.addr().to_string(),
        None,
    );

    let cw721_component = AppComponent::new(
        "cw721".to_string(),
        "cw721".to_string(),
        to_json_binary(&cw721_init_msg).unwrap(),
    );

    let mut app_components = vec![splitter_component, cw721_component.clone()];

    // Add cw20 components for test cases using cw20
    let cw20_component: Option<AppComponent> = match use_native_token {
        true => None,
        false => {
            let initial_balances = vec![Cw20Coin {
                address: buyer_one.to_string(),
                amount: Uint128::from(1000000u128),
            }];
            let cw20_init_msg = mock_cw20_instantiate_msg(
                None,
                "Test Tokens".to_string(),
                "TTT".to_string(),
                6,
                initial_balances,
                Some(mock_minter(
                    owner.to_string(),
                    Some(Uint128::from(1000000u128)),
                )),
                andr.kernel.addr().to_string(),
            );
            let cw20_component = AppComponent::new(
                "cw20".to_string(),
                "cw20".to_string(),
                to_json_binary(&cw20_init_msg).unwrap(),
            );
            app_components.push(cw20_component.clone());
            Some(cw20_component)
        }
    };
    let denom = match use_native_token {
        true => Asset::NativeToken("uandr".to_string()),
        false => Asset::Cw20Token(AndrAddr::from_string(format!(
            "./{}",
            cw20_component.clone().unwrap().name
        ))),
    };
    // Add campaign component
    // *** IMPORTANT ***
    //    campaign component should be added in the last order
    //    as it is using vfs to other components(potentially components in the same app)

    let campaign_config = mock_campaign_config(
        denom,
        AndrAddr::from_string(format!("./{}", cw721_component.name)),
        recipient.clone(),
        Some(Uint128::new(1000)),
    );
    let crowdfund_init_msg = mock_crowdfund_instantiate_msg(
        campaign_config,
        vec![],
        andr.kernel.addr(),
        Some(owner.to_string()),
    );
    let crowdfund_component = AppComponent::new(
        "crowdfund".to_string(),
        "crowdfund".to_string(),
        to_json_binary(&crowdfund_init_msg).unwrap(),
    );

    app_components.push(crowdfund_component.clone());

    let app = MockAppContract::instantiate(
        andr.get_code_id(&mut router, "app-contract"),
        owner,
        &mut router,
        "Crowdfund App",
        app_components.clone(),
        andr.kernel.addr(),
        Some(owner.to_string()),
    );

    let crowdfund: MockCrowdfund =
        app.query_ado_by_component_name(&router, crowdfund_component.name);

    let cw721: MockCW721 = app.query_ado_by_component_name(&router, cw721_component.name);

    let cw20: Option<MockCW20> = match use_native_token {
        true => None,
        false => Some(app.query_ado_by_component_name(&router, cw20_component.unwrap().name)),
    };

    let meta_data = TierMetaData { token_uri: None };
    crowdfund
        .execute_add_tier(
            owner.clone(),
            &mut router,
            Uint64::one(),
            "Tier 1".to_string(),
            Uint128::new(100),
            None,
            meta_data.clone(),
        )
        .unwrap();
    crowdfund
        .execute_add_tier(
            owner.clone(),
            &mut router,
            Uint64::new(2u64),
            "Tier 2".to_string(),
            Uint128::new(200),
            Some(Uint128::new(100)),
            meta_data,
        )
        .unwrap();

    let presale = vec![PresaleTierOrder {
        level: Uint64::one(),
        amount: Uint128::new(10u128),
        orderer: buyer_one.clone(),
    }];

    let permission_msg = ExecuteMsg::Permissioning(PermissioningMessage::SetPermission {
        actors: vec![AndrAddr::from_string(crowdfund.addr().to_string())],
<<<<<<< HEAD
        action: "Mint".to_string(),
        permission: Permission::Local(LocalPermission::whitelisted(None, None, None, None)),
=======
        action: MINT_ACTION.to_string(),
        permission: Permission::Local(LocalPermission::whitelisted(None, None)),
>>>>>>> de2bf6c2
    });

    cw721
        .execute(&mut router, &permission_msg, owner.clone(), &[])
        .unwrap();

    TestCase {
        router,
        andr,
        crowdfund,
        cw20,
        cw721,
        presale,
    }
}

#[rstest]
fn test_successful_crowdfund_app_native(setup: TestCase) {
    let TestCase {
        mut router,
        andr,
        crowdfund,
        cw721,
        presale,
        ..
    } = setup;

    let owner = andr.get_wallet("owner");
    let buyer_one = andr.get_wallet("buyer_one");
    let recipient = Recipient::new(andr.get_wallet("recipient"), None);

    // Start campaign
    let start_time = None;
    let end_time = Milliseconds::from_nanos(router.block_info().time.plus_days(1).nanos());

    let _ = crowdfund.execute_start_campaign(
        owner.clone(),
        &mut router,
        Schedule::new(start_time, Some(Expiry::FromNow(end_time))),
        Some(presale),
    );
    let summary = crowdfund.query_campaign_summary(&mut router);
    assert_eq!(summary.current_capital, 0);
    assert_eq!(summary.current_stage, CampaignStage::ONGOING.to_string());

    // Purchase tiers
    router.set_block(BlockInfo {
        height: router.block_info().height,
        time: router.block_info().time.plus_seconds(1),
        chain_id: router.block_info().chain_id,
    });

    let orders = vec![
        SimpleTierOrder {
            level: Uint64::one(),
            amount: Uint128::new(10),
        },
        SimpleTierOrder {
            level: Uint64::new(2),
            amount: Uint128::new(10),
        },
    ];
    let buyer_one_original_balance = router
        .wrap()
        .query_balance(buyer_one.clone(), "uandr")
        .unwrap()
        .amount;
    let _ = crowdfund.execute_purchase(
        buyer_one.clone(),
        &mut router,
        orders,
        vec![coin(5000, "uandr")],
    );
    let buyer_one_balance = router
        .wrap()
        .query_balance(buyer_one.clone(), "uandr")
        .unwrap()
        .amount;

    assert_eq!(
        buyer_one_balance,
        buyer_one_original_balance - Uint128::new(10 * 100 + 200 * 10)
    );

    // End campaign
    let _ = crowdfund.execute_end_campaign(owner.clone(), &mut router);
    let summary = crowdfund.query_campaign_summary(&mut router);
    assert_eq!(summary.current_capital, 10 * 100 + 200 * 10);
    assert_eq!(summary.current_stage, CampaignStage::SUCCESS.to_string());
    let recipient_balance: Uint128 = router
        .wrap()
        .query_balance(recipient.clone().address, "uandr")
        .unwrap()
        .amount;
    assert_eq!(summary.current_capital, recipient_balance.u128());

    // Claim tier
    let _ = crowdfund
        .execute_claim(buyer_one.clone(), &mut router)
        .unwrap();
    // buyer_one should own 30 tiers now (10 pre order + 20 purchased)
    let owner_resp = cw721.query_owner_of(&router, "0".to_string());
    assert_eq!(owner_resp, buyer_one);
    let owner_resp = cw721.query_owner_of(&router, "29".to_string());
    assert_eq!(owner_resp, buyer_one);
}

#[rstest]
fn test_crowdfund_app_native_discard(
    #[with(true, Some(mock_recipient_with_invalid_msg("./splitter")))] setup: TestCase,
) {
    let TestCase {
        mut router,
        andr,
        crowdfund,
        presale,
        ..
    } = setup;

    let owner = andr.get_wallet("owner");
    let buyer_one = andr.get_wallet("buyer_one");

    // Start campaign
    let start_time = None;
    let end_time = Milliseconds::from_nanos(router.block_info().time.plus_days(1).nanos());

    let _ = crowdfund.execute_start_campaign(
        owner.clone(),
        &mut router,
        Schedule::new(start_time, Some(Expiry::FromNow(end_time))),
        Some(presale),
    );
    let summary = crowdfund.query_campaign_summary(&mut router);
    assert_eq!(summary.current_capital, 0);
    assert_eq!(summary.current_stage, CampaignStage::ONGOING.to_string());

    // Purchase tiers
    router.set_block(BlockInfo {
        height: router.block_info().height,
        time: router.block_info().time.plus_seconds(1),
        chain_id: router.block_info().chain_id,
    });

    let orders = vec![
        SimpleTierOrder {
            level: Uint64::one(),
            amount: Uint128::new(10),
        },
        SimpleTierOrder {
            level: Uint64::new(2),
            amount: Uint128::new(10),
        },
    ];
    let buyer_one_original_balance = router
        .wrap()
        .query_balance(buyer_one.clone(), "uandr")
        .unwrap()
        .amount;
    let _ = crowdfund.execute_purchase(
        buyer_one.clone(),
        &mut router,
        orders,
        vec![coin(5000, "uandr")],
    );
    let buyer_one_balance = router
        .wrap()
        .query_balance(buyer_one.clone(), "uandr")
        .unwrap()
        .amount;

    assert_eq!(
        buyer_one_balance,
        buyer_one_original_balance - Uint128::new(10 * 100 + 200 * 10)
    );

    // Discard campaign
    let _ = crowdfund.execute_discard_campaign(owner.clone(), &mut router);
    let summary = crowdfund.query_campaign_summary(&mut router);
    assert_eq!(summary.current_stage, CampaignStage::DISCARDED.to_string());

    // Verify refunds after discard
    let buyer_one_original_balance = router
        .wrap()
        .query_balance(buyer_one.clone(), "uandr")
        .unwrap()
        .amount;
    let _ = crowdfund
        .execute_claim(buyer_one.clone(), &mut router)
        .unwrap();
    let buyer_one_balance = router
        .wrap()
        .query_balance(buyer_one.clone(), "uandr")
        .unwrap()
        .amount;
    assert_eq!(
        buyer_one_balance,
        buyer_one_original_balance + Uint128::new(10 * 100 + 200 * 10)
    );
}

#[rstest]
fn test_crowdfund_app_native_with_ado_recipient(
    #[with(true, Some(mock_recipient_with_valid_msg("./splitter")))] setup: TestCase,
) {
    let TestCase {
        mut router,
        andr,
        crowdfund,
        presale,
        ..
    } = setup;

    let owner = andr.get_wallet("owner");
    let buyer_one = andr.get_wallet("buyer_one");
    // Start campaign
    let start_time = None;
    let end_time = Milliseconds::from_nanos(router.block_info().time.plus_days(1).nanos());

    let _ = crowdfund.execute_start_campaign(
        owner.clone(),
        &mut router,
        Schedule::new(start_time, Some(Expiry::FromNow(end_time))),
        Some(presale),
    );
    let summary = crowdfund.query_campaign_summary(&mut router);
    assert_eq!(summary.current_capital, 0);
    assert_eq!(summary.current_stage, CampaignStage::ONGOING.to_string());

    // Purchase tiers
    router.set_block(BlockInfo {
        height: router.block_info().height,
        time: router.block_info().time.plus_seconds(1),
        chain_id: router.block_info().chain_id,
    });

    let orders = vec![
        SimpleTierOrder {
            level: Uint64::one(),
            amount: Uint128::new(10),
        },
        SimpleTierOrder {
            level: Uint64::new(2),
            amount: Uint128::new(10),
        },
    ];
    let buyer_one_original_balance = router
        .wrap()
        .query_balance(buyer_one.clone(), "uandr")
        .unwrap()
        .amount;

    let tiers_pre_sale = crowdfund.query_tiers(&mut router, None, None, None);
    let _ = crowdfund.execute_purchase(
        buyer_one.clone(),
        &mut router,
        orders.clone(),
        vec![coin(5000, "uandr")],
    );
    let tiers_post_sale = crowdfund.query_tiers(&mut router, None, None, None);

    // Verify each tier's amount_sold increased by the correct amount
    for order in orders {
        let pre_tier = tiers_pre_sale
            .tiers
            .iter()
            .find(|t| t.tier.level == order.level)
            .unwrap();
        let post_tier = tiers_post_sale
            .tiers
            .iter()
            .find(|t| t.tier.level == order.level)
            .unwrap();

        assert_eq!(
            post_tier.sold_amount,
            pre_tier.sold_amount + order.amount,
            "Tier {} amount_sold should increase by {}",
            order.level,
            order.amount
        );
    }

    let buyer_one_balance = router
        .wrap()
        .query_balance(buyer_one.clone(), "uandr")
        .unwrap()
        .amount;

    assert_eq!(
        buyer_one_balance,
        buyer_one_original_balance - Uint128::new(10 * 100 + 200 * 10)
    );

    let _ = crowdfund.execute_end_campaign(owner.clone(), &mut router);

    let summary = crowdfund.query_campaign_summary(&mut router);
    // Campaign could not be ended due to invalid withdrawal recipient msg
    assert_eq!(summary.current_stage, CampaignStage::SUCCESS.to_string());
}

#[rstest]
fn test_failed_crowdfund_app_native(setup: TestCase) {
    let TestCase {
        mut router,
        andr,
        crowdfund,
        presale,
        ..
    } = setup;

    let owner = andr.get_wallet("owner");
    let buyer_one = andr.get_wallet("buyer_one");

    // Start campaign
    let start_time = None;
    let duration = Milliseconds::from_nanos(86400000000000);

    let _ = crowdfund.execute_start_campaign(
        owner.clone(),
        &mut router,
        Schedule::new(start_time, Some(Expiry::FromNow(duration))),
        Some(presale),
    );
    let summary = crowdfund.query_campaign_summary(&mut router);
    assert_eq!(summary.current_capital, 0);
    assert_eq!(summary.current_stage, CampaignStage::ONGOING.to_string());

    // Purchase tiers
    router.set_block(BlockInfo {
        height: router.block_info().height,
        time: router.block_info().time.plus_seconds(1),
        chain_id: router.block_info().chain_id,
    });

    let orders = vec![SimpleTierOrder {
        level: Uint64::one(),
        amount: Uint128::new(5),
    }];
    let buyer_one_original_balance = router
        .wrap()
        .query_balance(buyer_one.clone(), "uandr")
        .unwrap()
        .amount;
    let _ = crowdfund.execute_purchase(
        buyer_one.clone(),
        &mut router,
        orders,
        vec![coin(5000, "uandr")],
    );
    let buyer_one_balance = router
        .wrap()
        .query_balance(buyer_one.clone(), "uandr")
        .unwrap()
        .amount;

    assert_eq!(
        buyer_one_balance,
        buyer_one_original_balance - Uint128::new(5 * 100)
    );

    // End campaign
    router.set_block(BlockInfo {
        height: router.block_info().height,
        time: router.block_info().time.plus_days(2),
        chain_id: router.block_info().chain_id,
    });

    let _ = crowdfund.execute_end_campaign(owner.clone(), &mut router);
    let summary = crowdfund.query_campaign_summary(&mut router);
    assert_eq!(summary.current_capital, 5 * 100);
    assert_eq!(summary.current_stage, CampaignStage::FAILED.to_string());

    // Refund
    let buyer_one_original_balance = router
        .wrap()
        .query_balance(buyer_one.clone(), "uandr")
        .unwrap()
        .amount;
    let _ = crowdfund
        .execute_claim(buyer_one.clone(), &mut router)
        .unwrap();
    let buyer_one_balance = router
        .wrap()
        .query_balance(buyer_one.clone(), "uandr")
        .unwrap()
        .amount;
    assert_eq!(
        buyer_one_balance,
        buyer_one_original_balance + Uint128::new(5 * 100)
    );
}

#[rstest]
fn test_successful_crowdfund_app_cw20(#[with(false)] setup: TestCase) {
    let TestCase {
        mut router,
        andr,
        cw721,
        crowdfund,
        cw20,
        presale,
    } = setup;
    let cw20 = cw20.unwrap();
    let owner = andr.get_wallet("owner");
    let buyer_one = andr.get_wallet("buyer_one");
    let recipient = Recipient::new(andr.get_wallet("recipient"), None);

    let start_time = None;
    let end_time = Milliseconds::from_nanos(router.block_info().time.plus_days(1).nanos());

    let _ = crowdfund.execute_start_campaign(
        owner.clone(),
        &mut router,
        Schedule::new(start_time, Some(Expiry::FromNow(end_time))),
        Some(presale),
    );
    let summary = crowdfund.query_campaign_summary(&mut router);
    assert_eq!(summary.current_capital, 0);
    assert_eq!(summary.current_stage, CampaignStage::ONGOING.to_string());

    // Purchase tiers
    router.set_block(BlockInfo {
        height: router.block_info().height,
        time: router.block_info().time.plus_seconds(1),
        chain_id: router.block_info().chain_id,
    });

    let orders = vec![
        SimpleTierOrder {
            level: Uint64::one(),
            amount: Uint128::new(10),
        },
        SimpleTierOrder {
            level: Uint64::new(2),
            amount: Uint128::new(10),
        },
    ];
    let buyer_one_original_balance = cw20.query_balance(&router, buyer_one.clone());
    let hook_msg = mock_purchase_cw20_msg(orders);

    cw20.execute_send(
        &mut router,
        buyer_one.clone(),
        crowdfund.addr(),
        Uint128::new(5000),
        &hook_msg,
    )
    .unwrap();

    let buyer_one_balance = cw20.query_balance(&router, buyer_one.clone());
    assert_eq!(
        buyer_one_balance,
        buyer_one_original_balance - Uint128::new(10 * 100 + 200 * 10)
    );

    // End campaign
    let _ = crowdfund.execute_end_campaign(owner.clone(), &mut router);
    let summary = crowdfund.query_campaign_summary(&mut router);
    assert_eq!(summary.current_capital, 10 * 100 + 200 * 10);
    assert_eq!(summary.current_stage, CampaignStage::SUCCESS.to_string());
    let recipient_balance: Uint128 = cw20.query_balance(&router, recipient.clone().address);
    assert_eq!(summary.current_capital, recipient_balance.u128());

    // Claim tier
    let _ = crowdfund
        .execute_claim(buyer_one.clone(), &mut router)
        .unwrap();
    // buyer_one should own 30 tiers now (10 pre order + 20 purchased)
    let owner_resp = cw721.query_owner_of(&router, "0".to_string());
    assert_eq!(owner_resp, buyer_one);
    let owner_resp = cw721.query_owner_of(&router, "29".to_string());
    assert_eq!(owner_resp, buyer_one);
}

#[rstest]
fn test_failed_crowdfund_app_cw20(#[with(false)] setup: TestCase) {
    let TestCase {
        mut router,
        andr,
        crowdfund,
        presale,
        cw20,
        ..
    } = setup;
    let cw20 = cw20.unwrap();

    let owner = andr.get_wallet("owner");
    let buyer_one = andr.get_wallet("buyer_one");

    // Start campaign
    let start_time = None;
    let duration = Milliseconds::from_nanos(86400000000000);

    let _ = crowdfund.execute_start_campaign(
        owner.clone(),
        &mut router,
        Schedule::new(start_time, Some(Expiry::FromNow(duration))),
        Some(presale),
    );
    let summary = crowdfund.query_campaign_summary(&mut router);
    assert_eq!(summary.current_capital, 0);
    assert_eq!(summary.current_stage, CampaignStage::ONGOING.to_string());

    // Purchase tiers
    router.set_block(BlockInfo {
        height: router.block_info().height,
        time: router.block_info().time.plus_seconds(1),
        chain_id: router.block_info().chain_id,
    });

    let orders = vec![SimpleTierOrder {
        level: Uint64::one(),
        amount: Uint128::new(5),
    }];

    let buyer_one_original_balance = cw20.query_balance(&router, buyer_one.clone());
    let hook_msg = mock_purchase_cw20_msg(orders);

    cw20.execute_send(
        &mut router,
        buyer_one.clone(),
        crowdfund.addr(),
        Uint128::new(5000),
        &hook_msg,
    )
    .unwrap();

    let buyer_one_balance = cw20.query_balance(&router, buyer_one.clone());

    assert_eq!(
        buyer_one_balance,
        buyer_one_original_balance - Uint128::new(5 * 100)
    );

    // End campaign
    router.set_block(BlockInfo {
        height: router.block_info().height,
        time: router.block_info().time.plus_days(2),
        chain_id: router.block_info().chain_id,
    });

    let _ = crowdfund.execute_end_campaign(owner.clone(), &mut router);
    let summary = crowdfund.query_campaign_summary(&mut router);
    assert_eq!(summary.current_capital, 5 * 100);
    assert_eq!(summary.current_stage, CampaignStage::FAILED.to_string());

    // Refund
    let buyer_one_original_balance = cw20.query_balance(&router, buyer_one.clone());
    let _ = crowdfund
        .execute_claim(buyer_one.clone(), &mut router)
        .unwrap();
    let buyer_one_balance = cw20.query_balance(&router, buyer_one.clone());
    assert_eq!(
        buyer_one_balance,
        buyer_one_original_balance + Uint128::new(5 * 100)
    );
}

fn mock_campaign_config(
    denom: Asset,
    token_address: AndrAddr,
    withdrawal_recipient: Recipient,
    soft_cap: Option<Uint128>,
) -> CampaignConfig {
    CampaignConfig {
        title: Some("First Crowdfund".to_string()),
        description: Some("Demo campaign for testing".to_string()),
        banner: Some("http://<campaign_banner>".to_string()),
        url: Some("http://<campaign_url>".to_string()),
        denom,
        token_address,
        withdrawal_recipient,
        soft_cap,
        hard_cap: None,
    }
}

fn mock_recipient_with_invalid_msg(addr: &str) -> Recipient {
    Recipient::new(addr, Some(encode_binary(b"invalid msg").unwrap()))
}

fn mock_recipient_with_valid_msg(addr: &str) -> Recipient {
    Recipient::new(
        addr,
        Some(to_json_binary(&mock_splitter_send_msg(None)).unwrap()),
    )
}<|MERGE_RESOLUTION|>--- conflicted
+++ resolved
@@ -238,13 +238,8 @@
 
     let permission_msg = ExecuteMsg::Permissioning(PermissioningMessage::SetPermission {
         actors: vec![AndrAddr::from_string(crowdfund.addr().to_string())],
-<<<<<<< HEAD
-        action: "Mint".to_string(),
+        action: MINT_ACTION.to_string(),
         permission: Permission::Local(LocalPermission::whitelisted(None, None, None, None)),
-=======
-        action: MINT_ACTION.to_string(),
-        permission: Permission::Local(LocalPermission::whitelisted(None, None)),
->>>>>>> de2bf6c2
     });
 
     cw721
