--- conflicted
+++ resolved
@@ -8,20 +8,18 @@
     mock_andromeda_splitter, mock_splitter_instantiate_msg, mock_splitter_send_msg, MockSplitter,
 };
 use andromeda_std::{
-    amp::{AndrAddr, Recipient},
+    amp::{messages::AMPMsg, AndrAddr, Recipient},
     error::ContractError,
+    os::{self, kernel::Cw20HookMsg},
 };
 use andromeda_testing::{
+    ado_deployer,
     mock::mock_app,
     mock_builder::MockAndromedaBuilder,
     mock_contract::{MockADO, MockContract},
+    InterchainTestEnv,
 };
-use cosmwasm_std::{coin, Addr, Binary, Decimal};
-
-use andromeda_std::os::kernel::Cw20HookMsg;
-use andromeda_std::{amp::messages::AMPMsg, os};
-use andromeda_testing::{ado_deployer, InterchainTestEnv};
-use cosmwasm_std::{to_json_binary, Coin, Uint128};
+use cosmwasm_std::{coin, to_json_binary, Addr, Binary, Coin, Decimal, Uint128};
 use cw20::{BalanceResponse, Cw20Coin};
 use cw_orch::prelude::*;
 use rstest::*;
@@ -142,11 +140,7 @@
         .instantiate(
             fixed_amount_splitter_instantiate!(env.juno.aos, recipient, env.juno.denom),
             None,
-<<<<<<< HEAD
             &[],
-=======
-            None,
->>>>>>> ee07806f
         )
         .unwrap();
 
@@ -176,17 +170,10 @@
         .kernel
         .execute(
             &os::kernel::ExecuteMsg::Send { message },
-<<<<<<< HEAD
             &[Coin {
                 amount: Uint128::new(100000000),
                 denom: env.juno.denom.clone(),
             }],
-=======
-            Some(&[Coin {
-                amount: Uint128::new(100000000),
-                denom: env.juno.denom.clone(),
-            }]),
->>>>>>> ee07806f
         )
         .unwrap();
 
@@ -225,11 +212,7 @@
         .instantiate(
             fixed_amount_splitter_instantiate!(env.juno.aos, recipient, env.juno.denom),
             None,
-<<<<<<< HEAD
             &[],
-=======
-            None,
->>>>>>> ee07806f
         )
         .unwrap();
 
@@ -252,17 +235,10 @@
         .kernel
         .execute(
             &os::kernel::ExecuteMsg::Send { message },
-<<<<<<< HEAD
             &[Coin {
                 amount: Uint128::new(2), // Less than required
                 denom: env.juno.denom.clone(),
             }],
-=======
-            Some(&[Coin {
-                amount: Uint128::new(2), // Less than required
-                denom: env.juno.denom.clone(),
-            }]),
->>>>>>> ee07806f
         )
         .unwrap_err()
         .downcast()
@@ -306,11 +282,7 @@
                 owner: None,
             },
             None,
-<<<<<<< HEAD
             &[],
-=======
-            None,
->>>>>>> ee07806f
         )
         .unwrap();
 
@@ -327,11 +299,7 @@
                     cw20_token.address().unwrap().to_string()
                 ),
                 None,
-<<<<<<< HEAD
                 &[],
-=======
-                None,
->>>>>>> ee07806f
             )
             .unwrap();
 
@@ -380,11 +348,7 @@
                 amount: Uint128::new(100000000),
                 msg: to_json_binary(&Cw20HookMsg::Send { message }).unwrap(),
             },
-<<<<<<< HEAD
             &[],
-=======
-            None,
->>>>>>> ee07806f
         )
         .unwrap();
 
@@ -429,11 +393,7 @@
                 owner: None,
             },
             None,
-<<<<<<< HEAD
             &[],
-=======
-            None,
->>>>>>> ee07806f
         )
         .unwrap();
 
@@ -458,11 +418,7 @@
                 amount: Uint128::new(2), // Less than required
                 msg: to_json_binary(&Cw20HookMsg::Send { message }).unwrap(),
             },
-<<<<<<< HEAD
             &[],
-=======
-            None,
->>>>>>> ee07806f
         )
         .unwrap_err()
         .downcast()
@@ -499,11 +455,7 @@
                 .instantiate(
                     fixed_amount_splitter_instantiate!(env.juno.aos, recipients[0], env.juno.denom),
                     None,
-<<<<<<< HEAD
                     &[],
-=======
-                    None,
->>>>>>> ee07806f
                 )
                 .unwrap();
         }
@@ -526,11 +478,7 @@
                         ]
                     ),
                     None,
-<<<<<<< HEAD
                     &[],
-=======
-                    None,
->>>>>>> ee07806f
                 )
                 .unwrap();
         }
@@ -561,17 +509,10 @@
         .kernel
         .execute(
             &os::kernel::ExecuteMsg::Send { message },
-<<<<<<< HEAD
             &[Coin {
                 amount: Uint128::new(1000000),
                 denom: env.juno.denom.clone(),
             }],
-=======
-            Some(&[Coin {
-                amount: Uint128::new(1000000),
-                denom: env.juno.denom.clone(),
-            }]),
->>>>>>> ee07806f
         )
         .unwrap();
 
