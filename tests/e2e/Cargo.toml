[package]
name = "e2e"
version = "0.1.0"
edition = "2021"
rust-version = "1.75.0"
publish = false

# [[test]]
# name = "validator_staking"

# [[test]]
# name = "crowdfund"

# [[test]]
# name = "socket_osmosis"

# [[test]]
# name = "socket_astroport"

[dependencies]
serde.workspace = true
tokio = "1.45.1"
cw-orch = { workspace = true }
cw-orch-daemon = "0.29.1"
rstest = { workspace = true }
lazy_static = "1.4.0"
env_logger = "0.11.8"
osmosis-std = "0.27.0"

andromeda-testing-e2e = { workspace = true }

andromeda-app-contract = { path = "../../contracts/app/andromeda-app-contract", features = [
    "testing",
] }

andromeda-cw20 = { path = "../../contracts/fungible-tokens/andromeda-cw20", features = [
    "testing",
] }

andromeda-cw721 = { path = "../../contracts/non-fungible-tokens/andromeda-cw721", features = [
    "testing",
] }

andromeda-crowdfund = { path = "../../contracts/non-fungible-tokens/andromeda-crowdfund", features = [
    "testing",
] }

andromeda-splitter = { path = "../../contracts/finance/andromeda-splitter", features = [
    "testing",
] }

andromeda-validator-staking = { path = "../../contracts/finance/andromeda-validator-staking", features = [
    "testing",
] }

andromeda-socket-osmosis = { path = "../../contracts/socket/andromeda-socket-osmosis", features = [
    "testing",
] }

andromeda-socket-astroport = { path = "../../contracts/socket/andromeda-socket-astroport", features = [
    "testing",
] }
andromeda-kernel = {path = "../../contracts/os/andromeda-kernel"}
<<<<<<< HEAD
andromeda-adodb = {path = "../../contracts/os/andromeda-adodb"}
andromeda-vfs = {path = "../../contracts/os/andromeda-vfs"}
andromeda-economics = {path = "../../contracts/os/andromeda-economics"}
=======
>>>>>>> 02b67632

andromeda-finance = { workspace = true }
andromeda-std = { workspace = true }
andromeda-app = { workspace = true }
andromeda-fungible-tokens = { workspace = true }
andromeda-non-fungible-tokens = { workspace = true }
andromeda-socket = { workspace = true }
cosmwasm-std = { workspace = true, features = ["staking"] }
cw20.workspace = true
cw721.workspace = true<|MERGE_RESOLUTION|>--- conflicted
+++ resolved
@@ -61,12 +61,6 @@
     "testing",
 ] }
 andromeda-kernel = {path = "../../contracts/os/andromeda-kernel"}
-<<<<<<< HEAD
-andromeda-adodb = {path = "../../contracts/os/andromeda-adodb"}
-andromeda-vfs = {path = "../../contracts/os/andromeda-vfs"}
-andromeda-economics = {path = "../../contracts/os/andromeda-economics"}
-=======
->>>>>>> 02b67632
 
 andromeda-finance = { workspace = true }
 andromeda-std = { workspace = true }
