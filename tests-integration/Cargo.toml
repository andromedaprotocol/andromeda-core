[package]
name = "tests-integration"
version = "1.0.0"
edition = "2021"
rust-version = "1.65.0"
publish = false

[features]
modules = []

[dev-dependencies]
#App
andromeda-app = { workspace = true }
andromeda-app-contract = { path = "../contracts/app/andromeda-app-contract", features = [
    "testing",
] }

#Non-Fungible Tokens
andromeda-non-fungible-tokens = { workspace = true }
andromeda-fungible-tokens = { workspace = true }
andromeda-cw721 = { path = "../contracts/non-fungible-tokens/andromeda-cw721", features = [
    "testing",
] }
andromeda-crowdfund = { path = "../contracts/non-fungible-tokens/andromeda-crowdfund", features = [
    "testing",
] }
andromeda-auction = { path = "../contracts/non-fungible-tokens/andromeda-auction", features = [
    "testing",
] }
# # andromeda-wrapped-cw721 = { path = "../contracts/non-fungible-tokens/andromeda-wrapped-cw721", features = ["testing"] }
andromeda-marketplace = { path = "../contracts/non-fungible-tokens/andromeda-marketplace", features = [
    "testing",
] }
# # andromeda-ics721 = { path = "../contracts/non-fungible-tokens/andromeda-ics721", features = ["testing"] }

# #Automation
# # andromeda-automation = { path = "../packages/andromeda-automation" }
# # andromeda-counter = { path = "../contracts/automation/andromeda-counter", features = ["testing"] }


#Fungible Tokens
# andromeda-fungible-tokens = { path = "../packages/andromeda-fungible-tokens" }
andromeda-cw20 = { path = "../contracts/fungible-tokens/andromeda-cw20", features = [
    "testing",
] }
andromeda-cw20-staking = { path = "../contracts/fungible-tokens/andromeda-cw20-staking", features = [
    "testing",
] }
andromeda-lockdrop = { path = "../contracts/fungible-tokens/andromeda-lockdrop", features = [
    "testing",
] }
# andromeda-cw20-staking = { path = "../contracts/fungible-tokens/andromeda-cw20-staking", features = ["testing"] }

# #Modules
andromeda-modules = { workspace = true }
andromeda-rates = { path = "../contracts/modules/andromeda-rates", features = [
    "testing",
] }
andromeda-address-list = { path = "../contracts/modules/andromeda-address-list", features = [
    "testing",
] }

# #Ecosystem
andromeda-ecosystem = { workspace = true }
andromeda-vault = { path = "../contracts/ecosystem/andromeda-vault", features = [
    "testing",
] }

# #Finance
andromeda-finance = { workspace = true }
andromeda-splitter = { path = "../contracts/finance/andromeda-splitter", features = [
    "testing",
] }
andromeda-vesting = { path = "../contracts/finance/andromeda-vesting", features = [
    "testing",
] }

andromeda-validator-staking = { path = "../contracts/finance/andromeda-validator-staking", features = [
    "testing",
] }


# Data Storage
andromeda-data-storage = { workspace = true }
andromeda-primitive = { path = "../contracts/data-storage/andromeda-primitive", features = [
    "testing",
] }

# #OS

andromeda-shunting = { path = "../contracts/modules/andromeda-shunting", features = [
    "testing",
] }

andromeda-kernel = { path = "../contracts/os/andromeda-kernel", features = [
    "testing",
] }
andromeda-adodb = { path = "../contracts/os/andromeda-adodb", features = [
    "testing",
] }
andromeda-vfs = { path = "../contracts/os/andromeda-vfs", features = [
    "testing",
] }


#Other Crates
# common = { version = "0.1.0", path = "../packages/common" }
andromeda-testing = { workspace = true }

#Cosmwasm Crates
<<<<<<< HEAD
cosmwasm-std = { workspace = true }
=======
cosmwasm-std = { workspace = true, features = ["staking"] }
>>>>>>> 676c9833
cosmwasm-schema = { workspace = true }
cw721-base = { workspace = true }
cw721 = { workspace = true }
cw20 = { workspace = true }
cw-asset = { workspace = true }
# cw20-base = { workspace = true }
# cw-cii = { git = "https://github.com/public-awesome/ics721.git" }
# cw-pause-once = { git = "https://github.com/public-awesome/ics721.git" }
# cw721-rate-limited-proxy = { git = "https://github.com/0xekez/cw721-proxy.git" }

andromeda-std = { workspace = true }


[target.'cfg(not(target_arch = "wasm32"))'.dependencies]
<<<<<<< HEAD
cw-multi-test = { version = "1.0.0", features = [
    "cosmwasm_1_3",
    "cosmwasm_1_2",
] }
=======
cw-multi-test = { workspace = true }
>>>>>>> 676c9833


[[test]]
name = "app"

# [[test]]
# name = "cw721"

# [[test]]
# name = "crowdfund_app"

[[test]]
name = "auction_app"

[[test]]
name = "marketplace_app"

[[test]]
<<<<<<< HEAD
name = "cw20_staking"
=======
name = "splitter"

[[test]]
name = "validator_staking"

[[test]]
name = "shunting"

# [[test]]
# name = "cw20_staking_app"
>>>>>>> 676c9833

# [[test]]
# name = "wrapped_cw721_app"

# [[test]]
# name = "kernel"<|MERGE_RESOLUTION|>--- conflicted
+++ resolved
@@ -108,11 +108,7 @@
 andromeda-testing = { workspace = true }
 
 #Cosmwasm Crates
-<<<<<<< HEAD
-cosmwasm-std = { workspace = true }
-=======
 cosmwasm-std = { workspace = true, features = ["staking"] }
->>>>>>> 676c9833
 cosmwasm-schema = { workspace = true }
 cw721-base = { workspace = true }
 cw721 = { workspace = true }
@@ -127,14 +123,7 @@
 
 
 [target.'cfg(not(target_arch = "wasm32"))'.dependencies]
-<<<<<<< HEAD
-cw-multi-test = { version = "1.0.0", features = [
-    "cosmwasm_1_3",
-    "cosmwasm_1_2",
-] }
-=======
 cw-multi-test = { workspace = true }
->>>>>>> 676c9833
 
 
 [[test]]
@@ -153,9 +142,6 @@
 name = "marketplace_app"
 
 [[test]]
-<<<<<<< HEAD
-name = "cw20_staking"
-=======
 name = "splitter"
 
 [[test]]
@@ -166,7 +152,6 @@
 
 # [[test]]
 # name = "cw20_staking_app"
->>>>>>> 676c9833
 
 # [[test]]
 # name = "wrapped_cw721_app"
