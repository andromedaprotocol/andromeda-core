--- conflicted
+++ resolved
@@ -65,7 +65,9 @@
 
 # Data Storage
 andromeda-data-storage = { workspace = true }
-andromeda-primitive = { path = "../contracts/data-storage/andromeda-primitive", features = ["testing"] }
+andromeda-primitive = { path = "../contracts/data-storage/andromeda-primitive", features = [
+    "testing",
+] }
 
 # #OS
 andromeda-kernel = { path = "../contracts/os/andromeda-kernel", features = [
@@ -84,7 +86,7 @@
 andromeda-testing = { workspace = true, features = ["testing"] }
 
 #Cosmwasm Crates
-cosmwasm-std = { workspace = true}
+cosmwasm-std = { workspace = true }
 cosmwasm-schema = { workspace = true }
 cw721-base = { workspace = true }
 cw721 = { workspace = true }
@@ -112,12 +114,9 @@
 [[test]]
 name = "marketplace_app"
 
-<<<<<<< HEAD
-=======
 [[test]]
 name = "splitter"
 
->>>>>>> cd9bddcd
 # [[test]]
 # name = "cw20_staking_app"
 
