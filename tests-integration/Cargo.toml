--- conflicted
+++ resolved
@@ -110,11 +110,7 @@
 
 
 [target.'cfg(not(target_arch = "wasm32"))'.dependencies]
-<<<<<<< HEAD
-cw-multi-test = { workspace = true, features = [
-=======
 cw-multi-test = { version = "1.0.0", features = [
->>>>>>> b0ff819a
     "cosmwasm_1_3",
     "cosmwasm_1_2",
 ] }
