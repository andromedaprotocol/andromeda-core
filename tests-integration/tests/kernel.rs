use andromeda_adodb::mock::mock_unpublish;
use andromeda_app_contract::mock::mock_andromeda_app;
use andromeda_finance::splitter::AddressPercent;
use andromeda_splitter::mock::{
    mock_andromeda_splitter, mock_splitter_instantiate_msg, mock_splitter_send_msg, MockSplitter,
};
use andromeda_std::amp::{AndrAddr, Recipient};
use andromeda_testing::{
    mock::MockAndromeda,
    mock_contract::{MockADO, MockContract},
};

use cosmwasm_std::{coin, Addr, Decimal};

use cw_multi_test::{App, Executor};

fn mock_app() -> App {
    App::new(|router, _api, storage| {
        router
            .bank
            .init_balance(
                storage,
                &Addr::unchecked("owner"),
                [coin(999999, "uandr")].to_vec(),
            )
            .unwrap();
<<<<<<< HEAD
=======
        router
            .bank
            .init_balance(
                storage,
                &Addr::unchecked("buyer"),
                [coin(1000, "uandr")].to_vec(),
            )
            .unwrap();
        router
            .bank
            .init_balance(
                storage,
                &Addr::unchecked("user1"),
                [coin(1, "uandr")].to_vec(),
            )
            .unwrap();
>>>>>>> cddc6d5c
    })
}

fn mock_andromeda(app: &mut App, admin_address: Addr) -> MockAndromeda {
    MockAndromeda::new(app, &admin_address)
}

#[test]
fn kernel() {
    let owner = Addr::unchecked("owner");
    let user1 = "user1";

    let mut router = mock_app();
    let andr = mock_andromeda(&mut router, owner.clone());
    let splitter_code_id = router.store_code(mock_andromeda_splitter());

    let splitter_msg = mock_splitter_instantiate_msg(
        vec![AddressPercent::new(
            Recipient::from_string(user1.to_string()).with_ibc_recovery(owner.clone()),
            Decimal::one(),
        )],
        andr.kernel_address.clone(),
        None,
        None,
    );
    let splitter_addr = router
        .instantiate_contract(
            splitter_code_id,
            Addr::unchecked(user1),
            &splitter_msg,
            &[],
            "Splitter",
            None,
        )
        .unwrap();
    let kernel: MockContract = MockContract::from(andr.kernel_address.to_string());

    // This will return an error because this splitter contract's code id isn't part of the ADODB
    // It errors at the Kernel's AMPReceive Msg when it tries to verify the splitter's address
    assert!(kernel
        .execute(
            &mut router,
            KernelExecuteMsg::Send {
                message: AMPMsg::new(
                    splitter_addr,
                    to_binary(&mock_splitter_send_msg()).unwrap(),
                    Some(vec![coin(100, "uandr")]),
                ),
            },
            owner.clone(),
            &[coin(100, "uandr")],
        )
        .is_err());

    // Works

    // Store contract codes
    andr.store_ado(&mut router, mock_andromeda_app(), "app");
    andr.store_ado(&mut router, mock_andromeda_splitter(), "splitter");

    let splitter_msg = mock_splitter_instantiate_msg(
        vec![AddressPercent::new(
            Recipient::from_string(user1.to_string()).with_ibc_recovery(owner.clone()),
            Decimal::one(),
        )],
        andr.kernel.addr().clone(),
        None,
        None,
    );
<<<<<<< HEAD

    let res = andr
        .kernel
        .execute_create(
            &mut router,
            owner.clone(),
            "splitter",
            splitter_msg,
            Some(AndrAddr::from_string("~/am")),
            None,
=======
    let kernel: MockContract = MockContract::from(andr.kernel_address.to_string());
    let res = kernel
        .execute(
            &mut router,
            KernelExecuteMsg::Create {
                ado_type: "splitter".to_string(),
                msg: to_binary(&splitter_msg).unwrap(),
                owner: Some(AndrAddr::from_string("~/am".to_string())),
                chain: None,
            },
            owner.clone(),
            &[],
>>>>>>> cddc6d5c
        )
        .unwrap();

    let event_key = res
        .events
        .iter()
        .position(|ev| ev.ty == "instantiate")
        .unwrap();
    let inst_event = res.events.get(event_key).unwrap();
    let attr_key = inst_event
        .attributes
        .iter()
        .position(|attr| attr.key == "_contract_address")
        .unwrap();
    let attr = inst_event.attributes.get(attr_key).unwrap();
    let addr: Addr = Addr::unchecked(attr.value.clone());
    let splitter = MockSplitter::from(addr);
    let splitter_owner = splitter.query_owner(&router);

    assert_eq!(splitter_owner, owner.to_string());

<<<<<<< HEAD
    let res = andr
        .kernel
        .execute_send(
            &mut router,
            owner,
            splitter.addr(),
            mock_splitter_send_msg(),
            vec![coin(100, "uandr")],
            None,
        )
        .unwrap();

    assert!(res.data.is_none());
=======
    // This now works because the splitter's code id is stored in the ADODB
    let res = kernel
        .execute(
            &mut router,
            KernelExecuteMsg::Send {
                message: AMPMsg::new(
                    format!("~/{}", splitter.addr()),
                    to_binary(&mock_splitter_send_msg()).unwrap(),
                    Some(vec![coin(100, "uandr")]),
                ),
            },
            owner.clone(),
            &[coin(100, "uandr")],
        )
        .unwrap();

    let user1_balance = router
        .wrap()
        .query_balance(user1, "uandr".to_string())
        .unwrap();

    // user1 had one coin before the splitter execute msg which is expected to increase his balance by 100uandr
    assert_eq!(user1_balance, coin(101, "uandr"));

    let owner_balance = router
        .wrap()
        .query_balance(owner.clone(), "uandr".to_string())
        .unwrap();

    // The owner's balance should be his starting balance subtracted by the 100 he sent with the splitter execute msg
    assert_eq!(owner_balance, coin(999999 - 100, "uandr"));

    assert!(res.data.is_none());

    // Unpublish ADO and attempt again
    router
        .execute_contract(
            andr.admin_address,
            andr.adodb_address,
            &mock_unpublish("splitter", "0.1.0"),
            &[],
        )
        .unwrap();

    let res = kernel.execute(
        &mut router,
        KernelExecuteMsg::Create {
            ado_type: "splitter".to_string(),
            msg: to_binary(&splitter_msg).unwrap(),
            owner: Some(AndrAddr::from_string("~/am".to_string())),
            chain: None,
        },
        owner,
        &[],
    );
    assert!(res.is_err());
>>>>>>> cddc6d5c
}<|MERGE_RESOLUTION|>--- conflicted
+++ resolved
@@ -24,8 +24,6 @@
                 [coin(999999, "uandr")].to_vec(),
             )
             .unwrap();
-<<<<<<< HEAD
-=======
         router
             .bank
             .init_balance(
@@ -42,7 +40,6 @@
                 [coin(1, "uandr")].to_vec(),
             )
             .unwrap();
->>>>>>> cddc6d5c
     })
 }
 
@@ -112,18 +109,6 @@
         None,
         None,
     );
-<<<<<<< HEAD
-
-    let res = andr
-        .kernel
-        .execute_create(
-            &mut router,
-            owner.clone(),
-            "splitter",
-            splitter_msg,
-            Some(AndrAddr::from_string("~/am")),
-            None,
-=======
     let kernel: MockContract = MockContract::from(andr.kernel_address.to_string());
     let res = kernel
         .execute(
@@ -136,7 +121,6 @@
             },
             owner.clone(),
             &[],
->>>>>>> cddc6d5c
         )
         .unwrap();
 
@@ -158,21 +142,6 @@
 
     assert_eq!(splitter_owner, owner.to_string());
 
-<<<<<<< HEAD
-    let res = andr
-        .kernel
-        .execute_send(
-            &mut router,
-            owner,
-            splitter.addr(),
-            mock_splitter_send_msg(),
-            vec![coin(100, "uandr")],
-            None,
-        )
-        .unwrap();
-
-    assert!(res.data.is_none());
-=======
     // This now works because the splitter's code id is stored in the ADODB
     let res = kernel
         .execute(
@@ -229,5 +198,4 @@
         &[],
     );
     assert!(res.is_err());
->>>>>>> cddc6d5c
 }