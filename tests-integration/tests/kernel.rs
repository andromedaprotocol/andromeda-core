use andromeda_finance::splitter::AddressPercent;
use andromeda_splitter::mock::{
    mock_andromeda_splitter, mock_splitter_instantiate_msg, mock_splitter_send_msg, MockSplitter,
};
use andromeda_std::amp::{AndrAddr, Recipient};
use andromeda_testing::{
<<<<<<< HEAD
    mock::mock_app,
    mock_builder::MockAndromedaBuilder,
=======
    mock::MockAndromeda,
>>>>>>> 676c9833
    mock_contract::{MockADO, MockContract},
};

use cosmwasm_std::{coin, Addr, Decimal};
<<<<<<< HEAD
=======

use cw_multi_test::App;

fn mock_app() -> App {
    App::new(|router, _api, storage| {
        router
            .bank
            .init_balance(
                storage,
                &Addr::unchecked("owner"),
                [coin(999999, "uandr")].to_vec(),
            )
            .unwrap();
    })
}

fn mock_andromeda(app: &mut App, admin_address: Addr) -> MockAndromeda {
    MockAndromeda::new(app, &admin_address)
}
>>>>>>> 676c9833

#[test]
fn kernel() {
    let mut router = mock_app(None);
    let andr = MockAndromedaBuilder::new(&mut router, "admin")
        .with_wallets(vec![
            ("owner", vec![coin(1000, "uandr")]),
            ("user1", vec![]),
        ])
        .with_contracts(vec![("splitter", mock_andromeda_splitter())])
        .build(&mut router);

<<<<<<< HEAD
    let owner = andr.get_wallet("owner");
    let user1 = andr.get_wallet("user1");

=======
>>>>>>> 676c9833
    let splitter_msg = mock_splitter_instantiate_msg(
        vec![AddressPercent::new(
            Recipient::from_string(user1.to_string()).with_ibc_recovery(owner.clone()),
            Decimal::one(),
        )],
        andr.kernel.addr().clone(),
        None,
        None,
    );

    let res = andr
        .kernel
        .execute_create(
            &mut router,
            owner.clone(),
            "splitter",
            splitter_msg,
<<<<<<< HEAD
            Some(AndrAddr::from_string(andr.admin_address.to_string())),
=======
            Some(AndrAddr::from_string("~/am")),
>>>>>>> 676c9833
            None,
        )
        .unwrap();

    let event_key = res
        .events
        .iter()
        .position(|ev| ev.ty == "instantiate")
        .unwrap();
    let inst_event = res.events.get(event_key).unwrap();
    let attr_key = inst_event
        .attributes
        .iter()
        .position(|attr| attr.key == "_contract_address")
        .unwrap();
    let attr = inst_event.attributes.get(attr_key).unwrap();
    let addr: Addr = Addr::unchecked(attr.value.clone());
    let splitter = MockSplitter::from(addr);
<<<<<<< HEAD
    splitter
        .accept_ownership(&mut router, andr.admin_address.clone())
        .unwrap();

=======
>>>>>>> 676c9833
    let splitter_owner = splitter.query_owner(&router);

    assert_eq!(splitter_owner, andr.admin_address.to_string());

    let res = andr
        .kernel
        .execute_send(
            &mut router,
<<<<<<< HEAD
            owner.clone(),
=======
            owner,
>>>>>>> 676c9833
            splitter.addr(),
            mock_splitter_send_msg(),
            vec![coin(100, "uandr")],
            None,
        )
        .unwrap();
<<<<<<< HEAD

    let user1_balance = router
        .wrap()
        .query_balance(user1, "uandr".to_string())
        .unwrap();

    // user1 had one coin before the splitter execute msg which is expected to increase his balance by 100uandr
    assert_eq!(user1_balance, coin(100, "uandr"));
    assert_eq!(user1_balance, coin(100, "uandr"));

    let owner_balance = router
        .wrap()
        .query_balance(owner, "uandr".to_string())
        .unwrap();

    // The owner's balance should be his starting balance subtracted by the 100 he sent with the splitter execute msg
    assert_eq!(owner_balance, coin(900, "uandr"));
    assert_eq!(owner_balance, coin(900, "uandr"));
=======
>>>>>>> 676c9833

    assert!(res.data.is_none());
}<|MERGE_RESOLUTION|>--- conflicted
+++ resolved
@@ -1,41 +1,17 @@
 use andromeda_finance::splitter::AddressPercent;
 use andromeda_splitter::mock::{
-    mock_andromeda_splitter, mock_splitter_instantiate_msg, mock_splitter_send_msg, MockSplitter,
+    mock_andromeda_splitter, mock_andromeda_splitter, mock_splitter_instantiate_msg,
+    mock_splitter_instantiate_msg, mock_splitter_send_msg, mock_splitter_send_msg, MockSplitter,
+    MockSplitter,
 };
 use andromeda_std::amp::{AndrAddr, Recipient};
 use andromeda_testing::{
-<<<<<<< HEAD
     mock::mock_app,
     mock_builder::MockAndromedaBuilder,
-=======
-    mock::MockAndromeda,
->>>>>>> 676c9833
     mock_contract::{MockADO, MockContract},
 };
 
 use cosmwasm_std::{coin, Addr, Decimal};
-<<<<<<< HEAD
-=======
-
-use cw_multi_test::App;
-
-fn mock_app() -> App {
-    App::new(|router, _api, storage| {
-        router
-            .bank
-            .init_balance(
-                storage,
-                &Addr::unchecked("owner"),
-                [coin(999999, "uandr")].to_vec(),
-            )
-            .unwrap();
-    })
-}
-
-fn mock_andromeda(app: &mut App, admin_address: Addr) -> MockAndromeda {
-    MockAndromeda::new(app, &admin_address)
-}
->>>>>>> 676c9833
 
 #[test]
 fn kernel() {
@@ -48,17 +24,15 @@
         .with_contracts(vec![("splitter", mock_andromeda_splitter())])
         .build(&mut router);
 
-<<<<<<< HEAD
     let owner = andr.get_wallet("owner");
     let user1 = andr.get_wallet("user1");
 
-=======
->>>>>>> 676c9833
     let splitter_msg = mock_splitter_instantiate_msg(
         vec![AddressPercent::new(
             Recipient::from_string(user1.to_string()).with_ibc_recovery(owner.clone()),
             Decimal::one(),
         )],
+        andr.kernel.addr().clone(),
         andr.kernel.addr().clone(),
         None,
         None,
@@ -71,11 +45,7 @@
             owner.clone(),
             "splitter",
             splitter_msg,
-<<<<<<< HEAD
             Some(AndrAddr::from_string(andr.admin_address.to_string())),
-=======
-            Some(AndrAddr::from_string("~/am")),
->>>>>>> 676c9833
             None,
         )
         .unwrap();
@@ -90,17 +60,15 @@
         .attributes
         .iter()
         .position(|attr| attr.key == "_contract_address")
+        .position(|attr| attr.key == "_contract_address")
         .unwrap();
     let attr = inst_event.attributes.get(attr_key).unwrap();
     let addr: Addr = Addr::unchecked(attr.value.clone());
     let splitter = MockSplitter::from(addr);
-<<<<<<< HEAD
     splitter
         .accept_ownership(&mut router, andr.admin_address.clone())
         .unwrap();
 
-=======
->>>>>>> 676c9833
     let splitter_owner = splitter.query_owner(&router);
 
     assert_eq!(splitter_owner, andr.admin_address.to_string());
@@ -109,18 +77,13 @@
         .kernel
         .execute_send(
             &mut router,
-<<<<<<< HEAD
             owner.clone(),
-=======
-            owner,
->>>>>>> 676c9833
             splitter.addr(),
             mock_splitter_send_msg(),
             vec![coin(100, "uandr")],
             None,
         )
         .unwrap();
-<<<<<<< HEAD
 
     let user1_balance = router
         .wrap()
@@ -139,8 +102,6 @@
     // The owner's balance should be his starting balance subtracted by the 100 he sent with the splitter execute msg
     assert_eq!(owner_balance, coin(900, "uandr"));
     assert_eq!(owner_balance, coin(900, "uandr"));
-=======
->>>>>>> 676c9833
 
     assert!(res.data.is_none());
 }