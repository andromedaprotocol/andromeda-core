#![cfg(not(target_arch = "wasm32"))]

use andromeda_address_list::mock::{
<<<<<<< HEAD
    mock_add_address_msg, mock_address_list_instantiate_msg, mock_andromeda_address_list,
    MockAddressList,
};
use andromeda_app::app::AppComponent;
use andromeda_app_contract::mock::{mock_andromeda_app, MockAppContract};
use andromeda_cw20::mock::{
    mock_andromeda_cw20, mock_cw20_instantiate_msg, mock_cw20_send, mock_get_cw20_balance,
    mock_minter, MockCW20,
};
use andromeda_cw721::mock::{
    mock_andromeda_cw721, mock_cw721_instantiate_msg, mock_cw721_owner_of, mock_quick_mint_msg,
    mock_send_nft, MockCW721,
};
=======
    mock_address_list_instantiate_msg, mock_andromeda_address_list, MockAddressList,
};
use andromeda_app::app::AppComponent;
use andromeda_app_contract::mock::{mock_andromeda_app, MockAppContract};
use andromeda_cw20::mock::{mock_andromeda_cw20, mock_cw20_instantiate_msg, mock_minter, MockCW20};
use andromeda_cw721::mock::{mock_andromeda_cw721, mock_cw721_instantiate_msg, MockCW721};
>>>>>>> fbe0197d
use andromeda_finance::splitter::AddressPercent;
use andromeda_marketplace::mock::{
    mock_andromeda_marketplace, mock_buy_token, mock_marketplace_instantiate_msg,
    mock_receive_packet, mock_start_sale, MockMarketplace,
};
<<<<<<< HEAD
use andromeda_modules::rates::{Rate, RateInfo};

use andromeda_non_fungible_tokens::marketplace::Cw20HookMsg;
use andromeda_rates::mock::{mock_andromeda_rates, mock_rates_instantiate_msg};
use andromeda_splitter::mock::{
    mock_andromeda_splitter, mock_splitter_instantiate_msg, mock_splitter_send_msg,
};
use andromeda_std::ado_base::modules::Module;
use andromeda_std::amp::messages::{AMPMsg, AMPPkt};
use andromeda_std::amp::{AndrAddr, Recipient};
use andromeda_testing::mock::mock_app;
use andromeda_testing::mock_builder::MockAndromedaBuilder;
use andromeda_testing::MockContract;
use cosmwasm_std::{coin, to_json_binary, Addr, BlockInfo, Decimal, Uint128};
use cw20::{BalanceResponse, Cw20Coin};
use cw721::OwnerOfResponse;
=======
use andromeda_non_fungible_tokens::marketplace::Cw20HookMsg;
use andromeda_rates::mock::{mock_andromeda_rates, mock_rates_instantiate_msg, MockRates};
use andromeda_splitter::mock::{
    mock_andromeda_splitter, mock_splitter_instantiate_msg, mock_splitter_send_msg,
};
use andromeda_std::ado_base::permissioning::{LocalPermission, Permission};
use andromeda_std::ado_base::rates::LocalRate;
use andromeda_std::ado_base::rates::{LocalRateType, LocalRateValue, PercentRate, Rate};
use andromeda_std::amp::messages::{AMPMsg, AMPPkt};
use andromeda_std::amp::{AndrAddr, Recipient};
use andromeda_std::common::denom::Asset;
use andromeda_std::error::ContractError;
use andromeda_testing::mock::mock_app;
use andromeda_testing::mock_builder::MockAndromedaBuilder;
use andromeda_testing::MockADO;
use andromeda_testing::MockContract;
use cosmwasm_std::{coin, to_json_binary, Addr, BlockInfo, Decimal, Uint128};
use cw20::Cw20Coin;
>>>>>>> fbe0197d
use cw_multi_test::Executor;

#[test]
fn test_marketplace_app() {
    let mut router = mock_app(None);
    let andr = MockAndromedaBuilder::new(&mut router, "admin")
        .with_wallets(vec![
            ("owner", vec![]),
            ("buyer", vec![coin(200, "uandr")]),
            ("receiver", vec![]),
        ])
        .with_contracts(vec![
            ("app-contract", mock_andromeda_app()),
            ("cw721", mock_andromeda_cw721()),
            ("marketplace", mock_andromeda_marketplace()),
            ("rates", mock_andromeda_rates()),
            ("address-list", mock_andromeda_address_list()),
        ])
        .build(&mut router);
    let owner = andr.get_wallet("owner");
    let buyer = andr.get_wallet("buyer");
    let rates_receiver = andr.get_wallet("receiver");

    // Generate App Components
    let cw721_init_msg = mock_cw721_instantiate_msg(
        "Test Tokens".to_string(),
        "TT".to_string(),
        owner.to_string(),
<<<<<<< HEAD
        None,
=======
>>>>>>> fbe0197d
        andr.kernel.addr().to_string(),
        None,
    );
    let cw721_component = AppComponent::new(
        "tokens".to_string(),
        "cw721".to_string(),
        to_json_binary(&cw721_init_msg).unwrap(),
    );
    // Set a royalty which is worth as much as the marketplace sale price
    // The sale recipient will not receive any funds because they're all going to the royalty recipient
    let local_rate = LocalRate {
        rate_type: LocalRateType::Deductive,
        recipients: vec![Recipient::from_string(rates_receiver.to_string())],
<<<<<<< HEAD
    }];
    let rates_init_msg = mock_rates_instantiate_msg(rates, andr.kernel.addr().to_string(), None);
=======
        value: LocalRateValue::Flat(coin(100, "uandr")),
        description: None,
    };

    let rates_init_msg = mock_rates_instantiate_msg(
        "MarketplaceBuy".to_string(),
        local_rate,
        andr.kernel.addr().to_string(),
        None,
    );
>>>>>>> fbe0197d
    let rates_component =
        AppComponent::new("rates", "rates", to_json_binary(&rates_init_msg).unwrap());

    let address_list_init_msg =
<<<<<<< HEAD
        mock_address_list_instantiate_msg(true, andr.kernel.addr().to_string(), None);
=======
        mock_address_list_instantiate_msg(andr.kernel.addr().to_string(), None, None);

>>>>>>> fbe0197d
    let address_list_component = AppComponent::new(
        "address-list",
        "address-list",
        to_json_binary(&address_list_init_msg).unwrap(),
    );

    let marketplace_init_msg =
<<<<<<< HEAD
        mock_marketplace_instantiate_msg(andr.kernel.addr().to_string(), Some(modules), None, None);
=======
        mock_marketplace_instantiate_msg(andr.kernel.addr().to_string(), None, None);
>>>>>>> fbe0197d
    let marketplace_component = AppComponent::new(
        "marketplace".to_string(),
        "marketplace".to_string(),
        to_json_binary(&marketplace_init_msg).unwrap(),
    );

    // Create App
    let app_components = vec![
        cw721_component.clone(),
        rates_component.clone(),
        address_list_component.clone(),
        marketplace_component.clone(),
    ];
    let app_code_id = andr.get_code_id(&mut router, "app-contract");
    let app = MockAppContract::instantiate(
        app_code_id,
        owner,
        &mut router,
<<<<<<< HEAD
        "Auction App",
=======
        "Marketplace App",
>>>>>>> fbe0197d
        app_components.clone(),
        andr.kernel.addr(),
        None,
    );

    let components = app.query_components(&router);
    assert_eq!(components, app_components);

    let cw721: MockCW721 = app.query_ado_by_component_name(&router, cw721_component.name);
    let marketplace: MockMarketplace =
        app.query_ado_by_component_name(&router, marketplace_component.name);
    let address_list: MockAddressList =
        app.query_ado_by_component_name(&router, address_list_component.name);
<<<<<<< HEAD

    // Mint Tokens
    cw721
        .execute_quick_mint(&mut router, owner.clone(), 1, owner.to_string())
        .unwrap();
    let token_id = "0";

    // Whitelist
    address_list
        .execute_add_address(&mut router, owner.clone(), cw721.addr())
        .unwrap();
    address_list
        .execute_add_address(&mut router, owner.clone(), buyer.to_string())
        .unwrap();

    // Send Token to Marketplace
    cw721
        .execute_send_nft(
            &mut router,
            owner.clone(),
            marketplace.addr().clone(),
            token_id,
            &mock_start_sale(Uint128::from(100u128), "uandr", false, None, None, None),
        )
        .unwrap();

    // Buy Token
    let buy_msg = mock_buy_token(cw721.addr().clone(), token_id);
    let amp_msg = AMPMsg::new(
        Addr::unchecked(marketplace.addr().clone()),
        to_json_binary(&buy_msg).unwrap(),
        Some(vec![coin(200, "uandr")]),
    );

    let packet = AMPPkt::new(buyer.clone(), andr.kernel.addr().to_string(), vec![amp_msg]);
    let receive_packet_msg = mock_receive_packet(packet);

    let block_info = router.block_info();
    router.set_block(BlockInfo {
        height: block_info.height,
        time: block_info.time.plus_minutes(1),
        chain_id: block_info.chain_id,
    });

    router
        .execute_contract(
            buyer.clone(),
            Addr::unchecked(marketplace.addr()),
            &receive_packet_msg,
            &[coin(200, "uandr")],
=======
    let rates: MockRates = app.query_ado_by_component_name(&router, rates_component.name);

    // Set contract rate linked to the above rates contract
    marketplace
        .execute_set_rate(
            &mut router,
            owner.clone(),
            "MarketplaceBuy",
            Rate::Contract(AndrAddr::from_string(rates.addr())),
        )
        .unwrap();

    // Mint Tokens
    cw721
        .execute_quick_mint(&mut router, owner.clone(), 1, owner.to_string())
        .unwrap();
    let token_id = "0";

    // Send Token to Marketplace
    cw721
        .execute_send_nft(
            &mut router,
            owner.clone(),
            marketplace.addr().clone(),
            token_id,
            &mock_start_sale(
                Uint128::from(100u128),
                Asset::NativeToken("uandr".to_string()),
                None,
                None,
                None,
            ),
        )
        .unwrap();

    // Buy Token
    let buy_msg = mock_buy_token(cw721.addr().clone(), token_id);
    let amp_msg = AMPMsg::new(
        Addr::unchecked(marketplace.addr().clone()),
        to_json_binary(&buy_msg).unwrap(),
        Some(vec![coin(200, "uandr")]),
    );

    let packet = AMPPkt::new(buyer.clone(), andr.kernel.addr().to_string(), vec![amp_msg]);
    let receive_packet_msg = mock_receive_packet(packet);

    let block_info = router.block_info();
    router.set_block(BlockInfo {
        height: block_info.height,
        time: block_info.time.plus_minutes(1),
        chain_id: block_info.chain_id,
    });

    // Try adding limited permission in address list, should error
    let err: ContractError = address_list
        .execute_actor_permission(
            &mut router,
            owner.clone(),
            buyer.clone(),
            LocalPermission::limited(None, 1),
>>>>>>> fbe0197d
        )
        .unwrap_err()
        .downcast()
        .unwrap();

<<<<<<< HEAD
    // Check final state
    let owner_of_token = cw721.query_owner_of(&router, token_id);
    assert_eq!(owner_of_token, buyer.to_string());

    let balance = router
        .wrap()
        .query_balance(rates_receiver, "uandr")
        .unwrap();
    assert_eq!(balance.amount, Uint128::from(100u128));
}

#[test]
fn test_marketplace_app_recipient() {
    let mut router = mock_app(None);
    let andr = MockAndromedaBuilder::new(&mut router, "admin")
        .with_wallets(vec![
            ("owner", vec![]),
            ("buyer", vec![coin(200, "uandr")]),
            ("receiver", vec![]),
        ])
        .with_contracts(vec![
            ("app-contract", mock_andromeda_app()),
            ("cw721", mock_andromeda_cw721()),
            ("marketplace", mock_andromeda_marketplace()),
            ("splitter", mock_andromeda_splitter()),
            ("address-list", mock_andromeda_address_list()),
        ])
        .build(&mut router);
    let owner = andr.get_wallet("owner");
    let buyer = andr.get_wallet("buyer");
    let receiver = andr.get_wallet("receiver");

    // Generate App Components
    let cw721_init_msg = mock_cw721_instantiate_msg(
        "Test Tokens".to_string(),
        "TT".to_string(),
        owner.to_string(),
        None,
        andr.kernel.addr().to_string(),
        None,
    );
    let cw721_component = AppComponent::new(
        "tokens".to_string(),
        "cw721".to_string(),
        to_json_binary(&cw721_init_msg).unwrap(),
    );

    let splitter_init_msg = mock_splitter_instantiate_msg(
        vec![AddressPercent::new(
            Recipient::from_string(receiver),
            Decimal::one(),
        )],
        andr.kernel.addr(),
        None,
        None,
    );
    let splitter_component = AppComponent::new(
        "splitter",
        "splitter",
        to_json_binary(&splitter_init_msg).unwrap(),
    );

    let marketplace_init_msg =
        mock_marketplace_instantiate_msg(andr.kernel.addr().to_string(), None, None, None);
    let marketplace_component = AppComponent::new(
        "marketplace".to_string(),
        "marketplace".to_string(),
        to_json_binary(&marketplace_init_msg).unwrap(),
    );

    // Create App
    let app_components = vec![
        cw721_component.clone(),
        splitter_component.clone(),
        marketplace_component.clone(),
    ];
    let app_code_id = andr.get_code_id(&mut router, "app-contract");
    let app = MockAppContract::instantiate(
        app_code_id,
        owner,
        &mut router,
        "Auction App",
        app_components.clone(),
        andr.kernel.addr(),
        None,
    );

    let components = app.query_components(&router);
    assert_eq!(components, app_components);

    let cw721: MockCW721 = app.query_ado_by_component_name(&router, cw721_component.name);
    let marketplace: MockMarketplace =
        app.query_ado_by_component_name(&router, marketplace_component.name);

    // Mint Tokens
    cw721
        .execute_quick_mint(&mut router, owner.clone(), 1, owner.to_string())
        .unwrap();
    let token_id = "0";

    // Send Token to Marketplace
    cw721
        .execute_send_nft(
            &mut router,
            owner.clone(),
            marketplace.addr().clone(),
            token_id,
            &mock_start_sale(
                Uint128::from(100u128),
                "uandr",
                false,
                None,
                None,
                Some(
                    Recipient::from_string(format!("./{}", splitter_component.name))
                        .with_msg(mock_splitter_send_msg()),
                ),
            ),
=======
    assert_eq!(
        err,
        ContractError::InvalidPermission {
            msg: "Limited permission is not supported in address list contract".to_string(),
        }
    );

    // Blacklist buyer in address list
    address_list
        .execute_actor_permission(
            &mut router,
            owner.clone(),
            buyer.clone(),
            LocalPermission::blacklisted(None),
        )
        .unwrap();

    // Blacklist buyer using contract permission
    marketplace
        .execute_set_permissions(
            &mut router,
            owner.clone(),
            AndrAddr::from_string(buyer.clone()),
            "Buy",
            Permission::Contract(AndrAddr::from_string(address_list.addr())),
        )
        .unwrap();

    // Should return Unauthorized error
    let err: ContractError = router
        .execute_contract(
            buyer.clone(),
            Addr::unchecked(marketplace.addr()),
            &mock_buy_token(cw721.addr(), token_id),
            // We're sending the exact amount required, which is the price + tax
            &[coin(100, "uandr")],
>>>>>>> fbe0197d
        )
        .unwrap_err()
        .downcast()
        .unwrap();
<<<<<<< HEAD

    // Buy Token
    let buy_msg = mock_buy_token(cw721.addr().clone(), token_id);
    let amp_msg = AMPMsg::new(
        Addr::unchecked(marketplace.addr().clone()),
        to_json_binary(&buy_msg).unwrap(),
        Some(vec![coin(200, "uandr")]),
    );

    let packet = AMPPkt::new(buyer.clone(), andr.kernel.addr().to_string(), vec![amp_msg]);
    let receive_packet_msg = mock_receive_packet(packet);

    let block_info = router.block_info();
    router.set_block(BlockInfo {
        height: block_info.height,
        time: block_info.time.plus_minutes(1),
        chain_id: block_info.chain_id,
    });
=======
    assert_eq!(err, ContractError::Unauthorized {});
>>>>>>> fbe0197d

    router
        .execute_contract(
            buyer.clone(),
            Addr::unchecked(marketplace.addr()),
            &receive_packet_msg,
<<<<<<< HEAD
            &[coin(100, "uandr")],
        )
=======
            // We're sending the exact amount required, which is the price + tax
            &[coin(100, "uandr")],
        )
        .unwrap();

    // Check final state
    let owner_of_token = cw721.query_owner_of(&router, token_id);
    assert_eq!(owner_of_token, buyer.to_string());

    let balance = router
        .wrap()
        .query_balance(rates_receiver, "uandr")
>>>>>>> fbe0197d
        .unwrap();
    assert_eq!(balance.amount, Uint128::from(100u128));

    let balance = router.wrap().query_balance(owner, "uandr").unwrap();
    assert_eq!(balance.amount, Uint128::zero());
}

#[test]
fn test_marketplace_app_recipient() {
    let mut router = mock_app(None);
    let andr = MockAndromedaBuilder::new(&mut router, "admin")
        .with_wallets(vec![
            ("owner", vec![]),
            ("buyer", vec![coin(200, "uandr")]),
            ("receiver", vec![]),
        ])
        .with_contracts(vec![
            ("app-contract", mock_andromeda_app()),
            ("cw721", mock_andromeda_cw721()),
            ("marketplace", mock_andromeda_marketplace()),
            ("splitter", mock_andromeda_splitter()),
            ("address-list", mock_andromeda_address_list()),
        ])
        .build(&mut router);
    let owner = andr.get_wallet("owner");
    let buyer = andr.get_wallet("buyer");
    let receiver = andr.get_wallet("receiver");

    // Generate App Components
    let cw721_init_msg = mock_cw721_instantiate_msg(
        "Test Tokens".to_string(),
        "TT".to_string(),
        owner.to_string(),
        andr.kernel.addr().to_string(),
        None,
    );
    let cw721_component = AppComponent::new(
        "tokens".to_string(),
        "cw721".to_string(),
        to_json_binary(&cw721_init_msg).unwrap(),
    );

    let splitter_init_msg = mock_splitter_instantiate_msg(
        vec![AddressPercent::new(
            Recipient::from_string(receiver),
            Decimal::one(),
        )],
        andr.kernel.addr(),
        None,
        None,
    );
    let splitter_component = AppComponent::new(
        "splitter",
        "splitter",
        to_json_binary(&splitter_init_msg).unwrap(),
    );

    let marketplace_init_msg =
        mock_marketplace_instantiate_msg(andr.kernel.addr().to_string(), None, None);

    let marketplace_component = AppComponent::new(
        "marketplace".to_string(),
        "marketplace".to_string(),
        to_json_binary(&marketplace_init_msg).unwrap(),
    );

    // Create App
    let app_components = vec![
        cw721_component.clone(),
        splitter_component.clone(),
        marketplace_component.clone(),
    ];
    let app_code_id = andr.get_code_id(&mut router, "app-contract");
    let app = MockAppContract::instantiate(
        app_code_id,
        owner,
        &mut router,
        "Marketplace App",
        app_components.clone(),
        andr.kernel.addr(),
        None,
    );

    let components = app.query_components(&router);
    assert_eq!(components, app_components);

    let cw721: MockCW721 = app.query_ado_by_component_name(&router, cw721_component.name);
    let marketplace: MockMarketplace =
        app.query_ado_by_component_name(&router, marketplace_component.name);

    // Check final state
    let owner_of_token = cw721.query_owner_of(&router, token_id);
    assert_eq!(owner_of_token, buyer.to_string());

    let balance = router.wrap().query_balance(receiver, "uandr").unwrap();
    assert_eq!(balance.amount, Uint128::from(100u128));
}
#[test]
fn test_marketplace_app_cw20() {
    let mut router = mock_app(None);
    let andr = MockAndromedaBuilder::new(&mut router, "admin")
        .with_wallets(vec![
            ("owner", vec![]),
            ("buyer", vec![coin(200, "uandr")]),
            ("receiver", vec![]),
        ])
        .with_contracts(vec![
            ("app-contract", mock_andromeda_app()),
            ("cw721", mock_andromeda_cw721()),
            ("cw20", mock_andromeda_cw20()),
            ("marketplace", mock_andromeda_marketplace()),
            ("rates", mock_andromeda_rates()),
            ("address-list", mock_andromeda_address_list()),
        ])
        .build(&mut router);
    let owner = andr.get_wallet("owner");
    let buyer = andr.get_wallet("buyer");
    let rates_receiver = andr.get_wallet("receiver");
    // Generate App Components
    let cw721_init_msg = mock_cw721_instantiate_msg(
        "Test Tokens".to_string(),
        "TT".to_string(),
        owner.to_string(),
        None,
        andr.kernel.addr().to_string(),
        None,
    );
    let cw721_component = AppComponent::new(
        "tokens".to_string(),
        "cw721".to_string(),
        to_json_binary(&cw721_init_msg).unwrap(),
    );

    let owner_original_balance = Uint128::new(1_000);
    let buyer_original_balance = Uint128::new(2_000);
    let initial_balances = vec![
        Cw20Coin {
            address: owner.to_string(),
            amount: owner_original_balance,
        },
        Cw20Coin {
            address: buyer.to_string(),
            amount: buyer_original_balance,
        },
    ];

    let cw20_init_msg = mock_cw20_instantiate_msg(
        None,
        "Test Tokens".to_string(),
        "TTT".to_string(),
        6,
        initial_balances,
        Some(mock_minter(
            owner.to_string(),
            Some(Uint128::from(1000000u128)),
        )),
        None,
        andr.kernel.addr().to_string(),
    );
    let cw20_component = AppComponent::new(
        "cw20".to_string(),
        "cw20".to_string(),
        to_json_binary(&cw20_init_msg).unwrap(),
    );

    let rates: Vec<RateInfo> = vec![RateInfo {
        rate: Rate::Flat(coin(100, "uandr")),
        is_additive: true,
        description: None,
        recipients: vec![Recipient::from_string(rates_receiver.to_string())],
    }];
    let rates_init_msg = mock_rates_instantiate_msg(rates, andr.kernel.addr().to_string(), None);
    let rates_component =
        AppComponent::new("rates", "rates", to_json_binary(&rates_init_msg).unwrap());

    let address_list_init_msg =
        mock_address_list_instantiate_msg(true, andr.kernel.addr().to_string(), None);
    let address_list_component = AppComponent::new(
        "address-list",
        "address-list",
        to_json_binary(&address_list_init_msg).unwrap(),
    );

    let modules: Vec<Module> = vec![
        Module::new("rates", format!("./{}", rates_component.name), false),
        Module::new(
            "address-list",
            format!("./{}", address_list_component.name),
            false,
        ),
    ];
    let marketplace_init_msg = mock_marketplace_instantiate_msg(
        andr.kernel.addr().to_string(),
        Some(modules),
        None,
        Some(AndrAddr::from_string(format!("./{}", cw20_component.name))),
    );
    let marketplace_component = AppComponent::new(
        "marketplace".to_string(),
        "marketplace".to_string(),
        to_json_binary(&marketplace_init_msg).unwrap(),
    );

    // Create App
    let app_components = vec![
        cw721_component.clone(),
        cw20_component.clone(),
        rates_component,
        address_list_component.clone(),
        marketplace_component.clone(),
    ];

    let app_code_id = andr.get_code_id(&mut router, "app-contract");
    let app = MockAppContract::instantiate(
        app_code_id,
        owner,
        &mut router,
        "Auction App",
        app_components.clone(),
        andr.kernel.addr(),
        None,
    );

    let components = app.query_components(&router);
    assert_eq!(components, app_components);

    let cw721: MockCW721 = app.query_ado_by_component_name(&router, cw721_component.name);
    let marketplace: MockMarketplace =
        app.query_ado_by_component_name(&router, marketplace_component.name);
    let address_list: MockAddressList =
        app.query_ado_by_component_name(&router, address_list_component.name);

    let cw20: MockCW20 = app.query_ado_by_component_name(&router, cw20_component.name);

    // Mint Tokens
    cw721
        .execute_quick_mint(&mut router, owner.clone(), 1, owner.to_string())
        .unwrap();
    let token_id = "0";

    // Send Token to Marketplace
    cw721
        .execute_send_nft(
            &mut router,
            owner.clone(),
            marketplace.addr().clone(),
            token_id,
            &mock_start_sale(
                Uint128::from(100u128),
                Asset::NativeToken("uandr".to_string()),
                None,
                None,
                Some(
                    Recipient::from_string(format!("./{}", splitter_component.name))
                        .with_msg(mock_splitter_send_msg()),
                ),
            ),
        )
        .unwrap();

    // Buy Token
    let buy_msg = mock_buy_token(cw721.addr().clone(), token_id);
    let amp_msg = AMPMsg::new(
        Addr::unchecked(marketplace.addr().clone()),
        to_json_binary(&buy_msg).unwrap(),
        Some(vec![coin(200, "uandr")]),
    );

    let packet = AMPPkt::new(buyer.clone(), andr.kernel.addr().to_string(), vec![amp_msg]);
    let receive_packet_msg = mock_receive_packet(packet);

    let block_info = router.block_info();
    router.set_block(BlockInfo {
        height: block_info.height,
        time: block_info.time.plus_minutes(1),
        chain_id: block_info.chain_id,
    });

    router
        .execute_contract(
            buyer.clone(),
            Addr::unchecked(marketplace.addr()),
            &receive_packet_msg,
            &[coin(100, "uandr")],
        )
        .unwrap();

    // Check final state
    let owner_of_token = cw721.query_owner_of(&router, token_id);
    assert_eq!(owner_of_token, buyer.to_string());

    let balance = router.wrap().query_balance(receiver, "uandr").unwrap();
    assert_eq!(balance.amount, Uint128::from(100u128));
}
#[test]
fn test_marketplace_app_cw20_restricted() {
    let mut router = mock_app(None);
    let andr = MockAndromedaBuilder::new(&mut router, "admin")
        .with_wallets(vec![
            ("owner", vec![]),
            ("buyer", vec![coin(200, "uandr")]),
            ("receiver", vec![]),
        ])
        .with_contracts(vec![
            ("app-contract", mock_andromeda_app()),
            ("cw721", mock_andromeda_cw721()),
            ("cw20", mock_andromeda_cw20()),
            ("marketplace", mock_andromeda_marketplace()),
            ("rates", mock_andromeda_rates()),
            ("address-list", mock_andromeda_address_list()),
        ])
        .build(&mut router);
    let owner = andr.get_wallet("owner");
    let buyer = andr.get_wallet("buyer");
    let rates_receiver = andr.get_wallet("receiver");
    // Generate App Components
    let cw721_init_msg = mock_cw721_instantiate_msg(
        "Test Tokens".to_string(),
        "TT".to_string(),
        owner.to_string(),
        andr.kernel.addr().to_string(),
        None,
    );
    let cw721_component = AppComponent::new(
        "tokens".to_string(),
        "cw721".to_string(),
        to_json_binary(&cw721_init_msg).unwrap(),
    );

    let owner_original_balance = Uint128::new(1_000);
    let buyer_original_balance = Uint128::new(2_000);
    let initial_balances = vec![
        Cw20Coin {
            address: owner.to_string(),
            amount: owner_original_balance,
        },
        Cw20Coin {
            address: buyer.to_string(),
            amount: buyer_original_balance,
        },
    ];

    let cw20_init_msg = mock_cw20_instantiate_msg(
        None,
        "Test Tokens".to_string(),
        "TTT".to_string(),
        6,
        initial_balances.clone(),
        Some(mock_minter(
            owner.to_string(),
            Some(Uint128::from(1000000u128)),
        )),
        andr.kernel.addr().to_string(),
    );
    let cw20_component = AppComponent::new(
        "cw20".to_string(),
        "cw20".to_string(),
        to_json_binary(&cw20_init_msg).unwrap(),
    );

    let second_cw20_init_msg = mock_cw20_instantiate_msg(
        None,
        "Second Test Tokens".to_string(),
        "STTT".to_string(),
        6,
        initial_balances,
        Some(mock_minter(
            owner.to_string(),
            Some(Uint128::from(1000000u128)),
        )),
        andr.kernel.addr().to_string(),
    );
    let second_cw20_component = AppComponent::new(
        "second-cw20".to_string(),
        "cw20".to_string(),
        to_json_binary(&second_cw20_init_msg).unwrap(),
    );

    let local_rate = LocalRate {
        rate_type: LocalRateType::Additive,
        recipients: vec![Recipient::from_string(rates_receiver.to_string())],
        // This is the cw20's address
        value: LocalRateValue::Flat(coin(
            100,
            "andr1f5m2mm5gms637c06t0er56g454j5hznlefzavxm5cr7ex8xc5r0s4sfhu4",
        )),
        description: None,
    };

    let rates_init_msg = mock_rates_instantiate_msg(
        "MarketplaceBuy".to_string(),
        local_rate,
        andr.kernel.addr().to_string(),
        None,
    );
    let rates_component =
        AppComponent::new("rates", "rates", to_json_binary(&rates_init_msg).unwrap());

    let address_list_init_msg =
        mock_address_list_instantiate_msg(andr.kernel.addr().to_string(), None, None);

    let address_list_component = AppComponent::new(
        "address-list",
        "address-list",
        to_json_binary(&address_list_init_msg).unwrap(),
    );

    let marketplace_init_msg = mock_marketplace_instantiate_msg(
        andr.kernel.addr().to_string(),
        None,
        Some(AndrAddr::from_string(format!("./{}", cw20_component.name))),
    );
    let marketplace_component = AppComponent::new(
        "marketplace".to_string(),
        "marketplace".to_string(),
        to_json_binary(&marketplace_init_msg).unwrap(),
    );

    // Create App
    let app_components = vec![
        cw721_component.clone(),
        cw20_component.clone(),
        second_cw20_component.clone(),
        rates_component.clone(),
        address_list_component.clone(),
        marketplace_component.clone(),
    ];

    let app_code_id = andr.get_code_id(&mut router, "app-contract");
    let app = MockAppContract::instantiate(
        app_code_id,
        owner,
        &mut router,
        "Marketplace App",
        app_components.clone(),
        andr.kernel.addr(),
        None,
    );

    let components = app.query_components(&router);
    assert_eq!(components, app_components);

    let cw721: MockCW721 = app.query_ado_by_component_name(&router, cw721_component.name);
    let marketplace: MockMarketplace =
        app.query_ado_by_component_name(&router, marketplace_component.name);
    let address_list: MockAddressList =
        app.query_ado_by_component_name(&router, address_list_component.name);
    let rates: MockRates = app.query_ado_by_component_name(&router, rates_component.name);
    let cw20: MockCW20 = app.query_ado_by_component_name(&router, cw20_component.name);

    // Set contract rate linked to the above rates contract
    marketplace
        .execute_set_rate(
            &mut router,
            owner.clone(),
<<<<<<< HEAD
            Addr::unchecked(cw721.addr().clone()),
            &mint_msg,
            &[],
=======
            "MarketplaceBuy",
            Rate::Contract(AndrAddr::from_string(rates.addr())),
>>>>>>> fbe0197d
        )
        .unwrap();

    // Mint Tokens
    cw721
        .execute_quick_mint(&mut router, owner.clone(), 1, owner.to_string())
        .unwrap();
    let token_id = "0";

    // Whitelist
    address_list
        .execute_actor_permission(
            &mut router,
            owner.clone(),
<<<<<<< HEAD
            Addr::unchecked(address_list.addr().clone()),
            &mock_add_address_msg(cw721.addr().to_string()),
            &[],
=======
            cw721.addr().clone(),
            LocalPermission::whitelisted(None),
>>>>>>> fbe0197d
        )
        .unwrap();

    address_list
        .execute_actor_permission(
            &mut router,
            owner.clone(),
<<<<<<< HEAD
            Addr::unchecked(address_list.addr().clone()),
            &mock_add_address_msg(buyer.to_string()),
            &[],
=======
            cw20.addr().clone(),
            LocalPermission::whitelisted(None),
>>>>>>> fbe0197d
        )
        .unwrap();
    router
        .execute_contract(
            owner.clone(),
            Addr::unchecked(address_list.addr()),
            &mock_add_address_msg(cw20.addr().to_string()),
            &[],
        )
        .unwrap();

<<<<<<< HEAD
    // Send Token to Marketplace
    let send_nft_msg = mock_send_nft(
        AndrAddr::from_string(marketplace.addr().clone()),
        token_id.to_string(),
        to_json_binary(&mock_start_sale(
            Uint128::from(100u128),
            cw20.addr().clone(),
            true,
            None,
            None,
            None,
        ))
        .unwrap(),
    );
    router
        .execute_contract(
            owner.clone(),
            Addr::unchecked(cw721.addr().clone()),
            &send_nft_msg,
            &[],
        )
        .unwrap();

    // Buy Token
    let hook_msg = Cw20HookMsg::Buy {
        token_id: token_id.to_owned(),
        token_address: cw721.addr().to_string(),
    };

    let buy_msg = mock_cw20_send(
        AndrAddr::from_string(marketplace.addr()),
        Uint128::new(200),
        to_json_binary(&hook_msg).unwrap(),
    );

    let block_info = router.block_info();
    router.set_block(BlockInfo {
        height: block_info.height,
        time: block_info.time.plus_minutes(1),
        chain_id: block_info.chain_id,
    });

    router
        .execute_contract(
            buyer.clone(),
            Addr::unchecked(cw20.addr().clone()),
            &buy_msg,
            &[],
        )
        .unwrap();

    // let amp_msg = AMPMsg::new(
    //     Addr::unchecked(marketplace_addr.clone()),
    //     to_json_binary(&buy_msg).unwrap(),
    //     None,
    // );

    // let packet = AMPPkt::new(
    //     buyer.clone(),
    //     andr.kernel_address.to_string(),
    //     vec![amp_msg],
    // );
    // let receive_packet_msg = mock_receive_packet(packet);

    // router
    //     .execute_contract(
    //         buyer.clone(),
    //         Addr::unchecked(marketplace_addr),
    //         &receive_packet_msg,
    //         &[coin(200, "uandr")],
    //     )
    //     .unwrap();

    // Check final state
    let owner_resp: OwnerOfResponse = router
        .wrap()
        .query_wasm_smart(
            cw721.addr(),
            &mock_cw721_owner_of(token_id.to_string(), None),
=======
    address_list
        .execute_actor_permission(
            &mut router,
            owner.clone(),
            buyer.clone(),
            LocalPermission::whitelisted(None),
        )
        .unwrap();

    address_list
        .execute_actor_permission(
            &mut router,
            owner.clone(),
            owner.clone(),
            LocalPermission::whitelisted(None),
        )
        .unwrap();

    cw721
        .execute_send_nft(
            &mut router,
            owner.clone(),
            marketplace.addr(),
            token_id,
            &mock_start_sale(
                Uint128::from(100u128),
                Asset::Cw20Token(AndrAddr::from_string(cw20.addr().clone())),
                None,
                None,
                None,
            ),
        )
        .unwrap();

    // Try updating denom to another unpermissioned cw20, shouldn't work since this a restricted cw20 sale
    let second_cw20: MockCW20 =
        app.query_ado_by_component_name(&router, second_cw20_component.name);

    let err: ContractError = marketplace
        .execute_update_sale(
            &mut router,
            owner.clone(),
            token_id.to_string(),
            cw721.addr().to_string(),
            // This cw20 hasn't been permissioned
            Asset::Cw20Token(AndrAddr::from_string(second_cw20.addr().to_string())),
            Uint128::new(100),
            None,
        )
        .unwrap_err()
        .downcast()
        .unwrap();
    assert_eq!(
        err,
        ContractError::InvalidFunds {
            msg: format!(
                "Non-permissioned CW20 asset '{}' set as denom.",
                second_cw20.addr()
            )
        }
    );

    let block_info = router.block_info();
    router.set_block(BlockInfo {
        height: block_info.height,
        time: block_info.time.plus_minutes(1),
        chain_id: block_info.chain_id,
    });

    // Buy Token
    let hook_msg = Cw20HookMsg::Buy {
        token_id: token_id.to_owned(),
        token_address: cw721.addr().to_string(),
    };
    cw20.execute_send(
        &mut router,
        buyer.clone(),
        marketplace.addr(),
        Uint128::new(200),
        &hook_msg,
    )
    .unwrap();

    let owner_resp = cw721.query_owner_of(&router, token_id.to_string());
    assert_eq!(owner_resp, buyer);

    // The NFT owner sold it for 200, there's also a 50% tax so the owner should receive 100
    let cw20_balance_response = cw20.query_balance(&router, owner);
    assert_eq!(
        cw20_balance_response,
        owner_original_balance
            .checked_add(Uint128::new(100))
            .unwrap()
    );

    // Buyer bought the NFT for 200, should be 200 less
    let cw20_balance_response = cw20.query_balance(&router, buyer);
    assert_eq!(
        cw20_balance_response,
        buyer_original_balance
            .checked_sub(Uint128::new(200))
            .unwrap()
    );

    // The rates receiver should get 100 coins
    let cw20_balance_response = cw20.query_balance(&router, rates_receiver);
    assert_eq!(cw20_balance_response, Uint128::new(100));
}

#[test]
fn test_marketplace_app_cw20_unrestricted() {
    let mut router = mock_app(None);
    let andr = MockAndromedaBuilder::new(&mut router, "admin")
        .with_wallets(vec![
            ("owner", vec![]),
            ("buyer", vec![coin(200, "uandr")]),
            ("receiver", vec![]),
        ])
        .with_contracts(vec![
            ("app-contract", mock_andromeda_app()),
            ("cw721", mock_andromeda_cw721()),
            ("cw20", mock_andromeda_cw20()),
            ("marketplace", mock_andromeda_marketplace()),
            ("rates", mock_andromeda_rates()),
            ("address-list", mock_andromeda_address_list()),
        ])
        .build(&mut router);
    let owner = andr.get_wallet("owner");
    let buyer = andr.get_wallet("buyer");
    let rates_receiver = andr.get_wallet("receiver");
    // Generate App Components
    let cw721_init_msg = mock_cw721_instantiate_msg(
        "Test Tokens".to_string(),
        "TT".to_string(),
        owner.to_string(),
        andr.kernel.addr().to_string(),
        None,
    );
    let cw721_component = AppComponent::new(
        "tokens".to_string(),
        "cw721".to_string(),
        to_json_binary(&cw721_init_msg).unwrap(),
    );

    let owner_original_balance = Uint128::new(1_000);
    let buyer_original_balance = Uint128::new(2_000);
    let initial_balances = vec![
        Cw20Coin {
            address: owner.to_string(),
            amount: owner_original_balance,
        },
        Cw20Coin {
            address: buyer.to_string(),
            amount: buyer_original_balance,
        },
    ];

    let cw20_init_msg = mock_cw20_instantiate_msg(
        None,
        "Test Tokens".to_string(),
        "TTT".to_string(),
        6,
        initial_balances.clone(),
        Some(mock_minter(
            owner.to_string(),
            Some(Uint128::from(1000000u128)),
        )),
        andr.kernel.addr().to_string(),
    );
    let cw20_component = AppComponent::new(
        "cw20".to_string(),
        "cw20".to_string(),
        to_json_binary(&cw20_init_msg).unwrap(),
    );

    let second_cw20_init_msg = mock_cw20_instantiate_msg(
        None,
        "Second Test Tokens".to_string(),
        "STTT".to_string(),
        6,
        initial_balances,
        Some(mock_minter(
            owner.to_string(),
            Some(Uint128::from(1000000u128)),
        )),
        andr.kernel.addr().to_string(),
    );
    let second_cw20_component = AppComponent::new(
        "second-cw20".to_string(),
        "cw20".to_string(),
        to_json_binary(&second_cw20_init_msg).unwrap(),
    );

    // set rates for the second cw20 later
    let local_rate = LocalRate {
        rate_type: LocalRateType::Additive,
        recipients: vec![Recipient::from_string(rates_receiver.to_string())],
        // This is the cw20's address
        value: LocalRateValue::Percent(PercentRate {
            percent: Decimal::percent(20),
        }),
        description: None,
    };

    let rates_init_msg = mock_rates_instantiate_msg(
        "MarketplaceBuy".to_string(),
        local_rate,
        andr.kernel.addr().to_string(),
        None,
    );
    let rates_component =
        AppComponent::new("rates", "rates", to_json_binary(&rates_init_msg).unwrap());

    let address_list_init_msg =
        mock_address_list_instantiate_msg(andr.kernel.addr().to_string(), None, None);

    let address_list_component = AppComponent::new(
        "address-list",
        "address-list",
        to_json_binary(&address_list_init_msg).unwrap(),
    );

    let marketplace_init_msg =
        mock_marketplace_instantiate_msg(andr.kernel.addr().to_string(), None, None);
    let marketplace_component = AppComponent::new(
        "marketplace".to_string(),
        "marketplace".to_string(),
        to_json_binary(&marketplace_init_msg).unwrap(),
    );

    // Create App
    let app_components = vec![
        cw721_component.clone(),
        cw20_component.clone(),
        second_cw20_component.clone(),
        rates_component.clone(),
        address_list_component.clone(),
        marketplace_component.clone(),
    ];

    let app_code_id = andr.get_code_id(&mut router, "app-contract");
    let app = MockAppContract::instantiate(
        app_code_id,
        owner,
        &mut router,
        "Marketplace App",
        app_components.clone(),
        andr.kernel.addr(),
        None,
    );

    let components = app.query_components(&router);
    assert_eq!(components, app_components);

    let cw721: MockCW721 = app.query_ado_by_component_name(&router, cw721_component.name);
    let marketplace: MockMarketplace =
        app.query_ado_by_component_name(&router, marketplace_component.name);
    let address_list: MockAddressList =
        app.query_ado_by_component_name(&router, address_list_component.name);

    let cw20: MockCW20 = app.query_ado_by_component_name(&router, cw20_component.name);
    let rates: MockRates = app.query_ado_by_component_name(&router, rates_component.name);

    // Set contract rate linked to the above rates contract,
    marketplace
        .execute_set_rate(
            &mut router,
            owner.clone(),
            "MarketplaceBuy",
            Rate::Contract(AndrAddr::from_string(rates.addr())),
        )
        .unwrap();

    // Mint Tokens
    cw721
        .execute_quick_mint(&mut router, owner.clone(), 1, owner.to_string())
        .unwrap();

    let token_id = "0";

    // Whitelist

    let second_cw20: MockCW20 =
        app.query_ado_by_component_name(&router, second_cw20_component.name);

    address_list
        .execute_actor_permission(
            &mut router,
            owner.clone(),
            cw721.addr().clone(),
            LocalPermission::whitelisted(None),
        )
        .unwrap();

    address_list
        .execute_actor_permission(
            &mut router,
            owner.clone(),
            cw20.addr().clone(),
            LocalPermission::whitelisted(None),
        )
        .unwrap();

    address_list
        .execute_actor_permission(
            &mut router,
            owner.clone(),
            second_cw20.addr().clone(),
            LocalPermission::whitelisted(None),
        )
        .unwrap();

    address_list
        .execute_actor_permission(
            &mut router,
            owner.clone(),
            buyer.clone(),
            LocalPermission::whitelisted(None),
        )
        .unwrap();

    address_list
        .execute_actor_permission(
            &mut router,
            owner.clone(),
            owner.clone(),
            LocalPermission::whitelisted(None),
>>>>>>> fbe0197d
        )
        .unwrap();

<<<<<<< HEAD
    // The NFT owner sold it for 200, there's also a 50% tax so the owner should receive 100
    let cw20_balance_query = mock_get_cw20_balance(owner);
    let cw20_balance_response: BalanceResponse = router
        .wrap()
        .query_wasm_smart(cw20.addr().clone(), &cw20_balance_query)
        .unwrap();
    assert_eq!(
        cw20_balance_response.balance,
=======
    // Send Token to Marketplace
    cw721
        .execute_send_nft(
            &mut router,
            owner.clone(),
            marketplace.addr(),
            token_id.to_string(),
            &mock_start_sale(
                Uint128::from(100u128),
                Asset::Cw20Token(AndrAddr::from_string(cw20.addr().clone())),
                None,
                None,
                None,
            ),
        )
        .unwrap();
    let _local_rate2 = LocalRate {
        rate_type: LocalRateType::Additive,
        recipients: vec![Recipient::from_string(rates_receiver.to_string())],
        // This is the cw20's address
        value: LocalRateValue::Flat(coin(
            100,
            "andr1ywhkkafy0jgr3etypp40v6ct9ffmvakrsruwvp595pd9juv5tafqqzph5h",
        )),
        description: None,
    };

    // Try updating denom to another unpermissioned cw20, should work since this an unrestricted cw20 sale
    marketplace
        .execute_update_sale(
            &mut router,
            owner.clone(),
            cw721.addr().to_string(),
            token_id.to_string(),
            Asset::Cw20Token(AndrAddr::from_string(second_cw20.addr().to_string())),
            Uint128::new(100),
            None,
        )
        .unwrap();

    let block_info = router.block_info();
    router.set_block(BlockInfo {
        height: block_info.height,
        time: block_info.time.plus_minutes(1),
        chain_id: block_info.chain_id,
    });

    // Buy Token
    let hook_msg = Cw20HookMsg::Buy {
        token_id: token_id.to_owned(),
        token_address: cw721.addr().to_string(),
    };
    second_cw20
        .execute_send(
            &mut router,
            buyer.clone(),
            marketplace.addr(),
            // Send the exact amount needed. 100 + 20 for tax
            Uint128::new(120),
            &hook_msg,
        )
        .unwrap();

    // Check final state
    let owner_of_token = cw721.query_owner_of(&router, token_id);
    assert_eq!(owner_of_token, buyer.to_string());

    // The NFT owner sold it for 200, there's also a 50% tax so the owner should receive 100
    let second_cw20_balance_response = second_cw20.query_balance(&router, owner);
    assert_eq!(
        second_cw20_balance_response,
>>>>>>> fbe0197d
        owner_original_balance
            .checked_add(Uint128::new(100))
            .unwrap()
    );

<<<<<<< HEAD
    // Buyer bought the NFT for 200, should be 200 less
    let cw20_balance_query = mock_get_cw20_balance(buyer);
    let cw20_balance_response: BalanceResponse = router
        .wrap()
        .query_wasm_smart(cw20.addr().clone(), &cw20_balance_query)
        .unwrap();
    assert_eq!(
        cw20_balance_response.balance,
        buyer_original_balance
            .checked_sub(Uint128::new(200))
            .unwrap()
    );

    // The rates receiver should get 100 coins
    let cw20_balance_query = mock_get_cw20_balance(rates_receiver);
    let cw20_balance_response: BalanceResponse = router
        .wrap()
        .query_wasm_smart(cw20.addr(), &cw20_balance_query)
        .unwrap();
    assert_eq!(cw20_balance_response.balance, Uint128::new(100));
=======
    // Buyer bought the NFT for 120, should be 120 less
    let second_cw20_balance_response = second_cw20.query_balance(&router, buyer);
    assert_eq!(
        second_cw20_balance_response,
        buyer_original_balance
            .checked_sub(Uint128::new(120))
            .unwrap()
    );

    // The rates receiver should get 20 coins because it's 20% tax on 100
    let second_cw20_balance_response = second_cw20.query_balance(&router, rates_receiver);
    assert_eq!(second_cw20_balance_response, Uint128::new(20));
>>>>>>> fbe0197d
}<|MERGE_RESOLUTION|>--- conflicted
+++ resolved
@@ -1,51 +1,17 @@
 #![cfg(not(target_arch = "wasm32"))]
 
 use andromeda_address_list::mock::{
-<<<<<<< HEAD
-    mock_add_address_msg, mock_address_list_instantiate_msg, mock_andromeda_address_list,
-    MockAddressList,
-};
-use andromeda_app::app::AppComponent;
-use andromeda_app_contract::mock::{mock_andromeda_app, MockAppContract};
-use andromeda_cw20::mock::{
-    mock_andromeda_cw20, mock_cw20_instantiate_msg, mock_cw20_send, mock_get_cw20_balance,
-    mock_minter, MockCW20,
-};
-use andromeda_cw721::mock::{
-    mock_andromeda_cw721, mock_cw721_instantiate_msg, mock_cw721_owner_of, mock_quick_mint_msg,
-    mock_send_nft, MockCW721,
-};
-=======
     mock_address_list_instantiate_msg, mock_andromeda_address_list, MockAddressList,
 };
 use andromeda_app::app::AppComponent;
 use andromeda_app_contract::mock::{mock_andromeda_app, MockAppContract};
 use andromeda_cw20::mock::{mock_andromeda_cw20, mock_cw20_instantiate_msg, mock_minter, MockCW20};
 use andromeda_cw721::mock::{mock_andromeda_cw721, mock_cw721_instantiate_msg, MockCW721};
->>>>>>> fbe0197d
 use andromeda_finance::splitter::AddressPercent;
 use andromeda_marketplace::mock::{
     mock_andromeda_marketplace, mock_buy_token, mock_marketplace_instantiate_msg,
     mock_receive_packet, mock_start_sale, MockMarketplace,
 };
-<<<<<<< HEAD
-use andromeda_modules::rates::{Rate, RateInfo};
-
-use andromeda_non_fungible_tokens::marketplace::Cw20HookMsg;
-use andromeda_rates::mock::{mock_andromeda_rates, mock_rates_instantiate_msg};
-use andromeda_splitter::mock::{
-    mock_andromeda_splitter, mock_splitter_instantiate_msg, mock_splitter_send_msg,
-};
-use andromeda_std::ado_base::modules::Module;
-use andromeda_std::amp::messages::{AMPMsg, AMPPkt};
-use andromeda_std::amp::{AndrAddr, Recipient};
-use andromeda_testing::mock::mock_app;
-use andromeda_testing::mock_builder::MockAndromedaBuilder;
-use andromeda_testing::MockContract;
-use cosmwasm_std::{coin, to_json_binary, Addr, BlockInfo, Decimal, Uint128};
-use cw20::{BalanceResponse, Cw20Coin};
-use cw721::OwnerOfResponse;
-=======
 use andromeda_non_fungible_tokens::marketplace::Cw20HookMsg;
 use andromeda_rates::mock::{mock_andromeda_rates, mock_rates_instantiate_msg, MockRates};
 use andromeda_splitter::mock::{
@@ -64,7 +30,6 @@
 use andromeda_testing::MockContract;
 use cosmwasm_std::{coin, to_json_binary, Addr, BlockInfo, Decimal, Uint128};
 use cw20::Cw20Coin;
->>>>>>> fbe0197d
 use cw_multi_test::Executor;
 
 #[test]
@@ -93,10 +58,6 @@
         "Test Tokens".to_string(),
         "TT".to_string(),
         owner.to_string(),
-<<<<<<< HEAD
-        None,
-=======
->>>>>>> fbe0197d
         andr.kernel.addr().to_string(),
         None,
     );
@@ -110,10 +71,6 @@
     let local_rate = LocalRate {
         rate_type: LocalRateType::Deductive,
         recipients: vec![Recipient::from_string(rates_receiver.to_string())],
-<<<<<<< HEAD
-    }];
-    let rates_init_msg = mock_rates_instantiate_msg(rates, andr.kernel.addr().to_string(), None);
-=======
         value: LocalRateValue::Flat(coin(100, "uandr")),
         description: None,
     };
@@ -124,17 +81,12 @@
         andr.kernel.addr().to_string(),
         None,
     );
->>>>>>> fbe0197d
     let rates_component =
         AppComponent::new("rates", "rates", to_json_binary(&rates_init_msg).unwrap());
 
     let address_list_init_msg =
-<<<<<<< HEAD
-        mock_address_list_instantiate_msg(true, andr.kernel.addr().to_string(), None);
-=======
         mock_address_list_instantiate_msg(andr.kernel.addr().to_string(), None, None);
 
->>>>>>> fbe0197d
     let address_list_component = AppComponent::new(
         "address-list",
         "address-list",
@@ -142,11 +94,7 @@
     );
 
     let marketplace_init_msg =
-<<<<<<< HEAD
-        mock_marketplace_instantiate_msg(andr.kernel.addr().to_string(), Some(modules), None, None);
-=======
         mock_marketplace_instantiate_msg(andr.kernel.addr().to_string(), None, None);
->>>>>>> fbe0197d
     let marketplace_component = AppComponent::new(
         "marketplace".to_string(),
         "marketplace".to_string(),
@@ -165,11 +113,7 @@
         app_code_id,
         owner,
         &mut router,
-<<<<<<< HEAD
-        "Auction App",
-=======
         "Marketplace App",
->>>>>>> fbe0197d
         app_components.clone(),
         andr.kernel.addr(),
         None,
@@ -183,58 +127,6 @@
         app.query_ado_by_component_name(&router, marketplace_component.name);
     let address_list: MockAddressList =
         app.query_ado_by_component_name(&router, address_list_component.name);
-<<<<<<< HEAD
-
-    // Mint Tokens
-    cw721
-        .execute_quick_mint(&mut router, owner.clone(), 1, owner.to_string())
-        .unwrap();
-    let token_id = "0";
-
-    // Whitelist
-    address_list
-        .execute_add_address(&mut router, owner.clone(), cw721.addr())
-        .unwrap();
-    address_list
-        .execute_add_address(&mut router, owner.clone(), buyer.to_string())
-        .unwrap();
-
-    // Send Token to Marketplace
-    cw721
-        .execute_send_nft(
-            &mut router,
-            owner.clone(),
-            marketplace.addr().clone(),
-            token_id,
-            &mock_start_sale(Uint128::from(100u128), "uandr", false, None, None, None),
-        )
-        .unwrap();
-
-    // Buy Token
-    let buy_msg = mock_buy_token(cw721.addr().clone(), token_id);
-    let amp_msg = AMPMsg::new(
-        Addr::unchecked(marketplace.addr().clone()),
-        to_json_binary(&buy_msg).unwrap(),
-        Some(vec![coin(200, "uandr")]),
-    );
-
-    let packet = AMPPkt::new(buyer.clone(), andr.kernel.addr().to_string(), vec![amp_msg]);
-    let receive_packet_msg = mock_receive_packet(packet);
-
-    let block_info = router.block_info();
-    router.set_block(BlockInfo {
-        height: block_info.height,
-        time: block_info.time.plus_minutes(1),
-        chain_id: block_info.chain_id,
-    });
-
-    router
-        .execute_contract(
-            buyer.clone(),
-            Addr::unchecked(marketplace.addr()),
-            &receive_packet_msg,
-            &[coin(200, "uandr")],
-=======
     let rates: MockRates = app.query_ado_by_component_name(&router, rates_component.name);
 
     // Set contract rate linked to the above rates contract
@@ -246,356 +138,6 @@
             Rate::Contract(AndrAddr::from_string(rates.addr())),
         )
         .unwrap();
-
-    // Mint Tokens
-    cw721
-        .execute_quick_mint(&mut router, owner.clone(), 1, owner.to_string())
-        .unwrap();
-    let token_id = "0";
-
-    // Send Token to Marketplace
-    cw721
-        .execute_send_nft(
-            &mut router,
-            owner.clone(),
-            marketplace.addr().clone(),
-            token_id,
-            &mock_start_sale(
-                Uint128::from(100u128),
-                Asset::NativeToken("uandr".to_string()),
-                None,
-                None,
-                None,
-            ),
-        )
-        .unwrap();
-
-    // Buy Token
-    let buy_msg = mock_buy_token(cw721.addr().clone(), token_id);
-    let amp_msg = AMPMsg::new(
-        Addr::unchecked(marketplace.addr().clone()),
-        to_json_binary(&buy_msg).unwrap(),
-        Some(vec![coin(200, "uandr")]),
-    );
-
-    let packet = AMPPkt::new(buyer.clone(), andr.kernel.addr().to_string(), vec![amp_msg]);
-    let receive_packet_msg = mock_receive_packet(packet);
-
-    let block_info = router.block_info();
-    router.set_block(BlockInfo {
-        height: block_info.height,
-        time: block_info.time.plus_minutes(1),
-        chain_id: block_info.chain_id,
-    });
-
-    // Try adding limited permission in address list, should error
-    let err: ContractError = address_list
-        .execute_actor_permission(
-            &mut router,
-            owner.clone(),
-            buyer.clone(),
-            LocalPermission::limited(None, 1),
->>>>>>> fbe0197d
-        )
-        .unwrap_err()
-        .downcast()
-        .unwrap();
-
-<<<<<<< HEAD
-    // Check final state
-    let owner_of_token = cw721.query_owner_of(&router, token_id);
-    assert_eq!(owner_of_token, buyer.to_string());
-
-    let balance = router
-        .wrap()
-        .query_balance(rates_receiver, "uandr")
-        .unwrap();
-    assert_eq!(balance.amount, Uint128::from(100u128));
-}
-
-#[test]
-fn test_marketplace_app_recipient() {
-    let mut router = mock_app(None);
-    let andr = MockAndromedaBuilder::new(&mut router, "admin")
-        .with_wallets(vec![
-            ("owner", vec![]),
-            ("buyer", vec![coin(200, "uandr")]),
-            ("receiver", vec![]),
-        ])
-        .with_contracts(vec![
-            ("app-contract", mock_andromeda_app()),
-            ("cw721", mock_andromeda_cw721()),
-            ("marketplace", mock_andromeda_marketplace()),
-            ("splitter", mock_andromeda_splitter()),
-            ("address-list", mock_andromeda_address_list()),
-        ])
-        .build(&mut router);
-    let owner = andr.get_wallet("owner");
-    let buyer = andr.get_wallet("buyer");
-    let receiver = andr.get_wallet("receiver");
-
-    // Generate App Components
-    let cw721_init_msg = mock_cw721_instantiate_msg(
-        "Test Tokens".to_string(),
-        "TT".to_string(),
-        owner.to_string(),
-        None,
-        andr.kernel.addr().to_string(),
-        None,
-    );
-    let cw721_component = AppComponent::new(
-        "tokens".to_string(),
-        "cw721".to_string(),
-        to_json_binary(&cw721_init_msg).unwrap(),
-    );
-
-    let splitter_init_msg = mock_splitter_instantiate_msg(
-        vec![AddressPercent::new(
-            Recipient::from_string(receiver),
-            Decimal::one(),
-        )],
-        andr.kernel.addr(),
-        None,
-        None,
-    );
-    let splitter_component = AppComponent::new(
-        "splitter",
-        "splitter",
-        to_json_binary(&splitter_init_msg).unwrap(),
-    );
-
-    let marketplace_init_msg =
-        mock_marketplace_instantiate_msg(andr.kernel.addr().to_string(), None, None, None);
-    let marketplace_component = AppComponent::new(
-        "marketplace".to_string(),
-        "marketplace".to_string(),
-        to_json_binary(&marketplace_init_msg).unwrap(),
-    );
-
-    // Create App
-    let app_components = vec![
-        cw721_component.clone(),
-        splitter_component.clone(),
-        marketplace_component.clone(),
-    ];
-    let app_code_id = andr.get_code_id(&mut router, "app-contract");
-    let app = MockAppContract::instantiate(
-        app_code_id,
-        owner,
-        &mut router,
-        "Auction App",
-        app_components.clone(),
-        andr.kernel.addr(),
-        None,
-    );
-
-    let components = app.query_components(&router);
-    assert_eq!(components, app_components);
-
-    let cw721: MockCW721 = app.query_ado_by_component_name(&router, cw721_component.name);
-    let marketplace: MockMarketplace =
-        app.query_ado_by_component_name(&router, marketplace_component.name);
-
-    // Mint Tokens
-    cw721
-        .execute_quick_mint(&mut router, owner.clone(), 1, owner.to_string())
-        .unwrap();
-    let token_id = "0";
-
-    // Send Token to Marketplace
-    cw721
-        .execute_send_nft(
-            &mut router,
-            owner.clone(),
-            marketplace.addr().clone(),
-            token_id,
-            &mock_start_sale(
-                Uint128::from(100u128),
-                "uandr",
-                false,
-                None,
-                None,
-                Some(
-                    Recipient::from_string(format!("./{}", splitter_component.name))
-                        .with_msg(mock_splitter_send_msg()),
-                ),
-            ),
-=======
-    assert_eq!(
-        err,
-        ContractError::InvalidPermission {
-            msg: "Limited permission is not supported in address list contract".to_string(),
-        }
-    );
-
-    // Blacklist buyer in address list
-    address_list
-        .execute_actor_permission(
-            &mut router,
-            owner.clone(),
-            buyer.clone(),
-            LocalPermission::blacklisted(None),
-        )
-        .unwrap();
-
-    // Blacklist buyer using contract permission
-    marketplace
-        .execute_set_permissions(
-            &mut router,
-            owner.clone(),
-            AndrAddr::from_string(buyer.clone()),
-            "Buy",
-            Permission::Contract(AndrAddr::from_string(address_list.addr())),
-        )
-        .unwrap();
-
-    // Should return Unauthorized error
-    let err: ContractError = router
-        .execute_contract(
-            buyer.clone(),
-            Addr::unchecked(marketplace.addr()),
-            &mock_buy_token(cw721.addr(), token_id),
-            // We're sending the exact amount required, which is the price + tax
-            &[coin(100, "uandr")],
->>>>>>> fbe0197d
-        )
-        .unwrap_err()
-        .downcast()
-        .unwrap();
-<<<<<<< HEAD
-
-    // Buy Token
-    let buy_msg = mock_buy_token(cw721.addr().clone(), token_id);
-    let amp_msg = AMPMsg::new(
-        Addr::unchecked(marketplace.addr().clone()),
-        to_json_binary(&buy_msg).unwrap(),
-        Some(vec![coin(200, "uandr")]),
-    );
-
-    let packet = AMPPkt::new(buyer.clone(), andr.kernel.addr().to_string(), vec![amp_msg]);
-    let receive_packet_msg = mock_receive_packet(packet);
-
-    let block_info = router.block_info();
-    router.set_block(BlockInfo {
-        height: block_info.height,
-        time: block_info.time.plus_minutes(1),
-        chain_id: block_info.chain_id,
-    });
-=======
-    assert_eq!(err, ContractError::Unauthorized {});
->>>>>>> fbe0197d
-
-    router
-        .execute_contract(
-            buyer.clone(),
-            Addr::unchecked(marketplace.addr()),
-            &receive_packet_msg,
-<<<<<<< HEAD
-            &[coin(100, "uandr")],
-        )
-=======
-            // We're sending the exact amount required, which is the price + tax
-            &[coin(100, "uandr")],
-        )
-        .unwrap();
-
-    // Check final state
-    let owner_of_token = cw721.query_owner_of(&router, token_id);
-    assert_eq!(owner_of_token, buyer.to_string());
-
-    let balance = router
-        .wrap()
-        .query_balance(rates_receiver, "uandr")
->>>>>>> fbe0197d
-        .unwrap();
-    assert_eq!(balance.amount, Uint128::from(100u128));
-
-    let balance = router.wrap().query_balance(owner, "uandr").unwrap();
-    assert_eq!(balance.amount, Uint128::zero());
-}
-
-#[test]
-fn test_marketplace_app_recipient() {
-    let mut router = mock_app(None);
-    let andr = MockAndromedaBuilder::new(&mut router, "admin")
-        .with_wallets(vec![
-            ("owner", vec![]),
-            ("buyer", vec![coin(200, "uandr")]),
-            ("receiver", vec![]),
-        ])
-        .with_contracts(vec![
-            ("app-contract", mock_andromeda_app()),
-            ("cw721", mock_andromeda_cw721()),
-            ("marketplace", mock_andromeda_marketplace()),
-            ("splitter", mock_andromeda_splitter()),
-            ("address-list", mock_andromeda_address_list()),
-        ])
-        .build(&mut router);
-    let owner = andr.get_wallet("owner");
-    let buyer = andr.get_wallet("buyer");
-    let receiver = andr.get_wallet("receiver");
-
-    // Generate App Components
-    let cw721_init_msg = mock_cw721_instantiate_msg(
-        "Test Tokens".to_string(),
-        "TT".to_string(),
-        owner.to_string(),
-        andr.kernel.addr().to_string(),
-        None,
-    );
-    let cw721_component = AppComponent::new(
-        "tokens".to_string(),
-        "cw721".to_string(),
-        to_json_binary(&cw721_init_msg).unwrap(),
-    );
-
-    let splitter_init_msg = mock_splitter_instantiate_msg(
-        vec![AddressPercent::new(
-            Recipient::from_string(receiver),
-            Decimal::one(),
-        )],
-        andr.kernel.addr(),
-        None,
-        None,
-    );
-    let splitter_component = AppComponent::new(
-        "splitter",
-        "splitter",
-        to_json_binary(&splitter_init_msg).unwrap(),
-    );
-
-    let marketplace_init_msg =
-        mock_marketplace_instantiate_msg(andr.kernel.addr().to_string(), None, None);
-
-    let marketplace_component = AppComponent::new(
-        "marketplace".to_string(),
-        "marketplace".to_string(),
-        to_json_binary(&marketplace_init_msg).unwrap(),
-    );
-
-    // Create App
-    let app_components = vec![
-        cw721_component.clone(),
-        splitter_component.clone(),
-        marketplace_component.clone(),
-    ];
-    let app_code_id = andr.get_code_id(&mut router, "app-contract");
-    let app = MockAppContract::instantiate(
-        app_code_id,
-        owner,
-        &mut router,
-        "Marketplace App",
-        app_components.clone(),
-        andr.kernel.addr(),
-        None,
-    );
-
-    let components = app.query_components(&router);
-    assert_eq!(components, app_components);
-
-    let cw721: MockCW721 = app.query_ado_by_component_name(&router, cw721_component.name);
-    let marketplace: MockMarketplace =
-        app.query_ado_by_component_name(&router, marketplace_component.name);
 
     // Check final state
     let owner_of_token = cw721.query_owner_of(&router, token_id);
@@ -759,6 +301,232 @@
                 Asset::NativeToken("uandr".to_string()),
                 None,
                 None,
+                None,
+            ),
+        )
+        .unwrap();
+
+    // Buy Token
+    let buy_msg = mock_buy_token(cw721.addr().clone(), token_id);
+    let amp_msg = AMPMsg::new(
+        Addr::unchecked(marketplace.addr().clone()),
+        to_json_binary(&buy_msg).unwrap(),
+        Some(vec![coin(200, "uandr")]),
+    );
+
+    let packet = AMPPkt::new(buyer.clone(), andr.kernel.addr().to_string(), vec![amp_msg]);
+    let receive_packet_msg = mock_receive_packet(packet);
+
+    let block_info = router.block_info();
+    router.set_block(BlockInfo {
+        height: block_info.height,
+        time: block_info.time.plus_minutes(1),
+        chain_id: block_info.chain_id,
+    });
+
+    // Try adding limited permission in address list, should error
+    let err: ContractError = address_list
+        .execute_actor_permission(
+            &mut router,
+            owner.clone(),
+            buyer.clone(),
+            LocalPermission::limited(None, 1),
+        )
+        .unwrap_err()
+        .downcast()
+        .unwrap();
+
+    assert_eq!(
+        err,
+        ContractError::InvalidPermission {
+            msg: "Limited permission is not supported in address list contract".to_string(),
+        }
+    );
+
+    // Blacklist buyer in address list
+    address_list
+        .execute_actor_permission(
+            &mut router,
+            owner.clone(),
+            buyer.clone(),
+            LocalPermission::blacklisted(None),
+        )
+        .unwrap();
+
+    // Blacklist buyer using contract permission
+    marketplace
+        .execute_set_permissions(
+            &mut router,
+            owner.clone(),
+            AndrAddr::from_string(buyer.clone()),
+            "Buy",
+            Permission::Contract(AndrAddr::from_string(address_list.addr())),
+        )
+        .unwrap();
+
+    // Should return Unauthorized error
+    let err: ContractError = router
+        .execute_contract(
+            buyer.clone(),
+            Addr::unchecked(marketplace.addr()),
+            &mock_buy_token(cw721.addr(), token_id),
+            // We're sending the exact amount required, which is the price + tax
+            &[coin(100, "uandr")],
+        )
+        .unwrap_err()
+        .downcast()
+        .unwrap();
+    assert_eq!(err, ContractError::Unauthorized {});
+
+    router
+        .execute_contract(
+            buyer.clone(),
+            Addr::unchecked(marketplace.addr()),
+            &receive_packet_msg,
+            // We're sending the exact amount required, which is the price + tax
+            &[coin(100, "uandr")],
+        )
+        .unwrap();
+
+    // let amp_msg = AMPMsg::new(
+    //     Addr::unchecked(marketplace_addr.clone()),
+    //     to_json_binary(&buy_msg).unwrap(),
+    //     None,
+    // );
+
+    // let packet = AMPPkt::new(
+    //     buyer.clone(),
+    //     andr.kernel_address.to_string(),
+    //     vec![amp_msg],
+    // );
+    // let receive_packet_msg = mock_receive_packet(packet);
+
+    // router
+    //     .execute_contract(
+    //         buyer.clone(),
+    //         Addr::unchecked(marketplace_addr),
+    //         &receive_packet_msg,
+    //         &[coin(200, "uandr")],
+    //     )
+    //     .unwrap();
+
+    // Check final state
+    let owner_of_token = cw721.query_owner_of(&router, token_id);
+    assert_eq!(owner_of_token, buyer.to_string());
+
+    // The NFT owner sold it for 200, there's also a 50% tax so the owner should receive 100
+    let cw20_balance_query = mock_get_cw20_balance(owner);
+    let cw20_balance_response: BalanceResponse = router
+        .wrap()
+        .query_wasm_smart(cw20.addr().clone(), &cw20_balance_query)
+        .unwrap();
+    assert_eq!(balance.amount, Uint128::from(100u128));
+
+    let balance = router.wrap().query_balance(owner, "uandr").unwrap();
+    assert_eq!(balance.amount, Uint128::zero());
+}
+
+#[test]
+fn test_marketplace_app_recipient() {
+    let mut router = mock_app(None);
+    let andr = MockAndromedaBuilder::new(&mut router, "admin")
+        .with_wallets(vec![
+            ("owner", vec![]),
+            ("buyer", vec![coin(200, "uandr")]),
+            ("receiver", vec![]),
+        ])
+        .with_contracts(vec![
+            ("app-contract", mock_andromeda_app()),
+            ("cw721", mock_andromeda_cw721()),
+            ("marketplace", mock_andromeda_marketplace()),
+            ("splitter", mock_andromeda_splitter()),
+            ("address-list", mock_andromeda_address_list()),
+        ])
+        .build(&mut router);
+    let owner = andr.get_wallet("owner");
+    let buyer = andr.get_wallet("buyer");
+    let receiver = andr.get_wallet("receiver");
+
+    // Generate App Components
+    let cw721_init_msg = mock_cw721_instantiate_msg(
+        "Test Tokens".to_string(),
+        "TT".to_string(),
+        owner.to_string(),
+        andr.kernel.addr().to_string(),
+        None,
+    );
+    let cw721_component = AppComponent::new(
+        "tokens".to_string(),
+        "cw721".to_string(),
+        to_json_binary(&cw721_init_msg).unwrap(),
+    );
+
+    let splitter_init_msg = mock_splitter_instantiate_msg(
+        vec![AddressPercent::new(
+            Recipient::from_string(receiver),
+            Decimal::one(),
+        )],
+        andr.kernel.addr(),
+        None,
+        None,
+    );
+    let splitter_component = AppComponent::new(
+        "splitter",
+        "splitter",
+        to_json_binary(&splitter_init_msg).unwrap(),
+    );
+
+    let marketplace_init_msg =
+        mock_marketplace_instantiate_msg(andr.kernel.addr().to_string(), None, None);
+
+    let marketplace_component = AppComponent::new(
+        "marketplace".to_string(),
+        "marketplace".to_string(),
+        to_json_binary(&marketplace_init_msg).unwrap(),
+    );
+
+    // Create App
+    let app_components = vec![
+        cw721_component.clone(),
+        splitter_component.clone(),
+        marketplace_component.clone(),
+    ];
+    let app_code_id = andr.get_code_id(&mut router, "app-contract");
+    let app = MockAppContract::instantiate(
+        app_code_id,
+        owner,
+        &mut router,
+        "Marketplace App",
+        app_components.clone(),
+        andr.kernel.addr(),
+        None,
+    );
+
+    let components = app.query_components(&router);
+    assert_eq!(components, app_components);
+
+    let cw721: MockCW721 = app.query_ado_by_component_name(&router, cw721_component.name);
+    let marketplace: MockMarketplace =
+        app.query_ado_by_component_name(&router, marketplace_component.name);
+
+    // Mint Tokens
+    cw721
+        .execute_quick_mint(&mut router, owner.clone(), 1, owner.to_string())
+        .unwrap();
+    let token_id = "0";
+
+    // Send Token to Marketplace
+    cw721
+        .execute_send_nft(
+            &mut router,
+            owner.clone(),
+            marketplace.addr().clone(),
+            token_id,
+            &mock_start_sale(
+                Uint128::from(100u128),
+                Asset::NativeToken("uandr".to_string()),
+                None,
+                None,
                 Some(
                     Recipient::from_string(format!("./{}", splitter_component.name))
                         .with_msg(mock_splitter_send_msg()),
@@ -962,14 +730,8 @@
         .execute_set_rate(
             &mut router,
             owner.clone(),
-<<<<<<< HEAD
-            Addr::unchecked(cw721.addr().clone()),
-            &mint_msg,
-            &[],
-=======
             "MarketplaceBuy",
             Rate::Contract(AndrAddr::from_string(rates.addr())),
->>>>>>> fbe0197d
         )
         .unwrap();
 
@@ -984,14 +746,8 @@
         .execute_actor_permission(
             &mut router,
             owner.clone(),
-<<<<<<< HEAD
-            Addr::unchecked(address_list.addr().clone()),
-            &mock_add_address_msg(cw721.addr().to_string()),
-            &[],
-=======
             cw721.addr().clone(),
             LocalPermission::whitelisted(None),
->>>>>>> fbe0197d
         )
         .unwrap();
 
@@ -999,106 +755,11 @@
         .execute_actor_permission(
             &mut router,
             owner.clone(),
-<<<<<<< HEAD
-            Addr::unchecked(address_list.addr().clone()),
-            &mock_add_address_msg(buyer.to_string()),
-            &[],
-=======
             cw20.addr().clone(),
             LocalPermission::whitelisted(None),
->>>>>>> fbe0197d
-        )
-        .unwrap();
-    router
-        .execute_contract(
-            owner.clone(),
-            Addr::unchecked(address_list.addr()),
-            &mock_add_address_msg(cw20.addr().to_string()),
-            &[],
-        )
-        .unwrap();
-
-<<<<<<< HEAD
-    // Send Token to Marketplace
-    let send_nft_msg = mock_send_nft(
-        AndrAddr::from_string(marketplace.addr().clone()),
-        token_id.to_string(),
-        to_json_binary(&mock_start_sale(
-            Uint128::from(100u128),
-            cw20.addr().clone(),
-            true,
-            None,
-            None,
-            None,
-        ))
-        .unwrap(),
-    );
-    router
-        .execute_contract(
-            owner.clone(),
-            Addr::unchecked(cw721.addr().clone()),
-            &send_nft_msg,
-            &[],
-        )
-        .unwrap();
-
-    // Buy Token
-    let hook_msg = Cw20HookMsg::Buy {
-        token_id: token_id.to_owned(),
-        token_address: cw721.addr().to_string(),
-    };
-
-    let buy_msg = mock_cw20_send(
-        AndrAddr::from_string(marketplace.addr()),
-        Uint128::new(200),
-        to_json_binary(&hook_msg).unwrap(),
-    );
-
-    let block_info = router.block_info();
-    router.set_block(BlockInfo {
-        height: block_info.height,
-        time: block_info.time.plus_minutes(1),
-        chain_id: block_info.chain_id,
-    });
-
-    router
-        .execute_contract(
-            buyer.clone(),
-            Addr::unchecked(cw20.addr().clone()),
-            &buy_msg,
-            &[],
-        )
-        .unwrap();
-
-    // let amp_msg = AMPMsg::new(
-    //     Addr::unchecked(marketplace_addr.clone()),
-    //     to_json_binary(&buy_msg).unwrap(),
-    //     None,
-    // );
-
-    // let packet = AMPPkt::new(
-    //     buyer.clone(),
-    //     andr.kernel_address.to_string(),
-    //     vec![amp_msg],
-    // );
-    // let receive_packet_msg = mock_receive_packet(packet);
-
-    // router
-    //     .execute_contract(
-    //         buyer.clone(),
-    //         Addr::unchecked(marketplace_addr),
-    //         &receive_packet_msg,
-    //         &[coin(200, "uandr")],
-    //     )
-    //     .unwrap();
-
-    // Check final state
-    let owner_resp: OwnerOfResponse = router
-        .wrap()
-        .query_wasm_smart(
-            cw721.addr(),
-            &mock_cw721_owner_of(token_id.to_string(), None),
-=======
+        )
+        .unwrap();
+
     address_list
         .execute_actor_permission(
             &mut router,
@@ -1426,20 +1087,9 @@
             owner.clone(),
             owner.clone(),
             LocalPermission::whitelisted(None),
->>>>>>> fbe0197d
-        )
-        .unwrap();
-
-<<<<<<< HEAD
-    // The NFT owner sold it for 200, there's also a 50% tax so the owner should receive 100
-    let cw20_balance_query = mock_get_cw20_balance(owner);
-    let cw20_balance_response: BalanceResponse = router
-        .wrap()
-        .query_wasm_smart(cw20.addr().clone(), &cw20_balance_query)
-        .unwrap();
-    assert_eq!(
-        cw20_balance_response.balance,
-=======
+        )
+        .unwrap();
+
     // Send Token to Marketplace
     cw721
         .execute_send_nft(
@@ -1511,34 +1161,11 @@
     let second_cw20_balance_response = second_cw20.query_balance(&router, owner);
     assert_eq!(
         second_cw20_balance_response,
->>>>>>> fbe0197d
         owner_original_balance
             .checked_add(Uint128::new(100))
             .unwrap()
     );
 
-<<<<<<< HEAD
-    // Buyer bought the NFT for 200, should be 200 less
-    let cw20_balance_query = mock_get_cw20_balance(buyer);
-    let cw20_balance_response: BalanceResponse = router
-        .wrap()
-        .query_wasm_smart(cw20.addr().clone(), &cw20_balance_query)
-        .unwrap();
-    assert_eq!(
-        cw20_balance_response.balance,
-        buyer_original_balance
-            .checked_sub(Uint128::new(200))
-            .unwrap()
-    );
-
-    // The rates receiver should get 100 coins
-    let cw20_balance_query = mock_get_cw20_balance(rates_receiver);
-    let cw20_balance_response: BalanceResponse = router
-        .wrap()
-        .query_wasm_smart(cw20.addr(), &cw20_balance_query)
-        .unwrap();
-    assert_eq!(cw20_balance_response.balance, Uint128::new(100));
-=======
     // Buyer bought the NFT for 120, should be 120 less
     let second_cw20_balance_response = second_cw20.query_balance(&router, buyer);
     assert_eq!(
@@ -1551,5 +1178,4 @@
     // The rates receiver should get 20 coins because it's 20% tax on 100
     let second_cw20_balance_response = second_cw20.query_balance(&router, rates_receiver);
     assert_eq!(second_cw20_balance_response, Uint128::new(20));
->>>>>>> fbe0197d
 }