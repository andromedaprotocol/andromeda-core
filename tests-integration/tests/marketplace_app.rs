#![cfg(not(target_arch = "wasm32"))]

use andromeda_address_list::mock::{
    mock_address_list_instantiate_msg, mock_andromeda_address_list, MockAddressList,
};
use andromeda_app::app::AppComponent;
<<<<<<< HEAD
use andromeda_app_contract::mock::{
    mock_andromeda_app, mock_app_instantiate_msg, mock_get_address_msg, mock_get_components_msg,
};
use andromeda_cw20::mock::{
    mock_andromeda_cw20, mock_cw20_instantiate_msg, mock_cw20_send, mock_get_cw20_balance,
    mock_minter,
};
use andromeda_cw721::mock::{
    mock_andromeda_cw721, mock_cw721_instantiate_msg, mock_cw721_owner_of, mock_quick_mint_msg,
    mock_send_nft,
};
=======
use andromeda_app_contract::mock::{mock_andromeda_app, MockAppContract};
use andromeda_cw721::mock::{mock_andromeda_cw721, mock_cw721_instantiate_msg, MockCW721};
use andromeda_finance::splitter::AddressPercent;
>>>>>>> 4aca57d8
use andromeda_marketplace::mock::{
    mock_andromeda_marketplace, mock_buy_token, mock_marketplace_instantiate_msg,
    mock_receive_packet, mock_start_sale, MockMarketplace,
};
use andromeda_modules::rates::{Rate, RateInfo};

use andromeda_non_fungible_tokens::marketplace::Cw20HookMsg;
use andromeda_rates::mock::{mock_andromeda_rates, mock_rates_instantiate_msg};
use andromeda_splitter::mock::{
    mock_andromeda_splitter, mock_splitter_instantiate_msg, mock_splitter_send_msg,
};
use andromeda_std::ado_base::modules::Module;
use andromeda_std::amp::messages::{AMPMsg, AMPPkt};
<<<<<<< HEAD
use andromeda_std::amp::{AndrAddr, Recipient};
use andromeda_testing::mock::{mock_app, MockAndromeda, MockApp};
use cosmwasm_std::{coin, to_json_binary, Addr, BlockInfo, Uint128};
use cw20::{BalanceResponse, Cw20Coin};
use cw721::OwnerOfResponse;
=======
use andromeda_std::amp::Recipient;
use andromeda_testing::mock::mock_app;
use andromeda_testing::mock_builder::MockAndromedaBuilder;
use andromeda_testing::MockContract;
use cosmwasm_std::{coin, to_json_binary, Addr, BlockInfo, Decimal, Uint128};
>>>>>>> 4aca57d8
use cw_multi_test::Executor;

#[test]
fn test_marketplace_app() {
    let mut router = mock_app(None);
    let andr = MockAndromedaBuilder::new(&mut router, "admin")
        .with_wallets(vec![
            ("owner", vec![]),
            ("buyer", vec![coin(200, "uandr")]),
            ("receiver", vec![]),
        ])
        .with_contracts(vec![
            ("app-contract", mock_andromeda_app()),
            ("cw721", mock_andromeda_cw721()),
            ("marketplace", mock_andromeda_marketplace()),
            ("rates", mock_andromeda_rates()),
            ("address-list", mock_andromeda_address_list()),
        ])
        .build(&mut router);
    let owner = andr.get_wallet("owner");
    let buyer = andr.get_wallet("buyer");
    let rates_receiver = andr.get_wallet("receiver");

    // Generate App Components
    let cw721_init_msg = mock_cw721_instantiate_msg(
        "Test Tokens".to_string(),
        "TT".to_string(),
        owner.to_string(),
        None,
        andr.kernel.addr().to_string(),
        None,
    );
    let cw721_component = AppComponent::new(
        "tokens".to_string(),
        "cw721".to_string(),
        to_json_binary(&cw721_init_msg).unwrap(),
    );

    let rates: Vec<RateInfo> = vec![RateInfo {
        rate: Rate::Flat(coin(100, "uandr")),
        is_additive: true,
        description: None,
        recipients: vec![Recipient::from_string(rates_receiver.to_string())],
    }];
    let rates_init_msg = mock_rates_instantiate_msg(rates, andr.kernel.addr().to_string(), None);
    let rates_component =
        AppComponent::new("rates", "rates", to_json_binary(&rates_init_msg).unwrap());

    let address_list_init_msg =
        mock_address_list_instantiate_msg(true, andr.kernel.addr().to_string(), None);
    let address_list_component = AppComponent::new(
        "address-list",
        "address-list",
        to_json_binary(&address_list_init_msg).unwrap(),
    );

    let modules: Vec<Module> = vec![
        Module::new("rates", format!("./{}", rates_component.name), false),
        Module::new(
            "address-list",
            format!("./{}", address_list_component.name),
            false,
        ),
    ];
<<<<<<< HEAD
    let marketplace_init_msg = mock_marketplace_instantiate_msg(
        andr.kernel_address.to_string(),
        Some(modules),
        None,
        None,
    );
=======
    let marketplace_init_msg =
        mock_marketplace_instantiate_msg(andr.kernel.addr().to_string(), Some(modules), None);
>>>>>>> 4aca57d8
    let marketplace_component = AppComponent::new(
        "marketplace".to_string(),
        "marketplace".to_string(),
        to_json_binary(&marketplace_init_msg).unwrap(),
    );

    // Create App
    let app_components = vec![
        cw721_component.clone(),
        rates_component,
        address_list_component.clone(),
        marketplace_component.clone(),
    ];
    let app_code_id = andr.get_code_id(&mut router, "app-contract");
    let app = MockAppContract::instantiate(
        app_code_id,
        owner,
        &mut router,
        "Auction App",
        app_components.clone(),
        andr.kernel.addr(),
        None,
    );

    let components = app.query_components(&router);
    assert_eq!(components, app_components);

    let cw721: MockCW721 = app.query_ado_by_component_name(&router, cw721_component.name);
    let marketplace: MockMarketplace =
        app.query_ado_by_component_name(&router, marketplace_component.name);
    let address_list: MockAddressList =
        app.query_ado_by_component_name(&router, address_list_component.name);

    // Mint Tokens
    cw721
        .execute_quick_mint(&mut router, owner.clone(), 1, owner.to_string())
        .unwrap();
    let token_id = "0";

    // Whitelist
    address_list
        .execute_add_address(&mut router, owner.clone(), cw721.addr())
        .unwrap();
    address_list
        .execute_add_address(&mut router, owner.clone(), buyer.to_string())
        .unwrap();

    // Send Token to Marketplace
    cw721
        .execute_send_nft(
            &mut router,
            owner.clone(),
            marketplace.addr().clone(),
            token_id,
            &mock_start_sale(Uint128::from(100u128), "uandr", None, None, None),
        )
        .unwrap();

    // Buy Token
    let buy_msg = mock_buy_token(cw721.addr().clone(), token_id);
    let amp_msg = AMPMsg::new(
        Addr::unchecked(marketplace.addr().clone()),
        to_json_binary(&buy_msg).unwrap(),
        Some(vec![coin(200, "uandr")]),
    );

    let packet = AMPPkt::new(buyer.clone(), andr.kernel.addr().to_string(), vec![amp_msg]);
    let receive_packet_msg = mock_receive_packet(packet);

    let block_info = router.block_info();
    router.set_block(BlockInfo {
        height: block_info.height,
        time: block_info.time.plus_minutes(1),
        chain_id: block_info.chain_id,
    });

    router
        .execute_contract(
            buyer.clone(),
            Addr::unchecked(marketplace.addr()),
            &receive_packet_msg,
            &[coin(200, "uandr")],
        )
        .unwrap();

    // Check final state
    let owner_of_token = cw721.query_owner_of(&router, token_id);
    assert_eq!(owner_of_token, buyer.to_string());

    let balance = router
        .wrap()
        .query_balance(rates_receiver, "uandr")
        .unwrap();
    assert_eq!(balance.amount, Uint128::from(100u128));
}

<<<<<<< HEAD
    // Send Token to Marketplace
    let send_nft_msg = mock_send_nft(
        AndrAddr::from_string(marketplace_addr.clone()),
        token_id.to_string(),
        to_json_binary(&mock_start_sale(Uint128::from(100u128), "uandr", false)).unwrap(),
=======
#[test]
fn test_marketplace_app_recipient() {
    let mut router = mock_app(None);
    let andr = MockAndromedaBuilder::new(&mut router, "admin")
        .with_wallets(vec![
            ("owner", vec![]),
            ("buyer", vec![coin(200, "uandr")]),
            ("receiver", vec![]),
        ])
        .with_contracts(vec![
            ("app-contract", mock_andromeda_app()),
            ("cw721", mock_andromeda_cw721()),
            ("marketplace", mock_andromeda_marketplace()),
            ("splitter", mock_andromeda_splitter()),
            ("address-list", mock_andromeda_address_list()),
        ])
        .build(&mut router);
    let owner = andr.get_wallet("owner");
    let buyer = andr.get_wallet("buyer");
    let receiver = andr.get_wallet("receiver");

    // Generate App Components
    let cw721_init_msg = mock_cw721_instantiate_msg(
        "Test Tokens".to_string(),
        "TT".to_string(),
        owner.to_string(),
        None,
        andr.kernel.addr().to_string(),
        None,
>>>>>>> 4aca57d8
    );
    let cw721_component = AppComponent::new(
        "tokens".to_string(),
        "cw721".to_string(),
        to_json_binary(&cw721_init_msg).unwrap(),
    );

    let splitter_init_msg = mock_splitter_instantiate_msg(
        vec![AddressPercent::new(
            Recipient::from_string(receiver),
            Decimal::one(),
        )],
        andr.kernel.addr(),
        None,
        None,
    );
    let splitter_component = AppComponent::new(
        "splitter",
        "splitter",
        to_json_binary(&splitter_init_msg).unwrap(),
    );

    let marketplace_init_msg =
        mock_marketplace_instantiate_msg(andr.kernel.addr().to_string(), None, None);
    let marketplace_component = AppComponent::new(
        "marketplace".to_string(),
        "marketplace".to_string(),
        to_json_binary(&marketplace_init_msg).unwrap(),
    );

    // Create App
    let app_components = vec![
        cw721_component.clone(),
        splitter_component.clone(),
        marketplace_component.clone(),
    ];
    let app_code_id = andr.get_code_id(&mut router, "app-contract");
    let app = MockAppContract::instantiate(
        app_code_id,
        owner,
        &mut router,
        "Auction App",
        app_components.clone(),
        andr.kernel.addr(),
        None,
    );

    let components = app.query_components(&router);
    assert_eq!(components, app_components);

    let cw721: MockCW721 = app.query_ado_by_component_name(&router, cw721_component.name);
    let marketplace: MockMarketplace =
        app.query_ado_by_component_name(&router, marketplace_component.name);

    // Mint Tokens
    cw721
        .execute_quick_mint(&mut router, owner.clone(), 1, owner.to_string())
        .unwrap();
    let token_id = "0";

    // Send Token to Marketplace
    cw721
        .execute_send_nft(
            &mut router,
            owner.clone(),
            marketplace.addr().clone(),
            token_id,
            &mock_start_sale(
                Uint128::from(100u128),
                "uandr",
                None,
                None,
                Some(
                    Recipient::from_string(format!("./{}", splitter_component.name))
                        .with_msg(mock_splitter_send_msg()),
                ),
            ),
        )
        .unwrap();

    // Buy Token
    let buy_msg = mock_buy_token(cw721.addr().clone(), token_id);
    let amp_msg = AMPMsg::new(
        Addr::unchecked(marketplace.addr().clone()),
        to_json_binary(&buy_msg).unwrap(),
        Some(vec![coin(200, "uandr")]),
    );

    let packet = AMPPkt::new(buyer.clone(), andr.kernel.addr().to_string(), vec![amp_msg]);
    let receive_packet_msg = mock_receive_packet(packet);

    let block_info = router.block_info();
    router.set_block(BlockInfo {
        height: block_info.height,
        time: block_info.time.plus_minutes(1),
        chain_id: block_info.chain_id,
    });

    router
        .execute_contract(
            buyer.clone(),
            Addr::unchecked(marketplace.addr()),
            &receive_packet_msg,
            &[coin(100, "uandr")],
        )
        .unwrap();

    // Check final state
    let owner_of_token = cw721.query_owner_of(&router, token_id);
    assert_eq!(owner_of_token, buyer.to_string());

    let balance = router.wrap().query_balance(receiver, "uandr").unwrap();
    assert_eq!(balance.amount, Uint128::from(100u128));
}

#[test]
fn test_marketplace_app_cw20() {
    let mut router = mock_app();
    let owner = router.api().addr_make("owner");
    let buyer = router.api().addr_make("buyer");
    let rates_receiver = router.api().addr_make("receiver");
    router
        .send_tokens(
            Addr::unchecked("owner"),
            buyer.clone(),
            &[coin(200, "uandr")],
        )
        .unwrap();

    let andr = mock_andromeda(&mut router, owner.clone());

    // Store contract codes
    let cw721_code_id = router.store_code(mock_andromeda_cw721());
    let cw20_code_id = router.store_code(mock_andromeda_cw20());
    let marketplace_code_id = router.store_code(mock_andromeda_marketplace());
    let app_code_id = router.store_code(mock_andromeda_app());
    let rates_code_id = router.store_code(mock_andromeda_rates());
    let address_list_code_id = router.store_code(mock_andromeda_address_list());

    andr.store_code_id(&mut router, "cw721", cw721_code_id);
    andr.store_code_id(&mut router, "cw20", cw20_code_id);
    andr.store_code_id(&mut router, "marketplace", marketplace_code_id);
    andr.store_code_id(&mut router, "rates", rates_code_id);
    andr.store_code_id(&mut router, "address-list", address_list_code_id);
    andr.store_code_id(&mut router, "app-contract", app_code_id);

    // Generate App Components
    let cw721_init_msg = mock_cw721_instantiate_msg(
        "Test Tokens".to_string(),
        "TT".to_string(),
        owner.to_string(),
        None,
        andr.kernel_address.to_string(),
        None,
    );
    let cw721_component = AppComponent::new(
        "tokens".to_string(),
        "cw721".to_string(),
        to_json_binary(&cw721_init_msg).unwrap(),
    );

    let owner_original_balance = Uint128::new(1_000);
    let buyer_original_balance = Uint128::new(2_000);
    let initial_balances = vec![
        Cw20Coin {
            address: owner.to_string(),
            amount: owner_original_balance,
        },
        Cw20Coin {
            address: buyer.to_string(),
            amount: buyer_original_balance,
        },
    ];

    let cw20_init_msg = mock_cw20_instantiate_msg(
        None,
        "Test Tokens".to_string(),
        "TTT".to_string(),
        6,
        initial_balances,
        Some(mock_minter(
            owner.to_string(),
            Some(Uint128::from(1000000u128)),
        )),
        None,
        andr.kernel_address.to_string(),
    );
    let cw20_component = AppComponent::new(
        "cw20".to_string(),
        "cw20".to_string(),
        to_json_binary(&cw20_init_msg).unwrap(),
    );

    let rates: Vec<RateInfo> = vec![RateInfo {
        rate: Rate::Flat(coin(100, "uandr")),
        is_additive: true,
        description: None,
        recipients: vec![Recipient::from_string(rates_receiver.to_string())],
    }];
    let rates_init_msg = mock_rates_instantiate_msg(rates, andr.kernel_address.to_string(), None);
    let rates_component =
        AppComponent::new("rates", "rates", to_json_binary(&rates_init_msg).unwrap());

    let address_list_init_msg =
        mock_address_list_instantiate_msg(true, andr.kernel_address.to_string(), None);
    let address_list_component = AppComponent::new(
        "address-list",
        "address-list",
        to_json_binary(&address_list_init_msg).unwrap(),
    );

    let modules: Vec<Module> = vec![
        Module::new("rates", format!("./{}", rates_component.name), false),
        Module::new(
            "address-list",
            format!("./{}", address_list_component.name),
            false,
        ),
    ];
    let marketplace_init_msg = mock_marketplace_instantiate_msg(
        andr.kernel_address.to_string(),
        Some(modules),
        None,
        Some(AndrAddr::from_string(format!("./{}", cw20_component.name))),
    );
    let marketplace_component = AppComponent::new(
        "marketplace".to_string(),
        "marketplace".to_string(),
        to_json_binary(&marketplace_init_msg).unwrap(),
    );

    // Create App
    let app_components = vec![
        cw721_component.clone(),
        cw20_component.clone(),
        rates_component,
        address_list_component.clone(),
        marketplace_component.clone(),
    ];
    let app_init_msg = mock_app_instantiate_msg(
        "Auction App".to_string(),
        app_components.clone(),
        andr.kernel_address.to_string(),
        None,
    );

    let app_addr = router
        .instantiate_contract(
            app_code_id,
            owner.clone(),
            &app_init_msg,
            &[],
            "Auction App",
            Some(owner.to_string()),
        )
        .unwrap();

    let components: Vec<AppComponent> = router
        .wrap()
        .query_wasm_smart(app_addr.clone(), &mock_get_components_msg())
        .unwrap();

    assert_eq!(components, app_components);

    let cw20_addr: String = router
        .wrap()
        .query_wasm_smart(app_addr.clone(), &mock_get_address_msg(cw20_component.name))
        .unwrap();

    let cw721_addr: String = router
        .wrap()
        .query_wasm_smart(
            app_addr.clone(),
            &mock_get_address_msg(cw721_component.name),
        )
        .unwrap();
    let marketplace_addr: String = router
        .wrap()
        .query_wasm_smart(
            app_addr.clone(),
            &mock_get_address_msg(marketplace_component.name),
        )
        .unwrap();
    let address_list_addr: String = router
        .wrap()
        .query_wasm_smart(app_addr, &mock_get_address_msg(address_list_component.name))
        .unwrap();

    // Mint Tokens
    let mint_msg = mock_quick_mint_msg(1, owner.to_string());
    router
        .execute_contract(
            owner.clone(),
            Addr::unchecked(cw721_addr.clone()),
            &mint_msg,
            &[],
        )
        .unwrap();

    let token_id = "0";

    // Whitelist
    router
        .execute_contract(
            owner.clone(),
            Addr::unchecked(address_list_addr.clone()),
            &mock_add_address_msg(cw721_addr.to_string()),
            &[],
        )
        .unwrap();
    router
        .execute_contract(
            owner.clone(),
            Addr::unchecked(address_list_addr.clone()),
            &mock_add_address_msg(buyer.to_string()),
            &[],
        )
        .unwrap();
    router
        .execute_contract(
            owner.clone(),
            Addr::unchecked(address_list_addr),
            &mock_add_address_msg(cw20_addr.to_string()),
            &[],
        )
        .unwrap();

    // Send Token to Marketplace
    let send_nft_msg = mock_send_nft(
        AndrAddr::from_string(marketplace_addr.clone()),
        token_id.to_string(),
        to_json_binary(&mock_start_sale(
            Uint128::from(100u128),
            cw20_addr.clone(),
            true,
        ))
        .unwrap(),
    );
    router
        .execute_contract(
            owner.clone(),
            Addr::unchecked(cw721_addr.clone()),
            &send_nft_msg,
            &[],
        )
        .unwrap();

    // Buy Token
    let hook_msg = Cw20HookMsg::Buy {
        token_id: token_id.to_owned(),
        token_address: cw721_addr.clone(),
    };

    let buy_msg = mock_cw20_send(
        AndrAddr::from_string(marketplace_addr),
        Uint128::new(200),
        to_json_binary(&hook_msg).unwrap(),
    );

    let block_info = router.block_info();
    router.set_block(BlockInfo {
        height: block_info.height,
        time: block_info.time.plus_minutes(1),
        chain_id: block_info.chain_id,
    });

    router
        .execute_contract(
            buyer.clone(),
            Addr::unchecked(cw20_addr.clone()),
            &buy_msg,
            &[],
        )
        .unwrap();

    // let amp_msg = AMPMsg::new(
    //     Addr::unchecked(marketplace_addr.clone()),
    //     to_json_binary(&buy_msg).unwrap(),
    //     None,
    // );

    // let packet = AMPPkt::new(
    //     buyer.clone(),
    //     andr.kernel_address.to_string(),
    //     vec![amp_msg],
    // );
    // let receive_packet_msg = mock_receive_packet(packet);

    // router
    //     .execute_contract(
    //         buyer.clone(),
    //         Addr::unchecked(marketplace_addr),
    //         &receive_packet_msg,
    //         &[coin(200, "uandr")],
    //     )
    //     .unwrap();

    // Check final state
    let owner_resp: OwnerOfResponse = router
        .wrap()
        .query_wasm_smart(cw721_addr, &mock_cw721_owner_of(token_id.to_string(), None))
        .unwrap();
    assert_eq!(owner_resp.owner, buyer.to_string());

    // The NFT owner sold it for 200, there's also a 50% tax so the owner should receive 100
    let cw20_balance_query = mock_get_cw20_balance(owner);
    let cw20_balance_response: BalanceResponse = router
        .wrap()
        .query_wasm_smart(cw20_addr.clone(), &cw20_balance_query)
        .unwrap();
    assert_eq!(
        cw20_balance_response.balance,
        owner_original_balance
            .checked_add(Uint128::new(100))
            .unwrap()
    );

    // Buyer bought the NFT for 200, should be 200 less
    let cw20_balance_query = mock_get_cw20_balance(buyer);
    let cw20_balance_response: BalanceResponse = router
        .wrap()
        .query_wasm_smart(cw20_addr.clone(), &cw20_balance_query)
        .unwrap();
    assert_eq!(
        cw20_balance_response.balance,
        buyer_original_balance
            .checked_sub(Uint128::new(200))
            .unwrap()
    );

    // The rates receiver should get 100 coins
    let cw20_balance_query = mock_get_cw20_balance(rates_receiver);
    let cw20_balance_response: BalanceResponse = router
        .wrap()
        .query_wasm_smart(cw20_addr, &cw20_balance_query)
        .unwrap();
    assert_eq!(cw20_balance_response.balance, Uint128::new(100));
}<|MERGE_RESOLUTION|>--- conflicted
+++ resolved
@@ -1,26 +1,20 @@
 #![cfg(not(target_arch = "wasm32"))]
 
 use andromeda_address_list::mock::{
-    mock_address_list_instantiate_msg, mock_andromeda_address_list, MockAddressList,
+    mock_add_address_msg, mock_address_list_instantiate_msg, mock_andromeda_address_list,
+    MockAddressList,
 };
 use andromeda_app::app::AppComponent;
-<<<<<<< HEAD
-use andromeda_app_contract::mock::{
-    mock_andromeda_app, mock_app_instantiate_msg, mock_get_address_msg, mock_get_components_msg,
-};
+use andromeda_app_contract::mock::{mock_andromeda_app, MockAppContract};
 use andromeda_cw20::mock::{
     mock_andromeda_cw20, mock_cw20_instantiate_msg, mock_cw20_send, mock_get_cw20_balance,
-    mock_minter,
+    mock_minter, MockCW20,
 };
 use andromeda_cw721::mock::{
     mock_andromeda_cw721, mock_cw721_instantiate_msg, mock_cw721_owner_of, mock_quick_mint_msg,
-    mock_send_nft,
+    mock_send_nft, MockCW721,
 };
-=======
-use andromeda_app_contract::mock::{mock_andromeda_app, MockAppContract};
-use andromeda_cw721::mock::{mock_andromeda_cw721, mock_cw721_instantiate_msg, MockCW721};
 use andromeda_finance::splitter::AddressPercent;
->>>>>>> 4aca57d8
 use andromeda_marketplace::mock::{
     mock_andromeda_marketplace, mock_buy_token, mock_marketplace_instantiate_msg,
     mock_receive_packet, mock_start_sale, MockMarketplace,
@@ -34,19 +28,13 @@
 };
 use andromeda_std::ado_base::modules::Module;
 use andromeda_std::amp::messages::{AMPMsg, AMPPkt};
-<<<<<<< HEAD
 use andromeda_std::amp::{AndrAddr, Recipient};
-use andromeda_testing::mock::{mock_app, MockAndromeda, MockApp};
-use cosmwasm_std::{coin, to_json_binary, Addr, BlockInfo, Uint128};
-use cw20::{BalanceResponse, Cw20Coin};
-use cw721::OwnerOfResponse;
-=======
-use andromeda_std::amp::Recipient;
 use andromeda_testing::mock::mock_app;
 use andromeda_testing::mock_builder::MockAndromedaBuilder;
 use andromeda_testing::MockContract;
 use cosmwasm_std::{coin, to_json_binary, Addr, BlockInfo, Decimal, Uint128};
->>>>>>> 4aca57d8
+use cw20::{BalanceResponse, Cw20Coin};
+use cw721::OwnerOfResponse;
 use cw_multi_test::Executor;
 
 #[test]
@@ -111,17 +99,8 @@
             false,
         ),
     ];
-<<<<<<< HEAD
-    let marketplace_init_msg = mock_marketplace_instantiate_msg(
-        andr.kernel_address.to_string(),
-        Some(modules),
-        None,
-        None,
-    );
-=======
     let marketplace_init_msg =
-        mock_marketplace_instantiate_msg(andr.kernel.addr().to_string(), Some(modules), None);
->>>>>>> 4aca57d8
+        mock_marketplace_instantiate_msg(andr.kernel.addr().to_string(), Some(modules), None, None);
     let marketplace_component = AppComponent::new(
         "marketplace".to_string(),
         "marketplace".to_string(),
@@ -176,7 +155,7 @@
             owner.clone(),
             marketplace.addr().clone(),
             token_id,
-            &mock_start_sale(Uint128::from(100u128), "uandr", None, None, None),
+            &mock_start_sale(Uint128::from(100u128), "uandr", false, None, None, None),
         )
         .unwrap();
 
@@ -218,13 +197,6 @@
     assert_eq!(balance.amount, Uint128::from(100u128));
 }
 
-<<<<<<< HEAD
-    // Send Token to Marketplace
-    let send_nft_msg = mock_send_nft(
-        AndrAddr::from_string(marketplace_addr.clone()),
-        token_id.to_string(),
-        to_json_binary(&mock_start_sale(Uint128::from(100u128), "uandr", false)).unwrap(),
-=======
 #[test]
 fn test_marketplace_app_recipient() {
     let mut router = mock_app(None);
@@ -254,7 +226,6 @@
         None,
         andr.kernel.addr().to_string(),
         None,
->>>>>>> 4aca57d8
     );
     let cw721_component = AppComponent::new(
         "tokens".to_string(),
@@ -278,7 +249,7 @@
     );
 
     let marketplace_init_msg =
-        mock_marketplace_instantiate_msg(andr.kernel.addr().to_string(), None, None);
+        mock_marketplace_instantiate_msg(andr.kernel.addr().to_string(), None, None, None);
     let marketplace_component = AppComponent::new(
         "marketplace".to_string(),
         "marketplace".to_string(),
@@ -325,6 +296,7 @@
             &mock_start_sale(
                 Uint128::from(100u128),
                 "uandr",
+                false,
                 None,
                 None,
                 Some(
@@ -369,45 +341,34 @@
     let balance = router.wrap().query_balance(receiver, "uandr").unwrap();
     assert_eq!(balance.amount, Uint128::from(100u128));
 }
-
 #[test]
 fn test_marketplace_app_cw20() {
-    let mut router = mock_app();
-    let owner = router.api().addr_make("owner");
-    let buyer = router.api().addr_make("buyer");
-    let rates_receiver = router.api().addr_make("receiver");
-    router
-        .send_tokens(
-            Addr::unchecked("owner"),
-            buyer.clone(),
-            &[coin(200, "uandr")],
-        )
-        .unwrap();
-
-    let andr = mock_andromeda(&mut router, owner.clone());
-
-    // Store contract codes
-    let cw721_code_id = router.store_code(mock_andromeda_cw721());
-    let cw20_code_id = router.store_code(mock_andromeda_cw20());
-    let marketplace_code_id = router.store_code(mock_andromeda_marketplace());
-    let app_code_id = router.store_code(mock_andromeda_app());
-    let rates_code_id = router.store_code(mock_andromeda_rates());
-    let address_list_code_id = router.store_code(mock_andromeda_address_list());
-
-    andr.store_code_id(&mut router, "cw721", cw721_code_id);
-    andr.store_code_id(&mut router, "cw20", cw20_code_id);
-    andr.store_code_id(&mut router, "marketplace", marketplace_code_id);
-    andr.store_code_id(&mut router, "rates", rates_code_id);
-    andr.store_code_id(&mut router, "address-list", address_list_code_id);
-    andr.store_code_id(&mut router, "app-contract", app_code_id);
-
+    let mut router = mock_app(None);
+    let andr = MockAndromedaBuilder::new(&mut router, "admin")
+        .with_wallets(vec![
+            ("owner", vec![]),
+            ("buyer", vec![coin(200, "uandr")]),
+            ("receiver", vec![]),
+        ])
+        .with_contracts(vec![
+            ("app-contract", mock_andromeda_app()),
+            ("cw721", mock_andromeda_cw721()),
+            ("cw20", mock_andromeda_cw20()),
+            ("marketplace", mock_andromeda_marketplace()),
+            ("rates", mock_andromeda_rates()),
+            ("address-list", mock_andromeda_address_list()),
+        ])
+        .build(&mut router);
+    let owner = andr.get_wallet("owner");
+    let buyer = andr.get_wallet("buyer");
+    let rates_receiver = andr.get_wallet("receiver");
     // Generate App Components
     let cw721_init_msg = mock_cw721_instantiate_msg(
         "Test Tokens".to_string(),
         "TT".to_string(),
         owner.to_string(),
         None,
-        andr.kernel_address.to_string(),
+        andr.kernel.addr().to_string(),
         None,
     );
     let cw721_component = AppComponent::new(
@@ -440,7 +401,7 @@
             Some(Uint128::from(1000000u128)),
         )),
         None,
-        andr.kernel_address.to_string(),
+        andr.kernel.addr().to_string(),
     );
     let cw20_component = AppComponent::new(
         "cw20".to_string(),
@@ -454,12 +415,12 @@
         description: None,
         recipients: vec![Recipient::from_string(rates_receiver.to_string())],
     }];
-    let rates_init_msg = mock_rates_instantiate_msg(rates, andr.kernel_address.to_string(), None);
+    let rates_init_msg = mock_rates_instantiate_msg(rates, andr.kernel.addr().to_string(), None);
     let rates_component =
         AppComponent::new("rates", "rates", to_json_binary(&rates_init_msg).unwrap());
 
     let address_list_init_msg =
-        mock_address_list_instantiate_msg(true, andr.kernel_address.to_string(), None);
+        mock_address_list_instantiate_msg(true, andr.kernel.addr().to_string(), None);
     let address_list_component = AppComponent::new(
         "address-list",
         "address-list",
@@ -475,7 +436,7 @@
         ),
     ];
     let marketplace_init_msg = mock_marketplace_instantiate_msg(
-        andr.kernel_address.to_string(),
+        andr.kernel.addr().to_string(),
         Some(modules),
         None,
         Some(AndrAddr::from_string(format!("./{}", cw20_component.name))),
@@ -494,61 +455,35 @@
         address_list_component.clone(),
         marketplace_component.clone(),
     ];
-    let app_init_msg = mock_app_instantiate_msg(
-        "Auction App".to_string(),
+
+    let app_code_id = andr.get_code_id(&mut router, "app-contract");
+    let app = MockAppContract::instantiate(
+        app_code_id,
+        owner,
+        &mut router,
+        "Auction App",
         app_components.clone(),
-        andr.kernel_address.to_string(),
-        None,
-    );
-
-    let app_addr = router
-        .instantiate_contract(
-            app_code_id,
-            owner.clone(),
-            &app_init_msg,
-            &[],
-            "Auction App",
-            Some(owner.to_string()),
-        )
-        .unwrap();
-
-    let components: Vec<AppComponent> = router
-        .wrap()
-        .query_wasm_smart(app_addr.clone(), &mock_get_components_msg())
-        .unwrap();
-
+        andr.kernel.addr(),
+        None,
+    );
+
+    let components = app.query_components(&router);
     assert_eq!(components, app_components);
 
-    let cw20_addr: String = router
-        .wrap()
-        .query_wasm_smart(app_addr.clone(), &mock_get_address_msg(cw20_component.name))
-        .unwrap();
-
-    let cw721_addr: String = router
-        .wrap()
-        .query_wasm_smart(
-            app_addr.clone(),
-            &mock_get_address_msg(cw721_component.name),
-        )
-        .unwrap();
-    let marketplace_addr: String = router
-        .wrap()
-        .query_wasm_smart(
-            app_addr.clone(),
-            &mock_get_address_msg(marketplace_component.name),
-        )
-        .unwrap();
-    let address_list_addr: String = router
-        .wrap()
-        .query_wasm_smart(app_addr, &mock_get_address_msg(address_list_component.name))
-        .unwrap();
+    let cw721: MockCW721 = app.query_ado_by_component_name(&router, cw721_component.name);
+    let marketplace: MockMarketplace =
+        app.query_ado_by_component_name(&router, marketplace_component.name);
+    let address_list: MockAddressList =
+        app.query_ado_by_component_name(&router, address_list_component.name);
+
+    let cw20: MockCW20 = app.query_ado_by_component_name(&router, cw20_component.name);
 
     // Mint Tokens
     let mint_msg = mock_quick_mint_msg(1, owner.to_string());
     router
         .execute_contract(
             owner.clone(),
-            Addr::unchecked(cw721_addr.clone()),
+            Addr::unchecked(cw721.addr().clone()),
             &mint_msg,
             &[],
         )
@@ -560,15 +495,15 @@
     router
         .execute_contract(
             owner.clone(),
-            Addr::unchecked(address_list_addr.clone()),
-            &mock_add_address_msg(cw721_addr.to_string()),
+            Addr::unchecked(address_list.addr().clone()),
+            &mock_add_address_msg(cw721.addr().to_string()),
             &[],
         )
         .unwrap();
     router
         .execute_contract(
             owner.clone(),
-            Addr::unchecked(address_list_addr.clone()),
+            Addr::unchecked(address_list.addr().clone()),
             &mock_add_address_msg(buyer.to_string()),
             &[],
         )
@@ -576,27 +511,30 @@
     router
         .execute_contract(
             owner.clone(),
-            Addr::unchecked(address_list_addr),
-            &mock_add_address_msg(cw20_addr.to_string()),
+            Addr::unchecked(address_list.addr()),
+            &mock_add_address_msg(cw20.addr().to_string()),
             &[],
         )
         .unwrap();
 
     // Send Token to Marketplace
     let send_nft_msg = mock_send_nft(
-        AndrAddr::from_string(marketplace_addr.clone()),
+        AndrAddr::from_string(marketplace.addr().clone()),
         token_id.to_string(),
         to_json_binary(&mock_start_sale(
             Uint128::from(100u128),
-            cw20_addr.clone(),
+            cw20.addr().clone(),
             true,
+            None,
+            None,
+            None,
         ))
         .unwrap(),
     );
     router
         .execute_contract(
             owner.clone(),
-            Addr::unchecked(cw721_addr.clone()),
+            Addr::unchecked(cw721.addr().clone()),
             &send_nft_msg,
             &[],
         )
@@ -605,11 +543,11 @@
     // Buy Token
     let hook_msg = Cw20HookMsg::Buy {
         token_id: token_id.to_owned(),
-        token_address: cw721_addr.clone(),
+        token_address: cw721.addr().to_string(),
     };
 
     let buy_msg = mock_cw20_send(
-        AndrAddr::from_string(marketplace_addr),
+        AndrAddr::from_string(marketplace.addr()),
         Uint128::new(200),
         to_json_binary(&hook_msg).unwrap(),
     );
@@ -624,7 +562,7 @@
     router
         .execute_contract(
             buyer.clone(),
-            Addr::unchecked(cw20_addr.clone()),
+            Addr::unchecked(cw20.addr().clone()),
             &buy_msg,
             &[],
         )
@@ -655,7 +593,10 @@
     // Check final state
     let owner_resp: OwnerOfResponse = router
         .wrap()
-        .query_wasm_smart(cw721_addr, &mock_cw721_owner_of(token_id.to_string(), None))
+        .query_wasm_smart(
+            cw721.addr(),
+            &mock_cw721_owner_of(token_id.to_string(), None),
+        )
         .unwrap();
     assert_eq!(owner_resp.owner, buyer.to_string());
 
@@ -663,7 +604,7 @@
     let cw20_balance_query = mock_get_cw20_balance(owner);
     let cw20_balance_response: BalanceResponse = router
         .wrap()
-        .query_wasm_smart(cw20_addr.clone(), &cw20_balance_query)
+        .query_wasm_smart(cw20.addr().clone(), &cw20_balance_query)
         .unwrap();
     assert_eq!(
         cw20_balance_response.balance,
@@ -676,7 +617,7 @@
     let cw20_balance_query = mock_get_cw20_balance(buyer);
     let cw20_balance_response: BalanceResponse = router
         .wrap()
-        .query_wasm_smart(cw20_addr.clone(), &cw20_balance_query)
+        .query_wasm_smart(cw20.addr().clone(), &cw20_balance_query)
         .unwrap();
     assert_eq!(
         cw20_balance_response.balance,
@@ -689,7 +630,7 @@
     let cw20_balance_query = mock_get_cw20_balance(rates_receiver);
     let cw20_balance_response: BalanceResponse = router
         .wrap()
-        .query_wasm_smart(cw20_addr, &cw20_balance_query)
+        .query_wasm_smart(cw20.addr(), &cw20_balance_query)
         .unwrap();
     assert_eq!(cw20_balance_response.balance, Uint128::new(100));
 }