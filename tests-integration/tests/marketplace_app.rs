use andromeda_address_list::mock::{
    mock_address_list_instantiate_msg, mock_andromeda_address_list, MockAddressList,
};
use andromeda_app::app::AppComponent;
use andromeda_app_contract::mock::{mock_andromeda_app, MockAppContract};
use andromeda_cw20::mock::{mock_andromeda_cw20, mock_cw20_instantiate_msg, mock_minter, MockCW20};
use andromeda_cw721::mock::{mock_andromeda_cw721, mock_cw721_instantiate_msg, MockCW721};
use andromeda_finance::splitter::AddressPercent;
use andromeda_marketplace::mock::{
    mock_andromeda_marketplace, mock_buy_token, mock_marketplace_instantiate_msg,
    mock_receive_packet, mock_start_sale, MockMarketplace,
};
use andromeda_non_fungible_tokens::marketplace::Cw20HookMsg;
use andromeda_rates::mock::{mock_andromeda_rates, mock_rates_instantiate_msg, MockRates};
use andromeda_splitter::mock::{
    mock_andromeda_splitter, mock_splitter_instantiate_msg, mock_splitter_send_msg,
};
use andromeda_std::ado_base::permissioning::{LocalPermission, Permission};
use andromeda_std::ado_base::rates::{AllRatesResponse, LocalRate};
use andromeda_std::ado_base::rates::{LocalRateType, LocalRateValue, PercentRate, Rate};
use andromeda_std::amp::messages::{AMPMsg, AMPPkt};
use andromeda_std::amp::{AndrAddr, Recipient};
use andromeda_std::common::denom::Asset;
use andromeda_std::error::ContractError;
use andromeda_testing::mock::mock_app;
use andromeda_testing::mock_builder::MockAndromedaBuilder;
use andromeda_testing::MockADO;
use andromeda_testing::MockContract;
use cosmwasm_std::{coin, to_json_binary, Addr, BlockInfo, Decimal, Uint128};
use cw20::Cw20Coin;
use cw_multi_test::Executor;

#[test]
fn test_marketplace_app() {
    let mut router = mock_app(None);
    let andr = MockAndromedaBuilder::new(&mut router, "admin")
        .with_wallets(vec![
            ("owner", vec![]),
            ("buyer", vec![coin(200, "uandr")]),
            ("receiver", vec![]),
        ])
        .with_contracts(vec![
            ("app-contract", mock_andromeda_app()),
            ("cw721", mock_andromeda_cw721()),
            ("marketplace", mock_andromeda_marketplace()),
            ("rates", mock_andromeda_rates()),
            ("address-list", mock_andromeda_address_list()),
        ])
        .build(&mut router);
    let owner = andr.get_wallet("owner");
    let buyer = andr.get_wallet("buyer");
    let rates_receiver = andr.get_wallet("receiver");

    // Generate App Components
    let cw721_init_msg = mock_cw721_instantiate_msg(
        "Test Tokens".to_string(),
        "TT".to_string(),
        owner.to_string(),
        andr.kernel.addr().to_string(),
        None,
    );
    let cw721_component = AppComponent::new(
        "tokens".to_string(),
        "cw721".to_string(),
        to_json_binary(&cw721_init_msg).unwrap(),
    );
    // Set a royalty which is worth as much as the marketplace sale price
    // The sale recipient will not receive any funds because they're all going to the royalty recipient
    let local_rate = LocalRate {
        rate_type: LocalRateType::Deductive,
        recipients: vec![Recipient::from_string(rates_receiver.to_string())],
        value: LocalRateValue::Flat(coin(100, "uandr")),
        description: None,
    };

    let rates_init_msg = mock_rates_instantiate_msg(
        "Buy".to_string(),
        local_rate,
        andr.kernel.addr().to_string(),
        None,
    );
    let rates_component =
        AppComponent::new("rates", "rates", to_json_binary(&rates_init_msg).unwrap());

    let address_list_init_msg =
        mock_address_list_instantiate_msg(andr.kernel.addr().to_string(), None, None);

    let address_list_component = AppComponent::new(
        "address-list",
        "address-list",
        to_json_binary(&address_list_init_msg).unwrap(),
    );

    let marketplace_init_msg =
        mock_marketplace_instantiate_msg(andr.kernel.addr().to_string(), None, None, None);
    let marketplace_component = AppComponent::new(
        "marketplace".to_string(),
        "marketplace".to_string(),
        to_json_binary(&marketplace_init_msg).unwrap(),
    );

    // Create App
    let app_components = vec![
        cw721_component.clone(),
        rates_component.clone(),
        address_list_component.clone(),
        marketplace_component.clone(),
    ];
    let app_code_id = andr.get_code_id(&mut router, "app-contract");
    let app = MockAppContract::instantiate(
        app_code_id,
        owner,
        &mut router,
        "Marketplace App",
        app_components.clone(),
        andr.kernel.addr(),
        None,
    );

    let components = app.query_components(&router);
    assert_eq!(components, app_components);

    let cw721: MockCW721 = app.query_ado_by_component_name(&router, cw721_component.name);
    let marketplace: MockMarketplace =
        app.query_ado_by_component_name(&router, marketplace_component.name);
    let address_list: MockAddressList =
        app.query_ado_by_component_name(&router, address_list_component.name);
    let rates: MockRates = app.query_ado_by_component_name(&router, rates_component.name);

    // Set contract rate linked to the above rates contract
    marketplace
        .execute_set_rate(
            &mut router,
            owner.clone(),
            "Buy",
            Rate::Contract(AndrAddr::from_string(rates.addr())),
        )
        .unwrap();

    let rate = marketplace
        .query_rates(&mut router, "Buy".to_string())
        .unwrap();

    assert_eq!(rate, Rate::Contract(AndrAddr::from_string(rates.addr())));

    let all_rates: AllRatesResponse = marketplace.query_all_rates(&mut router);

    assert_eq!(
        all_rates,
        AllRatesResponse {
            all_rates: vec![(
                "Buy".to_string(),
                Rate::Contract(AndrAddr::from_string(rates.addr()))
            )]
        }
    );

    // Mint Tokens
    cw721
        .execute_quick_mint(&mut router, owner.clone(), 1, owner.to_string())
        .unwrap();
    let token_id = "0";

    // Send Token to Marketplace
    cw721
        .execute_send_nft(
            &mut router,
            owner.clone(),
            marketplace.addr().clone(),
            token_id,
            &mock_start_sale(
                Uint128::from(100u128),
                Asset::NativeToken("uandr".to_string()),
                None,
                None,
                None,
            ),
        )
        .unwrap();

    // Buy Token
    let buy_msg = mock_buy_token(cw721.addr().clone(), token_id);
    let amp_msg = AMPMsg::new(
        Addr::unchecked(marketplace.addr().clone()),
        to_json_binary(&buy_msg).unwrap(),
        Some(vec![coin(200, "uandr")]),
    );

    let packet = AMPPkt::new(buyer.clone(), buyer.clone(), vec![amp_msg]);
    let receive_packet_msg = mock_receive_packet(packet);

    let block_info = router.block_info();
    router.set_block(BlockInfo {
        height: block_info.height,
        time: block_info.time.plus_minutes(1),
        chain_id: block_info.chain_id,
    });

    // Try adding limited permission in address list, should error
    let err: ContractError = address_list
        .execute_actor_permission(
            &mut router,
            owner.clone(),
            vec![AndrAddr::from_string(buyer.clone())],
            LocalPermission::limited(None, 1),
        )
        .unwrap_err()
        .downcast()
        .unwrap();

    assert_eq!(
        err,
        ContractError::InvalidPermission {
            msg: "Limited permission is not supported in address list contract".to_string(),
        }
    );

    // Blacklist buyer in address list
    address_list
        .execute_actor_permission(
            &mut router,
            owner.clone(),
            vec![AndrAddr::from_string(buyer.clone())],
            LocalPermission::blacklisted(None),
        )
        .unwrap();

    // Blacklist buyer using contract permission
    marketplace
        .execute_set_permissions(
            &mut router,
            owner.clone(),
            vec![AndrAddr::from_string(buyer.clone())],
            "Buy",
            Permission::Contract(AndrAddr::from_string(address_list.addr())),
        )
        .unwrap();

    // Should return Unauthorized error
    let err: ContractError = router
        .execute_contract(
            buyer.clone(),
            Addr::unchecked(marketplace.addr()),
            &mock_buy_token(cw721.addr(), token_id),
            // We're sending the exact amount required, which is the price + tax
            &[coin(100, "uandr")],
        )
        .unwrap_err()
        .downcast()
        .unwrap();
    assert_eq!(err, ContractError::Unauthorized {});

    address_list
        .execute_actor_permission(
            &mut router,
            owner.clone(),
            vec![AndrAddr::from_string(buyer.clone())],
            LocalPermission::whitelisted(None),
        )
        .unwrap();

    router
        .execute_contract(
            buyer.clone(),
            Addr::unchecked(marketplace.addr()),
            &receive_packet_msg,
            // We're sending the exact amount required, which is the price + tax
            &[coin(100, "uandr")],
        )
        .unwrap();

    // Check final state
    let owner_of_token = cw721.query_owner_of(&router, token_id);
    assert_eq!(owner_of_token, buyer.to_string());

    let balance = router
        .wrap()
        .query_balance(rates_receiver, "uandr")
        .unwrap();
    assert_eq!(balance.amount, Uint128::from(100u128));

    let balance = router.wrap().query_balance(owner, "uandr").unwrap();
    assert_eq!(balance.amount, Uint128::zero());
}

#[test]
fn test_marketplace_app_recipient() {
    let mut router = mock_app(None);
    let andr = MockAndromedaBuilder::new(&mut router, "admin")
        .with_wallets(vec![
            ("owner", vec![]),
            ("buyer", vec![coin(200, "uandr")]),
            ("receiver", vec![]),
        ])
        .with_contracts(vec![
            ("app-contract", mock_andromeda_app()),
            ("cw721", mock_andromeda_cw721()),
            ("marketplace", mock_andromeda_marketplace()),
            ("splitter", mock_andromeda_splitter()),
            ("address-list", mock_andromeda_address_list()),
        ])
        .build(&mut router);
    let owner = andr.get_wallet("owner");
    let buyer = andr.get_wallet("buyer");
    let receiver = andr.get_wallet("receiver");

    // Generate App Components
    let cw721_init_msg = mock_cw721_instantiate_msg(
        "Test Tokens".to_string(),
        "TT".to_string(),
        owner.to_string(),
        andr.kernel.addr().to_string(),
        None,
    );
    let cw721_component = AppComponent::new(
        "tokens".to_string(),
        "cw721".to_string(),
        to_json_binary(&cw721_init_msg).unwrap(),
    );

    let splitter_init_msg = mock_splitter_instantiate_msg(
        vec![AddressPercent::new(
            Recipient::from_string(receiver),
            Decimal::one(),
        )],
        andr.kernel.addr(),
        None,
        None,
    );
    let splitter_component = AppComponent::new(
        "splitter",
        "splitter",
        to_json_binary(&splitter_init_msg).unwrap(),
    );

    let marketplace_init_msg =
        mock_marketplace_instantiate_msg(andr.kernel.addr().to_string(), None, None, None);

    let marketplace_component = AppComponent::new(
        "marketplace".to_string(),
        "marketplace".to_string(),
        to_json_binary(&marketplace_init_msg).unwrap(),
    );

    // Create App
    let app_components = vec![
        cw721_component.clone(),
        splitter_component.clone(),
        marketplace_component.clone(),
    ];
    let app_code_id = andr.get_code_id(&mut router, "app-contract");
    let app = MockAppContract::instantiate(
        app_code_id,
        owner,
        &mut router,
        "Marketplace App",
        app_components.clone(),
        andr.kernel.addr(),
        None,
    );

    let components = app.query_components(&router);
    assert_eq!(components, app_components);

    let cw721: MockCW721 = app.query_ado_by_component_name(&router, cw721_component.name);
    let marketplace: MockMarketplace =
        app.query_ado_by_component_name(&router, marketplace_component.name);

    // Mint Tokens
    cw721
        .execute_quick_mint(&mut router, owner.clone(), 1, owner.to_string())
        .unwrap();
    let token_id = "0";

    // Send Token to Marketplace
    cw721
        .execute_send_nft(
            &mut router,
            owner.clone(),
            marketplace.addr().clone(),
            token_id,
            &mock_start_sale(
                Uint128::from(100u128),
                Asset::NativeToken("uandr".to_string()),
                None,
                None,
                Some(
                    Recipient::from_string(format!("./{}", splitter_component.name))
                        .with_msg(mock_splitter_send_msg()),
                ),
            ),
        )
        .unwrap();

    // Buy Token
    let buy_msg = mock_buy_token(cw721.addr().clone(), token_id);
    let amp_msg = AMPMsg::new(
        Addr::unchecked(marketplace.addr().clone()),
        to_json_binary(&buy_msg).unwrap(),
        Some(vec![coin(200, "uandr")]),
    );

    let packet = AMPPkt::new(buyer.clone(), buyer.clone(), vec![amp_msg]);
    let receive_packet_msg = mock_receive_packet(packet);

    let block_info = router.block_info();
    router.set_block(BlockInfo {
        height: block_info.height,
        time: block_info.time.plus_minutes(1),
        chain_id: block_info.chain_id,
    });

    router
        .execute_contract(
            buyer.clone(),
            Addr::unchecked(marketplace.addr()),
            &receive_packet_msg,
            &[coin(100, "uandr")],
        )
        .unwrap();

    // Check final state
    let owner_of_token = cw721.query_owner_of(&router, token_id);
    assert_eq!(owner_of_token, buyer.to_string());

    let balance = router.wrap().query_balance(receiver, "uandr").unwrap();
    assert_eq!(balance.amount, Uint128::from(100u128));
}

#[test]
fn test_marketplace_app_cw20_restricted() {
    let mut router = mock_app(None);
    let andr = MockAndromedaBuilder::new(&mut router, "admin")
        .with_wallets(vec![
            ("owner", vec![]),
            ("buyer", vec![coin(200, "uandr")]),
            ("receiver", vec![]),
        ])
        .with_contracts(vec![
            ("app-contract", mock_andromeda_app()),
            ("cw721", mock_andromeda_cw721()),
            ("cw20", mock_andromeda_cw20()),
            ("marketplace", mock_andromeda_marketplace()),
            ("rates", mock_andromeda_rates()),
            ("address-list", mock_andromeda_address_list()),
        ])
        .build(&mut router);
    let owner = andr.get_wallet("owner");
    let buyer = andr.get_wallet("buyer");
    let rates_receiver = andr.get_wallet("receiver");
    // Generate App Components
    let cw721_init_msg = mock_cw721_instantiate_msg(
        "Test Tokens".to_string(),
        "TT".to_string(),
        owner.to_string(),
        andr.kernel.addr().to_string(),
        None,
    );
    let cw721_component = AppComponent::new(
        "tokens".to_string(),
        "cw721".to_string(),
        to_json_binary(&cw721_init_msg).unwrap(),
    );

    let owner_original_balance = Uint128::new(1_000);
    let buyer_original_balance = Uint128::new(2_000);
    let initial_balances = vec![
        Cw20Coin {
            address: owner.to_string(),
            amount: owner_original_balance,
        },
        Cw20Coin {
            address: buyer.to_string(),
            amount: buyer_original_balance,
        },
    ];

    let cw20_init_msg = mock_cw20_instantiate_msg(
        None,
        "Test Tokens".to_string(),
        "TTT".to_string(),
        6,
        initial_balances.clone(),
        Some(mock_minter(
            owner.to_string(),
            Some(Uint128::from(1000000u128)),
        )),
        andr.kernel.addr().to_string(),
    );
    let cw20_component = AppComponent::new(
        "cw20".to_string(),
        "cw20".to_string(),
        to_json_binary(&cw20_init_msg).unwrap(),
    );

    let second_cw20_init_msg = mock_cw20_instantiate_msg(
        None,
        "Second Test Tokens".to_string(),
        "STTT".to_string(),
        6,
        initial_balances,
        Some(mock_minter(
            owner.to_string(),
            Some(Uint128::from(1000000u128)),
        )),
        andr.kernel.addr().to_string(),
    );
    let second_cw20_component = AppComponent::new(
        "second-cw20".to_string(),
        "cw20".to_string(),
        to_json_binary(&second_cw20_init_msg).unwrap(),
    );

    let address_list_init_msg =
        mock_address_list_instantiate_msg(andr.kernel.addr().to_string(), None, None);

    let address_list_component = AppComponent::new(
        "address-list",
        "address-list",
        to_json_binary(&address_list_init_msg).unwrap(),
    );

    let marketplace_init_msg = mock_marketplace_instantiate_msg(
        andr.kernel.addr().to_string(),
        None,
        Some(vec![AndrAddr::from_string(format!(
            "./{}",
            cw20_component.name
        ))]),
        None,
    );
    let marketplace_component = AppComponent::new(
        "marketplace".to_string(),
        "marketplace".to_string(),
        to_json_binary(&marketplace_init_msg).unwrap(),
    );

    // Create App
    let app_components = vec![
        cw721_component.clone(),
        cw20_component.clone(),
        second_cw20_component.clone(),
        address_list_component.clone(),
        marketplace_component.clone(),
    ];

    let app_code_id = andr.get_code_id(&mut router, "app-contract");
    let app = MockAppContract::instantiate(
        app_code_id,
        owner,
        &mut router,
        "Marketplace App",
        app_components.clone(),
        andr.kernel.addr(),
        None,
    );

    let components = app.query_components(&router);
    assert_eq!(components, app_components);

    let cw721: MockCW721 = app.query_ado_by_component_name(&router, cw721_component.name);
    let marketplace: MockMarketplace =
        app.query_ado_by_component_name(&router, marketplace_component.name);
    let address_list: MockAddressList =
        app.query_ado_by_component_name(&router, address_list_component.name);
    let cw20: MockCW20 = app.query_ado_by_component_name(&router, cw20_component.name);

    let local_rate = LocalRate {
        rate_type: LocalRateType::Additive,
        recipients: vec![Recipient::from_string(rates_receiver.to_string())],
        // This is the cw20's address
        value: LocalRateValue::Flat(coin(100, cw20.addr().to_string())),
        description: None,
    };

    let rates_init_msg = mock_rates_instantiate_msg(
        "Buy".to_string(),
        local_rate,
        andr.kernel.addr().to_string(),
        None,
    );
    let rates_component =
        AppComponent::new("rates", "rates", to_json_binary(&rates_init_msg).unwrap());

    app.execute_add_app_component(&mut router, owner.clone(), rates_component.clone())
        .unwrap();

    let rates: MockRates = app.query_ado_by_component_name(&router, rates_component.name);

    // Set contract rate linked to the above rates contract
    marketplace
        .execute_set_rate(
            &mut router,
            owner.clone(),
            "Buy",
            Rate::Contract(AndrAddr::from_string(rates.addr())),
        )
        .unwrap();

    // Mint Tokens
    cw721
        .execute_quick_mint(&mut router, owner.clone(), 1, owner.to_string())
        .unwrap();
    let token_id = "0";

    // Whitelist
    address_list
        .execute_actor_permission(
            &mut router,
            owner.clone(),
<<<<<<< HEAD
            cw721.addr().clone(),
            LocalPermission::whitelisted(None, None),
        )
        .unwrap();

    address_list
        .execute_actor_permission(
            &mut router,
            owner.clone(),
            cw20.addr().clone(),
            LocalPermission::whitelisted(None, None),
        )
        .unwrap();

    address_list
        .execute_actor_permission(
            &mut router,
            owner.clone(),
            buyer.clone(),
            LocalPermission::whitelisted(None, None),
        )
        .unwrap();

    address_list
        .execute_actor_permission(
            &mut router,
            owner.clone(),
            owner.clone(),
            LocalPermission::whitelisted(None, None),
=======
            vec![
                AndrAddr::from_string(cw721.addr().clone()),
                AndrAddr::from_string(cw20.addr().clone()),
                AndrAddr::from_string(buyer.clone()),
                AndrAddr::from_string(owner.clone()),
            ],
            LocalPermission::whitelisted(None),
>>>>>>> f5c5bf43
        )
        .unwrap();

    cw721
        .execute_send_nft(
            &mut router,
            owner.clone(),
            marketplace.addr(),
            token_id,
            &mock_start_sale(
                Uint128::from(100u128),
                Asset::Cw20Token(AndrAddr::from_string(cw20.addr().clone())),
                None,
                None,
                None,
            ),
        )
        .unwrap();

    // Try updating denom to another unpermissioned cw20, shouldn't work since this a restricted cw20 sale
    let second_cw20: MockCW20 =
        app.query_ado_by_component_name(&router, second_cw20_component.name);

    let err: ContractError = marketplace
        .execute_update_sale(
            &mut router,
            owner.clone(),
            token_id.to_string(),
            cw721.addr().to_string(),
            // This cw20 hasn't been permissioned
            Asset::Cw20Token(AndrAddr::from_string(second_cw20.addr().to_string())),
            Uint128::new(100),
            None,
        )
        .unwrap_err()
        .downcast()
        .unwrap();
    assert_eq!(
        err,
        ContractError::InvalidFunds {
            msg: format!(
                "Non-permissioned CW20 asset '{}' set as denom.",
                second_cw20.addr()
            )
        }
    );

    let block_info = router.block_info();
    router.set_block(BlockInfo {
        height: block_info.height,
        time: block_info.time.plus_minutes(1),
        chain_id: block_info.chain_id,
    });

    // Buy Token
    let hook_msg = Cw20HookMsg::Buy {
        token_id: token_id.to_owned(),
        token_address: cw721.addr().to_string(),
    };
    cw20.execute_send(
        &mut router,
        buyer.clone(),
        marketplace.addr(),
        Uint128::new(200),
        &hook_msg,
    )
    .unwrap();

    let owner_resp = cw721.query_owner_of(&router, token_id.to_string());
    assert_eq!(owner_resp, buyer);

    // The NFT owner sold it for 200, there's also a 50% tax so the owner should receive 100
    let cw20_balance_response = cw20.query_balance(&router, owner);
    assert_eq!(
        cw20_balance_response,
        owner_original_balance
            .checked_add(Uint128::new(100))
            .unwrap()
    );

    // Buyer bought the NFT for 200, should be 200 less
    let cw20_balance_response = cw20.query_balance(&router, buyer);
    assert_eq!(
        cw20_balance_response,
        buyer_original_balance
            .checked_sub(Uint128::new(200))
            .unwrap()
    );

    // The rates receiver should get 100 coins
    let cw20_balance_response = cw20.query_balance(&router, rates_receiver);
    assert_eq!(cw20_balance_response, Uint128::new(100));
}

#[test]
fn test_marketplace_app_cw20_unrestricted() {
    let mut router = mock_app(None);
    let andr = MockAndromedaBuilder::new(&mut router, "admin")
        .with_wallets(vec![
            ("owner", vec![]),
            ("buyer", vec![coin(200, "uandr")]),
            ("receiver", vec![]),
        ])
        .with_contracts(vec![
            ("app-contract", mock_andromeda_app()),
            ("cw721", mock_andromeda_cw721()),
            ("cw20", mock_andromeda_cw20()),
            ("marketplace", mock_andromeda_marketplace()),
            ("rates", mock_andromeda_rates()),
            ("address-list", mock_andromeda_address_list()),
        ])
        .build(&mut router);
    let owner = andr.get_wallet("owner");
    let buyer = andr.get_wallet("buyer");
    let rates_receiver = andr.get_wallet("receiver");
    // Generate App Components
    let cw721_init_msg = mock_cw721_instantiate_msg(
        "Test Tokens".to_string(),
        "TT".to_string(),
        owner.to_string(),
        andr.kernel.addr().to_string(),
        None,
    );
    let cw721_component = AppComponent::new(
        "tokens".to_string(),
        "cw721".to_string(),
        to_json_binary(&cw721_init_msg).unwrap(),
    );

    let owner_original_balance = Uint128::new(1_000);
    let buyer_original_balance = Uint128::new(2_000);
    let initial_balances = vec![
        Cw20Coin {
            address: owner.to_string(),
            amount: owner_original_balance,
        },
        Cw20Coin {
            address: buyer.to_string(),
            amount: buyer_original_balance,
        },
    ];

    let cw20_init_msg = mock_cw20_instantiate_msg(
        None,
        "Test Tokens".to_string(),
        "TTT".to_string(),
        6,
        initial_balances.clone(),
        Some(mock_minter(
            owner.to_string(),
            Some(Uint128::from(1000000u128)),
        )),
        andr.kernel.addr().to_string(),
    );
    let cw20_component = AppComponent::new(
        "cw20".to_string(),
        "cw20".to_string(),
        to_json_binary(&cw20_init_msg).unwrap(),
    );

    let second_cw20_init_msg = mock_cw20_instantiate_msg(
        None,
        "Second Test Tokens".to_string(),
        "STTT".to_string(),
        6,
        initial_balances,
        Some(mock_minter(
            owner.to_string(),
            Some(Uint128::from(1000000u128)),
        )),
        andr.kernel.addr().to_string(),
    );
    let second_cw20_component = AppComponent::new(
        "second-cw20".to_string(),
        "cw20".to_string(),
        to_json_binary(&second_cw20_init_msg).unwrap(),
    );

    // set rates for the second cw20 later
    let local_rate = LocalRate {
        rate_type: LocalRateType::Additive,
        recipients: vec![Recipient::from_string(rates_receiver.to_string())],
        // This is the cw20's address
        value: LocalRateValue::Percent(PercentRate {
            percent: Decimal::percent(20),
        }),
        description: None,
    };

    let rates_init_msg = mock_rates_instantiate_msg(
        "Buy".to_string(),
        local_rate,
        andr.kernel.addr().to_string(),
        None,
    );
    let rates_component =
        AppComponent::new("rates", "rates", to_json_binary(&rates_init_msg).unwrap());

    let address_list_init_msg =
        mock_address_list_instantiate_msg(andr.kernel.addr().to_string(), None, None);

    let address_list_component = AppComponent::new(
        "address-list",
        "address-list",
        to_json_binary(&address_list_init_msg).unwrap(),
    );

    let marketplace_init_msg =
        mock_marketplace_instantiate_msg(andr.kernel.addr().to_string(), None, None, None);
    let marketplace_component = AppComponent::new(
        "marketplace".to_string(),
        "marketplace".to_string(),
        to_json_binary(&marketplace_init_msg).unwrap(),
    );

    // Create App
    let app_components = vec![
        cw721_component.clone(),
        cw20_component.clone(),
        second_cw20_component.clone(),
        rates_component.clone(),
        address_list_component.clone(),
        marketplace_component.clone(),
    ];

    let app_code_id = andr.get_code_id(&mut router, "app-contract");
    let app = MockAppContract::instantiate(
        app_code_id,
        owner,
        &mut router,
        "Marketplace App",
        app_components.clone(),
        andr.kernel.addr(),
        None,
    );

    let components = app.query_components(&router);
    assert_eq!(components, app_components);

    let cw721: MockCW721 = app.query_ado_by_component_name(&router, cw721_component.name);
    let marketplace: MockMarketplace =
        app.query_ado_by_component_name(&router, marketplace_component.name);
    let address_list: MockAddressList =
        app.query_ado_by_component_name(&router, address_list_component.name);

    let cw20: MockCW20 = app.query_ado_by_component_name(&router, cw20_component.name);
    let rates: MockRates = app.query_ado_by_component_name(&router, rates_component.name);

    // Set contract rate linked to the above rates contract,
    marketplace
        .execute_set_rate(
            &mut router,
            owner.clone(),
            "Buy",
            Rate::Contract(AndrAddr::from_string(rates.addr())),
        )
        .unwrap();

    // Mint Tokens
    cw721
        .execute_quick_mint(&mut router, owner.clone(), 1, owner.to_string())
        .unwrap();

    let token_id = "0";

    // Whitelist

    let second_cw20: MockCW20 =
        app.query_ado_by_component_name(&router, second_cw20_component.name);

    address_list
        .execute_actor_permission(
            &mut router,
            owner.clone(),
<<<<<<< HEAD
            cw721.addr().clone(),
            LocalPermission::whitelisted(None, None),
        )
        .unwrap();

    address_list
        .execute_actor_permission(
            &mut router,
            owner.clone(),
            cw20.addr().clone(),
            LocalPermission::whitelisted(None, None),
        )
        .unwrap();

    address_list
        .execute_actor_permission(
            &mut router,
            owner.clone(),
            second_cw20.addr().clone(),
            LocalPermission::whitelisted(None, None),
        )
        .unwrap();

    address_list
        .execute_actor_permission(
            &mut router,
            owner.clone(),
            buyer.clone(),
            LocalPermission::whitelisted(None, None),
        )
        .unwrap();

    address_list
        .execute_actor_permission(
            &mut router,
            owner.clone(),
            owner.clone(),
            LocalPermission::whitelisted(None, None),
=======
            vec![
                AndrAddr::from_string(cw721.addr().clone()),
                AndrAddr::from_string(cw20.addr().clone()),
                AndrAddr::from_string(second_cw20.addr().clone()),
                AndrAddr::from_string(buyer.clone()),
                AndrAddr::from_string(owner.clone()),
            ],
            LocalPermission::whitelisted(None),
>>>>>>> f5c5bf43
        )
        .unwrap();

    // Send Token to Marketplace
    cw721
        .execute_send_nft(
            &mut router,
            owner.clone(),
            marketplace.addr(),
            token_id.to_string(),
            &mock_start_sale(
                Uint128::from(100u128),
                Asset::Cw20Token(AndrAddr::from_string(cw20.addr().clone())),
                None,
                None,
                None,
            ),
        )
        .unwrap();
    let _local_rate2 = LocalRate {
        rate_type: LocalRateType::Additive,
        recipients: vec![Recipient::from_string(rates_receiver.to_string())],
        // This is the cw20's address
        value: LocalRateValue::Flat(coin(
            100,
            "andr1ywhkkafy0jgr3etypp40v6ct9ffmvakrsruwvp595pd9juv5tafqqzph5h",
        )),
        description: None,
    };

    // Try updating denom to another unpermissioned cw20, should work since this an unrestricted cw20 sale
    marketplace
        .execute_update_sale(
            &mut router,
            owner.clone(),
            cw721.addr().to_string(),
            token_id.to_string(),
            Asset::Cw20Token(AndrAddr::from_string(second_cw20.addr().to_string())),
            Uint128::new(100),
            None,
        )
        .unwrap();

    let block_info = router.block_info();
    router.set_block(BlockInfo {
        height: block_info.height,
        time: block_info.time.plus_minutes(1),
        chain_id: block_info.chain_id,
    });

    // Buy Token
    let hook_msg = Cw20HookMsg::Buy {
        token_id: token_id.to_owned(),
        token_address: cw721.addr().to_string(),
    };
    second_cw20
        .execute_send(
            &mut router,
            buyer.clone(),
            marketplace.addr(),
            // Send the exact amount needed. 100 + 20 for tax
            Uint128::new(120),
            &hook_msg,
        )
        .unwrap();

    // Check final state
    let owner_of_token = cw721.query_owner_of(&router, token_id);
    assert_eq!(owner_of_token, buyer.to_string());

    // The NFT owner sold it for 200, there's also a 50% tax so the owner should receive 100
    let second_cw20_balance_response = second_cw20.query_balance(&router, owner);
    assert_eq!(
        second_cw20_balance_response,
        owner_original_balance
            .checked_add(Uint128::new(100))
            .unwrap()
    );

    // Buyer bought the NFT for 120, should be 120 less
    let second_cw20_balance_response = second_cw20.query_balance(&router, buyer);
    assert_eq!(
        second_cw20_balance_response,
        buyer_original_balance
            .checked_sub(Uint128::new(120))
            .unwrap()
    );

    // The rates receiver should get 20 coins because it's 20% tax on 100
    let second_cw20_balance_response = second_cw20.query_balance(&router, rates_receiver);
    assert_eq!(second_cw20_balance_response, Uint128::new(20));
}<|MERGE_RESOLUTION|>--- conflicted
+++ resolved
@@ -202,7 +202,7 @@
             &mut router,
             owner.clone(),
             vec![AndrAddr::from_string(buyer.clone())],
-            LocalPermission::limited(None, 1),
+            LocalPermission::limited(None, None, 1),
         )
         .unwrap_err()
         .downcast()
@@ -221,7 +221,7 @@
             &mut router,
             owner.clone(),
             vec![AndrAddr::from_string(buyer.clone())],
-            LocalPermission::blacklisted(None),
+            LocalPermission::blacklisted(None, None),
         )
         .unwrap();
 
@@ -255,7 +255,7 @@
             &mut router,
             owner.clone(),
             vec![AndrAddr::from_string(buyer.clone())],
-            LocalPermission::whitelisted(None),
+            LocalPermission::whitelisted(None, None),
         )
         .unwrap();
 
@@ -608,45 +608,13 @@
         .execute_actor_permission(
             &mut router,
             owner.clone(),
-<<<<<<< HEAD
-            cw721.addr().clone(),
-            LocalPermission::whitelisted(None, None),
-        )
-        .unwrap();
-
-    address_list
-        .execute_actor_permission(
-            &mut router,
-            owner.clone(),
-            cw20.addr().clone(),
-            LocalPermission::whitelisted(None, None),
-        )
-        .unwrap();
-
-    address_list
-        .execute_actor_permission(
-            &mut router,
-            owner.clone(),
-            buyer.clone(),
-            LocalPermission::whitelisted(None, None),
-        )
-        .unwrap();
-
-    address_list
-        .execute_actor_permission(
-            &mut router,
-            owner.clone(),
-            owner.clone(),
-            LocalPermission::whitelisted(None, None),
-=======
             vec![
                 AndrAddr::from_string(cw721.addr().clone()),
                 AndrAddr::from_string(cw20.addr().clone()),
                 AndrAddr::from_string(buyer.clone()),
                 AndrAddr::from_string(owner.clone()),
             ],
-            LocalPermission::whitelisted(None),
->>>>>>> f5c5bf43
+            LocalPermission::whitelisted(None, None),
         )
         .unwrap();
 
@@ -921,46 +889,6 @@
         .execute_actor_permission(
             &mut router,
             owner.clone(),
-<<<<<<< HEAD
-            cw721.addr().clone(),
-            LocalPermission::whitelisted(None, None),
-        )
-        .unwrap();
-
-    address_list
-        .execute_actor_permission(
-            &mut router,
-            owner.clone(),
-            cw20.addr().clone(),
-            LocalPermission::whitelisted(None, None),
-        )
-        .unwrap();
-
-    address_list
-        .execute_actor_permission(
-            &mut router,
-            owner.clone(),
-            second_cw20.addr().clone(),
-            LocalPermission::whitelisted(None, None),
-        )
-        .unwrap();
-
-    address_list
-        .execute_actor_permission(
-            &mut router,
-            owner.clone(),
-            buyer.clone(),
-            LocalPermission::whitelisted(None, None),
-        )
-        .unwrap();
-
-    address_list
-        .execute_actor_permission(
-            &mut router,
-            owner.clone(),
-            owner.clone(),
-            LocalPermission::whitelisted(None, None),
-=======
             vec![
                 AndrAddr::from_string(cw721.addr().clone()),
                 AndrAddr::from_string(cw20.addr().clone()),
@@ -968,8 +896,7 @@
                 AndrAddr::from_string(buyer.clone()),
                 AndrAddr::from_string(owner.clone()),
             ],
-            LocalPermission::whitelisted(None),
->>>>>>> f5c5bf43
+            LocalPermission::whitelisted(None, None),
         )
         .unwrap();
 
