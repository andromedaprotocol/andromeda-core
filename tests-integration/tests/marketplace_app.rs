--- conflicted
+++ resolved
@@ -6,19 +6,8 @@
 };
 use andromeda_app::app::AppComponent;
 use andromeda_app_contract::mock::{mock_andromeda_app, MockAppContract};
-<<<<<<< HEAD
 use andromeda_cw20::mock::{mock_andromeda_cw20, mock_cw20_instantiate_msg, mock_minter, MockCW20};
 use andromeda_cw721::mock::{mock_andromeda_cw721, mock_cw721_instantiate_msg, MockCW721};
-=======
-use andromeda_cw20::mock::{
-    mock_andromeda_cw20, mock_cw20_instantiate_msg, mock_cw20_send, mock_get_cw20_balance,
-    mock_minter, MockCW20,
-};
-use andromeda_cw721::mock::{
-    mock_andromeda_cw721, mock_cw721_instantiate_msg, mock_cw721_owner_of, mock_quick_mint_msg,
-    mock_send_nft, MockCW721,
-};
->>>>>>> 49078030
 use andromeda_finance::splitter::AddressPercent;
 use andromeda_marketplace::mock::{
     mock_andromeda_marketplace, mock_buy_token, mock_marketplace_instantiate_msg,
@@ -34,21 +23,13 @@
 use andromeda_std::ado_base::modules::Module;
 use andromeda_std::amp::messages::{AMPMsg, AMPPkt};
 use andromeda_std::amp::{AndrAddr, Recipient};
-<<<<<<< HEAD
 use andromeda_std::common::denom::Asset;
 use andromeda_std::error::ContractError;
-=======
->>>>>>> 49078030
 use andromeda_testing::mock::mock_app;
 use andromeda_testing::mock_builder::MockAndromedaBuilder;
 use andromeda_testing::MockContract;
 use cosmwasm_std::{coin, to_json_binary, Addr, BlockInfo, Decimal, Uint128};
-<<<<<<< HEAD
 use cw20::Cw20Coin;
-=======
-use cw20::{BalanceResponse, Cw20Coin};
-use cw721::OwnerOfResponse;
->>>>>>> 49078030
 use cw_multi_test::Executor;
 
 #[test]
@@ -170,7 +151,6 @@
             owner.clone(),
             marketplace.addr().clone(),
             token_id,
-<<<<<<< HEAD
             &mock_start_sale(
                 Uint128::from(100u128),
                 Asset::NativeToken("uandr".to_string()),
@@ -178,9 +158,6 @@
                 None,
                 None,
             ),
-=======
-            &mock_start_sale(Uint128::from(100u128), "uandr", false, None, None, None),
->>>>>>> 49078030
         )
         .unwrap();
 
@@ -320,12 +297,7 @@
             token_id,
             &mock_start_sale(
                 Uint128::from(100u128),
-<<<<<<< HEAD
                 Asset::NativeToken("uandr".to_string()),
-=======
-                "uandr",
-                false,
->>>>>>> 49078030
                 None,
                 None,
                 Some(
@@ -371,11 +343,7 @@
     assert_eq!(balance.amount, Uint128::from(100u128));
 }
 #[test]
-<<<<<<< HEAD
 fn test_marketplace_app_cw20_restricted() {
-=======
-fn test_marketplace_app_cw20() {
->>>>>>> 49078030
     let mut router = mock_app(None);
     let andr = MockAndromedaBuilder::new(&mut router, "admin")
         .with_wallets(vec![
@@ -428,11 +396,7 @@
         "Test Tokens".to_string(),
         "TTT".to_string(),
         6,
-<<<<<<< HEAD
         initial_balances.clone(),
-=======
-        initial_balances,
->>>>>>> 49078030
         Some(mock_minter(
             owner.to_string(),
             Some(Uint128::from(1000000u128)),
@@ -446,7 +410,6 @@
         to_json_binary(&cw20_init_msg).unwrap(),
     );
 
-<<<<<<< HEAD
     let second_cw20_init_msg = mock_cw20_instantiate_msg(
         None,
         "Second Test Tokens".to_string(),
@@ -466,8 +429,6 @@
         to_json_binary(&second_cw20_init_msg).unwrap(),
     );
 
-=======
->>>>>>> 49078030
     let rates: Vec<RateInfo> = vec![RateInfo {
         rate: Rate::Flat(coin(100, "uandr")),
         is_additive: true,
@@ -510,10 +471,7 @@
     let app_components = vec![
         cw721_component.clone(),
         cw20_component.clone(),
-<<<<<<< HEAD
         second_cw20_component.clone(),
-=======
->>>>>>> 49078030
         rates_component,
         address_list_component.clone(),
         marketplace_component.clone(),
@@ -542,24 +500,12 @@
     let cw20: MockCW20 = app.query_ado_by_component_name(&router, cw20_component.name);
 
     // Mint Tokens
-<<<<<<< HEAD
     cw721
         .execute_quick_mint(&mut router, owner.clone(), 1, owner.to_string())
-=======
-    let mint_msg = mock_quick_mint_msg(1, owner.to_string());
-    router
-        .execute_contract(
-            owner.clone(),
-            Addr::unchecked(cw721.addr().clone()),
-            &mint_msg,
-            &[],
-        )
->>>>>>> 49078030
         .unwrap();
     let token_id = "0";
 
     // Whitelist
-<<<<<<< HEAD
     address_list
         .execute_add_address(&mut router, owner.clone(), cw721.addr())
         .unwrap();
@@ -626,62 +572,12 @@
         time: block_info.time.plus_minutes(1),
         chain_id: block_info.chain_id,
     });
-=======
-    router
-        .execute_contract(
-            owner.clone(),
-            Addr::unchecked(address_list.addr().clone()),
-            &mock_add_address_msg(cw721.addr().to_string()),
-            &[],
-        )
-        .unwrap();
-    router
-        .execute_contract(
-            owner.clone(),
-            Addr::unchecked(address_list.addr().clone()),
-            &mock_add_address_msg(buyer.to_string()),
-            &[],
-        )
-        .unwrap();
-    router
-        .execute_contract(
-            owner.clone(),
-            Addr::unchecked(address_list.addr()),
-            &mock_add_address_msg(cw20.addr().to_string()),
-            &[],
-        )
-        .unwrap();
-
-    // Send Token to Marketplace
-    let send_nft_msg = mock_send_nft(
-        AndrAddr::from_string(marketplace.addr().clone()),
-        token_id.to_string(),
-        to_json_binary(&mock_start_sale(
-            Uint128::from(100u128),
-            cw20.addr().clone(),
-            true,
-            None,
-            None,
-            None,
-        ))
-        .unwrap(),
-    );
-    router
-        .execute_contract(
-            owner.clone(),
-            Addr::unchecked(cw721.addr().clone()),
-            &send_nft_msg,
-            &[],
-        )
-        .unwrap();
->>>>>>> 49078030
 
     // Buy Token
     let hook_msg = Cw20HookMsg::Buy {
         token_id: token_id.to_owned(),
         token_address: cw721.addr().to_string(),
     };
-<<<<<<< HEAD
     cw20.execute_send(
         &mut router,
         buyer.clone(),
@@ -930,15 +826,6 @@
         )
         .unwrap();
 
-=======
-
-    let buy_msg = mock_cw20_send(
-        AndrAddr::from_string(marketplace.addr()),
-        Uint128::new(200),
-        to_json_binary(&hook_msg).unwrap(),
-    );
-
->>>>>>> 49078030
     let block_info = router.block_info();
     router.set_block(BlockInfo {
         height: block_info.height,
@@ -946,7 +833,6 @@
         chain_id: block_info.chain_id,
     });
 
-<<<<<<< HEAD
     // Buy Token
     let hook_msg = Cw20HookMsg::Buy {
         token_id: token_id.to_owned(),
@@ -970,91 +856,21 @@
     let second_cw20_balance_response = second_cw20.query_balance(&router, owner);
     assert_eq!(
         second_cw20_balance_response,
-=======
-    router
-        .execute_contract(
-            buyer.clone(),
-            Addr::unchecked(cw20.addr().clone()),
-            &buy_msg,
-            &[],
-        )
-        .unwrap();
-
-    // let amp_msg = AMPMsg::new(
-    //     Addr::unchecked(marketplace_addr.clone()),
-    //     to_json_binary(&buy_msg).unwrap(),
-    //     None,
-    // );
-
-    // let packet = AMPPkt::new(
-    //     buyer.clone(),
-    //     andr.kernel_address.to_string(),
-    //     vec![amp_msg],
-    // );
-    // let receive_packet_msg = mock_receive_packet(packet);
-
-    // router
-    //     .execute_contract(
-    //         buyer.clone(),
-    //         Addr::unchecked(marketplace_addr),
-    //         &receive_packet_msg,
-    //         &[coin(200, "uandr")],
-    //     )
-    //     .unwrap();
-
-    // Check final state
-    let owner_resp: OwnerOfResponse = router
-        .wrap()
-        .query_wasm_smart(
-            cw721.addr(),
-            &mock_cw721_owner_of(token_id.to_string(), None),
-        )
-        .unwrap();
-    assert_eq!(owner_resp.owner, buyer.to_string());
-
-    // The NFT owner sold it for 200, there's also a 50% tax so the owner should receive 100
-    let cw20_balance_query = mock_get_cw20_balance(owner);
-    let cw20_balance_response: BalanceResponse = router
-        .wrap()
-        .query_wasm_smart(cw20.addr().clone(), &cw20_balance_query)
-        .unwrap();
-    assert_eq!(
-        cw20_balance_response.balance,
->>>>>>> 49078030
         owner_original_balance
             .checked_add(Uint128::new(100))
             .unwrap()
     );
 
     // Buyer bought the NFT for 200, should be 200 less
-<<<<<<< HEAD
     let second_cw20_balance_response = second_cw20.query_balance(&router, buyer);
     assert_eq!(
         second_cw20_balance_response,
-=======
-    let cw20_balance_query = mock_get_cw20_balance(buyer);
-    let cw20_balance_response: BalanceResponse = router
-        .wrap()
-        .query_wasm_smart(cw20.addr().clone(), &cw20_balance_query)
-        .unwrap();
-    assert_eq!(
-        cw20_balance_response.balance,
->>>>>>> 49078030
         buyer_original_balance
             .checked_sub(Uint128::new(200))
             .unwrap()
     );
 
     // The rates receiver should get 100 coins
-<<<<<<< HEAD
     let second_cw20_balance_response = second_cw20.query_balance(&router, rates_receiver);
     assert_eq!(second_cw20_balance_response, Uint128::new(100));
-=======
-    let cw20_balance_query = mock_get_cw20_balance(rates_receiver);
-    let cw20_balance_response: BalanceResponse = router
-        .wrap()
-        .query_wasm_smart(cw20.addr(), &cw20_balance_query)
-        .unwrap();
-    assert_eq!(cw20_balance_response.balance, Uint128::new(100));
->>>>>>> 49078030
 }