--- conflicted
+++ resolved
@@ -136,13 +136,8 @@
         .execute_set_rate(
             &mut router,
             owner.clone(),
-<<<<<<< HEAD
-            "MarketplaceBuy",
+            "Buy",
             vec![Rate::Contract(AndrAddr::from_string(rates.addr()))],
-=======
-            "Buy",
-            Rate::Contract(AndrAddr::from_string(rates.addr())),
->>>>>>> 7688d03a
         )
         .unwrap();
 
@@ -587,13 +582,8 @@
         .execute_set_rate(
             &mut router,
             owner.clone(),
-<<<<<<< HEAD
-            "MarketplaceBuy",
+            "Buy",
             vec![Rate::Contract(AndrAddr::from_string(rates.addr()))],
-=======
-            "Buy",
-            Rate::Contract(AndrAddr::from_string(rates.addr())),
->>>>>>> 7688d03a
         )
         .unwrap();
 
@@ -890,13 +880,8 @@
         .execute_set_rate(
             &mut router,
             owner.clone(),
-<<<<<<< HEAD
-            "MarketplaceBuy",
+            "Buy",
             vec![Rate::Contract(AndrAddr::from_string(rates.addr()))],
-=======
-            "Buy",
-            Rate::Contract(AndrAddr::from_string(rates.addr())),
->>>>>>> 7688d03a
         )
         .unwrap();
 
