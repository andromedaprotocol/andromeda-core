--- conflicted
+++ resolved
@@ -4,18 +4,8 @@
     mock_address_list_instantiate_msg, mock_andromeda_address_list, MockAddressList,
 };
 use andromeda_app::app::AppComponent;
-<<<<<<< HEAD
 use andromeda_app_contract::mock::{mock_andromeda_app, MockApp};
 use andromeda_cw721::mock::{mock_andromeda_cw721, mock_cw721_instantiate_msg, MockCW721};
-=======
-use andromeda_app_contract::mock::{
-    mock_andromeda_app, mock_app_instantiate_msg, mock_get_address_msg, mock_get_components_msg,
-};
-use andromeda_cw721::mock::{
-    mock_andromeda_cw721, mock_cw721_instantiate_msg, mock_cw721_owner_of, mock_quick_mint_msg,
-    mock_send_nft,
-};
->>>>>>> 6d887693
 use andromeda_marketplace::mock::{
     mock_andromeda_marketplace, mock_buy_token, mock_marketplace_instantiate_msg,
     mock_receive_packet, mock_start_sale, MockMarketplace,
@@ -26,16 +16,9 @@
 use andromeda_std::ado_base::modules::Module;
 use andromeda_std::amp::messages::{AMPMsg, AMPPkt};
 use andromeda_std::amp::Recipient;
-<<<<<<< HEAD
 use andromeda_testing::{MockADO, MockAndromeda, MockContract};
 use cosmwasm_std::{coin, to_json_binary, Addr, Uint128};
 use cw_multi_test::{App, Executor};
-=======
-use andromeda_testing::mock::{mock_app, MockAndromeda, MockApp};
-use cosmwasm_std::{coin, to_json_binary, Addr, Uint128};
-use cw721::OwnerOfResponse;
-use cw_multi_test::Executor;
->>>>>>> 6d887693
 
 fn mock_andromeda(app: &mut MockApp, admin_address: Addr) -> MockAndromeda {
     MockAndromeda::new(app, &admin_address)
@@ -133,7 +116,6 @@
     let components = app.query_components(&router);
     assert_eq!(components, app_components);
 
-<<<<<<< HEAD
     // Claim Ownership
     app.execute_claim_ownership(&mut router, owner.clone(), None)
         .unwrap();
@@ -143,26 +125,6 @@
         app.query_ado_by_component_name(&router, marketplace_component.name);
     let address_list: MockAddressList =
         app.query_ado_by_component_name(&router, address_list_component.name);
-=======
-    let cw721_addr: String = router
-        .wrap()
-        .query_wasm_smart(
-            app_addr.clone(),
-            &mock_get_address_msg(cw721_component.name),
-        )
-        .unwrap();
-    let marketplace_addr: String = router
-        .wrap()
-        .query_wasm_smart(
-            app_addr.clone(),
-            &mock_get_address_msg(marketplace_component.name),
-        )
-        .unwrap();
-    let address_list_addr: String = router
-        .wrap()
-        .query_wasm_smart(app_addr, &mock_get_address_msg(address_list_component.name))
-        .unwrap();
->>>>>>> 6d887693
 
     // Mint Tokens
     cw721
@@ -170,12 +132,9 @@
         .unwrap();
     let token_id = "0";
 
-<<<<<<< HEAD
     address_list
         .accept_ownership(&mut router, owner.clone())
         .unwrap();
-=======
->>>>>>> 6d887693
     // Whitelist
     address_list
         .execute_add_address(&mut router, owner.clone(), cw721.addr())
