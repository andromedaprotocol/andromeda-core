#![cfg(not(target_arch = "wasm32"))]

use andromeda_address_list::mock::{
<<<<<<< HEAD
    mock_add_address_msg, mock_address_list_instantiate_msg, mock_andromeda_address_list,
    MockAddressList,
};
use andromeda_app::app::AppComponent;
use andromeda_app_contract::mock::{mock_andromeda_app, MockAppContract};
use andromeda_cw20::mock::{
    mock_andromeda_cw20, mock_cw20_instantiate_msg, mock_cw20_send, mock_get_cw20_balance,
    mock_minter, MockCW20,
};
use andromeda_cw721::mock::{
    mock_andromeda_cw721, mock_cw721_instantiate_msg, mock_cw721_owner_of, mock_quick_mint_msg,
    mock_send_nft, MockCW721,
};
use andromeda_finance::splitter::AddressPercent;
=======
    mock_address_list_instantiate_msg, mock_andromeda_address_list, MockAddressList,
};
use andromeda_app::app::AppComponent;
use andromeda_app_contract::mock::{mock_andromeda_app, MockApp};
use andromeda_cw721::mock::{mock_andromeda_cw721, mock_cw721_instantiate_msg, MockCW721};
>>>>>>> 676c9833
use andromeda_marketplace::mock::{
    mock_andromeda_marketplace, mock_buy_token, mock_marketplace_instantiate_msg,
    mock_receive_packet, mock_start_sale, MockMarketplace,
};
use andromeda_modules::rates::{Rate, RateInfo};

use andromeda_non_fungible_tokens::marketplace::Cw20HookMsg;
use andromeda_rates::mock::{mock_andromeda_rates, mock_rates_instantiate_msg};
use andromeda_splitter::mock::{
    mock_andromeda_splitter, mock_splitter_instantiate_msg, mock_splitter_send_msg,
};
use andromeda_std::ado_base::modules::Module;
use andromeda_std::amp::messages::{AMPMsg, AMPPkt};
<<<<<<< HEAD
use andromeda_std::amp::{AndrAddr, Recipient};
use andromeda_testing::mock::mock_app;
use andromeda_testing::mock_builder::MockAndromedaBuilder;
use andromeda_testing::MockContract;
use cosmwasm_std::{coin, to_json_binary, Addr, BlockInfo, Decimal, Uint128};
use cw20::{BalanceResponse, Cw20Coin};
use cw721::OwnerOfResponse;
use cw_multi_test::Executor;

#[test]
fn test_marketplace_app() {
    let mut router = mock_app(None);
    let andr = MockAndromedaBuilder::new(&mut router, "admin")
        .with_wallets(vec![
            ("owner", vec![]),
            ("buyer", vec![coin(200, "uandr")]),
            ("receiver", vec![]),
        ])
        .with_contracts(vec![
            ("app-contract", mock_andromeda_app()),
            ("cw721", mock_andromeda_cw721()),
            ("marketplace", mock_andromeda_marketplace()),
            ("rates", mock_andromeda_rates()),
            ("address-list", mock_andromeda_address_list()),
        ])
        .build(&mut router);
    let owner = andr.get_wallet("owner");
    let buyer = andr.get_wallet("buyer");
    let rates_receiver = andr.get_wallet("receiver");
=======
use andromeda_std::amp::Recipient;
use andromeda_testing::{MockAndromeda, MockContract};
use cosmwasm_std::{coin, to_json_binary, Addr, Uint128};
use cw_multi_test::{App, Executor};

fn mock_app() -> App {
    App::new(|router, _api, storage| {
        router
            .bank
            .init_balance(
                storage,
                &Addr::unchecked("owner"),
                [coin(999999, "uandr")].to_vec(),
            )
            .unwrap();
        router
            .bank
            .init_balance(
                storage,
                &Addr::unchecked("buyer"),
                [coin(200, "uandr")].to_vec(),
            )
            .unwrap();
    })
}

fn mock_andromeda(app: &mut App, admin_address: Addr) -> MockAndromeda {
    MockAndromeda::new(app, &admin_address)
}

#[test]
fn test_marketplace_app() {
    let owner = Addr::unchecked("owner");
    let buyer = Addr::unchecked("buyer");
    let rates_receiver = Addr::unchecked("receiver");

    let mut router = mock_app();
    let andr = mock_andromeda(&mut router, owner.clone());

    // Store contract codes
    andr.store_ado(&mut router, mock_andromeda_cw721(), "cw721");
    andr.store_ado(&mut router, mock_andromeda_marketplace(), "marketplace");
    andr.store_ado(&mut router, mock_andromeda_rates(), "rates");
    andr.store_ado(&mut router, mock_andromeda_address_list(), "address-list");
    let app_code_id = andr.store_ado(&mut router, mock_andromeda_app(), "app");
>>>>>>> 676c9833

    // Generate App Components
    let cw721_init_msg = mock_cw721_instantiate_msg(
        "Test Tokens".to_string(),
        "TT".to_string(),
        owner.to_string(),
        None,
        andr.kernel.addr().to_string(),
        None,
    );
    let cw721_component = AppComponent::new(
        "tokens".to_string(),
        "cw721".to_string(),
        to_json_binary(&cw721_init_msg).unwrap(),
    );

    let rates: Vec<RateInfo> = vec![RateInfo {
        rate: Rate::Flat(coin(100, "uandr")),
        is_additive: true,
        description: None,
        recipients: vec![Recipient::from_string(rates_receiver.to_string())],
    }];
    let rates_init_msg = mock_rates_instantiate_msg(rates, andr.kernel.addr().to_string(), None);
<<<<<<< HEAD
    let rates_component =
        AppComponent::new("rates", "rates", to_json_binary(&rates_init_msg).unwrap());
=======
    let rates_component = AppComponent::new("2", "rates", to_json_binary(&rates_init_msg).unwrap());
>>>>>>> 676c9833

    let address_list_init_msg =
        mock_address_list_instantiate_msg(true, andr.kernel.addr().to_string(), None);
    let address_list_component = AppComponent::new(
        "address-list",
<<<<<<< HEAD
        "address-list",
=======
>>>>>>> 676c9833
        to_json_binary(&address_list_init_msg).unwrap(),
    );

    let modules: Vec<Module> = vec![
        Module::new("rates", format!("./{}", rates_component.name), false),
        Module::new(
            "address-list",
            format!("./{}", address_list_component.name),
            false,
        ),
    ];
    let marketplace_init_msg =
<<<<<<< HEAD
        mock_marketplace_instantiate_msg(andr.kernel.addr().to_string(), Some(modules), None, None);
=======
        mock_marketplace_instantiate_msg(andr.kernel.addr().to_string(), Some(modules), None);
>>>>>>> 676c9833
    let marketplace_component = AppComponent::new(
        "marketplace".to_string(),
<<<<<<< HEAD
        "marketplace".to_string(),
=======
>>>>>>> 676c9833
        to_json_binary(&marketplace_init_msg).unwrap(),
    );

    // Create App
    let app_components = vec![
        cw721_component.clone(),
        rates_component,
        address_list_component.clone(),
        marketplace_component.clone(),
    ];
<<<<<<< HEAD
    let app_code_id = andr.get_code_id(&mut router, "app-contract");
    let app = MockAppContract::instantiate(
        app_code_id,
        owner,
=======
    let app = MockApp::instantiate(
        app_code_id,
        owner.clone(),
>>>>>>> 676c9833
        &mut router,
        "Auction App",
        app_components.clone(),
        andr.kernel.addr(),
        None,
    );

    let components = app.query_components(&router);
    assert_eq!(components, app_components);
<<<<<<< HEAD

    let cw721: MockCW721 = app.query_ado_by_component_name(&router, cw721_component.name);
    let marketplace: MockMarketplace =
        app.query_ado_by_component_name(&router, marketplace_component.name);
    let address_list: MockAddressList =
        app.query_ado_by_component_name(&router, address_list_component.name);

    // Mint Tokens
    cw721
        .execute_quick_mint(&mut router, owner.clone(), 1, owner.to_string())
        .unwrap();
    let token_id = "0";

    // Whitelist
    address_list
        .execute_add_address(&mut router, owner.clone(), cw721.addr())
        .unwrap();
    address_list
        .execute_add_address(&mut router, owner.clone(), buyer.to_string())
        .unwrap();

    // Send Token to Marketplace
    cw721
        .execute_send_nft(
            &mut router,
            owner.clone(),
            marketplace.addr().clone(),
            token_id,
            &mock_start_sale(Uint128::from(100u128), "uandr", false, None, None, None),
        )
        .unwrap();

    // Buy Token
    let buy_msg = mock_buy_token(cw721.addr().clone(), token_id);
    let amp_msg = AMPMsg::new(
        Addr::unchecked(marketplace.addr().clone()),
        to_json_binary(&buy_msg).unwrap(),
        Some(vec![coin(200, "uandr")]),
    );

    let packet = AMPPkt::new(buyer.clone(), andr.kernel.addr().to_string(), vec![amp_msg]);
    let receive_packet_msg = mock_receive_packet(packet);

    let block_info = router.block_info();
    router.set_block(BlockInfo {
        height: block_info.height,
        time: block_info.time.plus_minutes(1),
        chain_id: block_info.chain_id,
    });

    router
        .execute_contract(
            buyer.clone(),
            Addr::unchecked(marketplace.addr()),
            &receive_packet_msg,
            &[coin(200, "uandr")],
        )
        .unwrap();

    // Check final state
    let owner_of_token = cw721.query_owner_of(&router, token_id);
    assert_eq!(owner_of_token, buyer.to_string());

    let balance = router
        .wrap()
        .query_balance(rates_receiver, "uandr")
        .unwrap();
    assert_eq!(balance.amount, Uint128::from(100u128));
}

#[test]
fn test_marketplace_app_recipient() {
    let mut router = mock_app(None);
    let andr = MockAndromedaBuilder::new(&mut router, "admin")
        .with_wallets(vec![
            ("owner", vec![]),
            ("buyer", vec![coin(200, "uandr")]),
            ("receiver", vec![]),
        ])
        .with_contracts(vec![
            ("app-contract", mock_andromeda_app()),
            ("cw721", mock_andromeda_cw721()),
            ("marketplace", mock_andromeda_marketplace()),
            ("splitter", mock_andromeda_splitter()),
            ("address-list", mock_andromeda_address_list()),
        ])
        .build(&mut router);
    let owner = andr.get_wallet("owner");
    let buyer = andr.get_wallet("buyer");
    let receiver = andr.get_wallet("receiver");

    // Generate App Components
    let cw721_init_msg = mock_cw721_instantiate_msg(
        "Test Tokens".to_string(),
        "TT".to_string(),
        owner.to_string(),
        None,
        andr.kernel.addr().to_string(),
        None,
    );
    let cw721_component = AppComponent::new(
        "tokens".to_string(),
        "cw721".to_string(),
        to_json_binary(&cw721_init_msg).unwrap(),
    );

    let splitter_init_msg = mock_splitter_instantiate_msg(
        vec![AddressPercent::new(
            Recipient::from_string(receiver),
            Decimal::one(),
        )],
        andr.kernel.addr(),
        None,
        None,
    );
    let splitter_component = AppComponent::new(
        "splitter",
        "splitter",
        to_json_binary(&splitter_init_msg).unwrap(),
    );

    let marketplace_init_msg =
        mock_marketplace_instantiate_msg(andr.kernel.addr().to_string(), None, None, None);
    let marketplace_component = AppComponent::new(
        "marketplace".to_string(),
        "marketplace".to_string(),
        to_json_binary(&marketplace_init_msg).unwrap(),
    );

    // Create App
    let app_components = vec![
        cw721_component.clone(),
        splitter_component.clone(),
        marketplace_component.clone(),
    ];
    let app_code_id = andr.get_code_id(&mut router, "app-contract");
    let app = MockAppContract::instantiate(
        app_code_id,
        owner,
        &mut router,
        "Auction App",
        app_components.clone(),
        andr.kernel.addr(),
        None,
    );

    let components = app.query_components(&router);
    assert_eq!(components, app_components);

    let cw721: MockCW721 = app.query_ado_by_component_name(&router, cw721_component.name);
    let marketplace: MockMarketplace =
        app.query_ado_by_component_name(&router, marketplace_component.name);

    // Mint Tokens
    cw721
        .execute_quick_mint(&mut router, owner.clone(), 1, owner.to_string())
        .unwrap();
    let token_id = "0";

    // Send Token to Marketplace
    cw721
        .execute_send_nft(
            &mut router,
            owner.clone(),
            marketplace.addr().clone(),
            token_id,
            &mock_start_sale(
                Uint128::from(100u128),
                "uandr",
                false,
                None,
                None,
                Some(
                    Recipient::from_string(format!("./{}", splitter_component.name))
                        .with_msg(mock_splitter_send_msg()),
                ),
            ),
        )
        .unwrap();

    // Buy Token
    let buy_msg = mock_buy_token(cw721.addr().clone(), token_id);
    let amp_msg = AMPMsg::new(
        Addr::unchecked(marketplace.addr().clone()),
        to_json_binary(&buy_msg).unwrap(),
        Some(vec![coin(200, "uandr")]),
    );

    let packet = AMPPkt::new(buyer.clone(), andr.kernel.addr().to_string(), vec![amp_msg]);
    let receive_packet_msg = mock_receive_packet(packet);

    let block_info = router.block_info();
    router.set_block(BlockInfo {
        height: block_info.height,
        time: block_info.time.plus_minutes(1),
        chain_id: block_info.chain_id,
    });

    router
        .execute_contract(
            buyer.clone(),
            Addr::unchecked(marketplace.addr()),
            &receive_packet_msg,
            &[coin(100, "uandr")],
        )
        .unwrap();
=======

    // Claim Ownership
    app.execute_claim_ownership(&mut router, owner.clone(), None)
        .unwrap();

    let cw721: MockCW721 = app.query_ado_by_component_name(&router, cw721_component.name);
    let marketplace: MockMarketplace =
        app.query_ado_by_component_name(&router, marketplace_component.name);
    let address_list: MockAddressList =
        app.query_ado_by_component_name(&router, address_list_component.name);
>>>>>>> 676c9833

    // Check final state
    let owner_of_token = cw721.query_owner_of(&router, token_id);
    assert_eq!(owner_of_token, buyer.to_string());

    let balance = router.wrap().query_balance(receiver, "uandr").unwrap();
    assert_eq!(balance.amount, Uint128::from(100u128));
}
#[test]
fn test_marketplace_app_cw20() {
    let mut router = mock_app(None);
    let andr = MockAndromedaBuilder::new(&mut router, "admin")
        .with_wallets(vec![
            ("owner", vec![]),
            ("buyer", vec![coin(200, "uandr")]),
            ("receiver", vec![]),
        ])
        .with_contracts(vec![
            ("app-contract", mock_andromeda_app()),
            ("cw721", mock_andromeda_cw721()),
            ("cw20", mock_andromeda_cw20()),
            ("marketplace", mock_andromeda_marketplace()),
            ("rates", mock_andromeda_rates()),
            ("address-list", mock_andromeda_address_list()),
        ])
        .build(&mut router);
    let owner = andr.get_wallet("owner");
    let buyer = andr.get_wallet("buyer");
    let rates_receiver = andr.get_wallet("receiver");
    // Generate App Components
    let cw721_init_msg = mock_cw721_instantiate_msg(
        "Test Tokens".to_string(),
        "TT".to_string(),
        owner.to_string(),
        None,
        andr.kernel.addr().to_string(),
        None,
    );
    let cw721_component = AppComponent::new(
        "tokens".to_string(),
        "cw721".to_string(),
        to_json_binary(&cw721_init_msg).unwrap(),
    );

    let owner_original_balance = Uint128::new(1_000);
    let buyer_original_balance = Uint128::new(2_000);
    let initial_balances = vec![
        Cw20Coin {
            address: owner.to_string(),
            amount: owner_original_balance,
        },
        Cw20Coin {
            address: buyer.to_string(),
            amount: buyer_original_balance,
        },
    ];

    let cw20_init_msg = mock_cw20_instantiate_msg(
        None,
        "Test Tokens".to_string(),
        "TTT".to_string(),
        6,
        initial_balances,
        Some(mock_minter(
            owner.to_string(),
            Some(Uint128::from(1000000u128)),
        )),
        None,
        andr.kernel.addr().to_string(),
    );
    let cw20_component = AppComponent::new(
        "cw20".to_string(),
        "cw20".to_string(),
        to_json_binary(&cw20_init_msg).unwrap(),
    );

    let rates: Vec<RateInfo> = vec![RateInfo {
        rate: Rate::Flat(coin(100, "uandr")),
        is_additive: true,
        description: None,
        recipients: vec![Recipient::from_string(rates_receiver.to_string())],
    }];
    let rates_init_msg = mock_rates_instantiate_msg(rates, andr.kernel.addr().to_string(), None);
    let rates_component =
        AppComponent::new("rates", "rates", to_json_binary(&rates_init_msg).unwrap());

    let address_list_init_msg =
        mock_address_list_instantiate_msg(true, andr.kernel.addr().to_string(), None);
    let address_list_component = AppComponent::new(
        "address-list",
        "address-list",
        to_json_binary(&address_list_init_msg).unwrap(),
    );

    let modules: Vec<Module> = vec![
        Module::new("rates", format!("./{}", rates_component.name), false),
        Module::new(
            "address-list",
            format!("./{}", address_list_component.name),
            false,
        ),
    ];
    let marketplace_init_msg = mock_marketplace_instantiate_msg(
        andr.kernel.addr().to_string(),
        Some(modules),
        None,
        Some(AndrAddr::from_string(format!("./{}", cw20_component.name))),
    );
    let marketplace_component = AppComponent::new(
        "marketplace".to_string(),
        "marketplace".to_string(),
        to_json_binary(&marketplace_init_msg).unwrap(),
    );

    // Create App
    let app_components = vec![
        cw721_component.clone(),
        cw20_component.clone(),
        rates_component,
        address_list_component.clone(),
        marketplace_component.clone(),
    ];

    let app_code_id = andr.get_code_id(&mut router, "app-contract");
    let app = MockAppContract::instantiate(
        app_code_id,
        owner,
        &mut router,
        "Auction App",
        app_components.clone(),
        andr.kernel.addr(),
        None,
    );

    let components = app.query_components(&router);
    assert_eq!(components, app_components);

    let cw721: MockCW721 = app.query_ado_by_component_name(&router, cw721_component.name);
    let marketplace: MockMarketplace =
        app.query_ado_by_component_name(&router, marketplace_component.name);
    let address_list: MockAddressList =
        app.query_ado_by_component_name(&router, address_list_component.name);

    let cw20: MockCW20 = app.query_ado_by_component_name(&router, cw20_component.name);

    // Mint Tokens
<<<<<<< HEAD
    let mint_msg = mock_quick_mint_msg(1, owner.to_string());
    router
        .execute_contract(
            owner.clone(),
            Addr::unchecked(cw721.addr().clone()),
            &mint_msg,
            &[],
        )
=======
    cw721
        .execute_quick_mint(&mut router, owner.clone(), 1, owner.to_string())
>>>>>>> 676c9833
        .unwrap();
    let token_id = "0";

    // Whitelist
<<<<<<< HEAD
    router
        .execute_contract(
            owner.clone(),
            Addr::unchecked(address_list.addr().clone()),
            &mock_add_address_msg(cw721.addr().to_string()),
            &[],
        )
        .unwrap();
    router
        .execute_contract(
            owner.clone(),
            Addr::unchecked(address_list.addr().clone()),
            &mock_add_address_msg(buyer.to_string()),
            &[],
        )
=======
    address_list
        .execute_add_address(&mut router, owner.clone(), cw721.addr())
        .unwrap();
    address_list
        .execute_add_address(&mut router, owner.clone(), buyer.to_string())
>>>>>>> 676c9833
        .unwrap();
    router
        .execute_contract(
            owner.clone(),
            Addr::unchecked(address_list.addr()),
            &mock_add_address_msg(cw20.addr().to_string()),
            &[],
        )
        .unwrap();

    // Send Token to Marketplace
<<<<<<< HEAD
    let send_nft_msg = mock_send_nft(
        AndrAddr::from_string(marketplace.addr().clone()),
        token_id.to_string(),
        to_json_binary(&mock_start_sale(
            Uint128::from(100u128),
            cw20.addr().clone(),
            true,
            None,
            None,
            None,
        ))
        .unwrap(),
    );
    router
        .execute_contract(
            owner.clone(),
            Addr::unchecked(cw721.addr().clone()),
            &send_nft_msg,
            &[],
=======
    cw721
        .execute_send_nft(
            &mut router,
            owner,
            marketplace.addr().clone(),
            token_id,
            &mock_start_sale(Uint128::from(100u128), "uandr"),
>>>>>>> 676c9833
        )
        .unwrap();

    // Buy Token
<<<<<<< HEAD
    let hook_msg = Cw20HookMsg::Buy {
        token_id: token_id.to_owned(),
        token_address: cw721.addr().to_string(),
    };

    let buy_msg = mock_cw20_send(
        AndrAddr::from_string(marketplace.addr()),
        Uint128::new(200),
        to_json_binary(&hook_msg).unwrap(),
    );

    let block_info = router.block_info();
    router.set_block(BlockInfo {
        height: block_info.height,
        time: block_info.time.plus_minutes(1),
        chain_id: block_info.chain_id,
    });

    router
        .execute_contract(
            buyer.clone(),
            Addr::unchecked(cw20.addr().clone()),
            &buy_msg,
            &[],
=======
    let buy_msg = mock_buy_token(cw721.addr().clone(), token_id);
    let amp_msg = AMPMsg::new(
        Addr::unchecked(marketplace.addr().clone()),
        to_json_binary(&buy_msg).unwrap(),
        Some(vec![coin(200, "uandr")]),
    );

    let packet = AMPPkt::new(buyer.clone(), andr.kernel.addr().to_string(), vec![amp_msg]);
    let receive_packet_msg = mock_receive_packet(packet);
    router
        .execute_contract(
            buyer.clone(),
            Addr::unchecked(marketplace.addr()),
            &receive_packet_msg,
            &[coin(200, "uandr")],
>>>>>>> 676c9833
        )
        .unwrap();

    // let amp_msg = AMPMsg::new(
    //     Addr::unchecked(marketplace_addr.clone()),
    //     to_json_binary(&buy_msg).unwrap(),
    //     None,
    // );

    // let packet = AMPPkt::new(
    //     buyer.clone(),
    //     andr.kernel_address.to_string(),
    //     vec![amp_msg],
    // );
    // let receive_packet_msg = mock_receive_packet(packet);

    // router
    //     .execute_contract(
    //         buyer.clone(),
    //         Addr::unchecked(marketplace_addr),
    //         &receive_packet_msg,
    //         &[coin(200, "uandr")],
    //     )
    //     .unwrap();

    // Check final state
<<<<<<< HEAD
    let owner_resp: OwnerOfResponse = router
        .wrap()
        .query_wasm_smart(
            cw721.addr(),
            &mock_cw721_owner_of(token_id.to_string(), None),
        )
        .unwrap();
    assert_eq!(owner_resp.owner, buyer.to_string());
=======
    let owner_of_token = cw721.query_owner_of(&router, token_id);
    assert_eq!(owner_of_token, buyer.to_string());
>>>>>>> 676c9833

    // The NFT owner sold it for 200, there's also a 50% tax so the owner should receive 100
    let cw20_balance_query = mock_get_cw20_balance(owner);
    let cw20_balance_response: BalanceResponse = router
        .wrap()
        .query_wasm_smart(cw20.addr().clone(), &cw20_balance_query)
        .unwrap();
    assert_eq!(
        cw20_balance_response.balance,
        owner_original_balance
            .checked_add(Uint128::new(100))
            .unwrap()
    );

    // Buyer bought the NFT for 200, should be 200 less
    let cw20_balance_query = mock_get_cw20_balance(buyer);
    let cw20_balance_response: BalanceResponse = router
        .wrap()
        .query_wasm_smart(cw20.addr().clone(), &cw20_balance_query)
        .unwrap();
    assert_eq!(
        cw20_balance_response.balance,
        buyer_original_balance
            .checked_sub(Uint128::new(200))
            .unwrap()
    );

    // The rates receiver should get 100 coins
    let cw20_balance_query = mock_get_cw20_balance(rates_receiver);
    let cw20_balance_response: BalanceResponse = router
        .wrap()
        .query_wasm_smart(cw20.addr(), &cw20_balance_query)
        .unwrap();
    assert_eq!(cw20_balance_response.balance, Uint128::new(100));
}<|MERGE_RESOLUTION|>--- conflicted
+++ resolved
@@ -1,7 +1,6 @@
 #![cfg(not(target_arch = "wasm32"))]
 
 use andromeda_address_list::mock::{
-<<<<<<< HEAD
     mock_add_address_msg, mock_address_list_instantiate_msg, mock_andromeda_address_list,
     MockAddressList,
 };
@@ -16,16 +15,10 @@
     mock_send_nft, MockCW721,
 };
 use andromeda_finance::splitter::AddressPercent;
-=======
-    mock_address_list_instantiate_msg, mock_andromeda_address_list, MockAddressList,
-};
-use andromeda_app::app::AppComponent;
-use andromeda_app_contract::mock::{mock_andromeda_app, MockApp};
-use andromeda_cw721::mock::{mock_andromeda_cw721, mock_cw721_instantiate_msg, MockCW721};
->>>>>>> 676c9833
 use andromeda_marketplace::mock::{
     mock_andromeda_marketplace, mock_buy_token, mock_marketplace_instantiate_msg,
-    mock_receive_packet, mock_start_sale, MockMarketplace,
+    mock_receive_packet, mock_receive_packet, mock_start_sale, mock_start_sale, MockMarketplace,
+    MockMarketplace,
 };
 use andromeda_modules::rates::{Rate, RateInfo};
 
@@ -36,7 +29,6 @@
 };
 use andromeda_std::ado_base::modules::Module;
 use andromeda_std::amp::messages::{AMPMsg, AMPPkt};
-<<<<<<< HEAD
 use andromeda_std::amp::{AndrAddr, Recipient};
 use andromeda_testing::mock::mock_app;
 use andromeda_testing::mock_builder::MockAndromedaBuilder;
@@ -66,53 +58,6 @@
     let owner = andr.get_wallet("owner");
     let buyer = andr.get_wallet("buyer");
     let rates_receiver = andr.get_wallet("receiver");
-=======
-use andromeda_std::amp::Recipient;
-use andromeda_testing::{MockAndromeda, MockContract};
-use cosmwasm_std::{coin, to_json_binary, Addr, Uint128};
-use cw_multi_test::{App, Executor};
-
-fn mock_app() -> App {
-    App::new(|router, _api, storage| {
-        router
-            .bank
-            .init_balance(
-                storage,
-                &Addr::unchecked("owner"),
-                [coin(999999, "uandr")].to_vec(),
-            )
-            .unwrap();
-        router
-            .bank
-            .init_balance(
-                storage,
-                &Addr::unchecked("buyer"),
-                [coin(200, "uandr")].to_vec(),
-            )
-            .unwrap();
-    })
-}
-
-fn mock_andromeda(app: &mut App, admin_address: Addr) -> MockAndromeda {
-    MockAndromeda::new(app, &admin_address)
-}
-
-#[test]
-fn test_marketplace_app() {
-    let owner = Addr::unchecked("owner");
-    let buyer = Addr::unchecked("buyer");
-    let rates_receiver = Addr::unchecked("receiver");
-
-    let mut router = mock_app();
-    let andr = mock_andromeda(&mut router, owner.clone());
-
-    // Store contract codes
-    andr.store_ado(&mut router, mock_andromeda_cw721(), "cw721");
-    andr.store_ado(&mut router, mock_andromeda_marketplace(), "marketplace");
-    andr.store_ado(&mut router, mock_andromeda_rates(), "rates");
-    andr.store_ado(&mut router, mock_andromeda_address_list(), "address-list");
-    let app_code_id = andr.store_ado(&mut router, mock_andromeda_app(), "app");
->>>>>>> 676c9833
 
     // Generate App Components
     let cw721_init_msg = mock_cw721_instantiate_msg(
@@ -121,11 +66,13 @@
         owner.to_string(),
         None,
         andr.kernel.addr().to_string(),
+        andr.kernel.addr().to_string(),
         None,
     );
     let cw721_component = AppComponent::new(
         "tokens".to_string(),
         "cw721".to_string(),
+        to_json_binary(&cw721_init_msg).unwrap(),
         to_json_binary(&cw721_init_msg).unwrap(),
     );
 
@@ -136,21 +83,16 @@
         recipients: vec![Recipient::from_string(rates_receiver.to_string())],
     }];
     let rates_init_msg = mock_rates_instantiate_msg(rates, andr.kernel.addr().to_string(), None);
-<<<<<<< HEAD
     let rates_component =
         AppComponent::new("rates", "rates", to_json_binary(&rates_init_msg).unwrap());
-=======
-    let rates_component = AppComponent::new("2", "rates", to_json_binary(&rates_init_msg).unwrap());
->>>>>>> 676c9833
 
     let address_list_init_msg =
         mock_address_list_instantiate_msg(true, andr.kernel.addr().to_string(), None);
+    mock_address_list_instantiate_msg(true, andr.kernel.addr().to_string(), None);
     let address_list_component = AppComponent::new(
         "address-list",
-<<<<<<< HEAD
         "address-list",
-=======
->>>>>>> 676c9833
+        to_json_binary(&address_list_init_msg).unwrap(),
         to_json_binary(&address_list_init_msg).unwrap(),
     );
 
@@ -163,17 +105,11 @@
         ),
     ];
     let marketplace_init_msg =
-<<<<<<< HEAD
         mock_marketplace_instantiate_msg(andr.kernel.addr().to_string(), Some(modules), None, None);
-=======
-        mock_marketplace_instantiate_msg(andr.kernel.addr().to_string(), Some(modules), None);
->>>>>>> 676c9833
     let marketplace_component = AppComponent::new(
         "marketplace".to_string(),
-<<<<<<< HEAD
         "marketplace".to_string(),
-=======
->>>>>>> 676c9833
+        to_json_binary(&marketplace_init_msg).unwrap(),
         to_json_binary(&marketplace_init_msg).unwrap(),
     );
 
@@ -184,26 +120,20 @@
         address_list_component.clone(),
         marketplace_component.clone(),
     ];
-<<<<<<< HEAD
     let app_code_id = andr.get_code_id(&mut router, "app-contract");
     let app = MockAppContract::instantiate(
         app_code_id,
         owner,
-=======
-    let app = MockApp::instantiate(
-        app_code_id,
-        owner.clone(),
->>>>>>> 676c9833
         &mut router,
         "Auction App",
         app_components.clone(),
         andr.kernel.addr(),
+        andr.kernel.addr(),
         None,
     );
 
     let components = app.query_components(&router);
     assert_eq!(components, app_components);
-<<<<<<< HEAD
 
     let cw721: MockCW721 = app.query_ado_by_component_name(&router, cw721_component.name);
     let marketplace: MockMarketplace =
@@ -410,18 +340,6 @@
             &[coin(100, "uandr")],
         )
         .unwrap();
-=======
-
-    // Claim Ownership
-    app.execute_claim_ownership(&mut router, owner.clone(), None)
-        .unwrap();
-
-    let cw721: MockCW721 = app.query_ado_by_component_name(&router, cw721_component.name);
-    let marketplace: MockMarketplace =
-        app.query_ado_by_component_name(&router, marketplace_component.name);
-    let address_list: MockAddressList =
-        app.query_ado_by_component_name(&router, address_list_component.name);
->>>>>>> 676c9833
 
     // Check final state
     let owner_of_token = cw721.query_owner_of(&router, token_id);
@@ -568,7 +486,6 @@
     let cw20: MockCW20 = app.query_ado_by_component_name(&router, cw20_component.name);
 
     // Mint Tokens
-<<<<<<< HEAD
     let mint_msg = mock_quick_mint_msg(1, owner.to_string());
     router
         .execute_contract(
@@ -577,15 +494,10 @@
             &mint_msg,
             &[],
         )
-=======
-    cw721
-        .execute_quick_mint(&mut router, owner.clone(), 1, owner.to_string())
->>>>>>> 676c9833
         .unwrap();
     let token_id = "0";
 
     // Whitelist
-<<<<<<< HEAD
     router
         .execute_contract(
             owner.clone(),
@@ -601,13 +513,6 @@
             &mock_add_address_msg(buyer.to_string()),
             &[],
         )
-=======
-    address_list
-        .execute_add_address(&mut router, owner.clone(), cw721.addr())
-        .unwrap();
-    address_list
-        .execute_add_address(&mut router, owner.clone(), buyer.to_string())
->>>>>>> 676c9833
         .unwrap();
     router
         .execute_contract(
@@ -619,7 +524,6 @@
         .unwrap();
 
     // Send Token to Marketplace
-<<<<<<< HEAD
     let send_nft_msg = mock_send_nft(
         AndrAddr::from_string(marketplace.addr().clone()),
         token_id.to_string(),
@@ -639,20 +543,10 @@
             Addr::unchecked(cw721.addr().clone()),
             &send_nft_msg,
             &[],
-=======
-    cw721
-        .execute_send_nft(
-            &mut router,
-            owner,
-            marketplace.addr().clone(),
-            token_id,
-            &mock_start_sale(Uint128::from(100u128), "uandr"),
->>>>>>> 676c9833
         )
         .unwrap();
 
     // Buy Token
-<<<<<<< HEAD
     let hook_msg = Cw20HookMsg::Buy {
         token_id: token_id.to_owned(),
         token_address: cw721.addr().to_string(),
@@ -677,23 +571,6 @@
             Addr::unchecked(cw20.addr().clone()),
             &buy_msg,
             &[],
-=======
-    let buy_msg = mock_buy_token(cw721.addr().clone(), token_id);
-    let amp_msg = AMPMsg::new(
-        Addr::unchecked(marketplace.addr().clone()),
-        to_json_binary(&buy_msg).unwrap(),
-        Some(vec![coin(200, "uandr")]),
-    );
-
-    let packet = AMPPkt::new(buyer.clone(), andr.kernel.addr().to_string(), vec![amp_msg]);
-    let receive_packet_msg = mock_receive_packet(packet);
-    router
-        .execute_contract(
-            buyer.clone(),
-            Addr::unchecked(marketplace.addr()),
-            &receive_packet_msg,
-            &[coin(200, "uandr")],
->>>>>>> 676c9833
         )
         .unwrap();
 
@@ -720,7 +597,6 @@
     //     .unwrap();
 
     // Check final state
-<<<<<<< HEAD
     let owner_resp: OwnerOfResponse = router
         .wrap()
         .query_wasm_smart(
@@ -729,10 +605,6 @@
         )
         .unwrap();
     assert_eq!(owner_resp.owner, buyer.to_string());
-=======
-    let owner_of_token = cw721.query_owner_of(&router, token_id);
-    assert_eq!(owner_of_token, buyer.to_string());
->>>>>>> 676c9833
 
     // The NFT owner sold it for 200, there's also a 50% tax so the owner should receive 100
     let cw20_balance_query = mock_get_cw20_balance(owner);
