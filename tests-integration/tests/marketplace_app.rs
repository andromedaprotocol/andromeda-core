#![cfg(not(target_arch = "wasm32"))]

use andromeda_address_list::mock::{
    mock_address_list_instantiate_msg, mock_andromeda_address_list, MockAddressList,
};
use andromeda_app::app::AppComponent;
use andromeda_app_contract::mock::{mock_andromeda_app, MockApp};
use andromeda_cw721::mock::{mock_andromeda_cw721, mock_cw721_instantiate_msg, MockCW721};
use andromeda_marketplace::mock::{
    mock_andromeda_marketplace, mock_buy_token, mock_marketplace_instantiate_msg,
    mock_receive_packet, mock_start_sale, MockMarketplace,
};
use andromeda_modules::rates::{Rate, RateInfo};

use andromeda_rates::mock::{mock_andromeda_rates, mock_rates_instantiate_msg};
use andromeda_std::ado_base::modules::Module;
use andromeda_std::amp::messages::{AMPMsg, AMPPkt};
use andromeda_std::amp::Recipient;
use andromeda_testing::{MockAndromeda, MockContract};
use cosmwasm_std::{coin, to_json_binary, Addr, Uint128};
use cw_multi_test::{App, Executor};

fn mock_app() -> App {
    App::new(|router, _api, storage| {
        router
            .bank
            .init_balance(
                storage,
                &Addr::unchecked("owner"),
                [coin(999999, "uandr")].to_vec(),
            )
            .unwrap();
        router
            .bank
            .init_balance(
                storage,
                &Addr::unchecked("buyer"),
                [coin(200, "uandr")].to_vec(),
            )
            .unwrap();
    })
}

fn mock_andromeda(app: &mut App, admin_address: Addr) -> MockAndromeda {
    MockAndromeda::new(app, &admin_address)
}

#[test]
fn test_marketplace_app() {
    let owner = Addr::unchecked("owner");
    let buyer = Addr::unchecked("buyer");
    let rates_receiver = Addr::unchecked("receiver");

    let mut router = mock_app();
    let andr = mock_andromeda(&mut router, owner.clone());

    // Store contract codes
<<<<<<< HEAD
    andr.store_ado(&mut router, mock_andromeda_cw721(), "cw721");
    andr.store_ado(&mut router, mock_andromeda_marketplace(), "marketplace");
    andr.store_ado(&mut router, mock_andromeda_rates(), "rates");
    andr.store_ado(&mut router, mock_andromeda_address_list(), "address-list");
    let app_code_id = andr.store_ado(&mut router, mock_andromeda_app(), "app");
=======
    let cw721_code_id = router.store_code(mock_andromeda_cw721());
    let marketplace_code_id = router.store_code(mock_andromeda_marketplace());
    let app_code_id = router.store_code(mock_andromeda_app());
    let rates_code_id = router.store_code(mock_andromeda_rates());
    let address_list_code_id = router.store_code(mock_andromeda_address_list());

    andr.store_code_id(&mut router, "cw721", cw721_code_id);
    andr.store_code_id(&mut router, "marketplace", marketplace_code_id);
    andr.store_code_id(&mut router, "rates", rates_code_id);
    andr.store_code_id(&mut router, "address-list", address_list_code_id);
    andr.store_code_id(&mut router, "app-contract", app_code_id);
>>>>>>> cddc6d5c

    // Generate App Components
    let cw721_init_msg = mock_cw721_instantiate_msg(
        "Test Tokens".to_string(),
        "TT".to_string(),
        owner.to_string(),
        None,
        andr.kernel.addr().to_string(),
        None,
    );
    let cw721_component = AppComponent::new(
        "1".to_string(),
        "cw721".to_string(),
        to_json_binary(&cw721_init_msg).unwrap(),
    );

    let rates: Vec<RateInfo> = vec![RateInfo {
        rate: Rate::Flat(coin(100, "uandr")),
        is_additive: true,
        description: None,
        recipients: vec![Recipient::from_string(rates_receiver.to_string())],
    }];
    let rates_init_msg = mock_rates_instantiate_msg(rates, andr.kernel.addr().to_string(), None);
    let rates_component = AppComponent::new("2", "rates", to_json_binary(&rates_init_msg).unwrap());

    let address_list_init_msg =
        mock_address_list_instantiate_msg(true, andr.kernel.addr().to_string(), None);
    let address_list_component = AppComponent::new(
        "3",
        "address-list",
        to_json_binary(&address_list_init_msg).unwrap(),
    );

    let modules: Vec<Module> = vec![
        Module::new("rates", format!("./{}", rates_component.name), false),
        Module::new(
            "address-list",
            format!("./{}", address_list_component.name),
            false,
        ),
    ];
    let marketplace_init_msg =
        mock_marketplace_instantiate_msg(andr.kernel.addr().to_string(), Some(modules), None);
    let marketplace_component = AppComponent::new(
        "4".to_string(),
        "marketplace".to_string(),
        to_json_binary(&marketplace_init_msg).unwrap(),
    );

    // Create App
    let app_components = vec![
        cw721_component.clone(),
        rates_component,
        address_list_component.clone(),
        marketplace_component.clone(),
    ];
    let app = MockApp::instantiate(
        app_code_id,
        owner.clone(),
        &mut router,
        "Auction App",
        app_components.clone(),
        andr.kernel.addr(),
        None,
    );

    let components = app.query_components(&router);
    assert_eq!(components, app_components);

    // Claim Ownership
    app.execute_claim_ownership(&mut router, owner.clone(), None)
        .unwrap();

    let cw721: MockCW721 = app.query_ado_by_component_name(&router, cw721_component.name);
    let marketplace: MockMarketplace =
        app.query_ado_by_component_name(&router, marketplace_component.name);
    let address_list: MockAddressList =
        app.query_ado_by_component_name(&router, address_list_component.name);

    // Mint Tokens
    cw721
        .execute_quick_mint(&mut router, owner.clone(), 1, owner.to_string())
        .unwrap();
    let token_id = "0";

    // Whitelist
    address_list
        .execute_add_address(&mut router, owner.clone(), cw721.addr())
        .unwrap();
    address_list
        .execute_add_address(&mut router, owner.clone(), buyer.to_string())
        .unwrap();

    // Send Token to Marketplace
    cw721
        .execute_send_nft(
            &mut router,
            owner,
            marketplace.addr().clone(),
            token_id,
            &mock_start_sale(Uint128::from(100u128), "uandr"),
        )
        .unwrap();

    // Buy Token
    let buy_msg = mock_buy_token(cw721.addr().clone(), token_id);
    let amp_msg = AMPMsg::new(
        Addr::unchecked(marketplace.addr().clone()),
        to_json_binary(&buy_msg).unwrap(),
        Some(vec![coin(200, "uandr")]),
    );

    let packet = AMPPkt::new(buyer.clone(), andr.kernel.addr().to_string(), vec![amp_msg]);
    let receive_packet_msg = mock_receive_packet(packet);
    router
        .execute_contract(
            buyer.clone(),
            Addr::unchecked(marketplace.addr()),
            &receive_packet_msg,
            &[coin(200, "uandr")],
        )
        .unwrap();

    // Check final state
    let owner_of_token = cw721.query_owner_of(&router, token_id);
    assert_eq!(owner_of_token, buyer.to_string());

    let balance = router
        .wrap()
        .query_balance(rates_receiver, "uandr")
        .unwrap();
    assert_eq!(balance.amount, Uint128::from(100u128));
}<|MERGE_RESOLUTION|>--- conflicted
+++ resolved
@@ -55,13 +55,6 @@
     let andr = mock_andromeda(&mut router, owner.clone());
 
     // Store contract codes
-<<<<<<< HEAD
-    andr.store_ado(&mut router, mock_andromeda_cw721(), "cw721");
-    andr.store_ado(&mut router, mock_andromeda_marketplace(), "marketplace");
-    andr.store_ado(&mut router, mock_andromeda_rates(), "rates");
-    andr.store_ado(&mut router, mock_andromeda_address_list(), "address-list");
-    let app_code_id = andr.store_ado(&mut router, mock_andromeda_app(), "app");
-=======
     let cw721_code_id = router.store_code(mock_andromeda_cw721());
     let marketplace_code_id = router.store_code(mock_andromeda_marketplace());
     let app_code_id = router.store_code(mock_andromeda_app());
@@ -73,7 +66,6 @@
     andr.store_code_id(&mut router, "rates", rates_code_id);
     andr.store_code_id(&mut router, "address-list", address_list_code_id);
     andr.store_code_id(&mut router, "app-contract", app_code_id);
->>>>>>> cddc6d5c
 
     // Generate App Components
     let cw721_init_msg = mock_cw721_instantiate_msg(
