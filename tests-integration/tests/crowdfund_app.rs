use andromeda_app::app::{AppComponent, ComponentType};
<<<<<<< HEAD
use andromeda_app_contract::mock::{mock_andromeda_app, MockApp};
=======
use andromeda_app_contract::mock::{
    mock_andromeda_app, mock_app_instantiate_msg, mock_get_address_msg, mock_get_components_msg,
};
>>>>>>> 6d887693
use andromeda_crowdfund::mock::{
    mock_andromeda_crowdfund, mock_crowdfund_instantiate_msg, MockCrowdfund,
};
use andromeda_cw721::mock::{mock_andromeda_cw721, mock_cw721_instantiate_msg, MockCW721};
use andromeda_finance::splitter::AddressPercent;
use andromeda_std::{
    amp::{AndrAddr, Recipient},
    common::Milliseconds,
};

use andromeda_modules::rates::{Rate, RateInfo};
use andromeda_rates::mock::{mock_andromeda_rates, mock_rates_instantiate_msg};
use andromeda_splitter::mock::{
    mock_andromeda_splitter, mock_splitter_instantiate_msg, mock_splitter_send_msg,
};
use andromeda_std::ado_base::modules::Module;
use std::str::FromStr;

<<<<<<< HEAD
use andromeda_testing::{
    mock::MockAndromeda,
    mock_contract::{MockADO, MockContract},
};
use andromeda_vault::mock::mock_andromeda_vault;
use cosmwasm_std::{coin, to_json_binary, Addr, BlockInfo, Decimal, Uint128};
use cw_multi_test::{App, Executor};
=======
use andromeda_testing::mock::{init_balances, mock_app, MockAndromeda, MockApp};
use cosmwasm_std::{coin, to_json_binary, Addr, BlockInfo, Decimal, Uint128};
use cw721::OwnerOfResponse;
use cw_multi_test::Executor;
>>>>>>> 6d887693

fn mock_andromeda(app: &mut MockApp, admin_address: Addr) -> MockAndromeda {
    MockAndromeda::new(app, &admin_address)
}

// TODO: Fix to check wallet balance post sale
#[test]
fn test_crowdfund_app() {
    let mut router = mock_app();

    let owner = router.api().addr_make("owner");
    let vault_one_recipient_addr = router.api().addr_make("vault_one_recipient");
    let vault_two_recipient_addr = router.api().addr_make("vault_two_recipient");
    let buyer_one = router.api().addr_make("buyer_one");
    let buyer_two = router.api().addr_make("buyer_two");
    let buyer_three = router.api().addr_make("buyer_three");
    init_balances(
        &mut router,
        vec![
            (buyer_one.clone(), &[coin(100, "uandr")]),
            (buyer_two.clone(), &[coin(100, "uandr")]),
            (buyer_three.clone(), &[coin(100, "uandr")]),
        ],
    );

    let andr = mock_andromeda(&mut router, owner.clone());

    // Store contract codes
    andr.store_ado(&mut router, mock_andromeda_cw721(), "cw721");
    andr.store_ado(&mut router, mock_andromeda_crowdfund(), "crowdfund");
    andr.store_ado(&mut router, mock_andromeda_vault(), "vault");
    andr.store_ado(&mut router, mock_andromeda_splitter(), "splitter");
    let app_code_id = andr.store_ado(&mut router, mock_andromeda_app(), "app-contract");
    let rates_code_id = andr.store_ado(&mut router, mock_andromeda_rates(), "rates");

    // Generate App Components
    // App component names must be less than 3 characters or longer than 54 characters to force them to be 'invalid' as the MockApi struct used within the CosmWasm App struct only contains those two validation checks
    let rates_recipient = router.api().addr_make("rates_recipient");
    // Generate rates contract
    let rates: Vec<RateInfo> = [RateInfo {
        rate: Rate::Flat(coin(1, "uandr")),
        is_additive: false,
        recipients: [Recipient::from_string(rates_recipient.to_string())].to_vec(),
        description: Some("Some test rate".to_string()),
    }]
    .to_vec();
    let rates_init_msg = mock_rates_instantiate_msg(rates, andr.kernel.addr().to_string(), None);
    let rates_addr = router
        .instantiate_contract(
            rates_code_id,
            owner.clone(),
            &rates_init_msg,
            &[],
            "rates",
            None,
        )
        .unwrap();

    let modules: Vec<Module> = vec![Module::new("rates", rates_addr.to_string(), false)];

    let crowdfund_app_component = AppComponent {
        name: "crowdfund".to_string(),
        ado_type: "crowdfund".to_string(),
        component_type: ComponentType::New(
            to_json_binary(&mock_crowdfund_instantiate_msg(
                AndrAddr::from_string("./tokens"),
                false,
                Some(modules),
                andr.kernel.addr().to_string(),
                None,
            ))
            .unwrap(),
        ),
    };
    let cw721_component = AppComponent {
        name: "tokens".to_string(),
        ado_type: "cw721".to_string(),
        component_type: ComponentType::new(mock_cw721_instantiate_msg(
            "Test Tokens".to_string(),
            "TT".to_string(),
            format!("./{}", crowdfund_app_component.name), // Crowdfund must be minter
            None,
            andr.kernel.addr().to_string(),
            None,
        )),
    };

    let splitter_recipients = vec![
        AddressPercent {
            recipient: Recipient::from_string(vault_one_recipient_addr),
            percent: Decimal::from_str("0.5").unwrap(),
        },
        AddressPercent {
            recipient: Recipient::from_string(vault_two_recipient_addr),
            percent: Decimal::from_str("0.5").unwrap(),
        },
    ];

    let splitter_init_msg =
        mock_splitter_instantiate_msg(splitter_recipients, andr.kernel.addr().clone(), None, None);
    let splitter_app_component = AppComponent {
        name: "split".to_string(),
        component_type: ComponentType::new(splitter_init_msg),
        ado_type: "splitter".to_string(),
    };

    let app_components = vec![
        cw721_component.clone(),
        crowdfund_app_component.clone(),
        splitter_app_component.clone(),
    ];

    let app = MockApp::instantiate(
        app_code_id,
        owner.clone(),
        &mut router,
        "app-contract",
        app_components.clone(),
        andr.kernel.addr().clone(),
        Some(owner.to_string()),
    );

    let components = app.query_components(&router);
    assert_eq!(components, app_components);

    app.execute_claim_ownership(&mut router, owner.clone(), None)
        .unwrap();

    let cw721_contract =
        app.query_ado_by_component_name::<MockCW721>(&router, cw721_component.name);
    let crowdfund_contract =
        app.query_ado_by_component_name::<MockCrowdfund>(&router, crowdfund_app_component.name);

<<<<<<< HEAD
    let minter = cw721_contract.query_minter(&router);
    assert_eq!(minter, crowdfund_contract.addr());
=======
    // router
    //     .execute_contract(
    //         owner.clone(),
    //         app_addr.clone(),
    //         &mock_claim_ownership_msg(None),
    //         &[],
    //     )
    //     .unwrap();
>>>>>>> 6d887693

    crowdfund_contract
        .accept_ownership(&mut router, owner.clone())
        .unwrap();

    // Mint Tokens
<<<<<<< HEAD
    crowdfund_contract
        .execute_quick_mint(owner.clone(), &mut router, 5, owner.to_string())
=======
    let mint_msg = mock_crowdfund_quick_mint_msg(5, owner.to_string());
    // andr.accept_ownership(&mut router, crowdfund_addr.clone(), owner.clone());
    router
        .execute_contract(
            owner.clone(),
            Addr::unchecked(crowdfund_addr.as_str()),
            &mint_msg,
            &[],
        )
>>>>>>> 6d887693
        .unwrap();

    // Start Sale
    let token_price = coin(100, "uandr");

    let sale_recipient =
<<<<<<< HEAD
        Recipient::from_string(format!("~{}/{}", app.addr(), splitter_app_component.name))
            .with_msg(mock_splitter_send_msg());
    let expiration = Milliseconds::from_seconds(router.block_info().time.seconds() + 5);
    crowdfund_contract
        .execute_start_sale(
            owner.clone(),
            &mut router,
            expiration,
            token_price.clone(),
            Uint128::from(3u128),
            Some(1),
            sale_recipient,
=======
        Recipient::from_string(format!("/home/{owner}/app/{}", splitter_app_component.name))
            .with_msg(mock_splitter_send_msg());
    let start_msg = mock_start_crowdfund_msg(
        Milliseconds::from_seconds(router.block_info().time.seconds() + 5),
        token_price.clone(),
        Uint128::from(3u128),
        Some(1),
        sale_recipient,
    );
    router
        .execute_contract(
            owner.clone(),
            Addr::unchecked(crowdfund_addr.as_str()),
            &start_msg,
            &[],
>>>>>>> 6d887693
        )
        .unwrap();

    // Buy Tokens
    let buyers = vec![buyer_one, buyer_two, buyer_three];
    for buyer in buyers.clone() {
<<<<<<< HEAD
        crowdfund_contract
            .execute_purchase(buyer, &mut router, Some(1), &[token_price.clone()])
=======
        let purchase_msg = mock_purchase_msg(Some(1));
        router
            .execute_contract(
                buyer,
                Addr::unchecked(crowdfund_addr.as_str()),
                &purchase_msg,
                &[token_price.clone()],
            )
>>>>>>> 6d887693
            .unwrap();
    }
    let crowdfund_balance = router
        .wrap()
        .query_balance(crowdfund_contract.addr().clone(), token_price.denom)
        .unwrap();
    assert_eq!(crowdfund_balance.amount, Uint128::from(300u128));

    // End Sale
    let block_info = router.block_info();
    router.set_block(BlockInfo {
        height: block_info.height,
        time: Milliseconds::from_seconds(5).into(),
        chain_id: block_info.chain_id,
    });
<<<<<<< HEAD

    crowdfund_contract
        .execute_end_sale(owner.clone(), &mut router, None)
        .unwrap();
    crowdfund_contract
        .execute_end_sale(owner, &mut router, None)
=======
    let end_sale_msg = mock_end_crowdfund_msg(None);
    router
        .execute_contract(
            owner.clone(),
            Addr::unchecked(crowdfund_addr.clone()),
            &end_sale_msg,
            &[],
        )
        .unwrap();
    router
        .execute_contract(owner, Addr::unchecked(crowdfund_addr), &end_sale_msg, &[])
>>>>>>> 6d887693
        .unwrap();

    // Check final state
    //Check token transfers
    for (i, buyer) in buyers.iter().enumerate() {
        let owner = cw721_contract.query_owner_of(&router, i.to_string());
        assert_eq!(owner, buyer.to_string());
    }

    // TODO: FIX VAULT BALANCES
    // //Check vault balances

    // let balance_one: Vec<Coin> = router
    //     .wrap()
    //     .query_wasm_smart(
    //         vault_one_addr,
    //         &mock_vault_get_balance(
    //             AndrAddr::from_string(vault_one_recipient_addr.to_string()),
    //             None,
    //             None,
    //         ),
    //     )
    //     .unwrap();
    // assert!(!balance_one.is_empty());
    // assert_eq!(balance_one[0], coin(148, "uandr"));

    // let balance_two: Vec<Coin> = router
    //     .wrap()
    //     .query_wasm_smart(
    //         vault_two_addr,
    //         &mock_vault_get_balance(
    //             AndrAddr::from_string(vault_two_recipient_addr.to_string()),
    //             None,
    //             None,
    //         ),
    //     )
    //     .unwrap();
    // assert!(!balance_two.is_empty());
    // assert_eq!(balance_two[0], coin(148, "uandr"));
}<|MERGE_RESOLUTION|>--- conflicted
+++ resolved
@@ -1,11 +1,5 @@
 use andromeda_app::app::{AppComponent, ComponentType};
-<<<<<<< HEAD
 use andromeda_app_contract::mock::{mock_andromeda_app, MockApp};
-=======
-use andromeda_app_contract::mock::{
-    mock_andromeda_app, mock_app_instantiate_msg, mock_get_address_msg, mock_get_components_msg,
-};
->>>>>>> 6d887693
 use andromeda_crowdfund::mock::{
     mock_andromeda_crowdfund, mock_crowdfund_instantiate_msg, MockCrowdfund,
 };
@@ -24,7 +18,6 @@
 use andromeda_std::ado_base::modules::Module;
 use std::str::FromStr;
 
-<<<<<<< HEAD
 use andromeda_testing::{
     mock::MockAndromeda,
     mock_contract::{MockADO, MockContract},
@@ -32,12 +25,6 @@
 use andromeda_vault::mock::mock_andromeda_vault;
 use cosmwasm_std::{coin, to_json_binary, Addr, BlockInfo, Decimal, Uint128};
 use cw_multi_test::{App, Executor};
-=======
-use andromeda_testing::mock::{init_balances, mock_app, MockAndromeda, MockApp};
-use cosmwasm_std::{coin, to_json_binary, Addr, BlockInfo, Decimal, Uint128};
-use cw721::OwnerOfResponse;
-use cw_multi_test::Executor;
->>>>>>> 6d887693
 
 fn mock_andromeda(app: &mut MockApp, admin_address: Addr) -> MockAndromeda {
     MockAndromeda::new(app, &admin_address)
@@ -171,46 +158,22 @@
     let crowdfund_contract =
         app.query_ado_by_component_name::<MockCrowdfund>(&router, crowdfund_app_component.name);
 
-<<<<<<< HEAD
     let minter = cw721_contract.query_minter(&router);
     assert_eq!(minter, crowdfund_contract.addr());
-=======
-    // router
-    //     .execute_contract(
-    //         owner.clone(),
-    //         app_addr.clone(),
-    //         &mock_claim_ownership_msg(None),
-    //         &[],
-    //     )
-    //     .unwrap();
->>>>>>> 6d887693
 
     crowdfund_contract
         .accept_ownership(&mut router, owner.clone())
         .unwrap();
 
     // Mint Tokens
-<<<<<<< HEAD
     crowdfund_contract
         .execute_quick_mint(owner.clone(), &mut router, 5, owner.to_string())
-=======
-    let mint_msg = mock_crowdfund_quick_mint_msg(5, owner.to_string());
-    // andr.accept_ownership(&mut router, crowdfund_addr.clone(), owner.clone());
-    router
-        .execute_contract(
-            owner.clone(),
-            Addr::unchecked(crowdfund_addr.as_str()),
-            &mint_msg,
-            &[],
-        )
->>>>>>> 6d887693
         .unwrap();
 
     // Start Sale
     let token_price = coin(100, "uandr");
 
     let sale_recipient =
-<<<<<<< HEAD
         Recipient::from_string(format!("~{}/{}", app.addr(), splitter_app_component.name))
             .with_msg(mock_splitter_send_msg());
     let expiration = Milliseconds::from_seconds(router.block_info().time.seconds() + 5);
@@ -223,42 +186,14 @@
             Uint128::from(3u128),
             Some(1),
             sale_recipient,
-=======
-        Recipient::from_string(format!("/home/{owner}/app/{}", splitter_app_component.name))
-            .with_msg(mock_splitter_send_msg());
-    let start_msg = mock_start_crowdfund_msg(
-        Milliseconds::from_seconds(router.block_info().time.seconds() + 5),
-        token_price.clone(),
-        Uint128::from(3u128),
-        Some(1),
-        sale_recipient,
-    );
-    router
-        .execute_contract(
-            owner.clone(),
-            Addr::unchecked(crowdfund_addr.as_str()),
-            &start_msg,
-            &[],
->>>>>>> 6d887693
         )
         .unwrap();
 
     // Buy Tokens
     let buyers = vec![buyer_one, buyer_two, buyer_three];
     for buyer in buyers.clone() {
-<<<<<<< HEAD
         crowdfund_contract
             .execute_purchase(buyer, &mut router, Some(1), &[token_price.clone()])
-=======
-        let purchase_msg = mock_purchase_msg(Some(1));
-        router
-            .execute_contract(
-                buyer,
-                Addr::unchecked(crowdfund_addr.as_str()),
-                &purchase_msg,
-                &[token_price.clone()],
-            )
->>>>>>> 6d887693
             .unwrap();
     }
     let crowdfund_balance = router
@@ -274,26 +209,12 @@
         time: Milliseconds::from_seconds(5).into(),
         chain_id: block_info.chain_id,
     });
-<<<<<<< HEAD
 
     crowdfund_contract
         .execute_end_sale(owner.clone(), &mut router, None)
         .unwrap();
     crowdfund_contract
         .execute_end_sale(owner, &mut router, None)
-=======
-    let end_sale_msg = mock_end_crowdfund_msg(None);
-    router
-        .execute_contract(
-            owner.clone(),
-            Addr::unchecked(crowdfund_addr.clone()),
-            &end_sale_msg,
-            &[],
-        )
-        .unwrap();
-    router
-        .execute_contract(owner, Addr::unchecked(crowdfund_addr), &end_sale_msg, &[])
->>>>>>> 6d887693
         .unwrap();
 
     // Check final state
