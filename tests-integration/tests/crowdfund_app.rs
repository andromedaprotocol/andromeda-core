<<<<<<< HEAD
use andromeda_app::app::{AppComponent, ComponentType};
use andromeda_app_contract::mock::{mock_andromeda_app, MockAppContract};
use andromeda_crowdfund::mock::{
    mock_andromeda_crowdfund, mock_crowdfund_instantiate_msg, MockCrowdfund,
};
use andromeda_cw721::mock::{mock_andromeda_cw721, mock_cw721_instantiate_msg, MockCW721};
use andromeda_finance::splitter::AddressPercent;
use andromeda_std::{
    amp::{AndrAddr, Recipient},
    common::Milliseconds,
};

use andromeda_modules::rates::{Rate, RateInfo};
use andromeda_rates::mock::{mock_andromeda_rates, mock_rates_instantiate_msg};
use andromeda_splitter::mock::{
    mock_andromeda_splitter, mock_splitter_instantiate_msg, mock_splitter_send_msg,
};
use andromeda_std::ado_base::modules::Module;
use std::str::FromStr;

use andromeda_testing::{
    mock::mock_app, mock_builder::MockAndromedaBuilder, mock_contract::MockContract,
};
use andromeda_vault::mock::mock_andromeda_vault;
use cosmwasm_std::{coin, to_json_binary, BlockInfo, Decimal, Uint128};
use cw_multi_test::Executor;

#[test]
fn test_crowdfund_app() {
    let mut router = mock_app(None);
    let andr = MockAndromedaBuilder::new(&mut router, "admin")
        .with_wallets(vec![
            ("owner", vec![]),
            ("vault_one_recipient", vec![]),
            ("vault_two_recipient", vec![]),
            ("buyer_one", vec![coin(100, "uandr")]),
            ("buyer_two", vec![coin(100, "uandr")]),
            ("buyer_three", vec![coin(100, "uandr")]),
            ("rates_recipient", vec![]),
        ])
        .with_contracts(vec![
            ("cw721", mock_andromeda_cw721()),
            ("crowdfund", mock_andromeda_crowdfund()),
            ("vault", mock_andromeda_vault()),
            ("splitter", mock_andromeda_splitter()),
            ("app-contract", mock_andromeda_app()),
            ("rates", mock_andromeda_rates()),
        ])
        .build(&mut router);

    let owner = andr.get_wallet("owner");
    let vault_one_recipient_addr = andr.get_wallet("vault_one_recipient");
    let vault_two_recipient_addr = andr.get_wallet("vault_two_recipient");
    let buyer_one = andr.get_wallet("buyer_one");
    let buyer_two = andr.get_wallet("buyer_two");
    let buyer_three = andr.get_wallet("buyer_three");

    // Store contract codes
    let app_code_id = andr.get_code_id(&mut router, "app-contract");
    let rates_code_id = andr.get_code_id(&mut router, "rates");

    // Generate App Components
    // App component names must be less than 3 characters or longer than 54 characters to force them to be 'invalid' as the MockApi struct used within the CosmWasm App struct only contains those two validation checks
    let rates_recipient = andr.get_wallet("rates_recipient");
    // Generate rates contract
    let rates: Vec<RateInfo> = [RateInfo {
        rate: Rate::Flat(coin(1, "uandr")),
        is_additive: false,
        recipients: [Recipient::from_string(rates_recipient.to_string())].to_vec(),
        description: Some("Some test rate".to_string()),
    }]
    .to_vec();
    let rates_init_msg = mock_rates_instantiate_msg(rates, andr.kernel.addr().to_string(), None);
    let rates_addr = router
        .instantiate_contract(
            rates_code_id,
            owner.clone(),
            &rates_init_msg,
            &[],
            "rates",
            None,
        )
        .unwrap();
=======
use std::str::FromStr;

use andromeda_app::app::AppComponent;
use andromeda_app_contract::mock::{mock_andromeda_app, MockAppContract};
use andromeda_crowdfund::mock::{
    mock_andromeda_crowdfund, mock_crowdfund_instantiate_msg, mock_purchase_cw20_msg, MockCrowdfund,
};
use andromeda_cw20::mock::{mock_andromeda_cw20, mock_cw20_instantiate_msg, mock_minter, MockCW20};
use andromeda_cw721::mock::{mock_andromeda_cw721, mock_cw721_instantiate_msg, MockCW721};
use andromeda_finance::splitter::AddressPercent;
use andromeda_non_fungible_tokens::{
    crowdfund::{CampaignConfig, CampaignStage, PresaleTierOrder, SimpleTierOrder, TierMetaData},
    cw721::TokenExtension,
};
use andromeda_splitter::mock::{
    mock_andromeda_splitter, mock_splitter_instantiate_msg, mock_splitter_send_msg,
};
use andromeda_std::{
    amp::{AndrAddr, Recipient},
    common::{denom::Asset, encode_binary, Milliseconds},
};
use andromeda_testing::{
    mock::{mock_app, MockApp},
    mock_builder::MockAndromedaBuilder,
    MockAndromeda, MockContract,
};
use cosmwasm_std::{coin, to_json_binary, BlockInfo, Coin, Decimal, Empty, Uint128, Uint64};
use cw20::Cw20Coin;
use cw_multi_test::Contract;
use rstest::{fixture, rstest};

struct TestCase {
    router: MockApp,
    andr: MockAndromeda,
    crowdfund: MockCrowdfund,
    cw20: Option<MockCW20>,
    cw721: MockCW721,
    presale: Vec<PresaleTierOrder>,
}

#[fixture]
fn wallets() -> Vec<(&'static str, Vec<Coin>)> {
    vec![
        ("owner", vec![]),
        ("buyer_one", vec![coin(1000000, "uandr")]),
        ("recipient", vec![]),
        ("recipient1", vec![]),
        ("recipient2", vec![]),
    ]
}

#[fixture]
fn contracts() -> Vec<(&'static str, Box<dyn Contract<Empty>>)> {
    vec![
        ("cw20", mock_andromeda_cw20()),
        ("cw721", mock_andromeda_cw721()),
        ("crowdfund", mock_andromeda_crowdfund()),
        ("splitter", mock_andromeda_splitter()),
        ("app-contract", mock_andromeda_app()),
    ]
}
>>>>>>> fbe0197d

#[fixture]
fn setup(
    #[default(true)] use_native_token: bool,
    #[default(None)] withdrawal_recipient: Option<Recipient>,
    wallets: Vec<(&'static str, Vec<Coin>)>,
    contracts: Vec<(&'static str, Box<dyn Contract<Empty>>)>,
) -> TestCase {
    let mut router = mock_app(None);
    let andr = MockAndromedaBuilder::new(&mut router, "admin")
        .with_wallets(wallets)
        .with_contracts(contracts)
        .build(&mut router);

    let owner = andr.get_wallet("owner");
    let buyer_one = andr.get_wallet("buyer_one");
    let recipient =
        withdrawal_recipient.unwrap_or(Recipient::new(andr.get_wallet("recipient"), None));

    // Prepare Splitter component which can be used as a withdrawal address for some test cases
    let recipient_1 = andr.get_wallet("recipient1");
    let recipient_2 = andr.get_wallet("recipient2");

<<<<<<< HEAD
    let crowdfund_app_component = AppComponent {
        name: "crowdfund".to_string(),
        ado_type: "crowdfund".to_string(),
        component_type: ComponentType::New(
            to_json_binary(&mock_crowdfund_instantiate_msg(
                AndrAddr::from_string("./tokens"),
                false,
                Some(modules),
                andr.kernel.addr().to_string(),
                None,
            ))
            .unwrap(),
        ),
    };
    let cw721_component = AppComponent {
        name: "tokens".to_string(),
        ado_type: "cw721".to_string(),
        component_type: ComponentType::new(mock_cw721_instantiate_msg(
            "Test Tokens".to_string(),
            "TT".to_string(),
            format!("./{}", crowdfund_app_component.name), // Crowdfund must be minter
            None,
            andr.kernel.addr().to_string(),
            None,
        )),
=======
    let splitter_recipients = vec![
        AddressPercent {
            recipient: Recipient::from_string(recipient_1.to_string()),
            percent: Decimal::from_str("0.2").unwrap(),
        },
        AddressPercent {
            recipient: Recipient::from_string(recipient_2.to_string()),
            percent: Decimal::from_str("0.8").unwrap(),
        },
    ];
    let splitter_init_msg =
        mock_splitter_instantiate_msg(splitter_recipients, andr.kernel.addr().clone(), None, None);
    let splitter_component = AppComponent::new(
        "splitter".to_string(),
        "splitter".to_string(),
        to_json_binary(&splitter_init_msg).unwrap(),
    );
    // Add cw721 component
    let cw721_init_msg = mock_cw721_instantiate_msg(
        "Campaign Tier".to_string(),
        "CT".to_string(),
        "./crowdfund".to_string(),
        andr.kernel.addr().to_string(),
        None,
    );

    let cw721_component = AppComponent::new(
        "cw721".to_string(),
        "cw721".to_string(),
        to_json_binary(&cw721_init_msg).unwrap(),
    );

    let mut app_components = vec![splitter_component, cw721_component.clone()];

    // Add cw20 components for test cases using cw20
    let cw20_component: Option<AppComponent> = match use_native_token {
        true => None,
        false => {
            let initial_balances = vec![Cw20Coin {
                address: buyer_one.to_string(),
                amount: Uint128::from(1000000u128),
            }];
            let cw20_init_msg = mock_cw20_instantiate_msg(
                None,
                "Test Tokens".to_string(),
                "TTT".to_string(),
                6,
                initial_balances,
                Some(mock_minter(
                    owner.to_string(),
                    Some(Uint128::from(1000000u128)),
                )),
                andr.kernel.addr().to_string(),
            );
            let cw20_component = AppComponent::new(
                "cw20".to_string(),
                "cw20".to_string(),
                to_json_binary(&cw20_init_msg).unwrap(),
            );
            app_components.push(cw20_component.clone());
            Some(cw20_component)
        }
    };
    let denom = match use_native_token {
        true => Asset::NativeToken("uandr".to_string()),
        false => Asset::Cw20Token(AndrAddr::from_string(format!(
            "./{}",
            cw20_component.clone().unwrap().name
        ))),
    };
    // Add campaign component
    // *** IMPORTANT ***
    //    campaign component should be added in the last order
    //    as it is using vfs to other components(potentially components in the same app)

    let campaign_config = mock_campaign_config(
        denom,
        AndrAddr::from_string(format!("./{}", cw721_component.name)),
        recipient.clone(),
        Some(Uint128::new(1000)),
    );
    let crowdfund_init_msg = mock_crowdfund_instantiate_msg(
        campaign_config,
        vec![],
        andr.kernel.addr(),
        Some(owner.to_string()),
    );
    let crowdfund_component = AppComponent::new(
        "crowdfund".to_string(),
        "crowdfund".to_string(),
        to_json_binary(&crowdfund_init_msg).unwrap(),
    );

    app_components.push(crowdfund_component.clone());

    let app = MockAppContract::instantiate(
        andr.get_code_id(&mut router, "app-contract"),
        owner,
        &mut router,
        "Crowdfund App",
        app_components.clone(),
        andr.kernel.addr(),
        Some(owner.to_string()),
    );

    let crowdfund: MockCrowdfund =
        app.query_ado_by_component_name(&router, crowdfund_component.name);

    let cw721: MockCW721 = app.query_ado_by_component_name(&router, cw721_component.name);

    let cw20: Option<MockCW20> = match use_native_token {
        true => None,
        false => Some(app.query_ado_by_component_name(&router, cw20_component.unwrap().name)),
    };

    let meta_data = TierMetaData {
        token_uri: None,
        extension: TokenExtension {
            ..Default::default()
        },
>>>>>>> fbe0197d
    };
    crowdfund
        .execute_add_tier(
            owner.clone(),
            &mut router,
            Uint64::one(),
            "Tier 1".to_string(),
            Uint128::new(100),
            None,
            meta_data.clone(),
        )
        .unwrap();
    crowdfund
        .execute_add_tier(
            owner.clone(),
            &mut router,
            Uint64::new(2u64),
            "Tier 2".to_string(),
            Uint128::new(200),
            Some(Uint128::new(100)),
            meta_data,
        )
        .unwrap();

<<<<<<< HEAD
    let splitter_recipients = vec![
        AddressPercent {
            recipient: Recipient::from_string(format!("~{vault_one_recipient_addr}")),
            percent: Decimal::from_str("0.5").unwrap(),
        },
        AddressPercent {
            recipient: Recipient::from_string(vault_two_recipient_addr),
            percent: Decimal::from_str("0.5").unwrap(),
=======
    let presale = vec![PresaleTierOrder {
        level: Uint64::one(),
        amount: Uint128::new(10u128),
        orderer: buyer_one.clone(),
    }];

    TestCase {
        router,
        andr,
        crowdfund,
        cw20,
        cw721,
        presale,
    }
}

#[rstest]
fn test_successful_crowdfund_app_native(setup: TestCase) {
    let TestCase {
        mut router,
        andr,
        crowdfund,
        cw721,
        presale,
        ..
    } = setup;

    let owner = andr.get_wallet("owner");
    let buyer_one = andr.get_wallet("buyer_one");
    let recipient = Recipient::new(andr.get_wallet("recipient"), None);

    // Start campaign
    let start_time = None;
    let end_time = Milliseconds::from_nanos(router.block_info().time.plus_days(1).nanos());

    let _ = crowdfund.execute_start_campaign(
        owner.clone(),
        &mut router,
        start_time,
        end_time,
        Some(presale),
    );
    let summary = crowdfund.query_campaign_summary(&mut router);
    assert_eq!(summary.current_capital, 0);
    assert_eq!(summary.current_stage, CampaignStage::ONGOING.to_string());

    // Purchase tiers
    router.set_block(BlockInfo {
        height: router.block_info().height,
        time: router.block_info().time.plus_seconds(1),
        chain_id: router.block_info().chain_id,
    });

    let orders = vec![
        SimpleTierOrder {
            level: Uint64::one(),
            amount: Uint128::new(10),
        },
        SimpleTierOrder {
            level: Uint64::new(2),
            amount: Uint128::new(10),
>>>>>>> fbe0197d
        },
    ];
    let buyer_one_original_balance = router
        .wrap()
        .query_balance(buyer_one.clone(), "uandr")
        .unwrap()
        .amount;
    let _ = crowdfund.execute_purchase(
        buyer_one.clone(),
        &mut router,
        orders,
        vec![coin(5000, "uandr")],
    );
    let buyer_one_balance = router
        .wrap()
        .query_balance(buyer_one.clone(), "uandr")
        .unwrap()
        .amount;

<<<<<<< HEAD
    let splitter_init_msg =
        mock_splitter_instantiate_msg(splitter_recipients, andr.kernel.addr().clone(), None, None);
    let splitter_app_component = AppComponent {
        name: "split".to_string(),
        component_type: ComponentType::new(splitter_init_msg),
        ado_type: "splitter".to_string(),
    };

    let app_components = vec![
        cw721_component.clone(),
        crowdfund_app_component.clone(),
        splitter_app_component.clone(),
    ];

    let app = MockAppContract::instantiate(
        app_code_id,
        owner,
        &mut router,
        "app-contract",
        app_components.clone(),
        andr.kernel.addr().clone(),
        Some(owner.to_string()),
    );

    let components = app.query_components(&router);
    assert_eq!(components, app_components);

    let cw721_contract =
        app.query_ado_by_component_name::<MockCW721>(&router, cw721_component.name);
    let crowdfund_contract =
        app.query_ado_by_component_name::<MockCrowdfund>(&router, crowdfund_app_component.name);

    let minter = cw721_contract.query_minter(&router);
    assert_eq!(minter, crowdfund_contract.addr());

    // Mint Tokens
    crowdfund_contract
        .execute_quick_mint(owner.clone(), &mut router, 5, owner.to_string())
        .unwrap();

    // Start Sale
    let token_price = coin(100, "uandr");

    let sale_recipient =
        Recipient::from_string(format!("~{}/{}", app.addr(), splitter_app_component.name))
            .with_msg(mock_splitter_send_msg());
    let start_time = Milliseconds::from_seconds(router.block_info().time.seconds()).plus_seconds(1);
    let end_time = start_time.plus_seconds(5);
    crowdfund_contract
        .execute_start_sale(
            owner.clone(),
            &mut router,
            Some(start_time),
            end_time,
            token_price.clone(),
            Uint128::from(3u128),
            Some(1),
            sale_recipient,
        )
        .unwrap();

    // Buy Tokens
    let buyers = vec![buyer_one, buyer_two, buyer_three];
    for buyer in buyers.clone() {
        crowdfund_contract
            .execute_purchase(buyer.clone(), &mut router, Some(1), &[token_price.clone()])
            .unwrap();
    }
    let crowdfund_balance = router
        .wrap()
        .query_balance(crowdfund_contract.addr().clone(), token_price.denom)
        .unwrap();
    assert_eq!(crowdfund_balance.amount, Uint128::from(300u128));

    // End Sale
    let block_info = router.block_info();
    router.set_block(BlockInfo {
        height: block_info.height,
        time: end_time.plus_seconds(1).into(),
        chain_id: block_info.chain_id,
    });

    crowdfund_contract
        .execute_end_sale(owner.clone(), &mut router, None)
        .unwrap();
    crowdfund_contract
        .execute_end_sale(owner.clone(), &mut router, None)
=======
    assert_eq!(
        buyer_one_balance,
        buyer_one_original_balance - Uint128::new(10 * 100 + 200 * 10)
    );

    // End campaign
    let _ = crowdfund.execute_end_campaign(owner.clone(), &mut router);
    let summary = crowdfund.query_campaign_summary(&mut router);
    assert_eq!(summary.current_capital, 10 * 100 + 200 * 10);
    assert_eq!(summary.current_stage, CampaignStage::SUCCESS.to_string());
    let recipient_balance = router
        .wrap()
        .query_balance(recipient.clone().address, "uandr")
        .unwrap()
        .amount;
    assert_eq!(summary.current_capital, recipient_balance.into());

    // Claim tier
    let _ = crowdfund
        .execute_claim(buyer_one.clone(), &mut router)
        .unwrap();
    // buyer_one should own 30 tiers now (10 pre order + 20 purchased)
    let owner_resp = cw721.query_owner_of(&router, "0".to_string());
    assert_eq!(owner_resp, buyer_one.to_string());
    let owner_resp = cw721.query_owner_of(&router, "29".to_string());
    assert_eq!(owner_resp, buyer_one.to_string());
}

#[rstest]
fn test_crowdfund_app_native_discard(
    #[with(true, Some(mock_recipient_with_invalid_msg("./splitter")))] setup: TestCase,
) {
    let TestCase {
        mut router,
        andr,
        crowdfund,
        presale,
        ..
    } = setup;

    let owner = andr.get_wallet("owner");
    let buyer_one = andr.get_wallet("buyer_one");

    // Start campaign
    let start_time = None;
    let end_time = Milliseconds::from_nanos(router.block_info().time.plus_days(1).nanos());

    let _ = crowdfund.execute_start_campaign(
        owner.clone(),
        &mut router,
        start_time,
        end_time,
        Some(presale),
    );
    let summary = crowdfund.query_campaign_summary(&mut router);
    assert_eq!(summary.current_capital, 0);
    assert_eq!(summary.current_stage, CampaignStage::ONGOING.to_string());

    // Purchase tiers
    router.set_block(BlockInfo {
        height: router.block_info().height,
        time: router.block_info().time.plus_seconds(1),
        chain_id: router.block_info().chain_id,
    });

    let orders = vec![
        SimpleTierOrder {
            level: Uint64::one(),
            amount: Uint128::new(10),
        },
        SimpleTierOrder {
            level: Uint64::new(2),
            amount: Uint128::new(10),
        },
    ];
    let buyer_one_original_balance = router
        .wrap()
        .query_balance(buyer_one.clone(), "uandr")
        .unwrap()
        .amount;
    let _ = crowdfund.execute_purchase(
        buyer_one.clone(),
        &mut router,
        orders,
        vec![coin(5000, "uandr")],
    );
    let buyer_one_balance = router
        .wrap()
        .query_balance(buyer_one.clone(), "uandr")
        .unwrap()
        .amount;

    assert_eq!(
        buyer_one_balance,
        buyer_one_original_balance - Uint128::new(10 * 100 + 200 * 10)
    );

    let _ = crowdfund.execute_end_campaign(owner.clone(), &mut router);

    let summary = crowdfund.query_campaign_summary(&mut router);

    // Campaign could not be ended due to invalid withdrawal recipient msg
    assert_eq!(summary.current_stage, CampaignStage::ONGOING.to_string());

    // Discard campaign
    let _ = crowdfund.execute_discard_campaign(owner.clone(), &mut router);
    let summary = crowdfund.query_campaign_summary(&mut router);
    assert_eq!(summary.current_stage, CampaignStage::FAILED.to_string());

    // Refund
    let buyer_one_original_balance = router
        .wrap()
        .query_balance(buyer_one.clone(), "uandr")
        .unwrap()
        .amount;
    let _ = crowdfund
        .execute_claim(buyer_one.clone(), &mut router)
        .unwrap();
    let buyer_one_balance = router
        .wrap()
        .query_balance(buyer_one.clone(), "uandr")
        .unwrap()
        .amount;
    assert_eq!(
        buyer_one_balance,
        buyer_one_original_balance + Uint128::new(10 * 100 + 200 * 10)
    );
}

#[rstest]
fn test_crowdfund_app_native_with_ado_recipient(
    #[with(true, Some(mock_recipient_with_valid_msg("./splitter")))] setup: TestCase,
) {
    let TestCase {
        mut router,
        andr,
        crowdfund,
        presale,
        ..
    } = setup;

    let owner = andr.get_wallet("owner");
    let buyer_one = andr.get_wallet("buyer_one");
    let recipient_1 = andr.get_wallet("recipient1");
    let recipient_2 = andr.get_wallet("recipient2");

    // Start campaign
    let start_time = None;
    let end_time = Milliseconds::from_nanos(router.block_info().time.plus_days(1).nanos());

    let _ = crowdfund.execute_start_campaign(
        owner.clone(),
        &mut router,
        start_time,
        end_time,
        Some(presale),
    );
    let summary = crowdfund.query_campaign_summary(&mut router);
    assert_eq!(summary.current_capital, 0);
    assert_eq!(summary.current_stage, CampaignStage::ONGOING.to_string());

    // Purchase tiers
    router.set_block(BlockInfo {
        height: router.block_info().height,
        time: router.block_info().time.plus_seconds(1),
        chain_id: router.block_info().chain_id,
    });

    let orders = vec![
        SimpleTierOrder {
            level: Uint64::one(),
            amount: Uint128::new(10),
        },
        SimpleTierOrder {
            level: Uint64::new(2),
            amount: Uint128::new(10),
        },
    ];
    let buyer_one_original_balance = router
        .wrap()
        .query_balance(buyer_one.clone(), "uandr")
        .unwrap()
        .amount;
    let _ = crowdfund.execute_purchase(
        buyer_one.clone(),
        &mut router,
        orders,
        vec![coin(5000, "uandr")],
    );
    let buyer_one_balance = router
        .wrap()
        .query_balance(buyer_one.clone(), "uandr")
        .unwrap()
        .amount;

    assert_eq!(
        buyer_one_balance,
        buyer_one_original_balance - Uint128::new(10 * 100 + 200 * 10)
    );

    let _ = crowdfund.execute_end_campaign(owner.clone(), &mut router);

    let summary = crowdfund.query_campaign_summary(&mut router);

    // Campaign could not be ended due to invalid withdrawal recipient msg
    assert_eq!(summary.current_stage, CampaignStage::SUCCESS.to_string());

    let recipient_1_balance = router
        .wrap()
        .query_balance(recipient_1, "uandr")
        .unwrap()
        .amount;
    let recipient_2_balance = router
        .wrap()
        .query_balance(recipient_2, "uandr")
        .unwrap()
        .amount;
    assert_eq!(recipient_1_balance.u128(), summary.current_capital / 5);
    assert_eq!(recipient_2_balance.u128(), summary.current_capital * 4 / 5);
}

#[rstest]
fn test_failed_crowdfund_app_native(setup: TestCase) {
    let TestCase {
        mut router,
        andr,
        crowdfund,
        presale,
        ..
    } = setup;

    let owner = andr.get_wallet("owner");
    let buyer_one = andr.get_wallet("buyer_one");

    // Start campaign
    let start_time = None;
    let end_time = Milliseconds::from_nanos(router.block_info().time.plus_days(1).nanos());

    let _ = crowdfund.execute_start_campaign(
        owner.clone(),
        &mut router,
        start_time,
        end_time,
        Some(presale),
    );
    let summary = crowdfund.query_campaign_summary(&mut router);
    assert_eq!(summary.current_capital, 0);
    assert_eq!(summary.current_stage, CampaignStage::ONGOING.to_string());

    // Purchase tiers
    router.set_block(BlockInfo {
        height: router.block_info().height,
        time: router.block_info().time.plus_seconds(1),
        chain_id: router.block_info().chain_id,
    });

    let orders = vec![SimpleTierOrder {
        level: Uint64::one(),
        amount: Uint128::new(5),
    }];
    let buyer_one_original_balance = router
        .wrap()
        .query_balance(buyer_one.clone(), "uandr")
        .unwrap()
        .amount;
    let _ = crowdfund.execute_purchase(
        buyer_one.clone(),
        &mut router,
        orders,
        vec![coin(5000, "uandr")],
    );
    let buyer_one_balance = router
        .wrap()
        .query_balance(buyer_one.clone(), "uandr")
        .unwrap()
        .amount;

    assert_eq!(
        buyer_one_balance,
        buyer_one_original_balance - Uint128::new(5 * 100)
    );

    // End campaign
    router.set_block(BlockInfo {
        height: router.block_info().height,
        time: router.block_info().time.plus_days(2),
        chain_id: router.block_info().chain_id,
    });

    let _ = crowdfund.execute_end_campaign(owner.clone(), &mut router);
    let summary = crowdfund.query_campaign_summary(&mut router);
    assert_eq!(summary.current_capital, 5 * 100);
    assert_eq!(summary.current_stage, CampaignStage::FAILED.to_string());

    // Refund
    let buyer_one_original_balance = router
        .wrap()
        .query_balance(buyer_one.clone(), "uandr")
        .unwrap()
        .amount;
    let _ = crowdfund
        .execute_claim(buyer_one.clone(), &mut router)
        .unwrap();
    let buyer_one_balance = router
        .wrap()
        .query_balance(buyer_one.clone(), "uandr")
        .unwrap()
        .amount;
    assert_eq!(
        buyer_one_balance,
        buyer_one_original_balance + Uint128::new(5 * 100)
    );
}

#[rstest]
fn test_successful_crowdfund_app_cw20(#[with(false)] setup: TestCase) {
    let TestCase {
        mut router,
        andr,
        cw721,
        crowdfund,
        cw20,
        presale,
    } = setup;
    let cw20 = cw20.unwrap();
    let owner = andr.get_wallet("owner");
    let buyer_one = andr.get_wallet("buyer_one");
    let recipient = Recipient::new(andr.get_wallet("recipient"), None);

    let start_time = None;
    let end_time = Milliseconds::from_nanos(router.block_info().time.plus_days(1).nanos());

    let _ = crowdfund.execute_start_campaign(
        owner.clone(),
        &mut router,
        start_time,
        end_time,
        Some(presale),
    );
    let summary = crowdfund.query_campaign_summary(&mut router);
    assert_eq!(summary.current_capital, 0);
    assert_eq!(summary.current_stage, CampaignStage::ONGOING.to_string());

    // Purchase tiers
    router.set_block(BlockInfo {
        height: router.block_info().height,
        time: router.block_info().time.plus_seconds(1),
        chain_id: router.block_info().chain_id,
    });

    let orders = vec![
        SimpleTierOrder {
            level: Uint64::one(),
            amount: Uint128::new(10),
        },
        SimpleTierOrder {
            level: Uint64::new(2),
            amount: Uint128::new(10),
        },
    ];
    let buyer_one_original_balance = cw20.query_balance(&router, buyer_one.clone());
    let hook_msg = mock_purchase_cw20_msg(orders);

    cw20.execute_send(
        &mut router,
        buyer_one.clone(),
        crowdfund.addr(),
        Uint128::new(5000),
        &hook_msg,
    )
    .unwrap();

    let buyer_one_balance = cw20.query_balance(&router, buyer_one.clone());
    assert_eq!(
        buyer_one_balance,
        buyer_one_original_balance - Uint128::new(10 * 100 + 200 * 10)
    );

    // End campaign
    let _ = crowdfund.execute_end_campaign(owner.clone(), &mut router);
    let summary = crowdfund.query_campaign_summary(&mut router);
    assert_eq!(summary.current_capital, 10 * 100 + 200 * 10);
    assert_eq!(summary.current_stage, CampaignStage::SUCCESS.to_string());
    let recipient_balance = cw20.query_balance(&router, recipient.clone().address);
    assert_eq!(summary.current_capital, recipient_balance.into());

    // Claim tier
    let _ = crowdfund
        .execute_claim(buyer_one.clone(), &mut router)
>>>>>>> fbe0197d
        .unwrap();
    // buyer_one should own 30 tiers now (10 pre order + 20 purchased)
    let owner_resp = cw721.query_owner_of(&router, "0".to_string());
    assert_eq!(owner_resp, buyer_one.to_string());
    let owner_resp = cw721.query_owner_of(&router, "29".to_string());
    assert_eq!(owner_resp, buyer_one.to_string());
}

<<<<<<< HEAD
    // Check final state
    //Check token transfers
    for (i, buyer) in buyers.iter().enumerate() {
        let owner = cw721_contract.query_owner_of(&router, i.to_string());
        assert_eq!(owner, buyer.to_string());
=======
#[rstest]
fn test_failed_crowdfund_app_cw20(#[with(false)] setup: TestCase) {
    let TestCase {
        mut router,
        andr,
        crowdfund,
        presale,
        cw20,
        ..
    } = setup;
    let cw20 = cw20.unwrap();

    let owner = andr.get_wallet("owner");
    let buyer_one = andr.get_wallet("buyer_one");

    // Start campaign
    let start_time = None;
    let end_time = Milliseconds::from_nanos(router.block_info().time.plus_days(1).nanos());

    let _ = crowdfund.execute_start_campaign(
        owner.clone(),
        &mut router,
        start_time,
        end_time,
        Some(presale),
    );
    let summary = crowdfund.query_campaign_summary(&mut router);
    assert_eq!(summary.current_capital, 0);
    assert_eq!(summary.current_stage, CampaignStage::ONGOING.to_string());

    // Purchase tiers
    router.set_block(BlockInfo {
        height: router.block_info().height,
        time: router.block_info().time.plus_seconds(1),
        chain_id: router.block_info().chain_id,
    });

    let orders = vec![SimpleTierOrder {
        level: Uint64::one(),
        amount: Uint128::new(5),
    }];

    let buyer_one_original_balance = cw20.query_balance(&router, buyer_one.clone());
    let hook_msg = mock_purchase_cw20_msg(orders);

    cw20.execute_send(
        &mut router,
        buyer_one.clone(),
        crowdfund.addr(),
        Uint128::new(5000),
        &hook_msg,
    )
    .unwrap();

    let buyer_one_balance = cw20.query_balance(&router, buyer_one.clone());

    assert_eq!(
        buyer_one_balance,
        buyer_one_original_balance - Uint128::new(5 * 100)
    );

    // End campaign
    router.set_block(BlockInfo {
        height: router.block_info().height,
        time: router.block_info().time.plus_days(2),
        chain_id: router.block_info().chain_id,
    });

    let _ = crowdfund.execute_end_campaign(owner.clone(), &mut router);
    let summary = crowdfund.query_campaign_summary(&mut router);
    assert_eq!(summary.current_capital, 5 * 100);
    assert_eq!(summary.current_stage, CampaignStage::FAILED.to_string());

    // Refund
    let buyer_one_original_balance = cw20.query_balance(&router, buyer_one.clone());
    let _ = crowdfund
        .execute_claim(buyer_one.clone(), &mut router)
        .unwrap();
    let buyer_one_balance = cw20.query_balance(&router, buyer_one.clone());
    assert_eq!(
        buyer_one_balance,
        buyer_one_original_balance + Uint128::new(5 * 100)
    );
}

fn mock_campaign_config(
    denom: Asset,
    token_address: AndrAddr,
    withdrawal_recipient: Recipient,
    soft_cap: Option<Uint128>,
) -> CampaignConfig {
    CampaignConfig {
        title: "First Crowdfund".to_string(),
        description: "Demo campaign for testing".to_string(),
        banner: "http://<campaign_banner>".to_string(),
        url: "http://<campaign_url>".to_string(),
        denom,
        token_address,
        withdrawal_recipient,
        soft_cap,
        hard_cap: None,
>>>>>>> fbe0197d
    }
}

fn mock_recipient_with_invalid_msg(addr: &str) -> Recipient {
    Recipient::new(addr, Some(encode_binary(b"invalid msg").unwrap()))
}

<<<<<<< HEAD
    let balance_one = router
        .wrap()
        .query_balance(vault_one_recipient_addr, "uandr")
        .unwrap();
    assert_eq!(balance_one.amount, Uint128::from(148u128));

    let balance_two = router
        .wrap()
        .query_balance(vault_two_recipient_addr, "uandr")
        .unwrap();
    assert_eq!(balance_two.amount, Uint128::from(148u128));
=======
fn mock_recipient_with_valid_msg(addr: &str) -> Recipient {
    Recipient::new(
        addr,
        Some(to_json_binary(&mock_splitter_send_msg()).unwrap()),
    )
>>>>>>> fbe0197d
}<|MERGE_RESOLUTION|>--- conflicted
+++ resolved
@@ -1,88 +1,3 @@
-<<<<<<< HEAD
-use andromeda_app::app::{AppComponent, ComponentType};
-use andromeda_app_contract::mock::{mock_andromeda_app, MockAppContract};
-use andromeda_crowdfund::mock::{
-    mock_andromeda_crowdfund, mock_crowdfund_instantiate_msg, MockCrowdfund,
-};
-use andromeda_cw721::mock::{mock_andromeda_cw721, mock_cw721_instantiate_msg, MockCW721};
-use andromeda_finance::splitter::AddressPercent;
-use andromeda_std::{
-    amp::{AndrAddr, Recipient},
-    common::Milliseconds,
-};
-
-use andromeda_modules::rates::{Rate, RateInfo};
-use andromeda_rates::mock::{mock_andromeda_rates, mock_rates_instantiate_msg};
-use andromeda_splitter::mock::{
-    mock_andromeda_splitter, mock_splitter_instantiate_msg, mock_splitter_send_msg,
-};
-use andromeda_std::ado_base::modules::Module;
-use std::str::FromStr;
-
-use andromeda_testing::{
-    mock::mock_app, mock_builder::MockAndromedaBuilder, mock_contract::MockContract,
-};
-use andromeda_vault::mock::mock_andromeda_vault;
-use cosmwasm_std::{coin, to_json_binary, BlockInfo, Decimal, Uint128};
-use cw_multi_test::Executor;
-
-#[test]
-fn test_crowdfund_app() {
-    let mut router = mock_app(None);
-    let andr = MockAndromedaBuilder::new(&mut router, "admin")
-        .with_wallets(vec![
-            ("owner", vec![]),
-            ("vault_one_recipient", vec![]),
-            ("vault_two_recipient", vec![]),
-            ("buyer_one", vec![coin(100, "uandr")]),
-            ("buyer_two", vec![coin(100, "uandr")]),
-            ("buyer_three", vec![coin(100, "uandr")]),
-            ("rates_recipient", vec![]),
-        ])
-        .with_contracts(vec![
-            ("cw721", mock_andromeda_cw721()),
-            ("crowdfund", mock_andromeda_crowdfund()),
-            ("vault", mock_andromeda_vault()),
-            ("splitter", mock_andromeda_splitter()),
-            ("app-contract", mock_andromeda_app()),
-            ("rates", mock_andromeda_rates()),
-        ])
-        .build(&mut router);
-
-    let owner = andr.get_wallet("owner");
-    let vault_one_recipient_addr = andr.get_wallet("vault_one_recipient");
-    let vault_two_recipient_addr = andr.get_wallet("vault_two_recipient");
-    let buyer_one = andr.get_wallet("buyer_one");
-    let buyer_two = andr.get_wallet("buyer_two");
-    let buyer_three = andr.get_wallet("buyer_three");
-
-    // Store contract codes
-    let app_code_id = andr.get_code_id(&mut router, "app-contract");
-    let rates_code_id = andr.get_code_id(&mut router, "rates");
-
-    // Generate App Components
-    // App component names must be less than 3 characters or longer than 54 characters to force them to be 'invalid' as the MockApi struct used within the CosmWasm App struct only contains those two validation checks
-    let rates_recipient = andr.get_wallet("rates_recipient");
-    // Generate rates contract
-    let rates: Vec<RateInfo> = [RateInfo {
-        rate: Rate::Flat(coin(1, "uandr")),
-        is_additive: false,
-        recipients: [Recipient::from_string(rates_recipient.to_string())].to_vec(),
-        description: Some("Some test rate".to_string()),
-    }]
-    .to_vec();
-    let rates_init_msg = mock_rates_instantiate_msg(rates, andr.kernel.addr().to_string(), None);
-    let rates_addr = router
-        .instantiate_contract(
-            rates_code_id,
-            owner.clone(),
-            &rates_init_msg,
-            &[],
-            "rates",
-            None,
-        )
-        .unwrap();
-=======
 use std::str::FromStr;
 
 use andromeda_app::app::AppComponent;
@@ -144,7 +59,6 @@
         ("app-contract", mock_andromeda_app()),
     ]
 }
->>>>>>> fbe0197d
 
 #[fixture]
 fn setup(
@@ -168,33 +82,6 @@
     let recipient_1 = andr.get_wallet("recipient1");
     let recipient_2 = andr.get_wallet("recipient2");
 
-<<<<<<< HEAD
-    let crowdfund_app_component = AppComponent {
-        name: "crowdfund".to_string(),
-        ado_type: "crowdfund".to_string(),
-        component_type: ComponentType::New(
-            to_json_binary(&mock_crowdfund_instantiate_msg(
-                AndrAddr::from_string("./tokens"),
-                false,
-                Some(modules),
-                andr.kernel.addr().to_string(),
-                None,
-            ))
-            .unwrap(),
-        ),
-    };
-    let cw721_component = AppComponent {
-        name: "tokens".to_string(),
-        ado_type: "cw721".to_string(),
-        component_type: ComponentType::new(mock_cw721_instantiate_msg(
-            "Test Tokens".to_string(),
-            "TT".to_string(),
-            format!("./{}", crowdfund_app_component.name), // Crowdfund must be minter
-            None,
-            andr.kernel.addr().to_string(),
-            None,
-        )),
-=======
     let splitter_recipients = vec![
         AddressPercent {
             recipient: Recipient::from_string(recipient_1.to_string()),
@@ -315,7 +202,6 @@
         extension: TokenExtension {
             ..Default::default()
         },
->>>>>>> fbe0197d
     };
     crowdfund
         .execute_add_tier(
@@ -340,16 +226,6 @@
         )
         .unwrap();
 
-<<<<<<< HEAD
-    let splitter_recipients = vec![
-        AddressPercent {
-            recipient: Recipient::from_string(format!("~{vault_one_recipient_addr}")),
-            percent: Decimal::from_str("0.5").unwrap(),
-        },
-        AddressPercent {
-            recipient: Recipient::from_string(vault_two_recipient_addr),
-            percent: Decimal::from_str("0.5").unwrap(),
-=======
     let presale = vec![PresaleTierOrder {
         level: Uint64::one(),
         amount: Uint128::new(10u128),
@@ -411,7 +287,6 @@
         SimpleTierOrder {
             level: Uint64::new(2),
             amount: Uint128::new(10),
->>>>>>> fbe0197d
         },
     ];
     let buyer_one_original_balance = router
@@ -431,95 +306,6 @@
         .unwrap()
         .amount;
 
-<<<<<<< HEAD
-    let splitter_init_msg =
-        mock_splitter_instantiate_msg(splitter_recipients, andr.kernel.addr().clone(), None, None);
-    let splitter_app_component = AppComponent {
-        name: "split".to_string(),
-        component_type: ComponentType::new(splitter_init_msg),
-        ado_type: "splitter".to_string(),
-    };
-
-    let app_components = vec![
-        cw721_component.clone(),
-        crowdfund_app_component.clone(),
-        splitter_app_component.clone(),
-    ];
-
-    let app = MockAppContract::instantiate(
-        app_code_id,
-        owner,
-        &mut router,
-        "app-contract",
-        app_components.clone(),
-        andr.kernel.addr().clone(),
-        Some(owner.to_string()),
-    );
-
-    let components = app.query_components(&router);
-    assert_eq!(components, app_components);
-
-    let cw721_contract =
-        app.query_ado_by_component_name::<MockCW721>(&router, cw721_component.name);
-    let crowdfund_contract =
-        app.query_ado_by_component_name::<MockCrowdfund>(&router, crowdfund_app_component.name);
-
-    let minter = cw721_contract.query_minter(&router);
-    assert_eq!(minter, crowdfund_contract.addr());
-
-    // Mint Tokens
-    crowdfund_contract
-        .execute_quick_mint(owner.clone(), &mut router, 5, owner.to_string())
-        .unwrap();
-
-    // Start Sale
-    let token_price = coin(100, "uandr");
-
-    let sale_recipient =
-        Recipient::from_string(format!("~{}/{}", app.addr(), splitter_app_component.name))
-            .with_msg(mock_splitter_send_msg());
-    let start_time = Milliseconds::from_seconds(router.block_info().time.seconds()).plus_seconds(1);
-    let end_time = start_time.plus_seconds(5);
-    crowdfund_contract
-        .execute_start_sale(
-            owner.clone(),
-            &mut router,
-            Some(start_time),
-            end_time,
-            token_price.clone(),
-            Uint128::from(3u128),
-            Some(1),
-            sale_recipient,
-        )
-        .unwrap();
-
-    // Buy Tokens
-    let buyers = vec![buyer_one, buyer_two, buyer_three];
-    for buyer in buyers.clone() {
-        crowdfund_contract
-            .execute_purchase(buyer.clone(), &mut router, Some(1), &[token_price.clone()])
-            .unwrap();
-    }
-    let crowdfund_balance = router
-        .wrap()
-        .query_balance(crowdfund_contract.addr().clone(), token_price.denom)
-        .unwrap();
-    assert_eq!(crowdfund_balance.amount, Uint128::from(300u128));
-
-    // End Sale
-    let block_info = router.block_info();
-    router.set_block(BlockInfo {
-        height: block_info.height,
-        time: end_time.plus_seconds(1).into(),
-        chain_id: block_info.chain_id,
-    });
-
-    crowdfund_contract
-        .execute_end_sale(owner.clone(), &mut router, None)
-        .unwrap();
-    crowdfund_contract
-        .execute_end_sale(owner.clone(), &mut router, None)
-=======
     assert_eq!(
         buyer_one_balance,
         buyer_one_original_balance - Uint128::new(10 * 100 + 200 * 10)
@@ -909,7 +695,6 @@
     // Claim tier
     let _ = crowdfund
         .execute_claim(buyer_one.clone(), &mut router)
->>>>>>> fbe0197d
         .unwrap();
     // buyer_one should own 30 tiers now (10 pre order + 20 purchased)
     let owner_resp = cw721.query_owner_of(&router, "0".to_string());
@@ -918,13 +703,6 @@
     assert_eq!(owner_resp, buyer_one.to_string());
 }
 
-<<<<<<< HEAD
-    // Check final state
-    //Check token transfers
-    for (i, buyer) in buyers.iter().enumerate() {
-        let owner = cw721_contract.query_owner_of(&router, i.to_string());
-        assert_eq!(owner, buyer.to_string());
-=======
 #[rstest]
 fn test_failed_crowdfund_app_cw20(#[with(false)] setup: TestCase) {
     let TestCase {
@@ -1026,7 +804,6 @@
         withdrawal_recipient,
         soft_cap,
         hard_cap: None,
->>>>>>> fbe0197d
     }
 }
 
@@ -1034,23 +811,9 @@
     Recipient::new(addr, Some(encode_binary(b"invalid msg").unwrap()))
 }
 
-<<<<<<< HEAD
-    let balance_one = router
-        .wrap()
-        .query_balance(vault_one_recipient_addr, "uandr")
-        .unwrap();
-    assert_eq!(balance_one.amount, Uint128::from(148u128));
-
-    let balance_two = router
-        .wrap()
-        .query_balance(vault_two_recipient_addr, "uandr")
-        .unwrap();
-    assert_eq!(balance_two.amount, Uint128::from(148u128));
-=======
 fn mock_recipient_with_valid_msg(addr: &str) -> Recipient {
     Recipient::new(
         addr,
         Some(to_json_binary(&mock_splitter_send_msg()).unwrap()),
     )
->>>>>>> fbe0197d
 }