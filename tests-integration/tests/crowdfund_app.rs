use andromeda_app::app::{AppComponent, ComponentType};
use andromeda_app_contract::mock::{mock_andromeda_app, MockApp};
use andromeda_crowdfund::mock::{
    mock_andromeda_crowdfund, mock_crowdfund_instantiate_msg, MockCrowdfund,
};
use andromeda_cw721::mock::{mock_andromeda_cw721, mock_cw721_instantiate_msg, MockCW721};
use andromeda_finance::splitter::AddressPercent;
use andromeda_std::amp::{AndrAddr, Recipient};

use andromeda_modules::rates::{Rate, RateInfo};
use andromeda_rates::mock::{mock_andromeda_rates, mock_rates_instantiate_msg};
use andromeda_splitter::mock::{
    mock_andromeda_splitter, mock_splitter_instantiate_msg, mock_splitter_send_msg,
};
use andromeda_std::ado_base::modules::Module;
use std::str::FromStr;

use andromeda_testing::{mock::MockAndromeda, mock_contract::MockContract};
use andromeda_vault::mock::{
    mock_andromeda_vault, mock_vault_deposit_msg, mock_vault_get_balance,
    mock_vault_instantiate_msg,
};
<<<<<<< HEAD
use cosmwasm_std::{coin, to_json_binary, Addr, BlockInfo, Decimal, Uint128};
use cw721::Expiration;
=======
use cosmwasm_std::{coin, to_binary, Addr, BlockInfo, Coin, Decimal, Uint128};
use cw721::{Expiration, OwnerOfResponse};
>>>>>>> cddc6d5c
use cw_multi_test::{App, Executor};

fn mock_app() -> App {
    App::new(|router, _api, storage| {
        router
            .bank
            .init_balance(
                storage,
                &Addr::unchecked("owner"),
                [coin(999999, "uandr")].to_vec(),
            )
            .unwrap();
        router
            .bank
            .init_balance(
                storage,
                &Addr::unchecked("buyer_one"),
                [coin(100, "uandr")].to_vec(),
            )
            .unwrap();
        router
            .bank
            .init_balance(
                storage,
                &Addr::unchecked("buyer_two"),
                [coin(100, "uandr")].to_vec(),
            )
            .unwrap();
        router
            .bank
            .init_balance(
                storage,
                &Addr::unchecked("buyer_three"),
                [coin(100, "uandr")].to_vec(),
            )
            .unwrap();
    })
}

fn mock_andromeda(app: &mut App, admin_address: Addr) -> MockAndromeda {
    MockAndromeda::new(app, &admin_address)
}

#[test]
fn test_crowdfund_app() {
    let owner = Addr::unchecked("owner");
    let vault_one_recipient_addr = Addr::unchecked("vault_one_recipient");
    let vault_two_recipient_addr = Addr::unchecked("vault_two_recipient");
    let buyer_one = Addr::unchecked("buyer_one");
    let buyer_two = Addr::unchecked("buyer_two");
    let buyer_three = Addr::unchecked("buyer_three");

    let mut router = mock_app();
    let andr = mock_andromeda(&mut router, owner.clone());

    // Store contract codes
<<<<<<< HEAD
    andr.store_ado(&mut router, mock_andromeda_cw721(), "cw721");
    andr.store_ado(&mut router, mock_andromeda_crowdfund(), "crowdfund");
    andr.store_ado(&mut router, mock_andromeda_vault(), "vault");
    andr.store_ado(&mut router, mock_andromeda_splitter(), "splitter");
    let app_code_id = andr.store_ado(&mut router, mock_andromeda_app(), "app");
    let rates_code_id = andr.store_ado(&mut router, mock_andromeda_rates(), "rates");
=======
    let cw721_code_id = router.store_code(mock_andromeda_cw721());
    let crowdfund_code_id = router.store_code(mock_andromeda_crowdfund());
    let vault_code_id = router.store_code(mock_andromeda_vault());
    let splitter_code_id = router.store_code(mock_andromeda_splitter());
    let app_code_id = router.store_code(mock_andromeda_app());
    let rates_code_id = router.store_code(mock_andromeda_rates());

    andr.store_code_id(&mut router, "cw721", cw721_code_id);
    andr.store_code_id(&mut router, "crowdfund", crowdfund_code_id);
    andr.store_code_id(&mut router, "vault", vault_code_id);
    andr.store_code_id(&mut router, "splitter", splitter_code_id);
    andr.store_code_id(&mut router, "app-contract", app_code_id);
    andr.store_code_id(&mut router, "rates", rates_code_id);
>>>>>>> cddc6d5c

    // Generate App Components
    // App component names must be less than 3 characters or longer than 54 characters to force them to be 'invalid' as the MockApi struct used within the CosmWasm App struct only contains those two validation checks
    let rates_recipient = "rates_recipient";
    // Generate rates contract
    let rates: Vec<RateInfo> = [RateInfo {
        rate: Rate::Flat(coin(1, "uandr")),
        is_additive: false,
        recipients: [Recipient::from_string(rates_recipient.to_string())].to_vec(),
        description: Some("Some test rate".to_string()),
    }]
    .to_vec();
    let rates_init_msg = mock_rates_instantiate_msg(rates, andr.kernel.addr().to_string(), None);
    let rates_addr = router
        .instantiate_contract(
            rates_code_id,
            owner.clone(),
            &rates_init_msg,
            &[],
            "rates",
            None,
        )
        .unwrap();

    let modules: Vec<Module> = vec![Module::new("rates", rates_addr.to_string(), false)];

    let crowdfund_app_component = AppComponent {
        name: "1".to_string(),
        ado_type: "crowdfund".to_string(),
        component_type: ComponentType::New(
            to_json_binary(&mock_crowdfund_instantiate_msg(
                AndrAddr::from_string("./2".to_string()),
                false,
                Some(modules),
                andr.kernel.addr().to_string(),
                None,
            ))
            .unwrap(),
        ),
    };
    let cw721_component = AppComponent {
        name: "2".to_string(),
        ado_type: "cw721".to_string(),
        component_type: ComponentType::new(mock_cw721_instantiate_msg(
            "Test Tokens".to_string(),
            "TT".to_string(),
            "./1", // Crowdfund must be minter
            None,
            andr.kernel.addr().to_string(),
            None,
        )),
    };
    let vault_one_app_component = AppComponent {
        name: "3".to_string(),
        ado_type: "vault".to_string(),
<<<<<<< HEAD
        component_type: ComponentType::new(mock_vault_instantiate_msg(
            andr.kernel.addr().to_string(),
            None,
        )),
=======
        component_type: ComponentType::new(vault_one_init_msg),
>>>>>>> cddc6d5c
    };
    let vault_two_app_component = AppComponent {
        name: "4".to_string(),
        ado_type: "vault".to_string(),
<<<<<<< HEAD
        component_type: ComponentType::new(mock_vault_instantiate_msg(
            andr.kernel.addr().to_string(),
            None,
        )),
=======
        component_type: ComponentType::new(vault_two_init_msg),
>>>>>>> cddc6d5c
    };

    // Create splitter recipient structures
    let vault_one_recipient =
        Recipient::from_string(format!("~/am/app/{}", vault_one_app_component.name)).with_msg(
            mock_vault_deposit_msg(
                Some(AndrAddr::from_string(vault_one_recipient_addr.to_string())),
                None,
            ),
        );
    let vault_two_recipient =
        Recipient::from_string(format!("~/am/app/{}", vault_two_app_component.name)).with_msg(
            mock_vault_deposit_msg(
                Some(AndrAddr::from_string(vault_two_recipient_addr.to_string())),
                None,
            ),
        );
    // The vault query works only for the last element in this vector.
    // Currently the balance check for vault one is failing. But if the elements are switched, it starts working and vault two balance check fails
    // Only one of the recipients' deposit messages is being sent, and it's always the last elements'
    // Eventhough it shows in execute_send's response in the splitter that both messages are being sent.
    let splitter_recipients = vec![
        AddressPercent {
            recipient: vault_one_recipient,
            percent: Decimal::from_str("0.5").unwrap(),
        },
        AddressPercent {
            recipient: vault_two_recipient,
            percent: Decimal::from_str("0.5").unwrap(),
        },
    ];

    let splitter_init_msg =
        mock_splitter_instantiate_msg(splitter_recipients, andr.kernel.addr().clone(), None, None);
    let splitter_app_component = AppComponent {
        name: "5".to_string(),
        component_type: ComponentType::new(splitter_init_msg),
        ado_type: "splitter".to_string(),
    };

    let app_components = vec![
        cw721_component.clone(),
        crowdfund_app_component.clone(),
        vault_one_app_component.clone(),
        vault_two_app_component.clone(),
        splitter_app_component.clone(),
    ];

    let app = MockApp::instantiate(
        app_code_id,
        owner.clone(),
        &mut router,
        "app",
        app_components.clone(),
        andr.kernel.addr().clone(),
        Some(owner.to_string()),
    );

    let components = app.query_components(&router);
    assert_eq!(components, app_components);

<<<<<<< HEAD
    let _vault_one_addr = app.query_component_addr(&router, vault_one_app_component.name);
    let _vault_two_addr = app.query_component_addr(&router, vault_two_app_component.name);
    app.execute_claim_ownership(&mut router, owner.clone(), None)
=======
    let _vault_one_addr: String = router
        .wrap()
        .query_wasm_smart(
            app_addr.clone(),
            &mock_get_address_msg(vault_one_app_component.name),
        )
        .unwrap();

    let vault_two_addr: String = router
        .wrap()
        .query_wasm_smart(
            app_addr.clone(),
            &mock_get_address_msg(vault_two_app_component.name),
        )
>>>>>>> cddc6d5c
        .unwrap();

    let cw721_contract =
        app.query_ado_by_component_name::<MockCW721>(&router, cw721_component.name);
    let crowdfund_contract =
        app.query_ado_by_component_name::<MockCrowdfund>(&router, crowdfund_app_component.name);

    let minter = cw721_contract.query_minter(&router);
    assert_eq!(minter, crowdfund_contract.addr());

    // Mint Tokens
    crowdfund_contract
        .execute_quick_mint(owner.clone(), &mut router, 5, owner.to_string())
        .unwrap();

    // Start Sale
    let token_price = coin(100, "uandr");

    let sale_recipient =
        Recipient::from_string(format!("~/am/app/{}", splitter_app_component.name))
            .with_msg(mock_splitter_send_msg());
    let expiration = Expiration::AtHeight(router.block_info().height + 5);
    crowdfund_contract
        .execute_start_sale(
            owner.clone(),
            &mut router,
            expiration,
            token_price.clone(),
            Uint128::from(3u128),
            Some(1),
            sale_recipient,
        )
        .unwrap();

    // Buy Tokens
    let buyers = vec![buyer_one, buyer_two, buyer_three];
    for buyer in buyers.clone() {
        crowdfund_contract
            .execute_purchase(buyer, &mut router, Some(1), &[token_price.clone()])
            .unwrap();
    }
    let crowdfund_balance = router
        .wrap()
        .query_balance(crowdfund_contract.addr().clone(), token_price.denom)
        .unwrap();
    assert_eq!(crowdfund_balance.amount, Uint128::from(300u128));

    // End Sale
    let block_info = router.block_info();
    router.set_block(BlockInfo {
        height: block_info.height + 5,
        time: block_info.time,
        chain_id: block_info.chain_id,
    });

    crowdfund_contract
        .execute_end_sale(owner.clone(), &mut router, None)
        .unwrap();
    crowdfund_contract
        .execute_end_sale(owner, &mut router, None)
        .unwrap();

    // Check final state
    //Check token transfers
    for (i, buyer) in buyers.iter().enumerate() {
        let owner = cw721_contract.query_owner_of(&router, i.to_string());
        assert_eq!(owner, buyer.to_string());
    }

    // TODO: FIX VAULT BALANCES
    //Check vault balances

    // let balance_one: Vec<Coin> = router
    //     .wrap()
    //     .query_wasm_smart(
    //         vault_one_addr,
    //         &mock_vault_get_balance(
    //             AndrAddr::from_string(vault_one_recipient_addr.to_string()),
    //             None,
    //             None,
    //         ),
    //     )
    //     .unwrap();
    // assert!(!balance_one.is_empty());
    // assert_eq!(balance_one[0], coin(148, "uandr"));

    let balance_two: Vec<Coin> = router
        .wrap()
        .query_wasm_smart(
            vault_two_addr,
            &mock_vault_get_balance(
                AndrAddr::from_string(vault_two_recipient_addr.to_string()),
                None,
                None,
            ),
        )
        .unwrap();
    assert!(!balance_two.is_empty());
    assert_eq!(balance_two[0], coin(148, "uandr"));
}<|MERGE_RESOLUTION|>--- conflicted
+++ resolved
@@ -20,13 +20,8 @@
     mock_andromeda_vault, mock_vault_deposit_msg, mock_vault_get_balance,
     mock_vault_instantiate_msg,
 };
-<<<<<<< HEAD
-use cosmwasm_std::{coin, to_json_binary, Addr, BlockInfo, Decimal, Uint128};
-use cw721::Expiration;
-=======
 use cosmwasm_std::{coin, to_binary, Addr, BlockInfo, Coin, Decimal, Uint128};
 use cw721::{Expiration, OwnerOfResponse};
->>>>>>> cddc6d5c
 use cw_multi_test::{App, Executor};
 
 fn mock_app() -> App {
@@ -83,14 +78,6 @@
     let andr = mock_andromeda(&mut router, owner.clone());
 
     // Store contract codes
-<<<<<<< HEAD
-    andr.store_ado(&mut router, mock_andromeda_cw721(), "cw721");
-    andr.store_ado(&mut router, mock_andromeda_crowdfund(), "crowdfund");
-    andr.store_ado(&mut router, mock_andromeda_vault(), "vault");
-    andr.store_ado(&mut router, mock_andromeda_splitter(), "splitter");
-    let app_code_id = andr.store_ado(&mut router, mock_andromeda_app(), "app");
-    let rates_code_id = andr.store_ado(&mut router, mock_andromeda_rates(), "rates");
-=======
     let cw721_code_id = router.store_code(mock_andromeda_cw721());
     let crowdfund_code_id = router.store_code(mock_andromeda_crowdfund());
     let vault_code_id = router.store_code(mock_andromeda_vault());
@@ -104,7 +91,6 @@
     andr.store_code_id(&mut router, "splitter", splitter_code_id);
     andr.store_code_id(&mut router, "app-contract", app_code_id);
     andr.store_code_id(&mut router, "rates", rates_code_id);
->>>>>>> cddc6d5c
 
     // Generate App Components
     // App component names must be less than 3 characters or longer than 54 characters to force them to be 'invalid' as the MockApi struct used within the CosmWasm App struct only contains those two validation checks
@@ -160,26 +146,12 @@
     let vault_one_app_component = AppComponent {
         name: "3".to_string(),
         ado_type: "vault".to_string(),
-<<<<<<< HEAD
-        component_type: ComponentType::new(mock_vault_instantiate_msg(
-            andr.kernel.addr().to_string(),
-            None,
-        )),
-=======
         component_type: ComponentType::new(vault_one_init_msg),
->>>>>>> cddc6d5c
     };
     let vault_two_app_component = AppComponent {
         name: "4".to_string(),
         ado_type: "vault".to_string(),
-<<<<<<< HEAD
-        component_type: ComponentType::new(mock_vault_instantiate_msg(
-            andr.kernel.addr().to_string(),
-            None,
-        )),
-=======
         component_type: ComponentType::new(vault_two_init_msg),
->>>>>>> cddc6d5c
     };
 
     // Create splitter recipient structures
@@ -241,11 +213,6 @@
     let components = app.query_components(&router);
     assert_eq!(components, app_components);
 
-<<<<<<< HEAD
-    let _vault_one_addr = app.query_component_addr(&router, vault_one_app_component.name);
-    let _vault_two_addr = app.query_component_addr(&router, vault_two_app_component.name);
-    app.execute_claim_ownership(&mut router, owner.clone(), None)
-=======
     let _vault_one_addr: String = router
         .wrap()
         .query_wasm_smart(
@@ -260,7 +227,6 @@
             app_addr.clone(),
             &mock_get_address_msg(vault_two_app_component.name),
         )
->>>>>>> cddc6d5c
         .unwrap();
 
     let cw721_contract =
