--- conflicted
+++ resolved
@@ -250,29 +250,16 @@
     });
     let end_sale_msg = mock_end_crowdfund_msg(None);
     router
-<<<<<<< HEAD
         .execute_contract(
             owner.clone(),
-            Addr::unchecked(crowdfund_addr.as_str()),
+            Addr::unchecked(crowdfund_addr.clone()),
             &end_sale_msg,
             &[],
         )
         .unwrap();
     router
-        .execute_contract(
-            owner,
-            Addr::unchecked(crowdfund_addr.as_str()),
-            &end_sale_msg,
-            &[],
-        )
-=======
         .execute_contract(owner, Addr::unchecked(crowdfund_addr), &end_sale_msg, &[])
->>>>>>> de84fac5
-        .unwrap();
-    // TODO: Uncomment once Register User in VFS is re-enabled.
-    // router
-    //     .execute_contract(owner, Addr::unchecked(crowdfund_addr), &end_sale_msg, &[])
-    //     .unwrap();
+        .unwrap();
 
     // Check final state
     //Check token transfers
