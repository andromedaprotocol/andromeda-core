--- conflicted
+++ resolved
@@ -165,7 +165,6 @@
     // Start Sale
     let token_price = coin(100, "uandr");
 
-<<<<<<< HEAD
     let sale_recipient =
         Recipient::from_string(format!("~{}/{}", app.addr(), splitter_app_component.name))
             .with_msg(mock_splitter_send_msg());
@@ -173,22 +172,6 @@
     let end_time = start_time.plus_seconds(5);
     crowdfund_contract
         .execute_start_sale(
-=======
-    let sale_recipient = Recipient::from_string(format!("./{}", splitter_app_component.name))
-        .with_msg(mock_splitter_send_msg());
-    let current_time = router.block_info().time.nanos() / MILLISECONDS_TO_NANOSECONDS_RATIO;
-
-    let start_msg = mock_start_crowdfund_msg(
-        None,
-        Milliseconds::from_nanos((current_time + 2) * 1_000_000),
-        token_price.clone(),
-        Uint128::from(3u128),
-        Some(1),
-        sale_recipient,
-    );
-    router
-        .execute_contract(
->>>>>>> cbc3f4fd
             owner.clone(),
             &mut router,
             Some(start_time),
