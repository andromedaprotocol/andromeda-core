#![cfg(not(target_arch = "wasm32"))]
use andromeda_adodb::ADODBContract;
use andromeda_counter::CounterContract;
use andromeda_data_storage::counter::{
    CounterRestriction, ExecuteMsg as CounterExecuteMsg, GetCurrentAmountResponse,
    InstantiateMsg as CounterInstantiateMsg, State,
};
use andromeda_economics::EconomicsContract;
use andromeda_finance::splitter::{
    AddressPercent, ExecuteMsg as SplitterExecuteMsg, InstantiateMsg as SplitterInstantiateMsg,
};

use andromeda_kernel::KernelContract;
use andromeda_splitter::SplitterContract;
use andromeda_std::{
    amp::{
        messages::{AMPMsg, AMPMsgConfig},
        AndrAddr, Recipient,
    },
    common::Milliseconds,
    os::{
        self,
        kernel::{AcknowledgementMsg, ExecuteMsg, InstantiateMsg, SendMessageWithFundsResponse},
    },
};
use andromeda_vfs::VFSContract;
use cosmwasm_std::{
    to_json_binary, Addr, Binary, Decimal, IbcAcknowledgement, IbcEndpoint, IbcPacket,
    IbcPacketAckMsg, IbcTimeout, Timestamp, Uint128,
};
use cw_orch::prelude::*;
use cw_orch_interchain::{prelude::*, types::IbcPacketOutcome, InterchainEnv};
use ibc_relayer_types::core::ics24_host::identifier::PortId;

#[test]
fn test_kernel_ibc_execute_only() {
    // Here `juno-1` is the chain-id and `juno` is the address prefix for this chain
    let sender = Addr::unchecked("sender_for_all_chains").into_string();

    let interchain = MockInterchainEnv::new(vec![("juno", &sender), ("osmosis", &sender)]);

    let juno = interchain.get_chain("juno").unwrap();
    let osmosis = interchain.get_chain("osmosis").unwrap();

    juno.set_balance(sender.clone(), vec![Coin::new(100000000000000, "juno")])
        .unwrap();

    let kernel_juno = KernelContract::new(juno.clone());
    let vfs_juno = VFSContract::new(juno.clone());
    let kernel_osmosis = KernelContract::new(osmosis.clone());
    let counter_osmosis = CounterContract::new(osmosis.clone());
    let vfs_osmosis = VFSContract::new(osmosis.clone());
    let adodb_osmosis = ADODBContract::new(osmosis.clone());

    kernel_juno.upload().unwrap();
    vfs_juno.upload().unwrap();
    kernel_osmosis.upload().unwrap();
    counter_osmosis.upload().unwrap();
    vfs_osmosis.upload().unwrap();
    adodb_osmosis.upload().unwrap();

    let init_msg_juno = &InstantiateMsg {
        owner: None,
        chain_name: "juno".to_string(),
    };
    let init_msg_osmosis = &InstantiateMsg {
        owner: None,
        chain_name: "osmosis".to_string(),
    };

    kernel_juno.instantiate(init_msg_juno, None, None).unwrap();
    kernel_osmosis
        .instantiate(init_msg_osmosis, None, None)
        .unwrap();

    // Set up channel from juno to osmosis
    let channel_receipt = interchain
        .create_contract_channel(&kernel_juno, &kernel_osmosis, "andr-kernel-1", None)
        .unwrap();

    // After channel creation is complete, we get the channel id, which is necessary for ICA remote execution
    let juno_channel = channel_receipt
        .interchain_channel
        .get_chain("juno")
        .unwrap()
        .channel
        .unwrap();

    vfs_juno
        .instantiate(
            &os::vfs::InstantiateMsg {
                kernel_address: kernel_juno.address().unwrap().into_string(),
                owner: None,
            },
            None,
            None,
        )
        .unwrap();

    vfs_osmosis
        .instantiate(
            &os::vfs::InstantiateMsg {
                kernel_address: kernel_osmosis.address().unwrap().into_string(),
                owner: None,
            },
            None,
            None,
        )
        .unwrap();

    adodb_osmosis
        .instantiate(
            &os::adodb::InstantiateMsg {
                kernel_address: kernel_osmosis.address().unwrap().into_string(),
                owner: None,
            },
            None,
            None,
        )
        .unwrap();

    adodb_osmosis
        .execute(
            &os::adodb::ExecuteMsg::Publish {
                code_id: 2,
                ado_type: "counter".to_string(),
                action_fees: None,
                version: "1.0.2".to_string(),
                publisher: None,
            },
            None,
        )
        .unwrap();

    kernel_juno
        .execute(
            &ExecuteMsg::UpsertKeyAddress {
                key: "vfs".to_string(),
                value: vfs_juno.address().unwrap().into_string(),
            },
            None,
        )
        .unwrap();

    kernel_osmosis
        .execute(
            &ExecuteMsg::UpsertKeyAddress {
                key: "vfs".to_string(),
                value: vfs_osmosis.address().unwrap().into_string(),
            },
            None,
        )
        .unwrap();

    kernel_osmosis
        .execute(
            &ExecuteMsg::UpsertKeyAddress {
                key: "adodb".to_string(),
                value: adodb_osmosis.address().unwrap().into_string(),
            },
            None,
        )
        .unwrap();

    kernel_juno
        .execute(
            &ExecuteMsg::AssignChannels {
                ics20_channel_id: None,
                direct_channel_id: Some(juno_channel.to_string()),
                chain: "osmosis".to_string(),
                kernel_address: kernel_osmosis.address().unwrap().into_string(),
            },
            None,
        )
        .unwrap();

    kernel_osmosis
        .execute(
            &ExecuteMsg::AssignChannels {
                ics20_channel_id: None,
                direct_channel_id: Some(juno_channel.to_string()),
                chain: "juno".to_string(),
                kernel_address: kernel_juno.address().unwrap().into_string(),
            },
            None,
        )
        .unwrap();

    counter_osmosis
        .instantiate(
            &CounterInstantiateMsg {
                restriction: CounterRestriction::Public,
                initial_state: State {
                    initial_amount: None,
                    increase_amount: Some(1),
                    decrease_amount: None,
                },
                kernel_address: kernel_osmosis.address().unwrap().into_string(),
                owner: None,
            },
            None,
            None,
        )
        .unwrap();
    let kernel_juno_send_request = kernel_juno
        .execute(
            &ExecuteMsg::Send {
                message: AMPMsg {
                    recipient: AndrAddr::from_string(format!(
                        "ibc://osmosis/{}",
                        counter_osmosis.address().unwrap()
                    )),
                    message: to_json_binary(&CounterExecuteMsg::Increment {}).unwrap(),
                    funds: vec![],
                    config: AMPMsgConfig {
                        reply_on: cosmwasm_std::ReplyOn::Always,
                        exit_at_error: false,
                        gas_limit: None,
                        direct: true,
                        ibc_config: None,
                    },
                },
            },
            None,
        )
        .unwrap();

    let packet_lifetime = interchain
        .await_packets("juno", kernel_juno_send_request)
        .unwrap();

    // For testing a successful outcome of the first packet sent out in the tx, you can use:
    if let IbcPacketOutcome::Success { .. } = &packet_lifetime.packets[0].outcome {
        // Packet has been successfully acknowledged and decoded, the transaction has gone through correctly
    } else {
        panic!("packet timed out");
        // There was a decode error or the packet timed out
        // Else the packet timed-out, you may have a relayer error or something is wrong in your application
    };

    let current_count: GetCurrentAmountResponse = counter_osmosis
        .query(&andromeda_data_storage::counter::QueryMsg::GetCurrentAmount {})
        .unwrap();
    assert_eq!(current_count.current_amount, 1);
}

#[test]
fn test_kernel_ibc_execute_only_multi_hop() {
    // Here `juno-1` is the chain-id and `juno` is the address prefix for this chain
    let sender = Addr::unchecked("sender_for_all_chains").into_string();

    let interchain = MockInterchainEnv::new(vec![
        ("juno", &sender),
        ("osmosis", &sender),
        ("andromeda", &sender),
    ]);

    let juno = interchain.get_chain("juno").unwrap();
    let osmosis = interchain.get_chain("osmosis").unwrap();

    juno.set_balance(sender.clone(), vec![Coin::new(100000000000000, "juno")])
        .unwrap();

    let kernel_juno = KernelContract::new(juno.clone());
    let vfs_juno = VFSContract::new(juno.clone());

    let kernel_osmosis = KernelContract::new(osmosis.clone());
    let counter_osmosis = CounterContract::new(osmosis.clone());
    let vfs_osmosis = VFSContract::new(osmosis.clone());
    let adodb_osmosis = ADODBContract::new(osmosis.clone());

    kernel_juno.upload().unwrap();
    vfs_juno.upload().unwrap();

    kernel_osmosis.upload().unwrap();
    counter_osmosis.upload().unwrap();
    vfs_osmosis.upload().unwrap();
    adodb_osmosis.upload().unwrap();

    let init_msg_juno = &InstantiateMsg {
        owner: None,
        chain_name: "juno".to_string(),
    };
    let init_msg_osmosis = &InstantiateMsg {
        owner: None,
        chain_name: "osmosis".to_string(),
    };

    kernel_juno.instantiate(init_msg_juno, None, None).unwrap();
    kernel_osmosis
        .instantiate(init_msg_osmosis, None, None)
        .unwrap();

    // Set up channel from juno to osmosis
    let channel_receipt = interchain
        .create_contract_channel(&kernel_juno, &kernel_osmosis, "andr-kernel-1", None)
        .unwrap();

    // After channel creation is complete, we get the channel id, which is necessary for ICA remote execution
    let juno_channel = channel_receipt
        .interchain_channel
        .get_chain("juno")
        .unwrap()
        .channel
        .unwrap();

    vfs_juno
        .instantiate(
            &os::vfs::InstantiateMsg {
                kernel_address: kernel_juno.address().unwrap().into_string(),
                owner: None,
            },
            None,
            None,
        )
        .unwrap();

    vfs_osmosis
        .instantiate(
            &os::vfs::InstantiateMsg {
                kernel_address: kernel_osmosis.address().unwrap().into_string(),
                owner: None,
            },
            None,
            None,
        )
        .unwrap();

    adodb_osmosis
        .instantiate(
            &os::adodb::InstantiateMsg {
                kernel_address: kernel_osmosis.address().unwrap().into_string(),
                owner: None,
            },
            None,
            None,
        )
        .unwrap();

    adodb_osmosis
        .execute(
            &os::adodb::ExecuteMsg::Publish {
                code_id: 2,
                ado_type: "counter".to_string(),
                action_fees: None,
                version: "1.0.2".to_string(),
                publisher: None,
            },
            None,
        )
        .unwrap();

    kernel_juno
        .execute(
            &ExecuteMsg::UpsertKeyAddress {
                key: "vfs".to_string(),
                value: vfs_juno.address().unwrap().into_string(),
            },
            None,
        )
        .unwrap();

    kernel_osmosis
        .execute(
            &ExecuteMsg::UpsertKeyAddress {
                key: "vfs".to_string(),
                value: vfs_osmosis.address().unwrap().into_string(),
            },
            None,
        )
        .unwrap();

    kernel_osmosis
        .execute(
            &ExecuteMsg::UpsertKeyAddress {
                key: "adodb".to_string(),
                value: adodb_osmosis.address().unwrap().into_string(),
            },
            None,
        )
        .unwrap();

    kernel_juno
        .execute(
            &ExecuteMsg::AssignChannels {
                ics20_channel_id: None,
                direct_channel_id: Some(juno_channel.to_string()),
                chain: "osmosis".to_string(),
                kernel_address: kernel_osmosis.address().unwrap().into_string(),
            },
            None,
        )
        .unwrap();

    kernel_osmosis
        .execute(
            &ExecuteMsg::AssignChannels {
                ics20_channel_id: None,
                direct_channel_id: Some(juno_channel.to_string()),
                chain: "juno".to_string(),
                kernel_address: kernel_juno.address().unwrap().into_string(),
            },
            None,
        )
        .unwrap();

    counter_osmosis
        .instantiate(
            &CounterInstantiateMsg {
                restriction: CounterRestriction::Public,
                initial_state: State {
                    initial_amount: None,
                    increase_amount: Some(1),
                    decrease_amount: None,
                },
                kernel_address: kernel_osmosis.address().unwrap().into_string(),
                owner: None,
            },
            None,
            None,
        )
        .unwrap();
    let andromeda = interchain.get_chain("andromeda").unwrap();
    let kernel_andromeda = KernelContract::new(andromeda.clone());
    let counter_andromeda = CounterContract::new(andromeda.clone());
    let vfs_andromeda = VFSContract::new(andromeda.clone());
    let adodb_andromeda = ADODBContract::new(andromeda.clone());

    kernel_andromeda.upload().unwrap();
    counter_andromeda.upload().unwrap();
    vfs_andromeda.upload().unwrap();
    adodb_andromeda.upload().unwrap();

    let init_msg_andromeda = &InstantiateMsg {
        owner: None,
        chain_name: "andromeda".to_string(),
    };

    kernel_andromeda
        .instantiate(init_msg_andromeda, None, None)
        .unwrap();

    vfs_andromeda
        .instantiate(
            &os::vfs::InstantiateMsg {
                kernel_address: kernel_andromeda.address().unwrap().into_string(),
                owner: None,
            },
            None,
            None,
        )
        .unwrap();

    adodb_andromeda
        .instantiate(
            &os::adodb::InstantiateMsg {
                kernel_address: kernel_andromeda.address().unwrap().into_string(),
                owner: None,
            },
            None,
            None,
        )
        .unwrap();

    adodb_andromeda
        .execute(
            &os::adodb::ExecuteMsg::Publish {
                code_id: 2,
                ado_type: "counter".to_string(),
                action_fees: None,
                version: "1.0.2".to_string(),
                publisher: None,
            },
            None,
        )
        .unwrap();

    kernel_andromeda
        .execute(
            &ExecuteMsg::UpsertKeyAddress {
                key: "adodb".to_string(),
                value: adodb_andromeda.address().unwrap().into_string(),
            },
            None,
        )
        .unwrap();

    // Set up channel from osmosis to andromeda
    let channel_receipt_2 = interchain
        .create_contract_channel(&kernel_osmosis, &kernel_andromeda, "andr-kernel-1", None)
        .unwrap();

    // After channel creation is complete, we get the channel id, which is necessary for ICA remote execution
    let osmosis_channel = channel_receipt_2
        .interchain_channel
        .get_chain("osmosis")
        .unwrap()
        .channel
        .unwrap();

    kernel_osmosis
        .execute(
            &ExecuteMsg::AssignChannels {
                ics20_channel_id: None,
                direct_channel_id: Some(osmosis_channel.to_string()),
                chain: "andromeda".to_string(),
                kernel_address: kernel_andromeda.address().unwrap().into_string(),
            },
            None,
        )
        .unwrap();

    kernel_andromeda
        .execute(
            &ExecuteMsg::AssignChannels {
                ics20_channel_id: None,
                direct_channel_id: Some(juno_channel.to_string()),
                chain: "osmosis".to_string(),
                kernel_address: kernel_osmosis.address().unwrap().into_string(),
            },
            None,
        )
        .unwrap();

    counter_andromeda
        .instantiate(
            &CounterInstantiateMsg {
                restriction: CounterRestriction::Public,
                initial_state: State {
                    initial_amount: None,
                    increase_amount: Some(1),
                    decrease_amount: None,
                },
                kernel_address: kernel_andromeda.address().unwrap().into_string(),
                owner: None,
            },
            None,
            None,
        )
        .unwrap();

    let kernel_juno_send_request = kernel_juno
        .execute(
            &ExecuteMsg::Send {
                message: AMPMsg {
                    recipient: AndrAddr::from_string(format!(
                        "ibc://osmosis/ibc://andromeda/{}",
                        counter_andromeda.address().unwrap()
                    )),
                    message: to_json_binary(&CounterExecuteMsg::Increment {}).unwrap(),
                    funds: vec![],
                    config: AMPMsgConfig {
                        reply_on: cosmwasm_std::ReplyOn::Always,
                        exit_at_error: false,
                        gas_limit: None,
                        direct: true,
                        ibc_config: None,
                    },
                },
            },
            None,
        )
        .unwrap();

    interchain
        .await_and_check_packets("juno", kernel_juno_send_request.clone())
        .unwrap();

    // // For testing a successful outcome of the first packet sent out in the tx, you can use:
    // if let IbcPacketOutcome::Success { .. } = &packet_lifetime.packets[0].outcome {
    //     // Packet has been successfully acknowledged and decoded, the transaction has gone through correctly
    // } else {
    //     panic!("packet timed out");
    //     // There was a decode error or the packet timed out
    //     // Else the packet timed-out, you may have a relayer error or something is wrong in your application
    // };

    // Send a message to the counter on andromeda

    let current_count: GetCurrentAmountResponse = counter_andromeda
        .query(&andromeda_data_storage::counter::QueryMsg::GetCurrentAmount {})
        .unwrap();
    assert_eq!(current_count.current_amount, 1);
}

#[test]
fn test_kernel_ibc_funds_only() {
    // Here `juno-1` is the chain-id and `juno` is the address prefix for this chain
    let sender = Addr::unchecked("sender_for_all_chains").into_string();

<<<<<<< HEAD
    let interchain = MockInterchainEnv::new(vec![("juno", &sender), ("osmosis", &sender)]);

    let juno = interchain.get_chain("juno").unwrap();
    let osmosis = interchain.get_chain("osmosis").unwrap();

    juno.set_balance(sender.clone(), vec![Coin::new(100000000000000, "juno")])
        .unwrap();

    let kernel_juno = KernelContract::new(juno.clone());
    let vfs_juno = VFSContract::new(juno.clone());
    let kernel_osmosis = KernelContract::new(osmosis.clone());
    let counter_osmosis = CounterContract::new(osmosis.clone());
    let vfs_osmosis = VFSContract::new(osmosis.clone());
    let adodb_osmosis = ADODBContract::new(osmosis.clone());
    let splitter_osmosis = SplitterContract::new(osmosis.clone());

    kernel_juno.upload().unwrap();
    vfs_juno.upload().unwrap();
    kernel_osmosis.upload().unwrap();
    counter_osmosis.upload().unwrap();
    vfs_osmosis.upload().unwrap();
    adodb_osmosis.upload().unwrap();
    splitter_osmosis.upload().unwrap();

    let init_msg_juno = &InstantiateMsg {
        owner: None,
        chain_name: "juno".to_string(),
    };
    let init_msg_osmosis = &InstantiateMsg {
        owner: None,
        chain_name: "osmosis".to_string(),
    };

    kernel_juno.instantiate(init_msg_juno, None, None).unwrap();
    kernel_osmosis
        .instantiate(init_msg_osmosis, None, None)
        .unwrap();

    // Set up channel from juno to osmosis
    let channel_receipt = interchain
        .create_contract_channel(&kernel_juno, &kernel_osmosis, "andr-kernel-1", None)
        .unwrap();

    // After channel creation is complete, we get the channel id, which is necessary for ICA remote execution
    let juno_channel = channel_receipt
        .interchain_channel
        .get_chain("juno")
        .unwrap()
        .channel
        .unwrap();

    // Set up channel from juno to osmosis for ICS20 transfers
    let channel_receipt = interchain
        .create_channel(
            "juno",
            "osmosis",
            &PortId::transfer(),
            &PortId::transfer(),
            "ics20-1",
            None,
        )
        .unwrap();

    let channel = channel_receipt
        .interchain_channel
        .get_ordered_ports_from("juno")
        .unwrap();

    // After channel creation is complete, we get the channel id, which is necessary for ICA remote execution
    let _juno_channel_ics20 = channel_receipt
        .interchain_channel
        .get_chain("juno")
        .unwrap()
        .channel
        .unwrap();

    vfs_juno
        .instantiate(
            &os::vfs::InstantiateMsg {
                kernel_address: kernel_juno.address().unwrap().into_string(),
                owner: None,
            },
            None,
            None,
        )
        .unwrap();

    vfs_osmosis
        .instantiate(
            &os::vfs::InstantiateMsg {
                kernel_address: kernel_osmosis.address().unwrap().into_string(),
                owner: None,
            },
            None,
            None,
        )
        .unwrap();

    adodb_osmosis
        .instantiate(
            &os::adodb::InstantiateMsg {
                kernel_address: kernel_osmosis.address().unwrap().into_string(),
                owner: None,
            },
            None,
            None,
        )
        .unwrap();

    adodb_osmosis
        .execute(
            &os::adodb::ExecuteMsg::Publish {
                code_id: 2,
                ado_type: "counter".to_string(),
                action_fees: None,
                version: "1.0.2".to_string(),
                publisher: None,
            },
            None,
        )
        .unwrap();

    kernel_juno
        .execute(
            &ExecuteMsg::UpsertKeyAddress {
                key: "vfs".to_string(),
                value: vfs_juno.address().unwrap().into_string(),
            },
            None,
        )
        .unwrap();

    kernel_osmosis
        .execute(
            &ExecuteMsg::UpsertKeyAddress {
                key: "vfs".to_string(),
                value: vfs_osmosis.address().unwrap().into_string(),
            },
            None,
        )
        .unwrap();

    kernel_osmosis
        .execute(
            &ExecuteMsg::UpsertKeyAddress {
                key: "adodb".to_string(),
                value: adodb_osmosis.address().unwrap().into_string(),
            },
            None,
        )
        .unwrap();

    kernel_juno
        .execute(
            &ExecuteMsg::AssignChannels {
                ics20_channel_id: Some(channel.clone().0.channel.unwrap().to_string()),
                direct_channel_id: Some(juno_channel.to_string()),
                chain: "osmosis".to_string(),
                kernel_address: kernel_osmosis.address().unwrap().into_string(),
            },
            None,
        )
        .unwrap();

    kernel_osmosis
        .execute(
            &ExecuteMsg::AssignChannels {
                ics20_channel_id: Some(channel.0.channel.unwrap().to_string()),
                direct_channel_id: Some(juno_channel.to_string()),
                chain: "juno".to_string(),
                kernel_address: kernel_juno.address().unwrap().into_string(),
            },
            None,
        )
        .unwrap();

    let kernel_juno_send_request = kernel_juno
        .execute(
            &ExecuteMsg::Send {
                message: AMPMsg {
                    recipient: AndrAddr::from_string(format!(
                        "ibc://osmosis/{}",
                        kernel_osmosis.address().unwrap()
                    )),
                    message: Binary::default(),
                    funds: vec![Coin {
                        denom: "juno".to_string(),
                        amount: Uint128::new(100),
                    }],
                    config: AMPMsgConfig {
                        reply_on: cosmwasm_std::ReplyOn::Always,
                        exit_at_error: false,
                        gas_limit: None,
                        direct: true,
                        ibc_config: None,
                    },
                },
            },
            Some(&[Coin {
                denom: "juno".to_string(),
                amount: Uint128::new(100),
            }]),
        )
        .unwrap();

    let packet_lifetime = interchain
        .await_packets("juno", kernel_juno_send_request)
        .unwrap();

    // For testing a successful outcome of the first packet sent out in the tx, you can use:
    if let IbcPacketOutcome::Success { .. } = &packet_lifetime.packets[0].outcome {
        // Packet has been successfully acknowledged and decoded, the transaction has gone through correctly
    } else {
        panic!("packet timed out");
        // There was a decode error or the packet timed out
        // Else the packet timed-out, you may have a relayer error or something is wrong in your application
    };
}

#[test]
fn test_kernel_ibc_funds_only_multi_hop() {
    // Here `juno-1` is the chain-id and `juno` is the address prefix for this chain
    let sender = Addr::unchecked("sender_for_all_chains").into_string();

    let interchain = MockInterchainEnv::new(vec![
        ("juno", &sender),
        ("osmosis", &sender),
        ("andromeda", &sender),
=======
    let interchain = MockInterchainEnv::new(vec![
        ("juno", &sender),
        ("osmosis", &sender),
        // Dummy chain to create unequal ports to test counterparty denom properly
        ("cosmoshub", &sender),
>>>>>>> e8d7176d
    ]);

    let juno = interchain.get_chain("juno").unwrap();
    let osmosis = interchain.get_chain("osmosis").unwrap();

    juno.set_balance(sender.clone(), vec![Coin::new(100000000000000, "juno")])
        .unwrap();

    let kernel_juno = KernelContract::new(juno.clone());
    let vfs_juno = VFSContract::new(juno.clone());
    let kernel_osmosis = KernelContract::new(osmosis.clone());
    let counter_osmosis = CounterContract::new(osmosis.clone());
    let vfs_osmosis = VFSContract::new(osmosis.clone());
    let adodb_osmosis = ADODBContract::new(osmosis.clone());
    let splitter_osmosis = SplitterContract::new(osmosis.clone());

    kernel_juno.upload().unwrap();
    vfs_juno.upload().unwrap();
    kernel_osmosis.upload().unwrap();
    counter_osmosis.upload().unwrap();
    vfs_osmosis.upload().unwrap();
    adodb_osmosis.upload().unwrap();
    splitter_osmosis.upload().unwrap();

    let init_msg_juno = &InstantiateMsg {
        owner: None,
        chain_name: "juno".to_string(),
    };
    let init_msg_osmosis = &InstantiateMsg {
        owner: None,
        chain_name: "osmosis".to_string(),
    };

    kernel_juno.instantiate(init_msg_juno, None, None).unwrap();
    kernel_osmosis
        .instantiate(init_msg_osmosis, None, None)
        .unwrap();

    // Set up channel from juno to osmosis
    let channel_receipt = interchain
        .create_contract_channel(&kernel_juno, &kernel_osmosis, "andr-kernel-1", None)
        .unwrap();

    // After channel creation is complete, we get the channel id, which is necessary for ICA remote execution
    let juno_channel = channel_receipt
        .interchain_channel
        .get_chain("juno")
        .unwrap()
        .channel
        .unwrap();

    // Set up channel from osmosis to cosmoshub for ICS20 transfers so that channel-0 is used on osmosis
    // Later when we create channel with juno, channel-1 will be used on osmosis
    let _channel_receipt = interchain
        .create_channel(
            "osmosis",
            "cosmoshub",
            &PortId::transfer(),
            &PortId::transfer(),
            "ics20-1",
            None,
        )
        .unwrap();

    // Set up channel from juno to osmosis for ICS20 transfers
    let channel_receipt = interchain
        .create_channel(
            "juno",
            "osmosis",
            &PortId::transfer(),
            &PortId::transfer(),
            "ics20-1",
            None,
        )
        .unwrap();

    let channel = channel_receipt
        .interchain_channel
        .get_ordered_ports_from("juno")
        .unwrap();

    // After channel creation is complete, we get the channel id, which is necessary for ICA remote execution
    let _juno_channel_ics20 = channel_receipt
        .interchain_channel
        .get_chain("juno")
        .unwrap()
        .channel
        .unwrap();

    vfs_juno
        .instantiate(
            &os::vfs::InstantiateMsg {
                kernel_address: kernel_juno.address().unwrap().into_string(),
                owner: None,
            },
            None,
            None,
        )
        .unwrap();

    vfs_osmosis
        .instantiate(
            &os::vfs::InstantiateMsg {
                kernel_address: kernel_osmosis.address().unwrap().into_string(),
                owner: None,
            },
            None,
            None,
        )
        .unwrap();

    adodb_osmosis
        .instantiate(
            &os::adodb::InstantiateMsg {
                kernel_address: kernel_osmosis.address().unwrap().into_string(),
                owner: None,
            },
            None,
            None,
        )
        .unwrap();

    adodb_osmosis
        .execute(
            &os::adodb::ExecuteMsg::Publish {
                code_id: 2,
                ado_type: "counter".to_string(),
                action_fees: None,
                version: "1.0.2".to_string(),
                publisher: None,
            },
            None,
        )
        .unwrap();

    kernel_juno
        .execute(
            &ExecuteMsg::UpsertKeyAddress {
                key: "vfs".to_string(),
                value: vfs_juno.address().unwrap().into_string(),
            },
            None,
        )
        .unwrap();

    kernel_osmosis
        .execute(
            &ExecuteMsg::UpsertKeyAddress {
                key: "vfs".to_string(),
                value: vfs_osmosis.address().unwrap().into_string(),
            },
            None,
        )
        .unwrap();

    kernel_osmosis
        .execute(
            &ExecuteMsg::UpsertKeyAddress {
                key: "adodb".to_string(),
                value: adodb_osmosis.address().unwrap().into_string(),
            },
            None,
        )
        .unwrap();

    kernel_juno
        .execute(
            &ExecuteMsg::AssignChannels {
                ics20_channel_id: Some(channel.clone().0.channel.unwrap().to_string()),
                direct_channel_id: Some(juno_channel.to_string()),
                chain: "osmosis".to_string(),
                kernel_address: kernel_osmosis.address().unwrap().into_string(),
            },
            None,
        )
        .unwrap();

    kernel_osmosis
        .execute(
            &ExecuteMsg::AssignChannels {
                ics20_channel_id: Some(channel.clone().0.channel.unwrap().to_string()),
                direct_channel_id: Some(juno_channel.to_string()),
                chain: "juno".to_string(),
                kernel_address: kernel_juno.address().unwrap().into_string(),
            },
            None,
        )
        .unwrap();
    // Connecting Andromeda part
    let andromeda = interchain.get_chain("andromeda").unwrap();
    let kernel_andromeda = KernelContract::new(andromeda.clone());
    let counter_andromeda = CounterContract::new(andromeda.clone());
    let vfs_andromeda = VFSContract::new(andromeda.clone());
    let adodb_andromeda = ADODBContract::new(andromeda.clone());

    kernel_andromeda.upload().unwrap();
    counter_andromeda.upload().unwrap();
    vfs_andromeda.upload().unwrap();
    adodb_andromeda.upload().unwrap();

    let init_msg_andromeda = &InstantiateMsg {
        owner: None,
        chain_name: "andromeda".to_string(),
    };

    kernel_andromeda
        .instantiate(init_msg_andromeda, None, None)
        .unwrap();

    vfs_andromeda
        .instantiate(
            &os::vfs::InstantiateMsg {
                kernel_address: kernel_andromeda.address().unwrap().into_string(),
                owner: None,
            },
            None,
            None,
        )
        .unwrap();

    adodb_andromeda
        .instantiate(
            &os::adodb::InstantiateMsg {
                kernel_address: kernel_andromeda.address().unwrap().into_string(),
                owner: None,
            },
            None,
            None,
        )
        .unwrap();

    kernel_andromeda
        .execute(
            &ExecuteMsg::UpsertKeyAddress {
                key: "adodb".to_string(),
                value: adodb_andromeda.address().unwrap().into_string(),
            },
            None,
        )
        .unwrap();

    // Set up channel from osmosis to andromeda
    let channel_receipt_2 = interchain
        .create_contract_channel(&kernel_osmosis, &kernel_andromeda, "andr-kernel-1", None)
        .unwrap();

    // After channel creation is complete, we get the channel id, which is necessary for ICA remote execution
    let osmosis_channel = channel_receipt_2
        .interchain_channel
        .get_chain("osmosis")
        .unwrap()
        .channel
        .unwrap();

    kernel_osmosis
        .execute(
            &ExecuteMsg::AssignChannels {
                ics20_channel_id: None,
                direct_channel_id: Some(osmosis_channel.to_string()),
                chain: "andromeda".to_string(),
                kernel_address: kernel_andromeda.address().unwrap().into_string(),
            },
            None,
        )
        .unwrap();

    kernel_andromeda
        .execute(
            &ExecuteMsg::AssignChannels {
                ics20_channel_id: None,
                direct_channel_id: Some(juno_channel.to_string()),
                chain: "osmosis".to_string(),
                kernel_address: kernel_osmosis.address().unwrap().into_string(),
            },
            None,
        )
        .unwrap();

<<<<<<< HEAD
    kernel_osmosis
        .execute(
            &ExecuteMsg::AssignChannels {
                ics20_channel_id: Some(channel.0.channel.unwrap().to_string()),
                direct_channel_id: Some(juno_channel.to_string()),
                chain: "andromeda".to_string(),
                kernel_address: kernel_andromeda.address().unwrap().into_string(),
            },
            None,
        )
        .unwrap();

    let amp_msg = AMPMsg {
        recipient: AndrAddr::from_string(format!(
            "ibc://andromeda/{}",
            kernel_andromeda.address().unwrap()
        )),
        message: Binary::default(),
        funds: vec![Coin {
            denom: "ibc/channel-0/juno".to_string(),
            amount: Uint128::new(100),
        }],
        config: AMPMsgConfig {
            reply_on: cosmwasm_std::ReplyOn::Always,
            exit_at_error: false,
            gas_limit: None,
            direct: true,
            ibc_config: None,
        },
    };
=======
    let recipient = "osmo1qzskhrca90qy2yjjxqzq4yajy842x7c50xq33d";

>>>>>>> e8d7176d
    let kernel_juno_send_request = kernel_juno
        .execute(
            &ExecuteMsg::Send {
                message: AMPMsg {
<<<<<<< HEAD
                    recipient: AndrAddr::from_string(format!(
                        "ibc://osmosis/{}",
                        kernel_osmosis.address().unwrap()
                    )),
                    message: to_json_binary(&ExecuteMsg::Send { message: amp_msg }).unwrap(),
=======
                    recipient: AndrAddr::from_string(format!("ibc://osmosis/{}", recipient)),
                    message: Binary::default(),
>>>>>>> e8d7176d
                    funds: vec![Coin {
                        denom: "juno".to_string(),
                        amount: Uint128::new(100),
                    }],
                    config: AMPMsgConfig {
                        reply_on: cosmwasm_std::ReplyOn::Always,
                        exit_at_error: false,
                        gas_limit: None,
                        direct: true,
                        ibc_config: None,
                    },
                },
            },
            Some(&[Coin {
                denom: "juno".to_string(),
                amount: Uint128::new(100),
            }]),
        )
        .unwrap();

    let packet_lifetime = interchain
        .await_packets("juno", kernel_juno_send_request)
        .unwrap();

    let ibc_denom = format!("ibc/{}/{}", channel.1.channel.unwrap().as_str(), "juno");

    // For testing a successful outcome of the first packet sent out in the tx, you can use:
    if let IbcPacketOutcome::Success { .. } = &packet_lifetime.packets[0].outcome {
        // Packet has been successfully acknowledged and decoded, the transaction has gone through correctly
        // Check recipient balance
        let balances = osmosis
            .query_all_balances(kernel_osmosis.address().unwrap())
            .unwrap();
        assert_eq!(balances.len(), 1);
        assert_eq!(balances[0].denom, ibc_denom);
        assert_eq!(balances[0].amount.u128(), 100);
    } else {
        panic!("packet timed out");
        // There was a decode error or the packet timed out
        // Else the packet timed-out, you may have a relayer error or something is wrong in your application
    };

    // Register trigger address
    kernel_juno
        .execute(
            &ExecuteMsg::UpsertKeyAddress {
                key: "trigger_key".to_string(),
                value: sender,
            },
            None,
        )
        .unwrap();

    // Construct an Execute msg from the kernel on juno inteded for the splitter on osmosis
    let kernel_juno_trigger_request = kernel_juno
        .execute(
            &ExecuteMsg::TriggerRelay {
                packet_sequence: "1".to_string(),
                packet_ack_msg: IbcPacketAckMsg::new(
                    IbcAcknowledgement::new(
                        to_json_binary(&AcknowledgementMsg::<SendMessageWithFundsResponse>::Ok(
                            SendMessageWithFundsResponse {},
                        ))
                        .unwrap(),
                    ),
                    IbcPacket::new(
                        Binary::default(),
                        IbcEndpoint {
                            port_id: "port_id".to_string(),
                            channel_id: "channel_id".to_string(),
                        },
                        IbcEndpoint {
                            port_id: "port_id".to_string(),
                            channel_id: "channel_id".to_string(),
                        },
                        1,
                        IbcTimeout::with_timestamp(Timestamp::from_seconds(1)),
                    ),
                    Addr::unchecked("relayer"),
                ),
            },
            None,
        )
        .unwrap();

    let packet_lifetime = interchain
        .await_packets("juno", kernel_juno_trigger_request)
        .unwrap();

    // For testing a successful outcome of the first packet sent out in the tx, you can use:
    if let IbcPacketOutcome::Success { .. } = &packet_lifetime.packets[0].outcome {
        // Packet has been successfully acknowledged and decoded, the transaction has gone through correctly

        // Check recipient balance after trigger execute msg
        let balances = osmosis.query_all_balances(recipient).unwrap();
        assert_eq!(balances.len(), 1);
        assert_eq!(balances[0].denom, ibc_denom);
        assert_eq!(balances[0].amount.u128(), 100);
    } else {
        panic!("packet timed out");
        // There was a decode error or the packet timed out
        // Else the packet timed-out, you may have a relayer error or something is wrong in your application
    };

    let balances = osmosis
        .query_all_balances(kernel_andromeda.address().unwrap())
        .unwrap();
    assert_eq!(balances.len(), 1);
    assert_eq!(balances[0].denom, "ibc/channel-0/juno");
    assert_eq!(balances[0].amount.u128(), 100);
}

#[test]
fn test_kernel_ibc_funds_and_execute_msg() {
    // Here `juno-1` is the chain-id and `juno` is the address prefix for this chain
    let sender = Addr::unchecked("sender_for_all_chains").into_string();

    let interchain = MockInterchainEnv::new(vec![
        ("juno", &sender),
        ("osmosis", &sender),
        ("cosmoshub", &sender),
    ]);

    let juno = interchain.get_chain("juno").unwrap();
    let osmosis = interchain.get_chain("osmosis").unwrap();

    juno.set_balance(sender.clone(), vec![Coin::new(100000000000000, "juno")])
        .unwrap();

    let kernel_juno = KernelContract::new(juno.clone());
    let vfs_juno = VFSContract::new(juno.clone());
    let kernel_osmosis = KernelContract::new(osmosis.clone());
    let counter_osmosis = CounterContract::new(osmosis.clone());
    let vfs_osmosis = VFSContract::new(osmosis.clone());
    let economics_osmosis = EconomicsContract::new(osmosis.clone());
    let adodb_osmosis = ADODBContract::new(osmosis.clone());
    let splitter_osmosis = SplitterContract::new(osmosis.clone());

    kernel_juno.upload().unwrap();
    vfs_juno.upload().unwrap();
    kernel_osmosis.upload().unwrap();
    counter_osmosis.upload().unwrap();
    vfs_osmosis.upload().unwrap();
    adodb_osmosis.upload().unwrap();
    splitter_osmosis.upload().unwrap();
    economics_osmosis.upload().unwrap();

    let init_msg_juno = &InstantiateMsg {
        owner: None,
        chain_name: "juno".to_string(),
    };
    let init_msg_osmosis = &InstantiateMsg {
        owner: None,
        chain_name: "osmosis".to_string(),
    };

    kernel_juno.instantiate(init_msg_juno, None, None).unwrap();
    kernel_osmosis
        .instantiate(init_msg_osmosis, None, None)
        .unwrap();

    // Set up channel from juno to osmosis
    let channel_receipt = interchain
        .create_contract_channel(&kernel_juno, &kernel_osmosis, "andr-kernel-1", None)
        .unwrap();

    // After channel creation is complete, we get the channel id, which is necessary for ICA remote execution
    let juno_channel = channel_receipt
        .interchain_channel
        .get_chain("juno")
        .unwrap()
        .channel
        .unwrap();

    // Set up channel from juno to cosmoshub for ICS20 transfers so that channel-0 is used on osmosis
    // Later when we create channel with juno, channel-1 will be used on juno
    let _channel_receipt = interchain
        .create_channel(
            "osmosis",
            "cosmoshub",
            &PortId::transfer(),
            &PortId::transfer(),
            "ics20-1",
            None,
        )
        .unwrap();

    // Set up channel from juno to osmosis for ICS20 transfers
    let channel_receipt = interchain
        .create_channel(
            "juno",
            "osmosis",
            &PortId::transfer(),
            &PortId::transfer(),
            "ics20-1",
            None,
        )
        .unwrap();

    let channel = channel_receipt
        .interchain_channel
        .get_ordered_ports_from("juno")
        .unwrap();

    // After channel creation is complete, we get the channel id, which is necessary for ICA remote execution
    let _juno_channel_ics20 = channel_receipt
        .interchain_channel
        .get_chain("juno")
        .unwrap()
        .channel
        .unwrap();

    vfs_juno
        .instantiate(
            &os::vfs::InstantiateMsg {
                kernel_address: kernel_juno.address().unwrap().into_string(),
                owner: None,
            },
            None,
            None,
        )
        .unwrap();

    vfs_osmosis
        .instantiate(
            &os::vfs::InstantiateMsg {
                kernel_address: kernel_osmosis.address().unwrap().into_string(),
                owner: None,
            },
            None,
            None,
        )
        .unwrap();

    economics_osmosis
        .instantiate(
            &os::economics::InstantiateMsg {
                kernel_address: kernel_osmosis.address().unwrap().into_string(),
                owner: None,
            },
            None,
            None,
        )
        .unwrap();

    adodb_osmosis
        .instantiate(
            &os::adodb::InstantiateMsg {
                kernel_address: kernel_osmosis.address().unwrap().into_string(),
                owner: None,
            },
            None,
            None,
        )
        .unwrap();

    adodb_osmosis
        .execute(
            &os::adodb::ExecuteMsg::Publish {
                code_id: splitter_osmosis.code_id().unwrap(),
                ado_type: "splitter".to_string(),
                action_fees: None,
                version: "1.0.0".to_string(),
                publisher: None,
            },
            None,
        )
        .unwrap();

    adodb_osmosis
        .execute(
            &os::adodb::ExecuteMsg::Publish {
                code_id: 2,
                ado_type: "counter".to_string(),
                action_fees: None,
                version: "1.0.2".to_string(),
                publisher: None,
            },
            None,
        )
        .unwrap();

    kernel_juno
        .execute(
            &ExecuteMsg::UpsertKeyAddress {
                key: "vfs".to_string(),
                value: vfs_juno.address().unwrap().into_string(),
            },
            None,
        )
        .unwrap();

    kernel_osmosis
        .execute(
            &ExecuteMsg::UpsertKeyAddress {
                key: "vfs".to_string(),
                value: vfs_osmosis.address().unwrap().into_string(),
            },
            None,
        )
        .unwrap();

    kernel_osmosis
        .execute(
            &ExecuteMsg::UpsertKeyAddress {
                key: "adodb".to_string(),
                value: adodb_osmosis.address().unwrap().into_string(),
            },
            None,
        )
        .unwrap();

    kernel_osmosis
        .execute(
            &ExecuteMsg::UpsertKeyAddress {
                key: "economics".to_string(),
                value: economics_osmosis.address().unwrap().into_string(),
            },
            None,
        )
        .unwrap();

    kernel_juno
        .execute(
            &ExecuteMsg::AssignChannels {
                ics20_channel_id: Some(channel.clone().0.channel.unwrap().to_string()),
                direct_channel_id: Some(juno_channel.to_string()),
                chain: "osmosis".to_string(),
                kernel_address: kernel_osmosis.address().unwrap().into_string(),
            },
            None,
        )
        .unwrap();

    kernel_osmosis
        .execute(
            &ExecuteMsg::AssignChannels {
                ics20_channel_id: Some(channel.0.channel.unwrap().to_string()),
                direct_channel_id: Some(juno_channel.to_string()),
                chain: "juno".to_string(),
                kernel_address: kernel_juno.address().unwrap().into_string(),
            },
            None,
        )
        .unwrap();

    let recipient = "osmo1qzskhrca90qy2yjjxqzq4yajy842x7c50xq33d";

    // This section covers the actions that take place after a successful ack from the ICS20 transfer is received
    // Let's instantiate a splitter
    splitter_osmosis
        .instantiate(
            &SplitterInstantiateMsg {
                recipients: vec![AddressPercent {
                    recipient: Recipient {
                        address: AndrAddr::from_string(recipient),
                        msg: None,
                        ibc_recovery_address: None,
                    },
                    percent: Decimal::one(),
                }],
                lock_time: None,
                kernel_address: kernel_osmosis.address().unwrap().into_string(),
                owner: None,
            },
            None,
            None,
        )
        .unwrap();

    let kernel_juno_send_request = kernel_juno
        .execute(
            &ExecuteMsg::Send {
                message: AMPMsg {
                    recipient: AndrAddr::from_string(format!(
                        "ibc://osmosis/{}",
                        splitter_osmosis.address().unwrap()
                    )),
                    message: to_json_binary(&SplitterExecuteMsg::Send {}).unwrap(),
                    funds: vec![Coin {
                        denom: "juno".to_string(),
                        amount: Uint128::new(100),
                    }],
                    config: AMPMsgConfig {
                        reply_on: cosmwasm_std::ReplyOn::Always,
                        exit_at_error: false,
                        gas_limit: None,
                        direct: true,
                        ibc_config: None,
                    },
                },
            },
            Some(&[Coin {
                denom: "juno".to_string(),
                amount: Uint128::new(100),
            }]),
        )
        .unwrap();

    let packet_lifetime = interchain
        .await_packets("juno", kernel_juno_send_request)
        .unwrap();

    // For testing a successful outcome of the first packet sent out in the tx, you can use:
    if let IbcPacketOutcome::Success { .. } = &packet_lifetime.packets[0].outcome {
        let ibc_denom = format!("ibc/{}/{}", channel.1.channel.unwrap().as_str(), "juno");
        // Check kernel balance before trigger execute msg
        let balances = osmosis
            .query_all_balances(kernel_osmosis.address().unwrap())
            .unwrap();
        assert_eq!(balances.len(), 1);
        assert_eq!(balances[0].denom, ibc_denom);
        assert_eq!(balances[0].amount.u128(), 100);

        // Register trigger address
        kernel_juno
            .execute(
                &ExecuteMsg::UpsertKeyAddress {
                    key: "trigger_key".to_string(),
                    value: sender,
                },
                None,
            )
            .unwrap();
        // Construct an Execute msg from the kernel on juno inteded for the splitter on osmosis
        let kernel_juno_splitter_request = kernel_juno
            .execute(
                &ExecuteMsg::TriggerRelay {
                    packet_sequence: "1".to_string(),
                    packet_ack_msg: IbcPacketAckMsg::new(
                        IbcAcknowledgement::new(
                            to_json_binary(
                                &AcknowledgementMsg::<SendMessageWithFundsResponse>::Ok(
                                    SendMessageWithFundsResponse {},
                                ),
                            )
                            .unwrap(),
                        ),
                        IbcPacket::new(
                            Binary::default(),
                            IbcEndpoint {
                                port_id: "port_id".to_string(),
                                channel_id: "channel_id".to_string(),
                            },
                            IbcEndpoint {
                                port_id: "port_id".to_string(),
                                channel_id: "channel_id".to_string(),
                            },
                            1,
                            IbcTimeout::with_timestamp(Timestamp::from_seconds(1)),
                        ),
                        Addr::unchecked("relayer"),
                    ),
                },
                None,
            )
            .unwrap();

        let packet_lifetime = interchain
            .await_packets("juno", kernel_juno_splitter_request)
            .unwrap();

        // For testing a successful outcome of the first packet sent out in the tx, you can use:
        if let IbcPacketOutcome::Success { .. } = &packet_lifetime.packets[0].outcome {
            // Packet has been successfully acknowledged and decoded, the transaction has gone through correctly

            // Check recipient balance after trigger execute msg
            let balances = osmosis.query_all_balances(recipient).unwrap();
            assert_eq!(balances.len(), 1);
            assert_eq!(balances[0].denom, ibc_denom);
            assert_eq!(balances[0].amount.u128(), 100);
        } else {
            panic!("packet timed out");
            // There was a decode error or the packet timed out
            // Else the packet timed-out, you may have a relayer error or something is wrong in your application
        };

        // Packet has been successfully acknowledged and decoded, the transaction has gone through correctly
    } else {
        panic!("packet timed out");
        // There was a decode error or the packet timed out
        // Else the packet timed-out, you may have a relayer error or something is wrong in your application
    };
}

// Unhappy paths //
#[test]
fn test_kernel_ibc_funds_only_unhappy() {
    // Here `juno-1` is the chain-id and `juno` is the address prefix for this chain
    let sender = Addr::unchecked("sender_for_all_chains").into_string();

    let interchain = MockInterchainEnv::new(vec![("juno", &sender), ("osmosis", &sender)]);

    let juno = interchain.get_chain("juno").unwrap();
    let osmosis = interchain.get_chain("osmosis").unwrap();

    juno.set_balance(sender.clone(), vec![Coin::new(100000000000000, "juno")])
        .unwrap();

    let kernel_juno = KernelContract::new(juno.clone());
    let vfs_juno = VFSContract::new(juno.clone());
    let kernel_osmosis = KernelContract::new(osmosis.clone());
    let counter_osmosis = CounterContract::new(osmosis.clone());
    let vfs_osmosis = VFSContract::new(osmosis.clone());
    let adodb_osmosis = ADODBContract::new(osmosis.clone());
    let splitter_osmosis = SplitterContract::new(osmosis.clone());

    kernel_juno.upload().unwrap();
    vfs_juno.upload().unwrap();
    kernel_osmosis.upload().unwrap();
    counter_osmosis.upload().unwrap();
    vfs_osmosis.upload().unwrap();
    adodb_osmosis.upload().unwrap();
    splitter_osmosis.upload().unwrap();

    let init_msg_juno = &InstantiateMsg {
        owner: None,
        chain_name: "juno".to_string(),
    };
    let init_msg_osmosis = &InstantiateMsg {
        owner: None,
        chain_name: "osmosis".to_string(),
    };

    kernel_juno.instantiate(init_msg_juno, None, None).unwrap();
    kernel_osmosis
        .instantiate(init_msg_osmosis, None, None)
        .unwrap();

    // Set up channel from juno to osmosis
    let channel_receipt = interchain
        .create_contract_channel(&kernel_juno, &kernel_osmosis, "andr-kernel-1", None)
        .unwrap();

    // After channel creation is complete, we get the channel id, which is necessary for ICA remote execution
    let juno_channel = channel_receipt
        .interchain_channel
        .get_chain("juno")
        .unwrap()
        .channel
        .unwrap();

    // Set up channel from juno to osmosis for ICS20 transfers
    let channel_receipt = interchain
        .create_channel(
            "juno",
            "osmosis",
            &PortId::transfer(),
            &PortId::transfer(),
            "ics20-1",
            None,
        )
        .unwrap();

    let channel = channel_receipt
        .interchain_channel
        .get_ordered_ports_from("juno")
        .unwrap();

    // After channel creation is complete, we get the channel id, which is necessary for ICA remote execution
    let _juno_channel_ics20 = channel_receipt
        .interchain_channel
        .get_chain("juno")
        .unwrap()
        .channel
        .unwrap();

    vfs_juno
        .instantiate(
            &os::vfs::InstantiateMsg {
                kernel_address: kernel_juno.address().unwrap().into_string(),
                owner: None,
            },
            None,
            None,
        )
        .unwrap();

    vfs_osmosis
        .instantiate(
            &os::vfs::InstantiateMsg {
                kernel_address: kernel_osmosis.address().unwrap().into_string(),
                owner: None,
            },
            None,
            None,
        )
        .unwrap();

    adodb_osmosis
        .instantiate(
            &os::adodb::InstantiateMsg {
                kernel_address: kernel_osmosis.address().unwrap().into_string(),
                owner: None,
            },
            None,
            None,
        )
        .unwrap();

    adodb_osmosis
        .execute(
            &os::adodb::ExecuteMsg::Publish {
                code_id: 2,
                ado_type: "counter".to_string(),
                action_fees: None,
                version: "1.0.2".to_string(),
                publisher: None,
            },
            None,
        )
        .unwrap();

    kernel_juno
        .execute(
            &ExecuteMsg::UpsertKeyAddress {
                key: "vfs".to_string(),
                value: vfs_juno.address().unwrap().into_string(),
            },
            None,
        )
        .unwrap();

    kernel_osmosis
        .execute(
            &ExecuteMsg::UpsertKeyAddress {
                key: "vfs".to_string(),
                value: vfs_osmosis.address().unwrap().into_string(),
            },
            None,
        )
        .unwrap();

    kernel_osmosis
        .execute(
            &ExecuteMsg::UpsertKeyAddress {
                key: "adodb".to_string(),
                value: adodb_osmosis.address().unwrap().into_string(),
            },
            None,
        )
        .unwrap();

    kernel_juno
        .execute(
            &ExecuteMsg::AssignChannels {
                ics20_channel_id: Some(channel.clone().0.channel.unwrap().to_string()),
                direct_channel_id: Some(juno_channel.to_string()),
                chain: "osmosis".to_string(),
                kernel_address: kernel_osmosis.address().unwrap().into_string(),
            },
            None,
        )
        .unwrap();

    kernel_osmosis
        .execute(
            &ExecuteMsg::AssignChannels {
                ics20_channel_id: Some(channel.0.channel.unwrap().to_string()),
                direct_channel_id: Some(juno_channel.to_string()),
                chain: "juno".to_string(),
                kernel_address: kernel_juno.address().unwrap().into_string(),
            },
            None,
        )
        .unwrap();
    let balances = juno.query_all_balances(sender.clone()).unwrap();
    assert_eq!(balances.len(), 1);
    assert_eq!(balances[0].denom, "juno");
    println!("sender balance before transfer: {}", balances[0].amount);

    let kernel_juno_send_request = kernel_juno
        .execute(
            &ExecuteMsg::Send {
                message: AMPMsg {
                    recipient: AndrAddr::from_string(format!(
                        "ibc://osmosis/{}",
                        kernel_osmosis.address().unwrap()
                    )),
                    message: Binary::default(),
                    funds: vec![Coin {
                        denom: "juno".to_string(),
                        amount: Uint128::new(100),
                    }],
                    config: AMPMsgConfig {
                        reply_on: cosmwasm_std::ReplyOn::Always,
                        exit_at_error: false,
                        gas_limit: None,
                        direct: true,
                        ibc_config: None,
                    },
                },
            },
            Some(&[Coin {
                denom: "juno".to_string(),
                amount: Uint128::new(100),
            }]),
        )
        .unwrap();

    osmosis.wait_seconds(604_810).unwrap();

    let packet_lifetime = interchain
        .await_packets("juno", kernel_juno_send_request)
        .unwrap();

    // For testing a successful outcome of the first packet sent out in the tx, you can use:
    if let IbcPacketOutcome::Success { .. } = &packet_lifetime.packets[0].outcome {
        // Packet has been successfully acknowledged and decoded, the transaction has gone through correctly
    } else {
        // Register trigger address
        kernel_juno
            .execute(
                &ExecuteMsg::UpsertKeyAddress {
                    key: "trigger_key".to_string(),
                    value: sender.clone(),
                },
                None,
            )
            .unwrap();
        let kernel_juno_splitter_request = kernel_juno
            .execute(
                &ExecuteMsg::TriggerRelay {
                    packet_sequence: "1".to_string(),
                    packet_ack_msg: IbcPacketAckMsg::new(
                        IbcAcknowledgement::new(
                            to_json_binary(
                                &AcknowledgementMsg::<SendMessageWithFundsResponse>::Error(
                                    "error".to_string(),
                                ),
                            )
                            .unwrap(),
                        ),
                        IbcPacket::new(
                            Binary::default(),
                            IbcEndpoint {
                                port_id: "port_id".to_string(),
                                channel_id: "channel_id".to_string(),
                            },
                            IbcEndpoint {
                                port_id: "port_id".to_string(),
                                channel_id: "channel_id".to_string(),
                            },
                            1,
                            IbcTimeout::with_timestamp(Timestamp::from_seconds(1)),
                        ),
                        Addr::unchecked("relayer"),
                    ),
                },
                None,
            )
            .unwrap();
        let _packet_lifetime = interchain
            .await_packets("juno", kernel_juno_splitter_request)
            .unwrap();

        let balances = juno.query_all_balances(sender).unwrap();
        assert_eq!(balances.len(), 1);
        assert_eq!(balances[0].denom, "juno");
        // Original amount
        assert_eq!(balances[0].amount, Uint128::new(100000000000000));

        // Make sure kernel has no funds
        let balances = juno
            .query_all_balances(kernel_juno.address().unwrap())
            .unwrap();
        assert_eq!(balances.len(), 0);
        // There was a decode error or the packet timed out
        // Else the packet timed-out, you may have a relayer error or something is wrong in your application
    };
}

#[test]
fn test_kernel_ibc_funds_and_execute_msg_unhappy() {
    // Here `juno-1` is the chain-id and `juno` is the address prefix for this chain
    let sender = Addr::unchecked("sender_for_all_chains").into_string();

    let interchain = MockInterchainEnv::new(vec![("juno", &sender), ("osmosis", &sender)]);

    let juno = interchain.get_chain("juno").unwrap();
    let osmosis = interchain.get_chain("osmosis").unwrap();

    juno.set_balance(sender.clone(), vec![Coin::new(100000000000000, "juno")])
        .unwrap();

    let kernel_juno = KernelContract::new(juno.clone());
    let vfs_juno = VFSContract::new(juno.clone());
    let kernel_osmosis = KernelContract::new(osmosis.clone());
    let counter_osmosis = CounterContract::new(osmosis.clone());
    let vfs_osmosis = VFSContract::new(osmosis.clone());
    let economics_osmosis = EconomicsContract::new(osmosis.clone());
    let adodb_osmosis = ADODBContract::new(osmosis.clone());
    let splitter_osmosis = SplitterContract::new(osmosis.clone());

    kernel_juno.upload().unwrap();
    vfs_juno.upload().unwrap();
    kernel_osmosis.upload().unwrap();
    counter_osmosis.upload().unwrap();
    vfs_osmosis.upload().unwrap();
    adodb_osmosis.upload().unwrap();
    splitter_osmosis.upload().unwrap();
    economics_osmosis.upload().unwrap();

    let init_msg_juno = &InstantiateMsg {
        owner: None,
        chain_name: "juno".to_string(),
    };
    let init_msg_osmosis = &InstantiateMsg {
        owner: None,
        chain_name: "osmosis".to_string(),
    };

    kernel_juno.instantiate(init_msg_juno, None, None).unwrap();
    kernel_osmosis
        .instantiate(init_msg_osmosis, None, None)
        .unwrap();

    // Set up channel from juno to osmosis
    let channel_receipt = interchain
        .create_contract_channel(&kernel_juno, &kernel_osmosis, "andr-kernel-1", None)
        .unwrap();

    // After channel creation is complete, we get the channel id, which is necessary for ICA remote execution
    let juno_channel = channel_receipt
        .interchain_channel
        .get_chain("juno")
        .unwrap()
        .channel
        .unwrap();

    // Set up channel from juno to osmosis for ICS20 transfers
    let channel_receipt = interchain
        .create_channel(
            "juno",
            "osmosis",
            &PortId::transfer(),
            &PortId::transfer(),
            "ics20-1",
            None,
        )
        .unwrap();

    let channel = channel_receipt
        .interchain_channel
        .get_ordered_ports_from("juno")
        .unwrap();

    // After channel creation is complete, we get the channel id, which is necessary for ICA remote execution
    let _juno_channel_ics20 = channel_receipt
        .interchain_channel
        .get_chain("juno")
        .unwrap()
        .channel
        .unwrap();

    vfs_juno
        .instantiate(
            &os::vfs::InstantiateMsg {
                kernel_address: kernel_juno.address().unwrap().into_string(),
                owner: None,
            },
            None,
            None,
        )
        .unwrap();

    vfs_osmosis
        .instantiate(
            &os::vfs::InstantiateMsg {
                kernel_address: kernel_osmosis.address().unwrap().into_string(),
                owner: None,
            },
            None,
            None,
        )
        .unwrap();

    economics_osmosis
        .instantiate(
            &os::economics::InstantiateMsg {
                kernel_address: kernel_osmosis.address().unwrap().into_string(),
                owner: None,
            },
            None,
            None,
        )
        .unwrap();

    adodb_osmosis
        .instantiate(
            &os::adodb::InstantiateMsg {
                kernel_address: kernel_osmosis.address().unwrap().into_string(),
                owner: None,
            },
            None,
            None,
        )
        .unwrap();

    adodb_osmosis
        .execute(
            &os::adodb::ExecuteMsg::Publish {
                code_id: splitter_osmosis.code_id().unwrap(),
                ado_type: "splitter".to_string(),
                action_fees: None,
                version: "1.0.0".to_string(),
                publisher: None,
            },
            None,
        )
        .unwrap();

    adodb_osmosis
        .execute(
            &os::adodb::ExecuteMsg::Publish {
                code_id: 2,
                ado_type: "counter".to_string(),
                action_fees: None,
                version: "1.0.2".to_string(),
                publisher: None,
            },
            None,
        )
        .unwrap();

    kernel_juno
        .execute(
            &ExecuteMsg::UpsertKeyAddress {
                key: "vfs".to_string(),
                value: vfs_juno.address().unwrap().into_string(),
            },
            None,
        )
        .unwrap();

    kernel_osmosis
        .execute(
            &ExecuteMsg::UpsertKeyAddress {
                key: "vfs".to_string(),
                value: vfs_osmosis.address().unwrap().into_string(),
            },
            None,
        )
        .unwrap();

    kernel_osmosis
        .execute(
            &ExecuteMsg::UpsertKeyAddress {
                key: "adodb".to_string(),
                value: adodb_osmosis.address().unwrap().into_string(),
            },
            None,
        )
        .unwrap();

    kernel_osmosis
        .execute(
            &ExecuteMsg::UpsertKeyAddress {
                key: "economics".to_string(),
                value: economics_osmosis.address().unwrap().into_string(),
            },
            None,
        )
        .unwrap();

    kernel_juno
        .execute(
            &ExecuteMsg::AssignChannels {
                ics20_channel_id: Some(channel.clone().0.channel.unwrap().to_string()),
                direct_channel_id: Some(juno_channel.to_string()),
                chain: "osmosis".to_string(),
                kernel_address: kernel_osmosis.address().unwrap().into_string(),
            },
            None,
        )
        .unwrap();

    kernel_osmosis
        .execute(
            &ExecuteMsg::AssignChannels {
                ics20_channel_id: Some(channel.0.channel.unwrap().to_string()),
                direct_channel_id: Some(juno_channel.to_string()),
                chain: "juno".to_string(),
                kernel_address: kernel_juno.address().unwrap().into_string(),
            },
            None,
        )
        .unwrap();

    let recipient = "osmo1qzskhrca90qy2yjjxqzq4yajy842x7c50xq33d";

    // This section covers the actions that take place after a successful ack from the ICS20 transfer is received
    // Let's instantiate a splitter
    splitter_osmosis
        .instantiate(
            &SplitterInstantiateMsg {
                recipients: vec![AddressPercent {
                    recipient: Recipient {
                        address: AndrAddr::from_string(recipient),
                        msg: None,
                        ibc_recovery_address: None,
                    },
                    percent: Decimal::one(),
                }],
                lock_time: None,
                kernel_address: kernel_osmosis.address().unwrap().into_string(),
                owner: None,
            },
            None,
            None,
        )
        .unwrap();

    let kernel_juno_send_request = kernel_juno
        .execute(
            &ExecuteMsg::Send {
                message: AMPMsg {
                    recipient: AndrAddr::from_string(format!(
                        "ibc://osmosis/{}",
                        splitter_osmosis.address().unwrap()
                    )),
                    // Send invalid message to the splitter. It's invalid because we'll be attaching funds to it and the msg rejects funds
                    message: to_json_binary(&SplitterExecuteMsg::UpdateLock {
                        lock_time: andromeda_std::common::expiration::Expiry::AtTime(
                            Milliseconds::zero(),
                        ),
                    })
                    .unwrap(),
                    funds: vec![Coin {
                        denom: "juno".to_string(),
                        amount: Uint128::new(100),
                    }],
                    config: AMPMsgConfig {
                        reply_on: cosmwasm_std::ReplyOn::Always,
                        exit_at_error: false,
                        gas_limit: None,
                        direct: true,
                        ibc_config: None,
                    },
                },
            },
            Some(&[Coin {
                denom: "juno".to_string(),
                amount: Uint128::new(100),
            }]),
        )
        .unwrap();

    let packet_lifetime = interchain
        .await_packets("juno", kernel_juno_send_request)
        .unwrap();
    // Make sure the sender's balance decreased by 100
    let balances = juno.query_all_balances(sender.clone()).unwrap();
    assert_eq!(balances.len(), 1);
    assert_eq!(balances[0].denom, "juno");
    // Original amount
    assert_eq!(balances[0].amount, Uint128::new(100000000000000 - 100));

    // For testing a successful outcome of the first packet sent out in the tx, you can use:
    if let IbcPacketOutcome::Success { .. } = &packet_lifetime.packets[0].outcome {
        // Register trigger address
        kernel_juno
            .execute(
                &ExecuteMsg::UpsertKeyAddress {
                    key: "trigger_key".to_string(),
                    value: sender.clone(),
                },
                None,
            )
            .unwrap();

        // Construct an Execute msg from the kernel on juno inteded for the splitter on osmosis
        let kernel_juno_splitter_request = kernel_juno
            .execute(
                &ExecuteMsg::TriggerRelay {
                    packet_sequence: "1".to_string(),
                    packet_ack_msg: IbcPacketAckMsg::new(
                        IbcAcknowledgement::new(
                            to_json_binary(
                                // It's Ok because the ics20 transfer is supposed to go through. We want the ExecuteMsg to fail
                                &AcknowledgementMsg::<SendMessageWithFundsResponse>::Ok(
                                    SendMessageWithFundsResponse {},
                                ),
                            )
                            .unwrap(),
                        ),
                        IbcPacket::new(
                            Binary::default(),
                            IbcEndpoint {
                                port_id: "port_id".to_string(),
                                channel_id: "channel_id".to_string(),
                            },
                            IbcEndpoint {
                                port_id: "port_id".to_string(),
                                channel_id: "channel_id".to_string(),
                            },
                            1,
                            IbcTimeout::with_timestamp(Timestamp::from_seconds(1)),
                        ),
                        Addr::unchecked("relayer"),
                    ),
                },
                None,
            )
            .unwrap();
        // We call UpadeLock, a Msg that doesn't accept funds. So it will error and should trigger a refund from the destination chain
        interchain
            .await_and_check_packets("juno", kernel_juno_splitter_request.clone())
            .unwrap();

        // Make sure kernel has no funds
        let balances = juno
            .query_all_balances(kernel_juno.address().unwrap())
            .unwrap();
        assert_eq!(balances.len(), 0);

        let balances = juno.query_all_balances(sender).unwrap();
        assert_eq!(balances.len(), 1);
        assert_eq!(balances[0].denom, "juno");
        // Original amount
        assert_eq!(balances[0].amount, Uint128::new(100000000000000));

        // // For testing a successful outcome of the first packet sent out in the tx, you can use:
        // if let IbcPacketOutcome::Success { .. } = &packet_lifetime.packets[0].outcome {
        //     // Packet has been successfully acknowledged and decoded, the transaction has gone through correctly
        // } else {
        //     panic!("packet timed out");
        //     // There was a decode error or the packet timed out
        //     // Else the packet timed-out, you may have a relayer error or something is wrong in your application
        // };

        // Packet has been successfully acknowledged and decoded, the transaction has gone through correctly
    } else {
        panic!("packet timed out");
        // There was a decode error or the packet timed out
        // Else the packet timed-out, you may have a relayer error or something is wrong in your application
    };
}<|MERGE_RESOLUTION|>--- conflicted
+++ resolved
@@ -588,242 +588,11 @@
     // Here `juno-1` is the chain-id and `juno` is the address prefix for this chain
     let sender = Addr::unchecked("sender_for_all_chains").into_string();
 
-<<<<<<< HEAD
-    let interchain = MockInterchainEnv::new(vec![("juno", &sender), ("osmosis", &sender)]);
-
-    let juno = interchain.get_chain("juno").unwrap();
-    let osmosis = interchain.get_chain("osmosis").unwrap();
-
-    juno.set_balance(sender.clone(), vec![Coin::new(100000000000000, "juno")])
-        .unwrap();
-
-    let kernel_juno = KernelContract::new(juno.clone());
-    let vfs_juno = VFSContract::new(juno.clone());
-    let kernel_osmosis = KernelContract::new(osmosis.clone());
-    let counter_osmosis = CounterContract::new(osmosis.clone());
-    let vfs_osmosis = VFSContract::new(osmosis.clone());
-    let adodb_osmosis = ADODBContract::new(osmosis.clone());
-    let splitter_osmosis = SplitterContract::new(osmosis.clone());
-
-    kernel_juno.upload().unwrap();
-    vfs_juno.upload().unwrap();
-    kernel_osmosis.upload().unwrap();
-    counter_osmosis.upload().unwrap();
-    vfs_osmosis.upload().unwrap();
-    adodb_osmosis.upload().unwrap();
-    splitter_osmosis.upload().unwrap();
-
-    let init_msg_juno = &InstantiateMsg {
-        owner: None,
-        chain_name: "juno".to_string(),
-    };
-    let init_msg_osmosis = &InstantiateMsg {
-        owner: None,
-        chain_name: "osmosis".to_string(),
-    };
-
-    kernel_juno.instantiate(init_msg_juno, None, None).unwrap();
-    kernel_osmosis
-        .instantiate(init_msg_osmosis, None, None)
-        .unwrap();
-
-    // Set up channel from juno to osmosis
-    let channel_receipt = interchain
-        .create_contract_channel(&kernel_juno, &kernel_osmosis, "andr-kernel-1", None)
-        .unwrap();
-
-    // After channel creation is complete, we get the channel id, which is necessary for ICA remote execution
-    let juno_channel = channel_receipt
-        .interchain_channel
-        .get_chain("juno")
-        .unwrap()
-        .channel
-        .unwrap();
-
-    // Set up channel from juno to osmosis for ICS20 transfers
-    let channel_receipt = interchain
-        .create_channel(
-            "juno",
-            "osmosis",
-            &PortId::transfer(),
-            &PortId::transfer(),
-            "ics20-1",
-            None,
-        )
-        .unwrap();
-
-    let channel = channel_receipt
-        .interchain_channel
-        .get_ordered_ports_from("juno")
-        .unwrap();
-
-    // After channel creation is complete, we get the channel id, which is necessary for ICA remote execution
-    let _juno_channel_ics20 = channel_receipt
-        .interchain_channel
-        .get_chain("juno")
-        .unwrap()
-        .channel
-        .unwrap();
-
-    vfs_juno
-        .instantiate(
-            &os::vfs::InstantiateMsg {
-                kernel_address: kernel_juno.address().unwrap().into_string(),
-                owner: None,
-            },
-            None,
-            None,
-        )
-        .unwrap();
-
-    vfs_osmosis
-        .instantiate(
-            &os::vfs::InstantiateMsg {
-                kernel_address: kernel_osmosis.address().unwrap().into_string(),
-                owner: None,
-            },
-            None,
-            None,
-        )
-        .unwrap();
-
-    adodb_osmosis
-        .instantiate(
-            &os::adodb::InstantiateMsg {
-                kernel_address: kernel_osmosis.address().unwrap().into_string(),
-                owner: None,
-            },
-            None,
-            None,
-        )
-        .unwrap();
-
-    adodb_osmosis
-        .execute(
-            &os::adodb::ExecuteMsg::Publish {
-                code_id: 2,
-                ado_type: "counter".to_string(),
-                action_fees: None,
-                version: "1.0.2".to_string(),
-                publisher: None,
-            },
-            None,
-        )
-        .unwrap();
-
-    kernel_juno
-        .execute(
-            &ExecuteMsg::UpsertKeyAddress {
-                key: "vfs".to_string(),
-                value: vfs_juno.address().unwrap().into_string(),
-            },
-            None,
-        )
-        .unwrap();
-
-    kernel_osmosis
-        .execute(
-            &ExecuteMsg::UpsertKeyAddress {
-                key: "vfs".to_string(),
-                value: vfs_osmosis.address().unwrap().into_string(),
-            },
-            None,
-        )
-        .unwrap();
-
-    kernel_osmosis
-        .execute(
-            &ExecuteMsg::UpsertKeyAddress {
-                key: "adodb".to_string(),
-                value: adodb_osmosis.address().unwrap().into_string(),
-            },
-            None,
-        )
-        .unwrap();
-
-    kernel_juno
-        .execute(
-            &ExecuteMsg::AssignChannels {
-                ics20_channel_id: Some(channel.clone().0.channel.unwrap().to_string()),
-                direct_channel_id: Some(juno_channel.to_string()),
-                chain: "osmosis".to_string(),
-                kernel_address: kernel_osmosis.address().unwrap().into_string(),
-            },
-            None,
-        )
-        .unwrap();
-
-    kernel_osmosis
-        .execute(
-            &ExecuteMsg::AssignChannels {
-                ics20_channel_id: Some(channel.0.channel.unwrap().to_string()),
-                direct_channel_id: Some(juno_channel.to_string()),
-                chain: "juno".to_string(),
-                kernel_address: kernel_juno.address().unwrap().into_string(),
-            },
-            None,
-        )
-        .unwrap();
-
-    let kernel_juno_send_request = kernel_juno
-        .execute(
-            &ExecuteMsg::Send {
-                message: AMPMsg {
-                    recipient: AndrAddr::from_string(format!(
-                        "ibc://osmosis/{}",
-                        kernel_osmosis.address().unwrap()
-                    )),
-                    message: Binary::default(),
-                    funds: vec![Coin {
-                        denom: "juno".to_string(),
-                        amount: Uint128::new(100),
-                    }],
-                    config: AMPMsgConfig {
-                        reply_on: cosmwasm_std::ReplyOn::Always,
-                        exit_at_error: false,
-                        gas_limit: None,
-                        direct: true,
-                        ibc_config: None,
-                    },
-                },
-            },
-            Some(&[Coin {
-                denom: "juno".to_string(),
-                amount: Uint128::new(100),
-            }]),
-        )
-        .unwrap();
-
-    let packet_lifetime = interchain
-        .await_packets("juno", kernel_juno_send_request)
-        .unwrap();
-
-    // For testing a successful outcome of the first packet sent out in the tx, you can use:
-    if let IbcPacketOutcome::Success { .. } = &packet_lifetime.packets[0].outcome {
-        // Packet has been successfully acknowledged and decoded, the transaction has gone through correctly
-    } else {
-        panic!("packet timed out");
-        // There was a decode error or the packet timed out
-        // Else the packet timed-out, you may have a relayer error or something is wrong in your application
-    };
-}
-
-#[test]
-fn test_kernel_ibc_funds_only_multi_hop() {
-    // Here `juno-1` is the chain-id and `juno` is the address prefix for this chain
-    let sender = Addr::unchecked("sender_for_all_chains").into_string();
-
-    let interchain = MockInterchainEnv::new(vec![
-        ("juno", &sender),
-        ("osmosis", &sender),
-        ("andromeda", &sender),
-=======
     let interchain = MockInterchainEnv::new(vec![
         ("juno", &sender),
         ("osmosis", &sender),
         // Dummy chain to create unequal ports to test counterparty denom properly
         ("cosmoshub", &sender),
->>>>>>> e8d7176d
     ]);
 
     let juno = interchain.get_chain("juno").unwrap();
@@ -1004,7 +773,7 @@
     kernel_osmosis
         .execute(
             &ExecuteMsg::AssignChannels {
-                ics20_channel_id: Some(channel.clone().0.channel.unwrap().to_string()),
+                ics20_channel_id: Some(channel.0.channel.unwrap().to_string()),
                 direct_channel_id: Some(juno_channel.to_string()),
                 chain: "juno".to_string(),
                 kernel_address: kernel_juno.address().unwrap().into_string(),
@@ -1012,145 +781,15 @@
             None,
         )
         .unwrap();
-    // Connecting Andromeda part
-    let andromeda = interchain.get_chain("andromeda").unwrap();
-    let kernel_andromeda = KernelContract::new(andromeda.clone());
-    let counter_andromeda = CounterContract::new(andromeda.clone());
-    let vfs_andromeda = VFSContract::new(andromeda.clone());
-    let adodb_andromeda = ADODBContract::new(andromeda.clone());
-
-    kernel_andromeda.upload().unwrap();
-    counter_andromeda.upload().unwrap();
-    vfs_andromeda.upload().unwrap();
-    adodb_andromeda.upload().unwrap();
-
-    let init_msg_andromeda = &InstantiateMsg {
-        owner: None,
-        chain_name: "andromeda".to_string(),
-    };
-
-    kernel_andromeda
-        .instantiate(init_msg_andromeda, None, None)
-        .unwrap();
-
-    vfs_andromeda
-        .instantiate(
-            &os::vfs::InstantiateMsg {
-                kernel_address: kernel_andromeda.address().unwrap().into_string(),
-                owner: None,
-            },
-            None,
-            None,
-        )
-        .unwrap();
-
-    adodb_andromeda
-        .instantiate(
-            &os::adodb::InstantiateMsg {
-                kernel_address: kernel_andromeda.address().unwrap().into_string(),
-                owner: None,
-            },
-            None,
-            None,
-        )
-        .unwrap();
-
-    kernel_andromeda
-        .execute(
-            &ExecuteMsg::UpsertKeyAddress {
-                key: "adodb".to_string(),
-                value: adodb_andromeda.address().unwrap().into_string(),
-            },
-            None,
-        )
-        .unwrap();
-
-    // Set up channel from osmosis to andromeda
-    let channel_receipt_2 = interchain
-        .create_contract_channel(&kernel_osmosis, &kernel_andromeda, "andr-kernel-1", None)
-        .unwrap();
-
-    // After channel creation is complete, we get the channel id, which is necessary for ICA remote execution
-    let osmosis_channel = channel_receipt_2
-        .interchain_channel
-        .get_chain("osmosis")
-        .unwrap()
-        .channel
-        .unwrap();
-
-    kernel_osmosis
-        .execute(
-            &ExecuteMsg::AssignChannels {
-                ics20_channel_id: None,
-                direct_channel_id: Some(osmosis_channel.to_string()),
-                chain: "andromeda".to_string(),
-                kernel_address: kernel_andromeda.address().unwrap().into_string(),
-            },
-            None,
-        )
-        .unwrap();
-
-    kernel_andromeda
-        .execute(
-            &ExecuteMsg::AssignChannels {
-                ics20_channel_id: None,
-                direct_channel_id: Some(juno_channel.to_string()),
-                chain: "osmosis".to_string(),
-                kernel_address: kernel_osmosis.address().unwrap().into_string(),
-            },
-            None,
-        )
-        .unwrap();
-
-<<<<<<< HEAD
-    kernel_osmosis
-        .execute(
-            &ExecuteMsg::AssignChannels {
-                ics20_channel_id: Some(channel.0.channel.unwrap().to_string()),
-                direct_channel_id: Some(juno_channel.to_string()),
-                chain: "andromeda".to_string(),
-                kernel_address: kernel_andromeda.address().unwrap().into_string(),
-            },
-            None,
-        )
-        .unwrap();
-
-    let amp_msg = AMPMsg {
-        recipient: AndrAddr::from_string(format!(
-            "ibc://andromeda/{}",
-            kernel_andromeda.address().unwrap()
-        )),
-        message: Binary::default(),
-        funds: vec![Coin {
-            denom: "ibc/channel-0/juno".to_string(),
-            amount: Uint128::new(100),
-        }],
-        config: AMPMsgConfig {
-            reply_on: cosmwasm_std::ReplyOn::Always,
-            exit_at_error: false,
-            gas_limit: None,
-            direct: true,
-            ibc_config: None,
-        },
-    };
-=======
+
     let recipient = "osmo1qzskhrca90qy2yjjxqzq4yajy842x7c50xq33d";
 
->>>>>>> e8d7176d
     let kernel_juno_send_request = kernel_juno
         .execute(
             &ExecuteMsg::Send {
                 message: AMPMsg {
-<<<<<<< HEAD
-                    recipient: AndrAddr::from_string(format!(
-                        "ibc://osmosis/{}",
-                        kernel_osmosis.address().unwrap()
-                    )),
-                    message: to_json_binary(&ExecuteMsg::Send { message: amp_msg }).unwrap(),
-=======
                     recipient: AndrAddr::from_string(format!("ibc://osmosis/{}", recipient)),
                     message: Binary::default(),
->>>>>>> e8d7176d
                     funds: vec![Coin {
                         denom: "juno".to_string(),
                         amount: Uint128::new(100),
@@ -1249,6 +888,353 @@
         assert_eq!(balances.len(), 1);
         assert_eq!(balances[0].denom, ibc_denom);
         assert_eq!(balances[0].amount.u128(), 100);
+    } else {
+        panic!("packet timed out");
+        // There was a decode error or the packet timed out
+        // Else the packet timed-out, you may have a relayer error or something is wrong in your application
+    };
+}
+
+#[test]
+fn test_kernel_ibc_funds_only_multi_hop() {
+    // Here `juno-1` is the chain-id and `juno` is the address prefix for this chain
+    let sender = Addr::unchecked("sender_for_all_chains").into_string();
+
+    let interchain = MockInterchainEnv::new(vec![
+        ("juno", &sender),
+        ("osmosis", &sender),
+        ("andromeda", &sender),
+    ]);
+
+    let juno = interchain.get_chain("juno").unwrap();
+    let osmosis = interchain.get_chain("osmosis").unwrap();
+
+    juno.set_balance(sender.clone(), vec![Coin::new(100000000000000, "juno")])
+        .unwrap();
+
+    let kernel_juno = KernelContract::new(juno.clone());
+    let vfs_juno = VFSContract::new(juno.clone());
+    let kernel_osmosis = KernelContract::new(osmosis.clone());
+    let counter_osmosis = CounterContract::new(osmosis.clone());
+    let vfs_osmosis = VFSContract::new(osmosis.clone());
+    let adodb_osmosis = ADODBContract::new(osmosis.clone());
+    let splitter_osmosis = SplitterContract::new(osmosis.clone());
+
+    kernel_juno.upload().unwrap();
+    vfs_juno.upload().unwrap();
+    kernel_osmosis.upload().unwrap();
+    counter_osmosis.upload().unwrap();
+    vfs_osmosis.upload().unwrap();
+    adodb_osmosis.upload().unwrap();
+    splitter_osmosis.upload().unwrap();
+
+    let init_msg_juno = &InstantiateMsg {
+        owner: None,
+        chain_name: "juno".to_string(),
+    };
+    let init_msg_osmosis = &InstantiateMsg {
+        owner: None,
+        chain_name: "osmosis".to_string(),
+    };
+
+    kernel_juno.instantiate(init_msg_juno, None, None).unwrap();
+    kernel_osmosis
+        .instantiate(init_msg_osmosis, None, None)
+        .unwrap();
+
+    // Set up channel from juno to osmosis
+    let channel_receipt = interchain
+        .create_contract_channel(&kernel_juno, &kernel_osmosis, "andr-kernel-1", None)
+        .unwrap();
+
+    // After channel creation is complete, we get the channel id, which is necessary for ICA remote execution
+    let juno_channel = channel_receipt
+        .interchain_channel
+        .get_chain("juno")
+        .unwrap()
+        .channel
+        .unwrap();
+
+    // Set up channel from juno to osmosis for ICS20 transfers
+    let channel_receipt = interchain
+        .create_channel(
+            "juno",
+            "osmosis",
+            &PortId::transfer(),
+            &PortId::transfer(),
+            "ics20-1",
+            None,
+        )
+        .unwrap();
+
+    let channel = channel_receipt
+        .interchain_channel
+        .get_ordered_ports_from("juno")
+        .unwrap();
+
+    // After channel creation is complete, we get the channel id, which is necessary for ICA remote execution
+    let _juno_channel_ics20 = channel_receipt
+        .interchain_channel
+        .get_chain("juno")
+        .unwrap()
+        .channel
+        .unwrap();
+
+    vfs_juno
+        .instantiate(
+            &os::vfs::InstantiateMsg {
+                kernel_address: kernel_juno.address().unwrap().into_string(),
+                owner: None,
+            },
+            None,
+            None,
+        )
+        .unwrap();
+
+    vfs_osmosis
+        .instantiate(
+            &os::vfs::InstantiateMsg {
+                kernel_address: kernel_osmosis.address().unwrap().into_string(),
+                owner: None,
+            },
+            None,
+            None,
+        )
+        .unwrap();
+
+    adodb_osmosis
+        .instantiate(
+            &os::adodb::InstantiateMsg {
+                kernel_address: kernel_osmosis.address().unwrap().into_string(),
+                owner: None,
+            },
+            None,
+            None,
+        )
+        .unwrap();
+
+    adodb_osmosis
+        .execute(
+            &os::adodb::ExecuteMsg::Publish {
+                code_id: 2,
+                ado_type: "counter".to_string(),
+                action_fees: None,
+                version: "1.0.2".to_string(),
+                publisher: None,
+            },
+            None,
+        )
+        .unwrap();
+
+    kernel_juno
+        .execute(
+            &ExecuteMsg::UpsertKeyAddress {
+                key: "vfs".to_string(),
+                value: vfs_juno.address().unwrap().into_string(),
+            },
+            None,
+        )
+        .unwrap();
+
+    kernel_osmosis
+        .execute(
+            &ExecuteMsg::UpsertKeyAddress {
+                key: "vfs".to_string(),
+                value: vfs_osmosis.address().unwrap().into_string(),
+            },
+            None,
+        )
+        .unwrap();
+
+    kernel_osmosis
+        .execute(
+            &ExecuteMsg::UpsertKeyAddress {
+                key: "adodb".to_string(),
+                value: adodb_osmosis.address().unwrap().into_string(),
+            },
+            None,
+        )
+        .unwrap();
+
+    kernel_juno
+        .execute(
+            &ExecuteMsg::AssignChannels {
+                ics20_channel_id: Some(channel.clone().0.channel.unwrap().to_string()),
+                direct_channel_id: Some(juno_channel.to_string()),
+                chain: "osmosis".to_string(),
+                kernel_address: kernel_osmosis.address().unwrap().into_string(),
+            },
+            None,
+        )
+        .unwrap();
+
+    kernel_osmosis
+        .execute(
+            &ExecuteMsg::AssignChannels {
+                ics20_channel_id: Some(channel.clone().0.channel.unwrap().to_string()),
+                direct_channel_id: Some(juno_channel.to_string()),
+                chain: "juno".to_string(),
+                kernel_address: kernel_juno.address().unwrap().into_string(),
+            },
+            None,
+        )
+        .unwrap();
+    // Connecting Andromeda part
+    let andromeda = interchain.get_chain("andromeda").unwrap();
+    let kernel_andromeda = KernelContract::new(andromeda.clone());
+    let counter_andromeda = CounterContract::new(andromeda.clone());
+    let vfs_andromeda = VFSContract::new(andromeda.clone());
+    let adodb_andromeda = ADODBContract::new(andromeda.clone());
+
+    kernel_andromeda.upload().unwrap();
+    counter_andromeda.upload().unwrap();
+    vfs_andromeda.upload().unwrap();
+    adodb_andromeda.upload().unwrap();
+
+    let init_msg_andromeda = &InstantiateMsg {
+        owner: None,
+        chain_name: "andromeda".to_string(),
+    };
+
+    kernel_andromeda
+        .instantiate(init_msg_andromeda, None, None)
+        .unwrap();
+
+    vfs_andromeda
+        .instantiate(
+            &os::vfs::InstantiateMsg {
+                kernel_address: kernel_andromeda.address().unwrap().into_string(),
+                owner: None,
+            },
+            None,
+            None,
+        )
+        .unwrap();
+
+    adodb_andromeda
+        .instantiate(
+            &os::adodb::InstantiateMsg {
+                kernel_address: kernel_andromeda.address().unwrap().into_string(),
+                owner: None,
+            },
+            None,
+            None,
+        )
+        .unwrap();
+
+    kernel_andromeda
+        .execute(
+            &ExecuteMsg::UpsertKeyAddress {
+                key: "adodb".to_string(),
+                value: adodb_andromeda.address().unwrap().into_string(),
+            },
+            None,
+        )
+        .unwrap();
+
+    // Set up channel from osmosis to andromeda
+    let channel_receipt_2 = interchain
+        .create_contract_channel(&kernel_osmosis, &kernel_andromeda, "andr-kernel-1", None)
+        .unwrap();
+
+    // After channel creation is complete, we get the channel id, which is necessary for ICA remote execution
+    let osmosis_channel = channel_receipt_2
+        .interchain_channel
+        .get_chain("osmosis")
+        .unwrap()
+        .channel
+        .unwrap();
+
+    kernel_osmosis
+        .execute(
+            &ExecuteMsg::AssignChannels {
+                ics20_channel_id: None,
+                direct_channel_id: Some(osmosis_channel.to_string()),
+                chain: "andromeda".to_string(),
+                kernel_address: kernel_andromeda.address().unwrap().into_string(),
+            },
+            None,
+        )
+        .unwrap();
+
+    kernel_andromeda
+        .execute(
+            &ExecuteMsg::AssignChannels {
+                ics20_channel_id: None,
+                direct_channel_id: Some(juno_channel.to_string()),
+                chain: "osmosis".to_string(),
+                kernel_address: kernel_osmosis.address().unwrap().into_string(),
+            },
+            None,
+        )
+        .unwrap();
+
+    kernel_osmosis
+        .execute(
+            &ExecuteMsg::AssignChannels {
+                ics20_channel_id: Some(channel.0.channel.unwrap().to_string()),
+                direct_channel_id: Some(juno_channel.to_string()),
+                chain: "andromeda".to_string(),
+                kernel_address: kernel_andromeda.address().unwrap().into_string(),
+            },
+            None,
+        )
+        .unwrap();
+
+    let amp_msg = AMPMsg {
+        recipient: AndrAddr::from_string(format!(
+            "ibc://andromeda/{}",
+            kernel_andromeda.address().unwrap()
+        )),
+        message: Binary::default(),
+        funds: vec![Coin {
+            denom: "ibc/channel-0/juno".to_string(),
+            amount: Uint128::new(100),
+        }],
+        config: AMPMsgConfig {
+            reply_on: cosmwasm_std::ReplyOn::Always,
+            exit_at_error: false,
+            gas_limit: None,
+            direct: true,
+            ibc_config: None,
+        },
+    };
+    let kernel_juno_send_request = kernel_juno
+        .execute(
+            &ExecuteMsg::Send {
+                message: AMPMsg {
+                    recipient: AndrAddr::from_string(format!(
+                        "ibc://osmosis/{}",
+                        kernel_osmosis.address().unwrap()
+                    )),
+                    message: to_json_binary(&ExecuteMsg::Send { message: amp_msg }).unwrap(),
+                    funds: vec![Coin {
+                        denom: "juno".to_string(),
+                        amount: Uint128::new(100),
+                    }],
+                    config: AMPMsgConfig {
+                        reply_on: cosmwasm_std::ReplyOn::Always,
+                        exit_at_error: false,
+                        gas_limit: None,
+                        direct: true,
+                        ibc_config: None,
+                    },
+                },
+            },
+            Some(&[Coin {
+                denom: "juno".to_string(),
+                amount: Uint128::new(100),
+            }]),
+        )
+        .unwrap();
+
+    let packet_lifetime = interchain
+        .await_packets("juno", kernel_juno_send_request)
+        .unwrap();
+
+    // For testing a successful outcome of the first packet sent out in the tx, you can use:
+    if let IbcPacketOutcome::Success { .. } = &packet_lifetime.packets[0].outcome {
+        // Packet has been successfully acknowledged and decoded, the transaction has gone through correctly
     } else {
         panic!("packet timed out");
         // There was a decode error or the packet timed out
