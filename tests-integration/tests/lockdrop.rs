--- conflicted
+++ resolved
@@ -6,11 +6,7 @@
 };
 use andromeda_std::{
     amp::AndrAddr,
-<<<<<<< HEAD
-    common::{MillisecondsDuration, MillisecondsExpiration},
-=======
     common::{expiration::Expiry, Milliseconds},
->>>>>>> 3d80187d
 };
 use andromeda_testing::{mock::mock_app, mock_builder::MockAndromedaBuilder, MockContract};
 use cosmwasm_std::{coin, to_json_binary, BlockInfo, Uint128};
@@ -68,15 +64,9 @@
     let current_timestamp = app.block_info().time.nanos();
 
     let init_msg = mock_lockdrop_instantiate_msg(
-<<<<<<< HEAD
-        MillisecondsExpiration::from_seconds(current_timestamp),
-        MillisecondsDuration::from_seconds(100u64),
-        MillisecondsDuration::from_seconds(50u64),
-=======
         Expiry::AtTime(Milliseconds::from_nanos(current_timestamp)),
         Milliseconds::from_seconds(100u64),
         Milliseconds::from_seconds(50u64),
->>>>>>> 3d80187d
         AndrAddr::from_string(format!("~{0}", cw20_incentives_address)),
         "uusd".to_string(),
         None,
