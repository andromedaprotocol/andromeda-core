--- conflicted
+++ resolved
@@ -16,11 +16,7 @@
 use andromeda_std::common::Milliseconds;
 
 use andromeda_std::ado_base::version::VersionResponse;
-<<<<<<< HEAD
 use andromeda_testing::{mock::MockAndromeda, MockADO, MockContract};
-=======
-use andromeda_testing::mock::{mock_app, MockAndromeda, MockApp};
->>>>>>> 6d887693
 use cosmwasm_std::{coin, to_json_binary, Addr, BlockInfo, Timestamp, Uint128};
 use cw20::{BalanceResponse, Cw20Coin};
 use cw_asset::AssetInfoUnchecked;
@@ -115,7 +111,6 @@
             Some(owner.to_string()),
         )
         .unwrap();
-<<<<<<< HEAD
     let claim_ownership = mock_claim_ownership_msg(None);
     router
         .execute_contract(
@@ -132,8 +127,6 @@
 
     let cw20_staking = MockCW20Staking(Addr::unchecked(cw20_staking_addr));
     cw20_staking.accept_ownership(router, owner).unwrap();
-=======
->>>>>>> 6d887693
 
     let components: Vec<AppComponent> = router
         .wrap()
