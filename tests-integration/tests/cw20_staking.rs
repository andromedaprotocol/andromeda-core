--- conflicted
+++ resolved
@@ -1,11 +1,5 @@
 use andromeda_app::app::AppComponent;
-<<<<<<< HEAD
 use andromeda_app_contract::mock::{mock_andromeda_app, mock_app_instantiate_msg, MockAppContract};
-=======
-use andromeda_app_contract::mock::{
-    mock_andromeda_app, mock_app_instantiate_msg, mock_get_components_msg,
-};
->>>>>>> b0ff819a
 use andromeda_cw20::mock::{
     mock_andromeda_cw20, mock_cw20_instantiate_msg, mock_cw20_send, mock_cw20_transfer,
     mock_get_cw20_balance, mock_get_version, mock_minter,
@@ -20,22 +14,17 @@
 use andromeda_std::{amp::AndrAddr, common::Milliseconds};
 
 use andromeda_std::ado_base::version::VersionResponse;
-<<<<<<< HEAD
 use andromeda_testing::{
     mock::{mock_app, MockAndromeda, MockApp},
     mock_builder::MockAndromedaBuilder,
     MockContract,
 };
 use cosmwasm_std::{coin, to_json_binary, BlockInfo, Timestamp, Uint128};
-=======
-use andromeda_testing::mock::{mock_app, MockAndromeda, MockApp};
-use cosmwasm_std::{coin, to_json_binary, Addr, BlockInfo, Timestamp, Uint128};
->>>>>>> b0ff819a
 use cw20::{BalanceResponse, Cw20Coin};
 use cw_asset::AssetInfoUnchecked;
 use cw_multi_test::Executor;
-
-<<<<<<< HEAD
+use cw_multi_test::Executor;
+
 fn setup_andr(router: &mut MockApp) -> MockAndromeda {
     MockAndromedaBuilder::new(router, "admin")
         .with_wallets(vec![
@@ -55,30 +44,6 @@
     let owner = andr.get_wallet("owner");
     let staker_one = andr.get_wallet("staker_one");
     let staker_two = andr.get_wallet("staker_two");
-=======
-fn mock_andromeda(app: &mut MockApp, admin_address: Addr) -> MockAndromeda {
-    MockAndromeda::new(app, &admin_address)
-}
-
-fn setup_andr(router: &mut MockApp, owner: &Addr) -> MockAndromeda {
-    let andr = mock_andromeda(router, owner.clone());
-
-    // Store contract codes
-    let cw20_code_id = router.store_code(mock_andromeda_cw20());
-    let cw20_staking_code_id = router.store_code(mock_andromeda_cw20_staking());
-    let app_code_id = router.store_code(mock_andromeda_app());
-    andr.store_code_id(router, "cw20", cw20_code_id);
-    andr.store_code_id(router, "cw20-staking", cw20_staking_code_id);
-    andr.store_code_id(router, "app-contract", app_code_id);
-
-    andr
-}
-
-fn setup_app(andr: &MockAndromeda, router: &mut MockApp) -> Addr {
-    let owner = router.api().addr_make("owner");
-    let staker_one = router.api().addr_make("staker_one");
-    let staker_two = router.api().addr_make("staker_two");
->>>>>>> b0ff819a
 
     // Create App Components
     let initial_balances = vec![
@@ -103,6 +68,7 @@
         initial_balances,
         Some(mock_minter(
             owner.to_string(),
+            owner.to_string(),
             Some(Uint128::from(1000000u128)),
         )),
         None,
@@ -136,7 +102,6 @@
     );
 
     let app_code_id = andr.get_code_id(router, "app-contract");
-<<<<<<< HEAD
     let app = MockAppContract::instantiate(
         app_code_id,
         owner,
@@ -146,32 +111,12 @@
         andr.kernel.addr(),
         None,
     );
-=======
-    let app_addr = router
-        .instantiate_contract(
-            app_code_id,
-            owner.clone(),
-            &app_init_msg,
-            &[],
-            "Staking App",
-            Some(owner.to_string()),
-        )
-        .unwrap();
-
-    let components: Vec<AppComponent> = router
-        .wrap()
-        .query_wasm_smart(app_addr.clone(), &mock_get_components_msg())
-        .unwrap();
-
-    assert_eq!(components, app_components);
->>>>>>> b0ff819a
 
     app
 }
 
 #[test]
 fn test_cw20_staking_app() {
-<<<<<<< HEAD
     let mut router = mock_app(None);
 
     let andr = setup_andr(&mut router);
@@ -187,20 +132,6 @@
     let cw20_staking_addr = andr
         .vfs
         .query_resolve_path(&mut router, format!("/home/{}/cw20staking", app.addr()));
-=======
-    let mut router = mock_app();
-    let owner = router.api().addr_make("owner");
-    let staker_one = router.api().addr_make("staker_one");
-    let staker_two = router.api().addr_make("staker_two");
-
-    let andr = setup_andr(&mut router, &owner);
-    let app_addr = setup_app(&andr, &mut router);
-
-    // Component Addresses
-    let cw20_addr = andr.vfs_resolve_path(&mut router, format!("/home/{app_addr}/cw20"));
-    let cw20_staking_addr =
-        andr.vfs_resolve_path(&mut router, format!("/home/{app_addr}/cw20staking"));
->>>>>>> b0ff819a
 
     // Check Balances
     let balance_one: BalanceResponse = router
@@ -229,39 +160,30 @@
 
     // Stake Tokens
     let staking_msg_one = mock_cw20_send(
-<<<<<<< HEAD
         cw20_staking_addr.to_string(),
-=======
-        AndrAddr::from_string(cw20_staking_addr.to_string()),
->>>>>>> b0ff819a
         Uint128::from(1000u128),
         to_json_binary(&mock_cw20_stake()).unwrap(),
     );
     router
         .execute_contract(staker_one.clone(), cw20_addr.clone(), &staking_msg_one, &[])
+        .execute_contract(staker_one.clone(), cw20_addr.clone(), &staking_msg_one, &[])
         .unwrap();
 
     let staking_msg_two = mock_cw20_send(
-<<<<<<< HEAD
         cw20_staking_addr.to_string(),
-=======
-        AndrAddr::from_string(cw20_staking_addr.to_string()),
->>>>>>> b0ff819a
         Uint128::from(2000u128),
         to_json_binary(&mock_cw20_stake()).unwrap(),
     );
     router
         .execute_contract(staker_two.clone(), cw20_addr.clone(), &staking_msg_two, &[])
+        .execute_contract(staker_two.clone(), cw20_addr.clone(), &staking_msg_two, &[])
         .unwrap();
 
     // Transfer Tokens for Reward
     let transfer_msg = mock_cw20_transfer(cw20_staking_addr.to_string(), Uint128::from(3000u128));
-    router
-<<<<<<< HEAD
+    let transfer_msg = mock_cw20_transfer(cw20_staking_addr.to_string(), Uint128::from(3000u128));
+    router
         .execute_contract(owner.clone(), cw20_addr, &transfer_msg, &[])
-=======
-        .execute_contract(owner, cw20_addr, &transfer_msg, &[])
->>>>>>> b0ff819a
         .unwrap();
 
     // Check staking status
@@ -288,7 +210,6 @@
 
 #[test]
 fn test_cw20_staking_app_delayed() {
-<<<<<<< HEAD
     let mut router = mock_app(None);
     let andr = setup_andr(&mut router);
     let app = setup_app(&andr, &mut router);
@@ -303,27 +224,6 @@
     let cw20_staking_addr = andr
         .vfs
         .query_resolve_path(&mut router, format!("/home/{}/cw20staking", app.addr()));
-=======
-    let mut router = mock_app();
-    let owner = router.api().addr_make("owner");
-    let staker_one = router.api().addr_make("staker_one");
-    let staker_two = router.api().addr_make("staker_two");
-    router
-        .send_tokens(
-            Addr::unchecked("owner"),
-            owner.clone(),
-            &[coin(1000u128, "uandr"), coin(1000u128, "uusd")],
-        )
-        .unwrap();
-
-    let andr = setup_andr(&mut router, &owner);
-    let app_addr = setup_app(&andr, &mut router);
-
-    // Component Addresses
-    let cw20_addr = andr.vfs_resolve_path(&mut router, format!("/home/{app_addr}/cw20"));
-    let cw20_staking_addr =
-        andr.vfs_resolve_path(&mut router, format!("/home/{app_addr}/cw20staking"));
->>>>>>> b0ff819a
 
     let reward_token = AssetInfoUnchecked::native("uandr");
     let add_reward_msg = mock_cw20_staking_add_reward_tokens(
@@ -334,6 +234,7 @@
     router
         .execute_contract(
             owner.clone(),
+            cw20_staking_addr.clone(),
             cw20_staking_addr.clone(),
             &add_reward_msg,
             &[],
@@ -355,6 +256,7 @@
         .execute_contract(
             owner.clone(),
             cw20_staking_addr.clone(),
+            cw20_staking_addr.clone(),
             &add_reward_msg,
             &[],
         )
@@ -364,6 +266,7 @@
         .send_tokens(
             owner.clone(),
             cw20_staking_addr.clone(),
+            cw20_staking_addr.clone(),
             &[coin(60u128, "uandr")],
         )
         .unwrap();
@@ -371,6 +274,7 @@
         .send_tokens(
             owner.clone(),
             cw20_staking_addr.clone(),
+            cw20_staking_addr.clone(),
             &[coin(300u128, "uusd")],
         )
         .unwrap();
@@ -394,34 +298,30 @@
 
     // Stake Tokens
     let staking_msg_one = mock_cw20_send(
-<<<<<<< HEAD
         cw20_staking_addr.to_string(),
-=======
-        AndrAddr::from_string(cw20_staking_addr.to_string()),
->>>>>>> b0ff819a
         Uint128::from(1000u128),
         to_json_binary(&mock_cw20_stake()).unwrap(),
     );
     router
         .execute_contract(staker_one.clone(), cw20_addr.clone(), &staking_msg_one, &[])
+        .execute_contract(staker_one.clone(), cw20_addr.clone(), &staking_msg_one, &[])
         .unwrap();
 
     let staking_msg_two = mock_cw20_send(
-<<<<<<< HEAD
         cw20_staking_addr.to_string(),
-=======
-        AndrAddr::from_string(cw20_staking_addr.to_string()),
->>>>>>> b0ff819a
         Uint128::from(2000u128),
         to_json_binary(&mock_cw20_stake()).unwrap(),
     );
     router
         .execute_contract(staker_two.clone(), cw20_addr.clone(), &staking_msg_two, &[])
+        .execute_contract(staker_two.clone(), cw20_addr.clone(), &staking_msg_two, &[])
         .unwrap();
 
     // Transfer Tokens for Reward
     let transfer_msg = mock_cw20_transfer(cw20_staking_addr.to_string(), Uint128::from(3000u128));
-    router
+    let transfer_msg = mock_cw20_transfer(cw20_staking_addr.to_string(), Uint128::from(3000u128));
+    router
+        .execute_contract(owner.clone(), cw20_addr, &transfer_msg, &[])
         .execute_contract(owner.clone(), cw20_addr, &transfer_msg, &[])
         .unwrap();
 
@@ -465,11 +365,7 @@
         mock_cw20_staking_update_global_indexes(Some(vec![AssetInfoUnchecked::native("uandr")]));
     router
         .execute_contract(
-<<<<<<< HEAD
             owner.clone(),
-=======
-            owner,
->>>>>>> b0ff819a
             cw20_staking_addr.clone(),
             &update_global_indexes,
             &[],
