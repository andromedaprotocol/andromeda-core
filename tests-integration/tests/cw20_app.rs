--- conflicted
+++ resolved
@@ -98,13 +98,8 @@
     cw20.execute_add_rate(
         &mut router,
         owner.clone(),
-<<<<<<< HEAD
-        "Cw20TransferFrom".to_string(),
+        "TransferFrom".to_string(),
         vec![Rate::Local(LocalRate {
-=======
-        "TransferFrom".to_string(),
-        Rate::Local(LocalRate {
->>>>>>> 7688d03a
             rate_type: LocalRateType::Deductive,
             recipients: vec![
                 Recipient::new(recipient_one, None),
