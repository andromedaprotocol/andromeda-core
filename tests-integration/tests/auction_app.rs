#![cfg(not(target_arch = "wasm32"))]

use andromeda_app::app::AppComponent;
use andromeda_app_contract::mock::{mock_andromeda_app, mock_claim_ownership_msg, MockAppContract};
use andromeda_auction::mock::{
    mock_andromeda_auction, mock_auction_instantiate_msg, mock_place_bid, mock_start_auction,
    mock_update_auction, MockAuction,
};
use andromeda_cw20::mock::{mock_andromeda_cw20, mock_cw20_instantiate_msg, mock_minter, MockCW20};
use andromeda_cw721::mock::{mock_andromeda_cw721, mock_cw721_instantiate_msg, MockCW721};

use andromeda_finance::splitter::AddressPercent;
use andromeda_non_fungible_tokens::auction::{AuctionStateResponse, Cw20HookMsg};
use andromeda_rates::mock::mock_andromeda_rates;
use andromeda_splitter::mock::{
    mock_andromeda_splitter, mock_splitter_instantiate_msg, mock_splitter_send_msg,
};
use andromeda_std::{
    ado_base::{
        permissioning::{LocalPermission, Permission},
        rates::{LocalRate, LocalRateType, LocalRateValue, PercentRate, Rate},
    },
    amp::{AndrAddr, Recipient},
    common::{
        denom::Asset,
        expiration::{Expiry, MILLISECONDS_TO_NANOSECONDS_RATIO},
        Milliseconds,
    },
    error::ContractError,
};
use andromeda_testing::{
    mock::mock_app, mock_builder::MockAndromedaBuilder, mock_contract::MockContract,
};
use cosmwasm_std::{coin, to_json_binary, Addr, BlockInfo, Decimal, Timestamp, Uint128};
use cw20::Cw20Coin;
use cw_multi_test::Executor;

#[test]
fn test_auction_app_modules() {
    let mut router = mock_app(None);
    let andr = MockAndromedaBuilder::new(&mut router, "admin")
        .with_wallets(vec![
            ("owner", vec![]),
            ("buyer_one", vec![coin(1000, "uandr")]),
            ("buyer_two", vec![coin(1000, "uandr")]),
            ("recipient_one", vec![]),
            ("recipient_two", vec![]),
        ])
        .with_contracts(vec![
            ("cw721", mock_andromeda_cw721()),
            ("auction", mock_andromeda_auction()),
            ("app-contract", mock_andromeda_app()),
            ("splitter", mock_andromeda_splitter()),
        ])
        .build(&mut router);
    let owner = andr.get_wallet("owner");
    let buyer_one = andr.get_wallet("buyer_one");
    let buyer_two = andr.get_wallet("buyer_two");
    let recipient_one = andr.get_wallet("recipient_one");
    let recipient_two = andr.get_wallet("recipient_two");

    // Generate App Components
    let cw721_init_msg = mock_cw721_instantiate_msg(
        "Test Tokens".to_string(),
        "TT".to_string(),
        owner.to_string(),
        andr.kernel.addr().to_string(),
        None,
    );
    let cw721_component = AppComponent::new(
        "cw721".to_string(),
        "cw721".to_string(),
        to_json_binary(&cw721_init_msg).unwrap(),
    );

    let auction_init_msg =
        mock_auction_instantiate_msg(andr.kernel.addr().to_string(), None, None, None);
    let auction_component = AppComponent::new(
        "auction".to_string(),
        "auction".to_string(),
        to_json_binary(&auction_init_msg).unwrap(),
    );

    // Create App
    let app_components = vec![cw721_component.clone(), auction_component.clone()];
    let app = MockAppContract::instantiate(
        andr.get_code_id(&mut router, "app-contract"),
        owner,
        &mut router,
        "Auction App",
        app_components,
        andr.kernel.addr(),
        Some(owner.to_string()),
    );

    router
        .execute_contract(
            owner.clone(),
            Addr::unchecked(app.addr().clone()),
            &mock_claim_ownership_msg(None),
            &[],
        )
        .unwrap();

    // Mint Tokens
    let cw721: MockCW721 = app.query_ado_by_component_name(&router, cw721_component.name);
    cw721
        .execute_quick_mint(&mut router, owner.clone(), 1, owner.to_string())
        .unwrap();

    // Send Token to Auction
    let auction: MockAuction = app.query_ado_by_component_name(&router, auction_component.name);

    // Set rates to auction
    auction
        .execute_add_rate(
            &mut router,
            owner.clone(),
<<<<<<< HEAD
            "AuctionClaim".to_string(),
            vec![
                Rate::Local(LocalRate {
                    rate_type: LocalRateType::Deductive,
                    recipients: vec![
                        Recipient::new(recipient_one, None),
                        Recipient::new(recipient_two, None),
                    ],
                    value: LocalRateValue::Percent(PercentRate {
                        percent: Decimal::percent(25),
                    }),
                    description: None,
=======
            "Claim".to_string(),
            Rate::Local(LocalRate {
                rate_type: LocalRateType::Deductive,
                recipients: vec![
                    Recipient::new(recipient_one, None),
                    Recipient::new(recipient_two, None),
                ],
                value: LocalRateValue::Percent(PercentRate {
                    percent: Decimal::percent(25),
>>>>>>> 7688d03a
                }),
                Rate::Local(LocalRate {
                    rate_type: LocalRateType::Deductive,
                    recipients: vec![
                        Recipient::new(recipient_one, None),
                        Recipient::new(recipient_two, None),
                    ],
                    value: LocalRateValue::Percent(PercentRate {
                        percent: Decimal::percent(10),
                    }),
                    description: None,
                }),
            ],
        )
        .unwrap();

    let start_time = Milliseconds::from_nanos(router.block_info().time.nanos())
        .plus_milliseconds(Milliseconds(100));
    let receive_msg = mock_start_auction(
        Some(Expiry::AtTime(start_time)),
        Expiry::AtTime(start_time.plus_milliseconds(Milliseconds(1000))),
        Asset::NativeToken("uandr".to_string()),
        None,
        None,
        None,
        None,
    );
    cw721
        .execute_send_nft(
            &mut router,
            owner.clone(),
            auction.addr(),
            "0",
            &receive_msg,
        )
        .unwrap();

    router.set_block(BlockInfo {
        height: router.block_info().height,
        time: start_time.into(),
        chain_id: router.block_info().chain_id,
    });

    // Query Auction State
    let auction_ids: Vec<Uint128> =
        auction.query_auction_ids(&mut router, "0".to_string(), cw721.addr().to_string());

    assert_eq!(auction_ids.len(), 1);

    let auction_id = auction_ids.first().unwrap();
    let auction_state = auction.query_auction_state(&mut router, *auction_id);

    assert_eq!(auction_state.coin_denom, "uandr".to_string());
    assert_eq!(auction_state.owner, owner.to_string());

    // Place Bid One
    auction.execute_place_bid(
        &mut router,
        buyer_one.clone(),
        "0".to_string(),
        cw721.addr().to_string(),
        &[coin(50, "uandr")],
    );

    // Check Bid Status One
    let bids = auction.query_bids(&mut router, *auction_id);
    assert_eq!(bids.len(), 1);

    let bid = bids.first().unwrap();
    assert_eq!(bid.bidder, buyer_one.to_string());
    assert_eq!(bid.amount, Uint128::from(50u128));

    auction.execute_place_bid(
        &mut router,
        buyer_two.clone(),
        "0".to_string(),
        cw721.addr().to_string(),
        &[coin(100, "uandr")],
    );

    // Check Bid Status One
    let bids = auction.query_bids(&mut router, *auction_id);
    assert_eq!(bids.len(), 2);

    let bid_two = bids.get(1).unwrap();
    assert_eq!(bid_two.bidder, buyer_two.to_string());
    assert_eq!(bid_two.amount, Uint128::from(100u128));

    // End Auction
    router.set_block(BlockInfo {
        height: router.block_info().height,
        time: start_time.plus_milliseconds(Milliseconds(1000)).into(),
        chain_id: router.block_info().chain_id,
    });
    auction
        .execute_claim_auction(
            &mut router,
            buyer_two.clone(),
            "0".to_string(),
            cw721.addr().to_string(),
        )
        .unwrap();

    // Check Final State
    let token_owner = cw721.query_owner_of(&router, "0");
    assert_eq!(token_owner, buyer_two);
    let owner_balance = router.wrap().query_balance(owner, "uandr").unwrap();
    assert_eq!(owner_balance.amount, Uint128::from(30u128));
    let recipient_one_balance = router.wrap().query_balance(recipient_one, "uandr").unwrap();
    assert_eq!(recipient_one_balance.amount, Uint128::from(35u128));
    let recipient_two_balance = router.wrap().query_balance(recipient_two, "uandr").unwrap();
    assert_eq!(recipient_two_balance.amount, Uint128::from(35u128));
}

#[test]
fn test_auction_app_recipient() {
    let mut router = mock_app(None);
    let andr = MockAndromedaBuilder::new(&mut router, "admin")
        .with_wallets(vec![
            ("owner", vec![]),
            ("buyer_one", vec![coin(1000, "uandr")]),
            ("buyer_two", vec![coin(1000, "uandr")]),
            ("recipient_one", vec![]),
            ("recipient_two", vec![]),
        ])
        .with_contracts(vec![
            ("cw721", mock_andromeda_cw721()),
            ("auction", mock_andromeda_auction()),
            ("app-contract", mock_andromeda_app()),
            ("splitter", mock_andromeda_splitter()),
        ])
        .build(&mut router);
    let owner = andr.get_wallet("owner");
    let buyer_one = andr.get_wallet("buyer_one");
    let buyer_two = andr.get_wallet("buyer_two");
    let recipient_one = andr.get_wallet("recipient_one");
    let recipient_two = andr.get_wallet("recipient_two");

    // Generate App Components
    let cw721_init_msg = mock_cw721_instantiate_msg(
        "Test Tokens".to_string(),
        "TT".to_string(),
        owner.to_string(),
        andr.kernel.addr().to_string(),
        None,
    );
    let cw721_component = AppComponent::new(
        "cw721".to_string(),
        "cw721".to_string(),
        to_json_binary(&cw721_init_msg).unwrap(),
    );

    let splitter_init_msg = mock_splitter_instantiate_msg(
        vec![
            AddressPercent::new(
                Recipient::from_string(format!("{recipient_one}")),
                Decimal::from_ratio(1u8, 2u8),
            ),
            AddressPercent::new(
                Recipient::from_string(format!("{recipient_two}")),
                Decimal::from_ratio(1u8, 2u8),
            ),
        ],
        andr.kernel.addr(),
        None,
        None,
    );
    let splitter_component = AppComponent::new(
        "splitter",
        "splitter",
        to_json_binary(&splitter_init_msg).unwrap(),
    );

    let auction_init_msg =
        mock_auction_instantiate_msg(andr.kernel.addr().to_string(), None, None, None);
    let auction_component = AppComponent::new(
        "auction".to_string(),
        "auction".to_string(),
        to_json_binary(&auction_init_msg).unwrap(),
    );

    // Create App
    let app_components = vec![
        cw721_component.clone(),
        auction_component.clone(),
        splitter_component,
    ];
    let app = MockAppContract::instantiate(
        andr.get_code_id(&mut router, "app-contract"),
        owner,
        &mut router,
        "Auction App",
        app_components,
        andr.kernel.addr(),
        Some(owner.to_string()),
    );

    router
        .execute_contract(
            owner.clone(),
            Addr::unchecked(app.addr().clone()),
            &mock_claim_ownership_msg(None),
            &[],
        )
        .unwrap();

    // Mint Tokens
    let cw721: MockCW721 = app.query_ado_by_component_name(&router, cw721_component.name);
    cw721
        .execute_quick_mint(&mut router, owner.clone(), 1, owner.to_string())
        .unwrap();

    // Send Token to Auction
    let auction: MockAuction = app.query_ado_by_component_name(&router, auction_component.name);
    let start_time = Milliseconds::from_nanos(router.block_info().time.nanos())
        .plus_milliseconds(Milliseconds(100));
    let receive_msg = mock_start_auction(
        Some(Expiry::AtTime(start_time)),
        Expiry::AtTime(start_time.plus_milliseconds(Milliseconds(1000))),
        Asset::NativeToken("uandr".to_string()),
        None,
        None,
        None,
        Some(Recipient::from_string("./splitter").with_msg(mock_splitter_send_msg())),
    );
    cw721
        .execute_send_nft(
            &mut router,
            owner.clone(),
            auction.addr(),
            "0",
            &receive_msg,
        )
        .unwrap();

    router.set_block(BlockInfo {
        height: router.block_info().height,
        time: start_time.into(),
        chain_id: router.block_info().chain_id,
    });

    // Query Auction State
    let auction_ids: Vec<Uint128> =
        auction.query_auction_ids(&mut router, "0".to_string(), cw721.addr().to_string());

    assert_eq!(auction_ids.len(), 1);

    let auction_id = auction_ids.first().unwrap();
    let auction_state = auction.query_auction_state(&mut router, *auction_id);

    assert_eq!(auction_state.coin_denom, "uandr".to_string());
    assert_eq!(auction_state.owner, owner.to_string());

    // Place Bid One
    auction.execute_place_bid(
        &mut router,
        buyer_one.clone(),
        "0".to_string(),
        cw721.addr().to_string(),
        &[coin(50, "uandr")],
    );

    // Check Bid Status One
    let bids = auction.query_bids(&mut router, *auction_id);
    assert_eq!(bids.len(), 1);

    let bid = bids.first().unwrap();
    assert_eq!(bid.bidder, buyer_one.to_string());
    assert_eq!(bid.amount, Uint128::from(50u128));

    auction.execute_place_bid(
        &mut router,
        buyer_two.clone(),
        "0".to_string(),
        cw721.addr().to_string(),
        &[coin(100, "uandr")],
    );

    // Check Bid Status One
    let bids = auction.query_bids(&mut router, *auction_id);
    assert_eq!(bids.len(), 2);

    let bid_two = bids.get(1).unwrap();
    assert_eq!(bid_two.bidder, buyer_two.to_string());
    assert_eq!(bid_two.amount, Uint128::from(100u128));

    // End Auction
    router.set_block(BlockInfo {
        height: router.block_info().height,
        time: start_time.plus_milliseconds(Milliseconds(1000)).into(),
        chain_id: router.block_info().chain_id,
    });
    auction
        .execute_claim_auction(
            &mut router,
            buyer_two.clone(),
            "0".to_string(),
            cw721.addr().to_string(),
        )
        .unwrap();

    // Check Final State
    let token_owner = cw721.query_owner_of(&router, "0");
    assert_eq!(token_owner, buyer_two);
    let owner_balance = router.wrap().query_balance(owner, "uandr").unwrap();
    assert_eq!(owner_balance.amount, Uint128::zero());
    let recipient_one_balance = router.wrap().query_balance(recipient_one, "uandr").unwrap();
    assert_eq!(recipient_one_balance.amount, Uint128::from(50u128));
    let recipient_two_balance = router.wrap().query_balance(recipient_two, "uandr").unwrap();
    assert_eq!(recipient_two_balance.amount, Uint128::from(50u128));
}

#[test]
fn test_auction_app_cw20_restricted() {
    let mut router = mock_app(None);
    let andr = MockAndromedaBuilder::new(&mut router, "admin")
        .with_wallets(vec![
            ("owner", vec![]),
            ("buyer_one", vec![coin(1000, "uandr")]),
            ("buyer_two", vec![coin(1000, "uandr")]),
            ("recipient_one", vec![]),
            ("recipient_two", vec![]),
        ])
        .with_contracts(vec![
            ("cw721", mock_andromeda_cw721()),
            ("cw20", mock_andromeda_cw20()),
            ("auction", mock_andromeda_auction()),
            ("app-contract", mock_andromeda_app()),
            ("rates", mock_andromeda_rates()),
            ("splitter", mock_andromeda_splitter()),
        ])
        .build(&mut router);
    let owner = andr.get_wallet("owner");
    let buyer_one = andr.get_wallet("buyer_one");
    let buyer_two = andr.get_wallet("buyer_two");

    // Generate App Components
    let cw721_init_msg = mock_cw721_instantiate_msg(
        "Test Tokens".to_string(),
        "TT".to_string(),
        owner.to_string(),
        andr.kernel.addr().to_string(),
        None,
    );
    let cw721_component = AppComponent::new(
        "cw721".to_string(),
        "cw721".to_string(),
        to_json_binary(&cw721_init_msg).unwrap(),
    );

    let buyer_one_original_balance = Uint128::new(1_000);
    let buyer_two_original_balance = Uint128::new(2_000);
    let owner_original_balance = Uint128::new(10_000);
    let initial_balances = vec![
        Cw20Coin {
            address: buyer_one.to_string(),
            amount: buyer_one_original_balance,
        },
        Cw20Coin {
            address: buyer_two.to_string(),
            amount: buyer_two_original_balance,
        },
        Cw20Coin {
            address: owner.to_string(),
            amount: owner_original_balance,
        },
    ];

    let cw20_init_msg = mock_cw20_instantiate_msg(
        None,
        "Test Tokens".to_string(),
        "TTT".to_string(),
        6,
        initial_balances.clone(),
        Some(mock_minter(
            owner.to_string(),
            Some(Uint128::from(1000000u128)),
        )),
        andr.kernel.addr().to_string(),
    );
    let cw20_component = AppComponent::new(
        "cw20".to_string(),
        "cw20".to_string(),
        to_json_binary(&cw20_init_msg).unwrap(),
    );

    let second_cw20_init_msg = mock_cw20_instantiate_msg(
        None,
        "Second Test Tokens".to_string(),
        "STTT".to_string(),
        6,
        initial_balances,
        Some(mock_minter(
            owner.to_string(),
            Some(Uint128::from(1000000u128)),
        )),
        andr.kernel.addr().to_string(),
    );
    let second_cw20_component = AppComponent::new(
        "second-cw20".to_string(),
        "cw20".to_string(),
        to_json_binary(&second_cw20_init_msg).unwrap(),
    );

    let auction_init_msg = mock_auction_instantiate_msg(
        andr.kernel.addr().to_string(),
        None,
        Some(vec![AndrAddr::from_string(format!(
            "./{}",
            cw721_component.name
        ))]),
        Some(AndrAddr::from_string(format!("./{}", cw20_component.name))),
    );
    let auction_component = AppComponent::new(
        "auction".to_string(),
        "auction".to_string(),
        to_json_binary(&auction_init_msg).unwrap(),
    );

    // Create App
    let app_components = vec![
        auction_component.clone(),
        cw721_component.clone(),
        cw20_component.clone(),
        second_cw20_component.clone(),
    ];

    let app = MockAppContract::instantiate(
        andr.get_code_id(&mut router, "app-contract"),
        owner,
        &mut router,
        "Auction App",
        app_components.clone(),
        andr.kernel.addr(),
        Some(owner.to_string()),
    );
    let components = app.query_components(&router);
    assert_eq!(components, app_components);
    let cw20: MockCW20 = app.query_ado_by_component_name(&router, cw20_component.name);

    // Mint Tokens
    let cw721: MockCW721 = app.query_ado_by_component_name(&router, cw721_component.name);
    cw721
        .execute_quick_mint(&mut router, owner.clone(), 2, owner.to_string())
        .unwrap();

    // Authorize NFT contract
    let auction: MockAuction = app.query_ado_by_component_name(&router, auction_component.name);
    auction
        .execute_authorize_token_address(&mut router, owner.clone(), cw721.addr(), None)
        .unwrap();

    // Send Token to Auction
    let start_time = router.block_info().time.nanos() / MILLISECONDS_TO_NANOSECONDS_RATIO + 100;
    cw721
        .execute_send_nft(
            &mut router,
            owner.clone(),
            AndrAddr::from_string("./auction".to_string()),
            "0",
            &mock_start_auction(
                Some(Expiry::AtTime(Milliseconds(start_time))),
                Expiry::AtTime(Milliseconds(start_time + 2)),
                Asset::Cw20Token(AndrAddr::from_string(cw20.addr().to_string())),
                None,
                None,
                None,
                None,
            ),
        )
        .unwrap();

    router.set_block(BlockInfo {
        height: router.block_info().height,
        time: Timestamp::from_nanos(start_time * MILLISECONDS_TO_NANOSECONDS_RATIO),
        chain_id: router.block_info().chain_id,
    });

    // Query Auction State
    let auction_ids =
        auction.query_auction_ids(&mut router, "0".to_string(), cw721.addr().to_string());
    assert_eq!(auction_ids.len(), 1);

    let auction_id = auction_ids.first().unwrap();
    let auction_state: AuctionStateResponse = auction.query_auction_state(&mut router, *auction_id);
    assert_eq!(auction_state.coin_denom, cw20.addr().to_string());

    // Place Bid One
    // Blacklist bidder now
    let actor = AndrAddr::from_string(buyer_one.clone());
    let action = "PlaceBid".to_string();
    let permission = Permission::Local(LocalPermission::blacklisted(None));
    auction
        .execute_set_permission(&mut router, owner.clone(), actor, action, permission)
        .unwrap();

    let bid_msg = mock_place_bid("0".to_string(), cw721.addr().to_string());

    // Bid should be rejected because we blacklisted bidder one
    let err: ContractError = router
        .execute_contract(
            buyer_one.clone(),
            Addr::unchecked(auction.addr().clone()),
            &bid_msg,
            &[coin(50, "uandr")],
        )
        .unwrap_err()
        .downcast()
        .unwrap();
    assert_eq!(err, ContractError::Unauthorized {});

    // Now whitelist bidder one
    let actor = AndrAddr::from_string(buyer_one.clone());
    let action = "PlaceBid".to_string();
    let permission = Permission::Local(LocalPermission::whitelisted(None));
    auction
        .execute_set_permission(&mut router, owner.clone(), actor, action, permission)
        .unwrap();

    // Try bidding again
    let hook_msg = Cw20HookMsg::PlaceBid {
        token_id: "0".to_owned(),
        token_address: cw721.addr().clone().to_string(),
    };
    cw20.execute_send(
        &mut router,
        buyer_one.clone(),
        auction.addr(),
        Uint128::new(50),
        &hook_msg,
    )
    .unwrap();

    // Check Bid Status One
    let bids_resp = auction.query_bids(&mut router, *auction_id);
    assert_eq!(bids_resp.len(), 1);

    let bid = bids_resp.first().unwrap();
    assert_eq!(bid.bidder, buyer_one.to_string());
    assert_eq!(bid.amount, Uint128::from(50u128));

    // Second bid by buyer_two
    cw20.execute_send(
        &mut router,
        buyer_two.clone(),
        auction.addr(),
        Uint128::new(100),
        &hook_msg,
    )
    .unwrap();

    // Check Bid Status One
    let bids_resp = auction.query_bids(&mut router, *auction_id);
    assert_eq!(bids_resp.len(), 2);

    let bid_two = bids_resp.get(1).unwrap();
    assert_eq!(bid_two.bidder, buyer_two.to_string());
    assert_eq!(bid_two.amount, Uint128::from(100u128));

    // Forward time
    router.set_block(BlockInfo {
        height: router.block_info().height,
        time: Timestamp::from_nanos((start_time + 1001) * MILLISECONDS_TO_NANOSECONDS_RATIO),
        chain_id: router.block_info().chain_id,
    });

    // End Auction
    auction
        .execute_claim_auction(
            &mut router,
            buyer_two.clone(),
            "0".to_string(),
            cw721.addr().to_string(),
        )
        .unwrap();

    // Check Final State
    let owner_resp = cw721.query_owner_of(&router, "0".to_string());
    assert_eq!(owner_resp, buyer_two.to_string());

    // The auction's owner sold the NFT for 100, so the balance should increase by 100
    let cw20_balance = cw20.query_balance(&router, owner);
    assert_eq!(
        cw20_balance,
        owner_original_balance
            .checked_add(Uint128::new(100))
            .unwrap()
    );

    // Buyer two won the auction with a bid of 100, the balance should be 100 less than the original balance
    let cw20_balance = cw20.query_balance(&router, buyer_two);
    assert_eq!(
        cw20_balance,
        buyer_two_original_balance
            .checked_sub(Uint128::new(100))
            .unwrap()
    );

    // Buyer one was outbid, so the balance should remain unchanged
    let cw20_balance = cw20.query_balance(&router, buyer_one);
    assert_eq!(cw20_balance, buyer_one_original_balance);

    // Now try holding an auction with a recipient

    // Send Token to Auction
    let start_time = router.block_info().time.nanos() / MILLISECONDS_TO_NANOSECONDS_RATIO + 100;
    cw721
        .execute_send_nft(
            &mut router,
            owner.clone(),
            AndrAddr::from_string("./auction".to_string()),
            "1",
            &mock_start_auction(
                Some(Expiry::AtTime(Milliseconds(start_time))),
                Expiry::AtTime(Milliseconds(start_time + 2)),
                Asset::Cw20Token(AndrAddr::from_string(cw20.addr().to_string())),
                None,
                None,
                Some(vec![buyer_one.clone(), buyer_two.clone()]),
                Some(Recipient::from_string(buyer_one)),
            ),
        )
        .unwrap();

    // Try updating denom to another unpermissioned cw20, shouldn't work since this a restricted cw20 auction
    let second_cw20: MockCW20 =
        app.query_ado_by_component_name(&router, second_cw20_component.name);
    let update_auction_msg = mock_update_auction(
        "0".to_string(),
        cw721.addr().to_string(),
        Some(Expiry::AtTime(Milliseconds(start_time))),
        Expiry::AtTime(Milliseconds(start_time + 2)),
        // This cw20 hasn't been permissioned
        Asset::Cw20Token(AndrAddr::from_string(second_cw20.addr().to_string())),
        None,
        None,
        Some(vec![buyer_one.clone(), buyer_two.clone()]),
        Some(Recipient::from_string(buyer_one)),
    );

    let err: ContractError = router
        .execute_contract(
            owner.clone(),
            auction.addr().clone(),
            &update_auction_msg,
            &[],
        )
        .unwrap_err()
        .downcast()
        .unwrap();
    assert_eq!(
        err,
        ContractError::InvalidFunds {
            msg: format!(
                "Non-permissioned CW20 asset '{}' set as denom.",
                second_cw20.addr()
            )
        }
    );

    router.set_block(BlockInfo {
        height: router.block_info().height,
        time: Timestamp::from_nanos(start_time * MILLISECONDS_TO_NANOSECONDS_RATIO),
        chain_id: router.block_info().chain_id,
    });

    // Query Auction State
    let auction_ids =
        auction.query_auction_ids(&mut router, "1".to_string(), cw721.addr().to_string());
    assert_eq!(auction_ids.len(), 1);

    let auction_id = auction_ids.first().unwrap();
    let auction_state: AuctionStateResponse = auction.query_auction_state(&mut router, *auction_id);
    assert_eq!(auction_state.coin_denom, cw20.addr().to_string());

    // Place Bid One
    // Whitelisted buyer one at the start of the auction
    let hook_msg = Cw20HookMsg::PlaceBid {
        token_id: "1".to_owned(),
        token_address: cw721.addr().clone().to_string(),
    };

    cw20.execute_send(
        &mut router,
        buyer_one.clone(),
        auction.addr(),
        Uint128::new(50),
        &hook_msg,
    )
    .unwrap();

    // Check Bid Status One
    let bids_resp = auction.query_bids(&mut router, *auction_id);
    assert_eq!(bids_resp.len(), 1);

    let bid = bids_resp.first().unwrap();
    assert_eq!(bid.bidder, buyer_one.to_string());
    assert_eq!(bid.amount, Uint128::from(50u128));

    // Second bid by buyer_two
    cw20.execute_send(
        &mut router,
        buyer_two.clone(),
        auction.addr(),
        Uint128::new(100),
        &hook_msg,
    )
    .unwrap();

    // Check Bid Status One
    let bids_resp = auction.query_bids(&mut router, *auction_id);
    assert_eq!(bids_resp.len(), 2);

    let bid_two = bids_resp.get(1).unwrap();
    assert_eq!(bid_two.bidder, buyer_two.to_string());
    assert_eq!(bid_two.amount, Uint128::from(100u128));

    // Forward time
    router.set_block(BlockInfo {
        height: router.block_info().height,
        time: Timestamp::from_nanos((start_time + 1001) * MILLISECONDS_TO_NANOSECONDS_RATIO),
        chain_id: router.block_info().chain_id,
    });

    // End Auction
    auction
        .execute_claim_auction(
            &mut router,
            buyer_two.clone(),
            "1".to_string(),
            cw721.addr().to_string(),
        )
        .unwrap();

    // Check Final State
    let owner_resp = cw721.query_owner_of(&router, "1".to_string());
    assert_eq!(owner_resp, buyer_two.to_string());

    // The auction's owner sold the NFT for 100, but has buyer_one set as recipient. So the balance shouldn't change since the previous auction
    let cw20_balance = cw20.query_balance(&router, owner);
    assert_eq!(
        cw20_balance,
        owner_original_balance
            .checked_add(Uint128::new(100))
            .unwrap()
    );

    // Buyer two won the auction with a bid of 100, the balance should be 100 less than the original balance
    let cw20_balance = cw20.query_balance(&router, buyer_two);
    assert_eq!(
        cw20_balance,
        buyer_two_original_balance
            // Purchase from previous and current auction
            .checked_sub(Uint128::new(100 + 100))
            .unwrap()
    );

    // Buyer one was outbid, but is set as the auction's recipient, so balance should increase by 100
    let cw20_balance = cw20.query_balance(&router, buyer_one);
    assert_eq!(
        cw20_balance,
        buyer_one_original_balance
            .checked_add(Uint128::new(100))
            .unwrap()
    );
}

#[test]
fn test_auction_app_cw20_unrestricted() {
    let mut router = mock_app(None);
    let andr = MockAndromedaBuilder::new(&mut router, "admin")
        .with_wallets(vec![
            ("owner", vec![]),
            ("buyer_one", vec![coin(1000, "uandr")]),
            ("buyer_two", vec![coin(1000, "uandr")]),
        ])
        .with_contracts(vec![
            ("cw721", mock_andromeda_cw721()),
            ("cw20", mock_andromeda_cw20()),
            ("auction", mock_andromeda_auction()),
            ("app-contract", mock_andromeda_app()),
            ("rates", mock_andromeda_rates()),
        ])
        .build(&mut router);
    let owner = andr.get_wallet("owner");
    let buyer_one = andr.get_wallet("buyer_one");
    let buyer_two = andr.get_wallet("buyer_two");

    // Generate App Components
    let cw721_init_msg = mock_cw721_instantiate_msg(
        "Test Tokens".to_string(),
        "TT".to_string(),
        owner.to_string(),
        andr.kernel.addr().to_string(),
        None,
    );
    let cw721_component = AppComponent::new(
        "cw721".to_string(),
        "cw721".to_string(),
        to_json_binary(&cw721_init_msg).unwrap(),
    );

    let buyer_one_original_balance = Uint128::new(1_000);
    let buyer_two_original_balance = Uint128::new(2_000);
    let owner_original_balance = Uint128::new(10_000);
    let initial_balances = vec![
        Cw20Coin {
            address: buyer_one.to_string(),
            amount: buyer_one_original_balance,
        },
        Cw20Coin {
            address: buyer_two.to_string(),
            amount: buyer_two_original_balance,
        },
        Cw20Coin {
            address: owner.to_string(),
            amount: owner_original_balance,
        },
    ];

    let cw20_init_msg = mock_cw20_instantiate_msg(
        None,
        "Test Tokens".to_string(),
        "TTT".to_string(),
        6,
        initial_balances.clone(),
        Some(mock_minter(
            owner.to_string(),
            Some(Uint128::from(1000000u128)),
        )),
        andr.kernel.addr().to_string(),
    );
    let cw20_component = AppComponent::new(
        "cw20".to_string(),
        "cw20".to_string(),
        to_json_binary(&cw20_init_msg).unwrap(),
    );

    let second_cw20_init_msg = mock_cw20_instantiate_msg(
        None,
        "Second Test Tokens".to_string(),
        "STTT".to_string(),
        6,
        initial_balances,
        Some(mock_minter(
            owner.to_string(),
            Some(Uint128::from(1000000u128)),
        )),
        andr.kernel.addr().to_string(),
    );
    let second_cw20_component = AppComponent::new(
        "second-cw20".to_string(),
        "cw20".to_string(),
        to_json_binary(&second_cw20_init_msg).unwrap(),
    );

    let auction_init_msg = mock_auction_instantiate_msg(
        andr.kernel.addr().to_string(),
        None,
        Some(vec![AndrAddr::from_string(format!(
            "./{}",
            cw721_component.name
        ))]),
        None,
    );
    let auction_component = AppComponent::new(
        "auction".to_string(),
        "auction".to_string(),
        to_json_binary(&auction_init_msg).unwrap(),
    );

    // Create App
    let app_components = vec![
        auction_component.clone(),
        cw721_component.clone(),
        cw20_component.clone(),
        second_cw20_component.clone(),
    ];

    let app = MockAppContract::instantiate(
        andr.get_code_id(&mut router, "app-contract"),
        owner,
        &mut router,
        "Auction App",
        app_components.clone(),
        andr.kernel.addr(),
        Some(owner.to_string()),
    );
    let components = app.query_components(&router);
    assert_eq!(components, app_components);
    let cw20: MockCW20 = app.query_ado_by_component_name(&router, cw20_component.name);

    // Mint Tokens
    let cw721: MockCW721 = app.query_ado_by_component_name(&router, cw721_component.name);
    cw721
        .execute_quick_mint(&mut router, owner.clone(), 2, owner.to_string())
        .unwrap();

    // Send Token to Auction
    let auction: MockAuction = app.query_ado_by_component_name(&router, auction_component.name);
    let start_time = router.block_info().time.nanos() / MILLISECONDS_TO_NANOSECONDS_RATIO + 100;
    cw721
        .execute_send_nft(
            &mut router,
            owner.clone(),
            AndrAddr::from_string("./auction".to_string()),
            "0",
            &mock_start_auction(
                Some(Expiry::AtTime(Milliseconds(start_time))),
                Expiry::AtTime(Milliseconds(start_time + 2)),
                Asset::Cw20Token(AndrAddr::from_string(cw20.addr().to_string())),
                None,
                None,
                Some(vec![buyer_one.clone(), buyer_two.clone()]),
                None,
            ),
        )
        .unwrap();

    router.set_block(BlockInfo {
        height: router.block_info().height,
        time: Timestamp::from_nanos(start_time * MILLISECONDS_TO_NANOSECONDS_RATIO),
        chain_id: router.block_info().chain_id,
    });

    // Query Auction State
    let auction_ids =
        auction.query_auction_ids(&mut router, "0".to_string(), cw721.addr().to_string());
    assert_eq!(auction_ids.len(), 1);

    let auction_id = auction_ids.first().unwrap();
    let auction_state: AuctionStateResponse = auction.query_auction_state(&mut router, *auction_id);
    assert_eq!(auction_state.coin_denom, cw20.addr().to_string());

    // Place Bid One
    let hook_msg = Cw20HookMsg::PlaceBid {
        token_id: "0".to_owned(),
        token_address: cw721.addr().clone().to_string(),
    };
    cw20.execute_send(
        &mut router,
        buyer_one.clone(),
        auction.addr(),
        Uint128::new(50),
        &hook_msg,
    )
    .unwrap();

    // Check Bid Status One
    let bids_resp = auction.query_bids(&mut router, *auction_id);
    assert_eq!(bids_resp.len(), 1);

    let bid = bids_resp.first().unwrap();
    assert_eq!(bid.bidder, buyer_one.to_string());
    assert_eq!(bid.amount, Uint128::from(50u128));

    // Second bid by buyer_two
    cw20.execute_send(
        &mut router,
        buyer_two.clone(),
        auction.addr(),
        Uint128::new(100),
        &hook_msg,
    )
    .unwrap();

    // Check Bid Status One
    let bids_resp = auction.query_bids(&mut router, *auction_id);
    assert_eq!(bids_resp.len(), 2);

    let bid_two = bids_resp.get(1).unwrap();
    assert_eq!(bid_two.bidder, buyer_two.to_string());
    assert_eq!(bid_two.amount, Uint128::from(100u128));

    // End Auction
    router.set_block(BlockInfo {
        height: router.block_info().height,
        time: Timestamp::from_nanos((start_time + 1001) * MILLISECONDS_TO_NANOSECONDS_RATIO),
        chain_id: router.block_info().chain_id,
    });
    auction
        .execute_claim_auction(
            &mut router,
            buyer_two.clone(),
            "0".to_string(),
            cw721.addr().to_string(),
        )
        .unwrap();

    // Check Final State
    let owner_resp = cw721.query_owner_of(&router, "0".to_string());
    assert_eq!(owner_resp, buyer_two.to_string());

    // The auction's owner sold the NFT for 100, so the balance should increase by 100
    let cw20_balance = cw20.query_balance(&router, owner);
    assert_eq!(
        cw20_balance,
        owner_original_balance
            .checked_add(Uint128::new(100))
            .unwrap()
    );

    // Buyer two won the auction with a bid of 100, the balance should be 100 less than the original balance
    let cw20_balance = cw20.query_balance(&router, buyer_two);
    assert_eq!(
        cw20_balance,
        buyer_two_original_balance
            .checked_sub(Uint128::new(100))
            .unwrap()
    );

    // Buyer one was outbid, so the balance should remain unchanged
    let cw20_balance = cw20.query_balance(&router, buyer_one);
    assert_eq!(cw20_balance, buyer_one_original_balance);

    //
    //
    // Create a new auction with another cw20 set as the denom
    //
    //

    let second_cw20: MockCW20 =
        app.query_ado_by_component_name(&router, second_cw20_component.name);

    // Send Token to Auction
    let start_time = router.block_info().time.nanos() / MILLISECONDS_TO_NANOSECONDS_RATIO + 100;
    cw721
        .execute_send_nft(
            &mut router,
            owner.clone(),
            AndrAddr::from_string("./auction".to_string()),
            "1",
            &mock_start_auction(
                Some(Expiry::AtTime(Milliseconds(start_time))),
                Expiry::AtTime(Milliseconds(start_time + 2)),
                Asset::Cw20Token(AndrAddr::from_string(second_cw20.addr().to_string())),
                None,
                None,
                Some(vec![buyer_one.clone(), buyer_two.clone()]),
                None,
            ),
        )
        .unwrap();

    router.set_block(BlockInfo {
        height: router.block_info().height,
        time: Timestamp::from_nanos(start_time * MILLISECONDS_TO_NANOSECONDS_RATIO),
        chain_id: router.block_info().chain_id,
    });

    // Query Auction State
    let auction_ids =
        auction.query_auction_ids(&mut router, "1".to_string(), cw721.addr().to_string());
    assert_eq!(auction_ids.len(), 1);

    let auction_id = auction_ids.first().unwrap();
    let auction_state: AuctionStateResponse = auction.query_auction_state(&mut router, *auction_id);
    assert_eq!(auction_state.coin_denom, second_cw20.addr().to_string());

    // Place Bid One
    let hook_msg = Cw20HookMsg::PlaceBid {
        token_id: "1".to_owned(),
        token_address: cw721.addr().clone().to_string(),
    };
    second_cw20
        .execute_send(
            &mut router,
            buyer_one.clone(),
            auction.addr(),
            Uint128::new(50),
            &hook_msg,
        )
        .unwrap();

    // Check Bid Status One
    let bids_resp = auction.query_bids(&mut router, *auction_id);
    assert_eq!(bids_resp.len(), 1);

    let bid = bids_resp.first().unwrap();
    assert_eq!(bid.bidder, buyer_one.to_string());
    assert_eq!(bid.amount, Uint128::from(50u128));

    // Second bid by buyer_two
    second_cw20
        .execute_send(
            &mut router,
            buyer_two.clone(),
            auction.addr(),
            Uint128::new(100),
            &hook_msg,
        )
        .unwrap();

    // Check Bid Status One
    let bids_resp = auction.query_bids(&mut router, *auction_id);
    assert_eq!(bids_resp.len(), 2);

    let bid_two = bids_resp.get(1).unwrap();
    assert_eq!(bid_two.bidder, buyer_two.to_string());
    assert_eq!(bid_two.amount, Uint128::from(100u128));

    // End Auction
    router.set_block(BlockInfo {
        height: router.block_info().height,
        time: Timestamp::from_nanos((start_time + 1001) * MILLISECONDS_TO_NANOSECONDS_RATIO),
        chain_id: router.block_info().chain_id,
    });
    auction
        .execute_claim_auction(
            &mut router,
            buyer_two.clone(),
            "1".to_string(),
            cw721.addr().to_string(),
        )
        .unwrap();

    // Check Final State
    let owner_resp = cw721.query_owner_of(&router, "1".to_string());
    assert_eq!(owner_resp, buyer_two.to_string());

    // The auction's owner sold the NFT for 100, so the balance should increase by 100
    let cw20_balance = second_cw20.query_balance(&router, owner);
    assert_eq!(
        cw20_balance,
        owner_original_balance
            .checked_add(Uint128::new(100))
            .unwrap()
    );

    // Buyer two won the auction with a bid of 100, the balance should be 100 less than the original balance
    let cw20_balance = second_cw20.query_balance(&router, buyer_two);
    assert_eq!(
        cw20_balance,
        buyer_two_original_balance
            .checked_sub(Uint128::new(100))
            .unwrap()
    );

    // Buyer one was outbid, so the balance should remain unchanged
    let cw20_balance = second_cw20.query_balance(&router, buyer_one);
    assert_eq!(cw20_balance, buyer_one_original_balance);
}<|MERGE_RESOLUTION|>--- conflicted
+++ resolved
@@ -116,32 +116,21 @@
         .execute_add_rate(
             &mut router,
             owner.clone(),
-<<<<<<< HEAD
-            "AuctionClaim".to_string(),
+            "Claim".to_string(),
             vec![
                 Rate::Local(LocalRate {
+                    description: None,
                     rate_type: LocalRateType::Deductive,
                     recipients: vec![
-                        Recipient::new(recipient_one, None),
-                        Recipient::new(recipient_two, None),
+                        Recipient::new(recipient_one.clone(), None),
+                        Recipient::new(recipient_two.clone(), None),
                     ],
                     value: LocalRateValue::Percent(PercentRate {
                         percent: Decimal::percent(25),
                     }),
-                    description: None,
-=======
-            "Claim".to_string(),
-            Rate::Local(LocalRate {
-                rate_type: LocalRateType::Deductive,
-                recipients: vec![
-                    Recipient::new(recipient_one, None),
-                    Recipient::new(recipient_two, None),
-                ],
-                value: LocalRateValue::Percent(PercentRate {
-                    percent: Decimal::percent(25),
->>>>>>> 7688d03a
                 }),
                 Rate::Local(LocalRate {
+                    description: None,
                     rate_type: LocalRateType::Deductive,
                     recipients: vec![
                         Recipient::new(recipient_one, None),
@@ -150,7 +139,6 @@
                     value: LocalRateValue::Percent(PercentRate {
                         percent: Decimal::percent(10),
                     }),
-                    description: None,
                 }),
             ],
         )
