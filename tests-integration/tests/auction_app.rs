#![cfg(not(target_arch = "wasm32"))]

use andromeda_app::app::AppComponent;
use andromeda_app_contract::mock::{mock_andromeda_app, mock_claim_ownership_msg, MockAppContract};
use andromeda_auction::mock::{
    mock_andromeda_auction, mock_auction_instantiate_msg, mock_place_bid, mock_start_auction,
    mock_update_auction, MockAuction,
};
use andromeda_cw20::mock::{mock_andromeda_cw20, mock_cw20_instantiate_msg, mock_minter, MockCW20};
use andromeda_cw721::mock::{mock_andromeda_cw721, mock_cw721_instantiate_msg, MockCW721};

use andromeda_finance::splitter::AddressPercent;
use andromeda_modules::rates::{PercentRate, Rate, RateInfo};
use andromeda_non_fungible_tokens::auction::{AuctionStateResponse, Cw20HookMsg};
use andromeda_rates::mock::{mock_andromeda_rates, mock_rates_instantiate_msg};
use andromeda_splitter::mock::{
    mock_andromeda_splitter, mock_splitter_instantiate_msg, mock_splitter_send_msg,
};
use andromeda_std::{
    ado_base::{permissioning::Permission, Module},
    amp::{AndrAddr, Recipient},
    common::{
        denom::Asset,
        expiration::{Expiry, MILLISECONDS_TO_NANOSECONDS_RATIO},
        Milliseconds,
    },
    error::ContractError,
};
use andromeda_testing::{
    mock::mock_app, mock_builder::MockAndromedaBuilder, mock_contract::MockContract,
};
use cosmwasm_std::{coin, to_json_binary, Addr, BlockInfo, Decimal, Timestamp, Uint128};
use cw20::Cw20Coin;
use cw_multi_test::Executor;

#[test]
fn test_auction_app_modules() {
    let mut router = mock_app(None);
    let andr = MockAndromedaBuilder::new(&mut router, "admin")
        .with_wallets(vec![
            ("owner", vec![]),
            ("buyer_one", vec![coin(1000, "uandr")]),
            ("buyer_two", vec![coin(1000, "uandr")]),
            ("recipient_one", vec![]),
            ("recipient_two", vec![]),
        ])
        .with_contracts(vec![
            ("cw721", mock_andromeda_cw721()),
            ("auction", mock_andromeda_auction()),
            ("app-contract", mock_andromeda_app()),
            ("rates", mock_andromeda_rates()),
            ("splitter", mock_andromeda_splitter()),
        ])
        .build(&mut router);
    let owner = andr.get_wallet("owner");
    let buyer_one = andr.get_wallet("buyer_one");
    let buyer_two = andr.get_wallet("buyer_two");
    let recipient_one = andr.get_wallet("recipient_one");
    let recipient_two = andr.get_wallet("recipient_two");

    // Generate App Components
    let cw721_init_msg = mock_cw721_instantiate_msg(
        "Test Tokens".to_string(),
        "TT".to_string(),
        owner.to_string(),
        None,
        andr.kernel.addr().to_string(),
        None,
    );
    let cw721_component = AppComponent::new(
        "cw721".to_string(),
        "cw721".to_string(),
        to_json_binary(&cw721_init_msg).unwrap(),
    );

    let rates_init_msg = mock_rates_instantiate_msg(
        vec![RateInfo {
            is_additive: false,
            description: None,
            rate: Rate::Percent(PercentRate {
                percent: Decimal::from_ratio(1u32, 2u32),
            }),
            recipients: vec![
                Recipient::from_string("./splitter").with_msg(mock_splitter_send_msg())
            ],
        }],
        andr.kernel.addr(),
        None,
    );
    let rates_component =
        AppComponent::new("rates", "rates", to_json_binary(&rates_init_msg).unwrap());

    let splitter_init_msg = mock_splitter_instantiate_msg(
        vec![
            AddressPercent::new(
                Recipient::from_string(format!("{recipient_one}")),
                Decimal::from_ratio(1u8, 2u8),
            ),
            AddressPercent::new(
                Recipient::from_string(format!("{recipient_two}")),
                Decimal::from_ratio(1u8, 2u8),
            ),
        ],
        andr.kernel.addr(),
        None,
        None,
    );
    let splitter_component = AppComponent::new(
        "splitter",
        "splitter",
        to_json_binary(&splitter_init_msg).unwrap(),
    );

    let auction_init_msg = mock_auction_instantiate_msg(
        Some(vec![Module::new("rates", "./rates", false)]),
        andr.kernel.addr().to_string(),
        None,
        Some(vec![AndrAddr::from_string(format!(
            "./{}",
            cw721_component.name
        ))]),
        None,
    );
    let auction_component = AppComponent::new(
        "auction".to_string(),
        "auction".to_string(),
        to_json_binary(&auction_init_msg).unwrap(),
    );

    // Create App
    let app_components = vec![
        cw721_component.clone(),
        auction_component.clone(),
        rates_component,
        splitter_component,
    ];
    let app = MockAppContract::instantiate(
        andr.get_code_id(&mut router, "app-contract"),
        owner,
        &mut router,
        "Auction App",
        app_components,
        andr.kernel.addr(),
        Some(owner.to_string()),
    );

    router
        .execute_contract(
            owner.clone(),
            Addr::unchecked(app.addr().clone()),
            &mock_claim_ownership_msg(None),
            &[],
        )
        .unwrap();

    // Mint Tokens
    let cw721: MockCW721 = app.query_ado_by_component_name(&router, cw721_component.name);
    cw721
        .execute_quick_mint(&mut router, owner.clone(), 1, owner.to_string())
        .unwrap();

    // Send Token to Auction
    let auction: MockAuction = app.query_ado_by_component_name(&router, auction_component.name);
    let start_time = Milliseconds::from_nanos(router.block_info().time.nanos())
        .plus_milliseconds(Milliseconds(100));
    let receive_msg = mock_start_auction(
        Some(Expiry::AtTime(start_time)),
        Expiry::AtTime(start_time.plus_milliseconds(Milliseconds(1000))),
        Asset::NativeToken("uandr".to_string()),
        None,
        None,
        None,
    );
    cw721
        .execute_send_nft(
            &mut router,
            owner.clone(),
            auction.addr(),
            "0",
            &receive_msg,
        )
        .unwrap();

    router.set_block(BlockInfo {
        height: router.block_info().height,
        time: start_time.into(),
        chain_id: router.block_info().chain_id,
    });

    // Query Auction State
    let auction_ids: Vec<Uint128> =
        auction.query_auction_ids(&mut router, "0".to_string(), cw721.addr().to_string());

    assert_eq!(auction_ids.len(), 1);

    let auction_id = auction_ids.first().unwrap();
    let auction_state = auction.query_auction_state(&mut router, *auction_id);

    assert_eq!(auction_state.coin_denom, "uandr".to_string());
    assert_eq!(auction_state.owner, owner.to_string());

    // Place Bid One
    auction.execute_place_bid(
        &mut router,
        buyer_one.clone(),
        "0".to_string(),
        cw721.addr().to_string(),
        &[coin(50, "uandr")],
    );

    // Check Bid Status One
    let bids = auction.query_bids(&mut router, *auction_id);
    assert_eq!(bids.len(), 1);

    let bid = bids.first().unwrap();
    assert_eq!(bid.bidder, buyer_one.to_string());
    assert_eq!(bid.amount, Uint128::from(50u128));

    auction.execute_place_bid(
        &mut router,
        buyer_two.clone(),
        "0".to_string(),
        cw721.addr().to_string(),
        &[coin(100, "uandr")],
    );

    // Check Bid Status One
    let bids = auction.query_bids(&mut router, *auction_id);
    assert_eq!(bids.len(), 2);

    let bid_two = bids.get(1).unwrap();
    assert_eq!(bid_two.bidder, buyer_two.to_string());
    assert_eq!(bid_two.amount, Uint128::from(100u128));

    // End Auction
    router.set_block(BlockInfo {
        height: router.block_info().height,
        time: start_time.plus_milliseconds(Milliseconds(1000)).into(),
        chain_id: router.block_info().chain_id,
    });
    auction
        .execute_claim_auction(
            &mut router,
            buyer_two.clone(),
            "0".to_string(),
            cw721.addr().to_string(),
        )
        .unwrap();

    // Check Final State
    let token_owner = cw721.query_owner_of(&router, "0");
    assert_eq!(token_owner, buyer_two);
    let owner_balance = router.wrap().query_balance(owner, "uandr").unwrap();
    assert_eq!(owner_balance.amount, Uint128::from(50u128));
    let recipient_one_balance = router.wrap().query_balance(recipient_one, "uandr").unwrap();
    assert_eq!(recipient_one_balance.amount, Uint128::from(25u128));
    let recipient_two_balance = router.wrap().query_balance(recipient_two, "uandr").unwrap();
    assert_eq!(recipient_two_balance.amount, Uint128::from(25u128));
}

#[test]
fn test_auction_app_recipient() {
    let mut router = mock_app(None);
    let andr = MockAndromedaBuilder::new(&mut router, "admin")
        .with_wallets(vec![
            ("owner", vec![]),
            ("buyer_one", vec![coin(1000, "uandr")]),
            ("buyer_two", vec![coin(1000, "uandr")]),
            ("recipient_one", vec![]),
            ("recipient_two", vec![]),
        ])
        .with_contracts(vec![
            ("cw721", mock_andromeda_cw721()),
            ("auction", mock_andromeda_auction()),
            ("app-contract", mock_andromeda_app()),
            ("splitter", mock_andromeda_splitter()),
        ])
        .build(&mut router);
    let owner = andr.get_wallet("owner");
    let buyer_one = andr.get_wallet("buyer_one");
    let buyer_two = andr.get_wallet("buyer_two");
    let recipient_one = andr.get_wallet("recipient_one");
    let recipient_two = andr.get_wallet("recipient_two");

    // Generate App Components
    let cw721_init_msg = mock_cw721_instantiate_msg(
        "Test Tokens".to_string(),
        "TT".to_string(),
        owner.to_string(),
        andr.kernel.addr().to_string(),
        None,
    );
    let cw721_component = AppComponent::new(
        "cw721".to_string(),
        "cw721".to_string(),
        to_json_binary(&cw721_init_msg).unwrap(),
    );

<<<<<<< HEAD
    let auction_init_msg = mock_auction_instantiate_msg(andr.kernel.addr().to_string(), None);
=======
    let splitter_init_msg = mock_splitter_instantiate_msg(
        vec![
            AddressPercent::new(
                Recipient::from_string(format!("{recipient_one}")),
                Decimal::from_ratio(1u8, 2u8),
            ),
            AddressPercent::new(
                Recipient::from_string(format!("{recipient_two}")),
                Decimal::from_ratio(1u8, 2u8),
            ),
        ],
        andr.kernel.addr(),
        None,
        None,
    );
    let splitter_component = AppComponent::new(
        "splitter",
        "splitter",
        to_json_binary(&splitter_init_msg).unwrap(),
    );

    let auction_init_msg =
        mock_auction_instantiate_msg(None, andr.kernel.addr().to_string(), None, None, None);
>>>>>>> 11e545db
    let auction_component = AppComponent::new(
        "auction".to_string(),
        "auction".to_string(),
        to_json_binary(&auction_init_msg).unwrap(),
    );

    // Create App
    let app_components = vec![
        cw721_component.clone(),
        auction_component.clone(),
        splitter_component,
    ];
    let app = MockAppContract::instantiate(
        andr.get_code_id(&mut router, "app-contract"),
        owner,
        &mut router,
        "Auction App",
        app_components,
        andr.kernel.addr(),
        Some(owner.to_string()),
    );

    router
        .execute_contract(
            owner.clone(),
            Addr::unchecked(app.addr().clone()),
            &mock_claim_ownership_msg(None),
            &[],
        )
        .unwrap();

    // Mint Tokens
    let cw721: MockCW721 = app.query_ado_by_component_name(&router, cw721_component.name);
    cw721
        .execute_quick_mint(&mut router, owner.clone(), 1, owner.to_string())
        .unwrap();

    // Send Token to Auction
    let auction: MockAuction = app.query_ado_by_component_name(&router, auction_component.name);
    let start_time = Milliseconds::from_nanos(router.block_info().time.nanos())
        .plus_milliseconds(Milliseconds(100));
    let receive_msg = mock_start_auction(
        Some(Expiry::AtTime(start_time)),
        Expiry::AtTime(start_time.plus_milliseconds(Milliseconds(1000))),
        Asset::NativeToken("uandr".to_string()),
        None,
        None,
        Some(Recipient::from_string("./splitter").with_msg(mock_splitter_send_msg())),
    );
    cw721
        .execute_send_nft(
            &mut router,
            owner.clone(),
            auction.addr(),
            "0",
            &receive_msg,
        )
        .unwrap();

    router.set_block(BlockInfo {
        height: router.block_info().height,
        time: start_time.into(),
        chain_id: router.block_info().chain_id,
    });

    // Query Auction State
    let auction_ids: Vec<Uint128> =
        auction.query_auction_ids(&mut router, "0".to_string(), cw721.addr().to_string());

    assert_eq!(auction_ids.len(), 1);

    let auction_id = auction_ids.first().unwrap();
    let auction_state = auction.query_auction_state(&mut router, *auction_id);

    assert_eq!(auction_state.coin_denom, "uandr".to_string());
    assert_eq!(auction_state.owner, owner.to_string());

    // Place Bid One
    auction.execute_place_bid(
        &mut router,
        buyer_one.clone(),
        "0".to_string(),
        cw721.addr().to_string(),
        &[coin(50, "uandr")],
    );

    // Check Bid Status One
    let bids = auction.query_bids(&mut router, *auction_id);
    assert_eq!(bids.len(), 1);

    let bid = bids.first().unwrap();
    assert_eq!(bid.bidder, buyer_one.to_string());
    assert_eq!(bid.amount, Uint128::from(50u128));

    auction.execute_place_bid(
        &mut router,
        buyer_two.clone(),
        "0".to_string(),
        cw721.addr().to_string(),
        &[coin(100, "uandr")],
    );

    // Check Bid Status One
    let bids = auction.query_bids(&mut router, *auction_id);
    assert_eq!(bids.len(), 2);

    let bid_two = bids.get(1).unwrap();
    assert_eq!(bid_two.bidder, buyer_two.to_string());
    assert_eq!(bid_two.amount, Uint128::from(100u128));

    // End Auction
    router.set_block(BlockInfo {
        height: router.block_info().height,
        time: start_time.plus_milliseconds(Milliseconds(1000)).into(),
        chain_id: router.block_info().chain_id,
    });
    auction
        .execute_claim_auction(
            &mut router,
            buyer_two.clone(),
            "0".to_string(),
            cw721.addr().to_string(),
        )
        .unwrap();

    // Check Final State
    let token_owner = cw721.query_owner_of(&router, "0");
    assert_eq!(token_owner, buyer_two);
    let owner_balance = router.wrap().query_balance(owner, "uandr").unwrap();
    assert_eq!(owner_balance.amount, Uint128::zero());
    let recipient_one_balance = router.wrap().query_balance(recipient_one, "uandr").unwrap();
    assert_eq!(recipient_one_balance.amount, Uint128::from(50u128));
    let recipient_two_balance = router.wrap().query_balance(recipient_two, "uandr").unwrap();
    assert_eq!(recipient_two_balance.amount, Uint128::from(50u128));
}

#[test]
fn test_auction_app_cw20_restricted() {
    let mut router = mock_app(None);
    let andr = MockAndromedaBuilder::new(&mut router, "admin")
        .with_wallets(vec![
            ("owner", vec![]),
            ("buyer_one", vec![coin(1000, "uandr")]),
            ("buyer_two", vec![coin(1000, "uandr")]),
            ("recipient_one", vec![]),
            ("recipient_two", vec![]),
        ])
        .with_contracts(vec![
            ("cw721", mock_andromeda_cw721()),
            ("cw20", mock_andromeda_cw20()),
            ("auction", mock_andromeda_auction()),
            ("app-contract", mock_andromeda_app()),
            ("rates", mock_andromeda_rates()),
            ("splitter", mock_andromeda_splitter()),
        ])
        .build(&mut router);
    let owner = andr.get_wallet("owner");
    let buyer_one = andr.get_wallet("buyer_one");
    let buyer_two = andr.get_wallet("buyer_two");

    // Generate App Components
    let cw721_init_msg = mock_cw721_instantiate_msg(
        "Test Tokens".to_string(),
        "TT".to_string(),
        owner.to_string(),
        None,
        andr.kernel.addr().to_string(),
        None,
    );
    let cw721_component = AppComponent::new(
        "cw721".to_string(),
        "cw721".to_string(),
        to_json_binary(&cw721_init_msg).unwrap(),
    );

    let buyer_one_original_balance = Uint128::new(1_000);
    let buyer_two_original_balance = Uint128::new(2_000);
    let owner_original_balance = Uint128::new(10_000);
    let initial_balances = vec![
        Cw20Coin {
            address: buyer_one.to_string(),
            amount: buyer_one_original_balance,
        },
        Cw20Coin {
            address: buyer_two.to_string(),
            amount: buyer_two_original_balance,
        },
        Cw20Coin {
            address: owner.to_string(),
            amount: owner_original_balance,
        },
    ];

    let cw20_init_msg = mock_cw20_instantiate_msg(
        None,
        "Test Tokens".to_string(),
        "TTT".to_string(),
        6,
        initial_balances.clone(),
        Some(mock_minter(
            owner.to_string(),
            Some(Uint128::from(1000000u128)),
        )),
        None,
        andr.kernel.addr().to_string(),
    );
    let cw20_component = AppComponent::new(
        "cw20".to_string(),
        "cw20".to_string(),
        to_json_binary(&cw20_init_msg).unwrap(),
    );

    let second_cw20_init_msg = mock_cw20_instantiate_msg(
        None,
        "Second Test Tokens".to_string(),
        "STTT".to_string(),
        6,
        initial_balances,
        Some(mock_minter(
            owner.to_string(),
            Some(Uint128::from(1000000u128)),
        )),
        None,
        andr.kernel.addr().to_string(),
    );
    let second_cw20_component = AppComponent::new(
        "second-cw20".to_string(),
        "cw20".to_string(),
        to_json_binary(&second_cw20_init_msg).unwrap(),
    );

    let auction_init_msg = mock_auction_instantiate_msg(
        None,
        andr.kernel.addr().to_string(),
        None,
        Some(vec![AndrAddr::from_string(format!(
            "./{}",
            cw721_component.name
        ))]),
        Some(AndrAddr::from_string(format!("./{}", cw20_component.name))),
    );
    let auction_component = AppComponent::new(
        "auction".to_string(),
        "auction".to_string(),
        to_json_binary(&auction_init_msg).unwrap(),
    );

    // Create App
    let app_components = vec![
        auction_component.clone(),
        cw721_component.clone(),
        cw20_component.clone(),
        second_cw20_component.clone(),
    ];

    let app = MockAppContract::instantiate(
        andr.get_code_id(&mut router, "app-contract"),
        owner,
        &mut router,
        "Auction App",
        app_components.clone(),
        andr.kernel.addr(),
        Some(owner.to_string()),
    );
    let components = app.query_components(&router);
    assert_eq!(components, app_components);
    let cw20: MockCW20 = app.query_ado_by_component_name(&router, cw20_component.name);

    // Mint Tokens
    let cw721: MockCW721 = app.query_ado_by_component_name(&router, cw721_component.name);
    cw721
        .execute_quick_mint(&mut router, owner.clone(), 2, owner.to_string())
        .unwrap();

    // Authorize NFT contract
    let auction: MockAuction = app.query_ado_by_component_name(&router, auction_component.name);
    auction
        .execute_authorize_token_address(&mut router, owner.clone(), cw721.addr(), None)
        .unwrap();

    // Send Token to Auction
    let start_time = router.block_info().time.nanos() / MILLISECONDS_TO_NANOSECONDS_RATIO + 100;
    cw721
        .execute_send_nft(
            &mut router,
            owner.clone(),
            AndrAddr::from_string("./auction".to_string()),
            "0",
            &mock_start_auction(
                Some(Expiry::AtTime(Milliseconds(start_time))),
                Expiry::AtTime(Milliseconds(start_time + 2)),
                Asset::Cw20Token(AndrAddr::from_string(cw20.addr().to_string())),
                None,
                None,
                None,
            ),
        )
        .unwrap();

    router.set_block(BlockInfo {
        height: router.block_info().height,
        time: Timestamp::from_nanos(start_time * MILLISECONDS_TO_NANOSECONDS_RATIO),
        chain_id: router.block_info().chain_id,
    });

    // Query Auction State
    let auction_ids =
        auction.query_auction_ids(&mut router, "0".to_string(), cw721.addr().to_string());
    assert_eq!(auction_ids.len(), 1);

    let auction_id = auction_ids.first().unwrap();
    let auction_state: AuctionStateResponse = auction.query_auction_state(&mut router, *auction_id);
    assert_eq!(auction_state.coin_denom, cw20.addr().to_string());

    // Place Bid One
    // Blacklist bidder now
    let actor = AndrAddr::from_string(buyer_one.clone());
    let action = "PlaceBid".to_string();
    let permission = Permission::blacklisted(None);
    auction
        .execute_set_permission(&mut router, owner.clone(), actor, action, permission)
        .unwrap();

    let bid_msg = mock_place_bid("0".to_string(), cw721.addr().to_string());

    // Bid should be rejected because we blacklisted bidder one
    let err: ContractError = router
        .execute_contract(
            buyer_one.clone(),
            Addr::unchecked(auction.addr().clone()),
            &bid_msg,
            &[coin(50, "uandr")],
        )
        .unwrap_err()
        .downcast()
        .unwrap();
    assert_eq!(err, ContractError::Unauthorized {});

    // Now whitelist bidder one
    let actor = AndrAddr::from_string(buyer_one.clone());
    let action = "PlaceBid".to_string();
    let permission = Permission::whitelisted(None);
    auction
        .execute_set_permission(&mut router, owner.clone(), actor, action, permission)
        .unwrap();

    // Try bidding again
    let hook_msg = Cw20HookMsg::PlaceBid {
        token_id: "0".to_owned(),
        token_address: cw721.addr().clone().to_string(),
    };
    cw20.execute_send(
        &mut router,
        buyer_one.clone(),
        auction.addr(),
        Uint128::new(50),
        &hook_msg,
    )
    .unwrap();

    // Check Bid Status One
    let bids_resp = auction.query_bids(&mut router, *auction_id);
    assert_eq!(bids_resp.len(), 1);

    let bid = bids_resp.first().unwrap();
    assert_eq!(bid.bidder, buyer_one.to_string());
    assert_eq!(bid.amount, Uint128::from(50u128));

    // Second bid by buyer_two
    cw20.execute_send(
        &mut router,
        buyer_two.clone(),
        auction.addr(),
        Uint128::new(100),
        &hook_msg,
    )
    .unwrap();

    // Check Bid Status One
    let bids_resp = auction.query_bids(&mut router, *auction_id);
    assert_eq!(bids_resp.len(), 2);

    let bid_two = bids_resp.get(1).unwrap();
    assert_eq!(bid_two.bidder, buyer_two.to_string());
    assert_eq!(bid_two.amount, Uint128::from(100u128));

    // Forward time
    router.set_block(BlockInfo {
        height: router.block_info().height,
        time: Timestamp::from_nanos((start_time + 1001) * MILLISECONDS_TO_NANOSECONDS_RATIO),
        chain_id: router.block_info().chain_id,
    });

    // End Auction
    auction
        .execute_claim_auction(
            &mut router,
            buyer_two.clone(),
            "0".to_string(),
            cw721.addr().to_string(),
        )
        .unwrap();

    // Check Final State
    let owner_resp = cw721.query_owner_of(&router, "0".to_string());
    assert_eq!(owner_resp, buyer_two.to_string());

    // The auction's owner sold the NFT for 100, so the balance should increase by 100
    let cw20_balance = cw20.query_balance(&router, owner);
    assert_eq!(
        cw20_balance,
        owner_original_balance
            .checked_add(Uint128::new(100))
            .unwrap()
    );

    // Buyer two won the auction with a bid of 100, the balance should be 100 less than the original balance
    let cw20_balance = cw20.query_balance(&router, buyer_two);
    assert_eq!(
        cw20_balance,
        buyer_two_original_balance
            .checked_sub(Uint128::new(100))
            .unwrap()
    );

    // Buyer one was outbid, so the balance should remain unchanged
    let cw20_balance = cw20.query_balance(&router, buyer_one);
    assert_eq!(cw20_balance, buyer_one_original_balance);

    // Now try holding an auction with a recipient

    // Send Token to Auction
    let start_time = router.block_info().time.nanos() / MILLISECONDS_TO_NANOSECONDS_RATIO + 100;
    cw721
        .execute_send_nft(
            &mut router,
            owner.clone(),
            AndrAddr::from_string("./auction".to_string()),
            "1",
            &mock_start_auction(
                Some(Expiry::AtTime(Milliseconds(start_time))),
                Expiry::AtTime(Milliseconds(start_time + 2)),
                Asset::Cw20Token(AndrAddr::from_string(cw20.addr().to_string())),
                None,
                Some(vec![buyer_one.clone(), buyer_two.clone()]),
                Some(Recipient::from_string(buyer_one)),
            ),
        )
        .unwrap();

    // Try updating denom to another unpermissioned cw20, shouldn't work since this a restricted cw20 auction
    let second_cw20: MockCW20 =
        app.query_ado_by_component_name(&router, second_cw20_component.name);
    let update_auction_msg = mock_update_auction(
        "0".to_string(),
        cw721.addr().to_string(),
        Some(Expiry::AtTime(Milliseconds(start_time))),
        Expiry::AtTime(Milliseconds(start_time + 2)),
        // This cw20 hasn't been permissioned
        Asset::Cw20Token(AndrAddr::from_string(second_cw20.addr().to_string())),
        None,
        Some(vec![buyer_one.clone(), buyer_two.clone()]),
        Some(Recipient::from_string(buyer_one)),
    );

    let err: ContractError = router
        .execute_contract(
            owner.clone(),
            auction.addr().clone(),
            &update_auction_msg,
            &[],
        )
        .unwrap_err()
        .downcast()
        .unwrap();
    assert_eq!(
        err,
        ContractError::InvalidFunds {
            msg: format!(
                "Non-permissioned CW20 asset '{}' set as denom.",
                second_cw20.addr()
            )
        }
    );

    router.set_block(BlockInfo {
        height: router.block_info().height,
        time: Timestamp::from_nanos(start_time * MILLISECONDS_TO_NANOSECONDS_RATIO),
        chain_id: router.block_info().chain_id,
    });

    // Query Auction State
    let auction_ids =
        auction.query_auction_ids(&mut router, "1".to_string(), cw721.addr().to_string());
    assert_eq!(auction_ids.len(), 1);

    let auction_id = auction_ids.first().unwrap();
    let auction_state: AuctionStateResponse = auction.query_auction_state(&mut router, *auction_id);
    assert_eq!(auction_state.coin_denom, cw20.addr().to_string());

    // Place Bid One
    // Whitelisted buyer one at the start of the auction
    let hook_msg = Cw20HookMsg::PlaceBid {
        token_id: "1".to_owned(),
        token_address: cw721.addr().clone().to_string(),
    };

    cw20.execute_send(
        &mut router,
        buyer_one.clone(),
        auction.addr(),
        Uint128::new(50),
        &hook_msg,
    )
    .unwrap();

    // Check Bid Status One
    let bids_resp = auction.query_bids(&mut router, *auction_id);
    assert_eq!(bids_resp.len(), 1);

    let bid = bids_resp.first().unwrap();
    assert_eq!(bid.bidder, buyer_one.to_string());
    assert_eq!(bid.amount, Uint128::from(50u128));

    // Second bid by buyer_two
    cw20.execute_send(
        &mut router,
        buyer_two.clone(),
        auction.addr(),
        Uint128::new(100),
        &hook_msg,
    )
    .unwrap();

    // Check Bid Status One
    let bids_resp = auction.query_bids(&mut router, *auction_id);
    assert_eq!(bids_resp.len(), 2);

    let bid_two = bids_resp.get(1).unwrap();
    assert_eq!(bid_two.bidder, buyer_two.to_string());
    assert_eq!(bid_two.amount, Uint128::from(100u128));

    // Forward time
    router.set_block(BlockInfo {
        height: router.block_info().height,
        time: Timestamp::from_nanos((start_time + 1001) * MILLISECONDS_TO_NANOSECONDS_RATIO),
        chain_id: router.block_info().chain_id,
    });

    // End Auction
    auction
        .execute_claim_auction(
            &mut router,
            buyer_two.clone(),
            "1".to_string(),
            cw721.addr().to_string(),
        )
        .unwrap();

    // Check Final State
    let owner_resp = cw721.query_owner_of(&router, "1".to_string());
    assert_eq!(owner_resp, buyer_two.to_string());

    // The auction's owner sold the NFT for 100, but has buyer_one set as recipient. So the balance shouldn't change since the previous auction
    let cw20_balance = cw20.query_balance(&router, owner);
    assert_eq!(
        cw20_balance,
        owner_original_balance
            .checked_add(Uint128::new(100))
            .unwrap()
    );

    // Buyer two won the auction with a bid of 100, the balance should be 100 less than the original balance
    let cw20_balance = cw20.query_balance(&router, buyer_two);
    assert_eq!(
        cw20_balance,
        buyer_two_original_balance
            // Purchase from previous and current auction
            .checked_sub(Uint128::new(100 + 100))
            .unwrap()
    );

    // Buyer one was outbid, but is set as the auction's recipient, so balance should increase by 100
    let cw20_balance = cw20.query_balance(&router, buyer_one);
    assert_eq!(
        cw20_balance,
        buyer_one_original_balance
            .checked_add(Uint128::new(100))
            .unwrap()
    );
}

#[test]
fn test_auction_app_cw20_unrestricted() {
    let mut router = mock_app(None);
    let andr = MockAndromedaBuilder::new(&mut router, "admin")
        .with_wallets(vec![
            ("owner", vec![]),
            ("buyer_one", vec![coin(1000, "uandr")]),
            ("buyer_two", vec![coin(1000, "uandr")]),
        ])
        .with_contracts(vec![
            ("cw721", mock_andromeda_cw721()),
            ("cw20", mock_andromeda_cw20()),
            ("auction", mock_andromeda_auction()),
            ("app-contract", mock_andromeda_app()),
            ("rates", mock_andromeda_rates()),
        ])
        .build(&mut router);
    let owner = andr.get_wallet("owner");
    let buyer_one = andr.get_wallet("buyer_one");
    let buyer_two = andr.get_wallet("buyer_two");

    // Generate App Components
    let cw721_init_msg = mock_cw721_instantiate_msg(
        "Test Tokens".to_string(),
        "TT".to_string(),
        owner.to_string(),
        None,
        andr.kernel.addr().to_string(),
        None,
    );
    let cw721_component = AppComponent::new(
        "cw721".to_string(),
        "cw721".to_string(),
        to_json_binary(&cw721_init_msg).unwrap(),
    );

    let buyer_one_original_balance = Uint128::new(1_000);
    let buyer_two_original_balance = Uint128::new(2_000);
    let owner_original_balance = Uint128::new(10_000);
    let initial_balances = vec![
        Cw20Coin {
            address: buyer_one.to_string(),
            amount: buyer_one_original_balance,
        },
        Cw20Coin {
            address: buyer_two.to_string(),
            amount: buyer_two_original_balance,
        },
        Cw20Coin {
            address: owner.to_string(),
            amount: owner_original_balance,
        },
    ];

    let cw20_init_msg = mock_cw20_instantiate_msg(
        None,
        "Test Tokens".to_string(),
        "TTT".to_string(),
        6,
        initial_balances.clone(),
        Some(mock_minter(
            owner.to_string(),
            Some(Uint128::from(1000000u128)),
        )),
        None,
        andr.kernel.addr().to_string(),
    );
    let cw20_component = AppComponent::new(
        "cw20".to_string(),
        "cw20".to_string(),
        to_json_binary(&cw20_init_msg).unwrap(),
    );

    let second_cw20_init_msg = mock_cw20_instantiate_msg(
        None,
        "Second Test Tokens".to_string(),
        "STTT".to_string(),
        6,
        initial_balances,
        Some(mock_minter(
            owner.to_string(),
            Some(Uint128::from(1000000u128)),
        )),
        None,
        andr.kernel.addr().to_string(),
    );
    let second_cw20_component = AppComponent::new(
        "second-cw20".to_string(),
        "cw20".to_string(),
        to_json_binary(&second_cw20_init_msg).unwrap(),
    );

    let auction_init_msg = mock_auction_instantiate_msg(
        None,
        andr.kernel.addr().to_string(),
        None,
        Some(vec![AndrAddr::from_string(format!(
            "./{}",
            cw721_component.name
        ))]),
        None,
    );
    let auction_component = AppComponent::new(
        "auction".to_string(),
        "auction".to_string(),
        to_json_binary(&auction_init_msg).unwrap(),
    );

    // Create App
    let app_components = vec![
        auction_component.clone(),
        cw721_component.clone(),
        cw20_component.clone(),
        second_cw20_component.clone(),
    ];

    let app = MockAppContract::instantiate(
        andr.get_code_id(&mut router, "app-contract"),
        owner,
        &mut router,
        "Auction App",
        app_components.clone(),
        andr.kernel.addr(),
        Some(owner.to_string()),
    );
    let components = app.query_components(&router);
    assert_eq!(components, app_components);
    let cw20: MockCW20 = app.query_ado_by_component_name(&router, cw20_component.name);

    // Mint Tokens
    let cw721: MockCW721 = app.query_ado_by_component_name(&router, cw721_component.name);
    cw721
        .execute_quick_mint(&mut router, owner.clone(), 2, owner.to_string())
        .unwrap();

    // Send Token to Auction
    let auction: MockAuction = app.query_ado_by_component_name(&router, auction_component.name);
    let start_time = router.block_info().time.nanos() / MILLISECONDS_TO_NANOSECONDS_RATIO + 100;
    cw721
        .execute_send_nft(
            &mut router,
            owner.clone(),
            AndrAddr::from_string("./auction".to_string()),
            "0",
            &mock_start_auction(
                Some(Expiry::AtTime(Milliseconds(start_time))),
                Expiry::AtTime(Milliseconds(start_time + 2)),
                Asset::Cw20Token(AndrAddr::from_string(cw20.addr().to_string())),
                None,
                Some(vec![buyer_one.clone(), buyer_two.clone()]),
                None,
            ),
        )
        .unwrap();

    router.set_block(BlockInfo {
        height: router.block_info().height,
        time: Timestamp::from_nanos(start_time * MILLISECONDS_TO_NANOSECONDS_RATIO),
        chain_id: router.block_info().chain_id,
    });

    // Query Auction State
    let auction_ids =
        auction.query_auction_ids(&mut router, "0".to_string(), cw721.addr().to_string());
    assert_eq!(auction_ids.len(), 1);

    let auction_id = auction_ids.first().unwrap();
    let auction_state: AuctionStateResponse = auction.query_auction_state(&mut router, *auction_id);
    assert_eq!(auction_state.coin_denom, cw20.addr().to_string());

    // Place Bid One
    let hook_msg = Cw20HookMsg::PlaceBid {
        token_id: "0".to_owned(),
        token_address: cw721.addr().clone().to_string(),
    };
    cw20.execute_send(
        &mut router,
        buyer_one.clone(),
        auction.addr(),
        Uint128::new(50),
        &hook_msg,
    )
    .unwrap();

    // Check Bid Status One
    let bids_resp = auction.query_bids(&mut router, *auction_id);
    assert_eq!(bids_resp.len(), 1);

    let bid = bids_resp.first().unwrap();
    assert_eq!(bid.bidder, buyer_one.to_string());
    assert_eq!(bid.amount, Uint128::from(50u128));

    // Second bid by buyer_two
    cw20.execute_send(
        &mut router,
        buyer_two.clone(),
        auction.addr(),
        Uint128::new(100),
        &hook_msg,
    )
    .unwrap();

    // Check Bid Status One
    let bids_resp = auction.query_bids(&mut router, *auction_id);
    assert_eq!(bids_resp.len(), 2);

    let bid_two = bids_resp.get(1).unwrap();
    assert_eq!(bid_two.bidder, buyer_two.to_string());
    assert_eq!(bid_two.amount, Uint128::from(100u128));

    // End Auction
    router.set_block(BlockInfo {
        height: router.block_info().height,
        time: Timestamp::from_nanos((start_time + 1001) * MILLISECONDS_TO_NANOSECONDS_RATIO),
        chain_id: router.block_info().chain_id,
    });
    auction
        .execute_claim_auction(
            &mut router,
            buyer_two.clone(),
            "0".to_string(),
            cw721.addr().to_string(),
        )
        .unwrap();

    // Check Final State
    let owner_resp = cw721.query_owner_of(&router, "0".to_string());
    assert_eq!(owner_resp, buyer_two.to_string());

    // The auction's owner sold the NFT for 100, so the balance should increase by 100
    let cw20_balance = cw20.query_balance(&router, owner);
    assert_eq!(
        cw20_balance,
        owner_original_balance
            .checked_add(Uint128::new(100))
            .unwrap()
    );

    // Buyer two won the auction with a bid of 100, the balance should be 100 less than the original balance
    let cw20_balance = cw20.query_balance(&router, buyer_two);
    assert_eq!(
        cw20_balance,
        buyer_two_original_balance
            .checked_sub(Uint128::new(100))
            .unwrap()
    );

    // Buyer one was outbid, so the balance should remain unchanged
    let cw20_balance = cw20.query_balance(&router, buyer_one);
    assert_eq!(cw20_balance, buyer_one_original_balance);

    //
    //
    // Create a new auction with another cw20 set as the denom
    //
    //

    let second_cw20: MockCW20 =
        app.query_ado_by_component_name(&router, second_cw20_component.name);

    // Send Token to Auction
    let start_time = router.block_info().time.nanos() / MILLISECONDS_TO_NANOSECONDS_RATIO + 100;
    cw721
        .execute_send_nft(
            &mut router,
            owner.clone(),
            AndrAddr::from_string("./auction".to_string()),
            "1",
            &mock_start_auction(
                Some(Expiry::AtTime(Milliseconds(start_time))),
                Expiry::AtTime(Milliseconds(start_time + 2)),
                Asset::Cw20Token(AndrAddr::from_string(second_cw20.addr().to_string())),
                None,
                Some(vec![buyer_one.clone(), buyer_two.clone()]),
                None,
            ),
        )
        .unwrap();

    router.set_block(BlockInfo {
        height: router.block_info().height,
        time: Timestamp::from_nanos(start_time * MILLISECONDS_TO_NANOSECONDS_RATIO),
        chain_id: router.block_info().chain_id,
    });

    // Query Auction State
    let auction_ids =
        auction.query_auction_ids(&mut router, "1".to_string(), cw721.addr().to_string());
    assert_eq!(auction_ids.len(), 1);

    let auction_id = auction_ids.first().unwrap();
    let auction_state: AuctionStateResponse = auction.query_auction_state(&mut router, *auction_id);
    assert_eq!(auction_state.coin_denom, second_cw20.addr().to_string());

    // Place Bid One
    let hook_msg = Cw20HookMsg::PlaceBid {
        token_id: "1".to_owned(),
        token_address: cw721.addr().clone().to_string(),
    };
    second_cw20
        .execute_send(
            &mut router,
            buyer_one.clone(),
            auction.addr(),
            Uint128::new(50),
            &hook_msg,
        )
        .unwrap();

    // Check Bid Status One
    let bids_resp = auction.query_bids(&mut router, *auction_id);
    assert_eq!(bids_resp.len(), 1);

    let bid = bids_resp.first().unwrap();
    assert_eq!(bid.bidder, buyer_one.to_string());
    assert_eq!(bid.amount, Uint128::from(50u128));

    // Second bid by buyer_two
    second_cw20
        .execute_send(
            &mut router,
            buyer_two.clone(),
            auction.addr(),
            Uint128::new(100),
            &hook_msg,
        )
        .unwrap();

    // Check Bid Status One
    let bids_resp = auction.query_bids(&mut router, *auction_id);
    assert_eq!(bids_resp.len(), 2);

    let bid_two = bids_resp.get(1).unwrap();
    assert_eq!(bid_two.bidder, buyer_two.to_string());
    assert_eq!(bid_two.amount, Uint128::from(100u128));

    // End Auction
    router.set_block(BlockInfo {
        height: router.block_info().height,
        time: Timestamp::from_nanos((start_time + 1001) * MILLISECONDS_TO_NANOSECONDS_RATIO),
        chain_id: router.block_info().chain_id,
    });
    auction
        .execute_claim_auction(
            &mut router,
            buyer_two.clone(),
            "1".to_string(),
            cw721.addr().to_string(),
        )
        .unwrap();

    // Check Final State
    let owner_resp = cw721.query_owner_of(&router, "1".to_string());
    assert_eq!(owner_resp, buyer_two.to_string());

    // The auction's owner sold the NFT for 100, so the balance should increase by 100
    let cw20_balance = second_cw20.query_balance(&router, owner);
    assert_eq!(
        cw20_balance,
        owner_original_balance
            .checked_add(Uint128::new(100))
            .unwrap()
    );

    // Buyer two won the auction with a bid of 100, the balance should be 100 less than the original balance
    let cw20_balance = second_cw20.query_balance(&router, buyer_two);
    assert_eq!(
        cw20_balance,
        buyer_two_original_balance
            .checked_sub(Uint128::new(100))
            .unwrap()
    );

    // Buyer one was outbid, so the balance should remain unchanged
    let cw20_balance = second_cw20.query_balance(&router, buyer_one);
    assert_eq!(cw20_balance, buyer_one_original_balance);
}<|MERGE_RESOLUTION|>--- conflicted
+++ resolved
@@ -10,14 +10,13 @@
 use andromeda_cw721::mock::{mock_andromeda_cw721, mock_cw721_instantiate_msg, MockCW721};
 
 use andromeda_finance::splitter::AddressPercent;
-use andromeda_modules::rates::{PercentRate, Rate, RateInfo};
 use andromeda_non_fungible_tokens::auction::{AuctionStateResponse, Cw20HookMsg};
-use andromeda_rates::mock::{mock_andromeda_rates, mock_rates_instantiate_msg};
+use andromeda_rates::mock::mock_andromeda_rates;
 use andromeda_splitter::mock::{
     mock_andromeda_splitter, mock_splitter_instantiate_msg, mock_splitter_send_msg,
 };
 use andromeda_std::{
-    ado_base::{permissioning::Permission, Module},
+    ado_base::permissioning::Permission,
     amp::{AndrAddr, Recipient},
     common::{
         denom::Asset,
@@ -63,7 +62,6 @@
         "Test Tokens".to_string(),
         "TT".to_string(),
         owner.to_string(),
-        None,
         andr.kernel.addr().to_string(),
         None,
     );
@@ -73,54 +71,8 @@
         to_json_binary(&cw721_init_msg).unwrap(),
     );
 
-    let rates_init_msg = mock_rates_instantiate_msg(
-        vec![RateInfo {
-            is_additive: false,
-            description: None,
-            rate: Rate::Percent(PercentRate {
-                percent: Decimal::from_ratio(1u32, 2u32),
-            }),
-            recipients: vec![
-                Recipient::from_string("./splitter").with_msg(mock_splitter_send_msg())
-            ],
-        }],
-        andr.kernel.addr(),
-        None,
-    );
-    let rates_component =
-        AppComponent::new("rates", "rates", to_json_binary(&rates_init_msg).unwrap());
-
-    let splitter_init_msg = mock_splitter_instantiate_msg(
-        vec![
-            AddressPercent::new(
-                Recipient::from_string(format!("{recipient_one}")),
-                Decimal::from_ratio(1u8, 2u8),
-            ),
-            AddressPercent::new(
-                Recipient::from_string(format!("{recipient_two}")),
-                Decimal::from_ratio(1u8, 2u8),
-            ),
-        ],
-        andr.kernel.addr(),
-        None,
-        None,
-    );
-    let splitter_component = AppComponent::new(
-        "splitter",
-        "splitter",
-        to_json_binary(&splitter_init_msg).unwrap(),
-    );
-
-    let auction_init_msg = mock_auction_instantiate_msg(
-        Some(vec![Module::new("rates", "./rates", false)]),
-        andr.kernel.addr().to_string(),
-        None,
-        Some(vec![AndrAddr::from_string(format!(
-            "./{}",
-            cw721_component.name
-        ))]),
-        None,
-    );
+    let auction_init_msg =
+        mock_auction_instantiate_msg(andr.kernel.addr().to_string(), None, None, None);
     let auction_component = AppComponent::new(
         "auction".to_string(),
         "auction".to_string(),
@@ -128,12 +80,7 @@
     );
 
     // Create App
-    let app_components = vec![
-        cw721_component.clone(),
-        auction_component.clone(),
-        rates_component,
-        splitter_component,
-    ];
+    let app_components = vec![cw721_component.clone(), auction_component.clone()];
     let app = MockAppContract::instantiate(
         andr.get_code_id(&mut router, "app-contract"),
         owner,
@@ -296,9 +243,6 @@
         to_json_binary(&cw721_init_msg).unwrap(),
     );
 
-<<<<<<< HEAD
-    let auction_init_msg = mock_auction_instantiate_msg(andr.kernel.addr().to_string(), None);
-=======
     let splitter_init_msg = mock_splitter_instantiate_msg(
         vec![
             AddressPercent::new(
@@ -321,8 +265,7 @@
     );
 
     let auction_init_msg =
-        mock_auction_instantiate_msg(None, andr.kernel.addr().to_string(), None, None, None);
->>>>>>> 11e545db
+        mock_auction_instantiate_msg(andr.kernel.addr().to_string(), None, None, None);
     let auction_component = AppComponent::new(
         "auction".to_string(),
         "auction".to_string(),
@@ -488,7 +431,6 @@
         "Test Tokens".to_string(),
         "TT".to_string(),
         owner.to_string(),
-        None,
         andr.kernel.addr().to_string(),
         None,
     );
@@ -526,7 +468,6 @@
             owner.to_string(),
             Some(Uint128::from(1000000u128)),
         )),
-        None,
         andr.kernel.addr().to_string(),
     );
     let cw20_component = AppComponent::new(
@@ -545,7 +486,6 @@
             owner.to_string(),
             Some(Uint128::from(1000000u128)),
         )),
-        None,
         andr.kernel.addr().to_string(),
     );
     let second_cw20_component = AppComponent::new(
@@ -555,7 +495,6 @@
     );
 
     let auction_init_msg = mock_auction_instantiate_msg(
-        None,
         andr.kernel.addr().to_string(),
         None,
         Some(vec![AndrAddr::from_string(format!(
@@ -941,7 +880,6 @@
         "Test Tokens".to_string(),
         "TT".to_string(),
         owner.to_string(),
-        None,
         andr.kernel.addr().to_string(),
         None,
     );
@@ -979,7 +917,6 @@
             owner.to_string(),
             Some(Uint128::from(1000000u128)),
         )),
-        None,
         andr.kernel.addr().to_string(),
     );
     let cw20_component = AppComponent::new(
@@ -998,7 +935,6 @@
             owner.to_string(),
             Some(Uint128::from(1000000u128)),
         )),
-        None,
         andr.kernel.addr().to_string(),
     );
     let second_cw20_component = AppComponent::new(
@@ -1008,7 +944,6 @@
     );
 
     let auction_init_msg = mock_auction_instantiate_msg(
-        None,
         andr.kernel.addr().to_string(),
         None,
         Some(vec![AndrAddr::from_string(format!(
