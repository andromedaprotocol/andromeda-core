--- conflicted
+++ resolved
@@ -1,7 +1,6 @@
 #![cfg(not(target_arch = "wasm32"))]
 
 use andromeda_app::app::AppComponent;
-<<<<<<< HEAD
 use andromeda_app_contract::mock::{mock_andromeda_app, mock_claim_ownership_msg, MockAppContract};
 use andromeda_auction::mock::{
     mock_andromeda_auction, mock_auction_instantiate_msg, mock_authorize_token_address,
@@ -159,48 +158,6 @@
             &[],
         )
         .unwrap();
-=======
-use andromeda_app_contract::mock::{mock_andromeda_app, MockApp};
-use andromeda_auction::mock::{
-    mock_andromeda_auction, mock_auction_instantiate_msg, mock_start_auction, MockAuction,
-};
-use andromeda_cw721::mock::{mock_andromeda_cw721, mock_cw721_instantiate_msg, MockCW721};
-
-use andromeda_std::common::expiration::MILLISECONDS_TO_NANOSECONDS_RATIO;
-use andromeda_testing::{mock::MockAndromeda, mock_contract::MockContract};
-use cosmwasm_std::{coin, to_json_binary, Addr, BlockInfo, Timestamp, Uint128};
-
-use cw_multi_test::App;
-
-fn mock_app() -> App {
-    App::new(|router, _api, storage| {
-        router
-            .bank
-            .init_balance(
-                storage,
-                &Addr::unchecked("owner"),
-                [coin(100, "uandr")].to_vec(),
-            )
-            .unwrap();
-        router
-            .bank
-            .init_balance(
-                storage,
-                &Addr::unchecked("buyer_one"),
-                [coin(100, "uandr")].to_vec(),
-            )
-            .unwrap();
-        router
-            .bank
-            .init_balance(
-                storage,
-                &Addr::unchecked("buyer_two"),
-                [coin(100, "uandr")].to_vec(),
-            )
-            .unwrap();
-    })
-}
->>>>>>> 676c9833
 
     // Mint Tokens
     let cw721: MockCW721 = app.query_ado_by_component_name(&router, cw721_component.name);
@@ -309,7 +266,6 @@
 }
 
 #[test]
-<<<<<<< HEAD
 fn test_auction_app_recipient() {
     let mut router = mock_app(None);
     let andr = MockAndromedaBuilder::new(&mut router, "admin")
@@ -332,19 +288,6 @@
     let buyer_two = andr.get_wallet("buyer_two");
     let recipient_one = andr.get_wallet("recipient_one");
     let recipient_two = andr.get_wallet("recipient_two");
-=======
-fn test_auction_app() {
-    let owner = Addr::unchecked("owner");
-    let buyer_one = Addr::unchecked("buyer_one");
-    let buyer_two = Addr::unchecked("buyer_two");
-
-    let mut router = mock_app();
-    let andr = mock_andromeda(&mut router, owner.clone());
-    // Store contract codes
-    andr.store_ado(&mut router, mock_andromeda_cw721(), "cw721");
-    andr.store_ado(&mut router, mock_andromeda_auction(), "auction");
-    andr.store_ado(&mut router, mock_andromeda_app(), "app");
->>>>>>> 676c9833
 
     // Generate App Components
     let cw721_init_msg = mock_cw721_instantiate_msg(
@@ -353,11 +296,11 @@
         owner.to_string(),
         None,
         andr.kernel.addr().to_string(),
+        andr.kernel.addr().to_string(),
         None,
     );
     let cw721_component = AppComponent::new(
         "cw721".to_string(),
-<<<<<<< HEAD
         "cw721".to_string(),
         to_json_binary(&cw721_init_msg).unwrap(),
     );
@@ -385,23 +328,14 @@
 
     let auction_init_msg =
         mock_auction_instantiate_msg(None, andr.kernel.addr().to_string(), None, None, None);
-=======
-        to_json_binary(&cw721_init_msg).unwrap(),
-    );
-
-    let auction_init_msg = mock_auction_instantiate_msg(None, andr.kernel.addr().to_string(), None);
->>>>>>> 676c9833
     let auction_component = AppComponent::new(
         "auction".to_string(),
-<<<<<<< HEAD
         "auction".to_string(),
-=======
->>>>>>> 676c9833
         to_json_binary(&auction_init_msg).unwrap(),
+        to_json_binary(&auction_init_msg).unwrap(),
     );
 
     // Create App
-<<<<<<< HEAD
     let app_components = vec![
         cw721_component.clone(),
         auction_component.clone(),
@@ -410,12 +344,6 @@
     let app = MockAppContract::instantiate(
         andr.get_code_id(&mut router, "app-contract"),
         owner,
-=======
-    let app_components = vec![cw721_component.clone(), auction_component.clone()];
-    let app = MockApp::instantiate(
-        andr.get_code_id(&mut router, "app"),
-        owner.clone(),
->>>>>>> 676c9833
         &mut router,
         "Auction App",
         app_components,
@@ -423,7 +351,6 @@
         Some(owner.to_string()),
     );
 
-<<<<<<< HEAD
     router
         .execute_contract(
             owner.clone(),
@@ -433,13 +360,10 @@
         )
         .unwrap();
 
-=======
->>>>>>> 676c9833
     // Mint Tokens
     let cw721: MockCW721 = app.query_ado_by_component_name(&router, cw721_component.name);
     cw721
         .execute_quick_mint(&mut router, owner.clone(), 1, owner.to_string())
-<<<<<<< HEAD
         .unwrap();
 
     // Send Token to Auction
@@ -666,13 +590,10 @@
             &mint_msg,
             &[],
         )
-=======
->>>>>>> 676c9833
         .unwrap();
 
     // Send Token to Auction
     let auction: MockAuction = app.query_ado_by_component_name(&router, auction_component.name);
-<<<<<<< HEAD
 
     router
         .execute_contract(
@@ -706,17 +627,6 @@
             Addr::unchecked(cw721.addr().clone()),
             &send_msg,
             &[],
-=======
-    let start_time = router.block_info().time.nanos() / MILLISECONDS_TO_NANOSECONDS_RATIO + 100;
-    let receive_msg = mock_start_auction(start_time, 1000, "uandr".to_string(), None, None);
-    cw721
-        .execute_send_nft(
-            &mut router,
-            owner.clone(),
-            auction.addr(),
-            "0",
-            &receive_msg,
->>>>>>> 676c9833
         )
         .unwrap();
 
@@ -727,7 +637,6 @@
     });
 
     // Query Auction State
-<<<<<<< HEAD
     let auction_ids_response: AuctionIdsResponse = router
         .wrap()
         .query_wasm_smart(
@@ -735,14 +644,9 @@
             &mock_get_auction_ids("0".to_string(), cw721.addr().to_string()),
         )
         .unwrap();
-=======
-    let auction_ids: Vec<Uint128> =
-        auction.query_auction_ids(&mut router, "0".to_string(), cw721.addr().to_string());
->>>>>>> 676c9833
 
     assert_eq!(auction_ids.len(), 1);
 
-<<<<<<< HEAD
     let auction_id = auction_ids_response.auction_ids.first().unwrap();
     let auction_state: AuctionStateResponse = router
         .wrap()
@@ -824,32 +728,11 @@
         .query_wasm_smart(auction.addr().clone(), &mock_get_bids(*auction_id))
         .unwrap();
     assert_eq!(bids_resp.bids.len(), 1);
-=======
-    let auction_id = auction_ids.first().unwrap();
-    let auction_state = auction.query_auction_state(&mut router, *auction_id);
-
-    assert_eq!(auction_state.coin_denom, "uandr".to_string());
-    assert_eq!(auction_state.owner, owner.to_string());
-
-    // Place Bid One
-    auction.execute_place_bid(
-        &mut router,
-        buyer_one.clone(),
-        "0".to_string(),
-        cw721.addr().to_string(),
-        &[coin(50, "uandr")],
-    );
-
-    // Check Bid Status One
-    let bids = auction.query_bids(&mut router, *auction_id);
-    assert_eq!(bids.len(), 1);
->>>>>>> 676c9833
 
     let bid = bids.first().unwrap();
     assert_eq!(bid.bidder, buyer_one.to_string());
     assert_eq!(bid.amount, Uint128::from(50u128));
 
-<<<<<<< HEAD
     // Second bid by buyer_two
     let bid_msg = mock_cw20_send(
         AndrAddr::from_string(auction.addr().clone()),
@@ -872,19 +755,6 @@
         .query_wasm_smart(auction.addr().clone(), &mock_get_bids(*auction_id))
         .unwrap();
     assert_eq!(bids_resp.bids.len(), 2);
-=======
-    auction.execute_place_bid(
-        &mut router,
-        buyer_two.clone(),
-        "0".to_string(),
-        cw721.addr().to_string(),
-        &[coin(100, "uandr")],
-    );
-
-    // Check Bid Status One
-    let bids = auction.query_bids(&mut router, *auction_id);
-    assert_eq!(bids.len(), 2);
->>>>>>> 676c9833
 
     let bid_two = bids.get(1).unwrap();
     assert_eq!(bid_two.bidder, buyer_two.to_string());
@@ -896,7 +766,6 @@
         time: Timestamp::from_nanos((start_time + 1001) * MILLISECONDS_TO_NANOSECONDS_RATIO),
         chain_id: router.block_info().chain_id,
     });
-<<<<<<< HEAD
     let end_msg = mock_claim_auction("0".to_string(), cw721.addr().to_string());
 
     router
@@ -1086,19 +955,10 @@
             Addr::unchecked(auction.addr()),
             &end_msg,
             &[],
-=======
-    auction
-        .execute_claim_auction(
-            &mut router,
-            buyer_two.clone(),
-            "0".to_string(),
-            cw721.addr().to_string(),
->>>>>>> 676c9833
         )
         .unwrap();
 
     // Check Final State
-<<<<<<< HEAD
     let owner_resp: OwnerOfResponse = router
         .wrap()
         .query_wasm_smart(cw721.addr(), &mock_cw721_owner_of("1".to_string(), None))
@@ -1145,10 +1005,4 @@
             .checked_add(Uint128::new(100))
             .unwrap()
     );
-=======
-    let token_owner = cw721.query_owner_of(&router, "0");
-    assert_eq!(token_owner, buyer_two);
-    let owner_balance = router.wrap().query_balance(owner, "uandr").unwrap();
-    assert_eq!(owner_balance.amount, Uint128::from(200u128));
->>>>>>> 676c9833
 }