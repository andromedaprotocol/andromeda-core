--- conflicted
+++ resolved
@@ -228,13 +228,6 @@
         .unwrap();
 
     let bid_msg = mock_place_bid("0".to_string(), cw721_addr.clone());
-<<<<<<< HEAD
-    let amp_msg = AMPMsg::new(
-        auction_addr.clone(),
-        to_json_binary(&bid_msg).unwrap(),
-        Some(vec![coin(50, "uandr")]),
-    );
-=======
     // let amp_msg = AMPMsg::new(
     //     auction_addr.clone(),
     //     to_binary(&bid_msg).unwrap(),
@@ -253,7 +246,6 @@
         .downcast()
         .unwrap();
     assert_eq!(err, ContractError::Unauthorized {});
->>>>>>> 5ba77149
 
     // Now whitelist bidder one
 
