#![cfg(not(target_arch = "wasm32"))]

use andromeda_app::app::AppComponent;
use andromeda_app_contract::mock::{mock_andromeda_app, mock_claim_ownership_msg, MockAppContract};
use andromeda_auction::mock::{
<<<<<<< HEAD
    mock_andromeda_auction, mock_auction_instantiate_msg, mock_authorize_token_address,
    mock_claim_auction, mock_get_auction_ids, mock_get_auction_state, mock_get_bids,
    mock_place_bid, mock_set_permission, mock_start_auction, MockAuction,
};
use andromeda_cw20::mock::{
    mock_andromeda_cw20, mock_cw20_instantiate_msg, mock_cw20_send, mock_get_cw20_balance,
    mock_minter, MockCW20,
};
use andromeda_cw721::mock::{
    mock_andromeda_cw721, mock_cw721_instantiate_msg, mock_cw721_owner_of, mock_quick_mint_msg,
    mock_send_nft, MockCW721,
};

use andromeda_finance::splitter::AddressPercent;
use andromeda_modules::rates::{PercentRate, Rate, RateInfo};
use andromeda_non_fungible_tokens::auction::{
    AuctionIdsResponse, AuctionStateResponse, BidsResponse, Cw20HookMsg,
};
use andromeda_rates::mock::{mock_andromeda_rates, mock_rates_instantiate_msg};
use andromeda_splitter::mock::{
    mock_andromeda_splitter, mock_splitter_instantiate_msg, mock_splitter_send_msg,
};
use andromeda_std::{
    ado_base::{permissioning::Permission, Module},
    amp::{AndrAddr, Recipient},
    common::{expiration::MILLISECONDS_TO_NANOSECONDS_RATIO, Milliseconds},
    error::ContractError,
};
use andromeda_testing::{
    mock::mock_app, mock_builder::MockAndromedaBuilder, mock_contract::MockContract,
};
use cosmwasm_std::{coin, to_json_binary, Addr, BlockInfo, Decimal, Timestamp, Uint128};
use cw20::{BalanceResponse, Cw20Coin};
use cw721::OwnerOfResponse;
use cw_multi_test::Executor;

#[test]
fn test_auction_app_modules() {
    let mut router = mock_app(None);
    let andr = MockAndromedaBuilder::new(&mut router, "admin")
        .with_wallets(vec![
            ("owner", vec![]),
            ("buyer_one", vec![coin(1000, "uandr")]),
            ("buyer_two", vec![coin(1000, "uandr")]),
            ("recipient_one", vec![]),
            ("recipient_two", vec![]),
        ])
        .with_contracts(vec![
            ("cw721", mock_andromeda_cw721()),
            ("auction", mock_andromeda_auction()),
            ("app-contract", mock_andromeda_app()),
            ("rates", mock_andromeda_rates()),
            ("splitter", mock_andromeda_splitter()),
        ])
        .build(&mut router);
    let owner = andr.get_wallet("owner");
    let buyer_one = andr.get_wallet("buyer_one");
    let buyer_two = andr.get_wallet("buyer_two");
    let recipient_one = andr.get_wallet("recipient_one");
    let recipient_two = andr.get_wallet("recipient_two");

    // Generate App Components
    let cw721_init_msg = mock_cw721_instantiate_msg(
        "Test Tokens".to_string(),
        "TT".to_string(),
        owner.to_string(),
        None,
        andr.kernel.addr().to_string(),
        None,
    );
    let cw721_component = AppComponent::new(
        "cw721".to_string(),
        "cw721".to_string(),
        to_json_binary(&cw721_init_msg).unwrap(),
    );

    let rates_init_msg = mock_rates_instantiate_msg(
        vec![RateInfo {
            is_additive: false,
            description: None,
            rate: Rate::Percent(PercentRate {
                percent: Decimal::from_ratio(1u32, 2u32),
            }),
            recipients: vec![
                Recipient::from_string("./splitter").with_msg(mock_splitter_send_msg())
            ],
        }],
        andr.kernel.addr(),
        None,
    );
    let rates_component =
        AppComponent::new("rates", "rates", to_json_binary(&rates_init_msg).unwrap());

    let splitter_init_msg = mock_splitter_instantiate_msg(
        vec![
            AddressPercent::new(
                Recipient::from_string(format!("{recipient_one}")),
                Decimal::from_ratio(1u8, 2u8),
            ),
            AddressPercent::new(
                Recipient::from_string(format!("{recipient_two}")),
                Decimal::from_ratio(1u8, 2u8),
            ),
        ],
        andr.kernel.addr(),
        None,
        None,
    );
    let splitter_component = AppComponent::new(
        "splitter",
        "splitter",
        to_json_binary(&splitter_init_msg).unwrap(),
    );

    let auction_init_msg = mock_auction_instantiate_msg(
        Some(vec![Module::new("rates", "./rates", false)]),
        andr.kernel.addr().to_string(),
        None,
        Some(vec![AndrAddr::from_string(format!(
            "./{}",
            cw721_component.name
        ))]),
        None,
    );
    let auction_component = AppComponent::new(
        "auction".to_string(),
        "auction".to_string(),
        to_json_binary(&auction_init_msg).unwrap(),
    );

    // Create App
    let app_components = vec![
        cw721_component.clone(),
        auction_component.clone(),
        rates_component,
        splitter_component,
    ];
    let app = MockAppContract::instantiate(
        andr.get_code_id(&mut router, "app-contract"),
        owner,
        &mut router,
        "Auction App",
        app_components,
        andr.kernel.addr(),
        Some(owner.to_string()),
    );

    router
        .execute_contract(
            owner.clone(),
            Addr::unchecked(app.addr().clone()),
            &mock_claim_ownership_msg(None),
            &[],
        )
        .unwrap();

    // Mint Tokens
    let cw721: MockCW721 = app.query_ado_by_component_name(&router, cw721_component.name);
    cw721
        .execute_quick_mint(&mut router, owner.clone(), 1, owner.to_string())
        .unwrap();

    // Send Token to Auction
    let auction: MockAuction = app.query_ado_by_component_name(&router, auction_component.name);
    let start_time = Milliseconds::from_nanos(router.block_info().time.nanos())
        .plus_milliseconds(Milliseconds(100));
    let receive_msg = mock_start_auction(
        Some(start_time),
        start_time.plus_milliseconds(Milliseconds(1000)),
        "uandr".to_string(),
        false,
        None,
        None,
        None,
    );
    cw721
        .execute_send_nft(
            &mut router,
            owner.clone(),
            auction.addr(),
            "0",
            &receive_msg,
        )
        .unwrap();

    router.set_block(BlockInfo {
        height: router.block_info().height,
        time: start_time.into(),
        chain_id: router.block_info().chain_id,
    });

    // Query Auction State
    let auction_ids: Vec<Uint128> =
        auction.query_auction_ids(&mut router, "0".to_string(), cw721.addr().to_string());

    assert_eq!(auction_ids.len(), 1);

    let auction_id = auction_ids.first().unwrap();
    let auction_state = auction.query_auction_state(&mut router, *auction_id);

    assert_eq!(auction_state.coin_denom, "uandr".to_string());
    assert_eq!(auction_state.owner, owner.to_string());

    // Place Bid One
    auction.execute_place_bid(
        &mut router,
        buyer_one.clone(),
        "0".to_string(),
        cw721.addr().to_string(),
        &[coin(50, "uandr")],
    );

    // Check Bid Status One
    let bids = auction.query_bids(&mut router, *auction_id);
    assert_eq!(bids.len(), 1);

    let bid = bids.first().unwrap();
    assert_eq!(bid.bidder, buyer_one.to_string());
    assert_eq!(bid.amount, Uint128::from(50u128));

    auction.execute_place_bid(
        &mut router,
        buyer_two.clone(),
        "0".to_string(),
        cw721.addr().to_string(),
        &[coin(100, "uandr")],
    );

    // Check Bid Status One
    let bids = auction.query_bids(&mut router, *auction_id);
    assert_eq!(bids.len(), 2);

    let bid_two = bids.get(1).unwrap();
    assert_eq!(bid_two.bidder, buyer_two.to_string());
    assert_eq!(bid_two.amount, Uint128::from(100u128));

    // End Auction
    router.set_block(BlockInfo {
        height: router.block_info().height,
        time: start_time.plus_milliseconds(Milliseconds(1000)).into(),
        chain_id: router.block_info().chain_id,
    });
    auction
        .execute_claim_auction(
            &mut router,
            buyer_two.clone(),
            "0".to_string(),
            cw721.addr().to_string(),
        )
        .unwrap();

    // Check Final State
    let token_owner = cw721.query_owner_of(&router, "0");
    assert_eq!(token_owner, buyer_two);
    let owner_balance = router.wrap().query_balance(owner, "uandr").unwrap();
    assert_eq!(owner_balance.amount, Uint128::from(50u128));
    let recipient_one_balance = router.wrap().query_balance(recipient_one, "uandr").unwrap();
    assert_eq!(recipient_one_balance.amount, Uint128::from(25u128));
    let recipient_two_balance = router.wrap().query_balance(recipient_two, "uandr").unwrap();
    assert_eq!(recipient_two_balance.amount, Uint128::from(25u128));
}

#[test]
fn test_auction_app_recipient() {
=======
    mock_andromeda_auction, mock_auction_instantiate_msg, mock_place_bid, mock_start_auction,
    mock_update_auction, MockAuction,
};
use andromeda_cw20::mock::{mock_andromeda_cw20, mock_cw20_instantiate_msg, mock_minter, MockCW20};
use andromeda_cw721::mock::{mock_andromeda_cw721, mock_cw721_instantiate_msg, MockCW721};

use andromeda_finance::splitter::AddressPercent;
use andromeda_non_fungible_tokens::auction::{AuctionStateResponse, Cw20HookMsg};
use andromeda_rates::mock::mock_andromeda_rates;
use andromeda_splitter::mock::{
    mock_andromeda_splitter, mock_splitter_instantiate_msg, mock_splitter_send_msg,
};
use andromeda_std::{
    ado_base::{
        permissioning::{LocalPermission, Permission},
        rates::{LocalRate, LocalRateType, LocalRateValue, PercentRate, Rate},
    },
    amp::{AndrAddr, Recipient},
    common::{
        denom::Asset,
        expiration::{Expiry, MILLISECONDS_TO_NANOSECONDS_RATIO},
        Milliseconds,
    },
    error::ContractError,
};
use andromeda_testing::{
    mock::mock_app, mock_builder::MockAndromedaBuilder, mock_contract::MockContract,
};
use cosmwasm_std::{coin, to_json_binary, Addr, BlockInfo, Decimal, Timestamp, Uint128};
use cw20::Cw20Coin;
use cw_multi_test::Executor;

#[test]
fn test_auction_app_modules() {
>>>>>>> fbe0197d
    let mut router = mock_app(None);
    let andr = MockAndromedaBuilder::new(&mut router, "admin")
        .with_wallets(vec![
            ("owner", vec![]),
            ("buyer_one", vec![coin(1000, "uandr")]),
            ("buyer_two", vec![coin(1000, "uandr")]),
            ("recipient_one", vec![]),
            ("recipient_two", vec![]),
        ])
        .with_contracts(vec![
            ("cw721", mock_andromeda_cw721()),
            ("auction", mock_andromeda_auction()),
            ("app-contract", mock_andromeda_app()),
            ("splitter", mock_andromeda_splitter()),
        ])
        .build(&mut router);
    let owner = andr.get_wallet("owner");
    let buyer_one = andr.get_wallet("buyer_one");
    let buyer_two = andr.get_wallet("buyer_two");
    let recipient_one = andr.get_wallet("recipient_one");
    let recipient_two = andr.get_wallet("recipient_two");

    // Generate App Components
    let cw721_init_msg = mock_cw721_instantiate_msg(
        "Test Tokens".to_string(),
        "TT".to_string(),
        owner.to_string(),
<<<<<<< HEAD
        None,
=======
>>>>>>> fbe0197d
        andr.kernel.addr().to_string(),
        None,
    );
    let cw721_component = AppComponent::new(
        "cw721".to_string(),
        "cw721".to_string(),
        to_json_binary(&cw721_init_msg).unwrap(),
<<<<<<< HEAD
    );

    let splitter_init_msg = mock_splitter_instantiate_msg(
        vec![
            AddressPercent::new(
                Recipient::from_string(format!("{recipient_one}")),
                Decimal::from_ratio(1u8, 2u8),
            ),
            AddressPercent::new(
                Recipient::from_string(format!("{recipient_two}")),
                Decimal::from_ratio(1u8, 2u8),
            ),
        ],
        andr.kernel.addr(),
        None,
        None,
    );
    let splitter_component = AppComponent::new(
        "splitter",
        "splitter",
        to_json_binary(&splitter_init_msg).unwrap(),
    );

    let auction_init_msg =
        mock_auction_instantiate_msg(None, andr.kernel.addr().to_string(), None, None, None);
=======
    );

    let auction_init_msg =
        mock_auction_instantiate_msg(andr.kernel.addr().to_string(), None, None, None);
>>>>>>> fbe0197d
    let auction_component = AppComponent::new(
        "auction".to_string(),
        "auction".to_string(),
        to_json_binary(&auction_init_msg).unwrap(),
    );

    // Create App
<<<<<<< HEAD
    let app_components = vec![
        cw721_component.clone(),
        auction_component.clone(),
        splitter_component,
    ];
=======
    let app_components = vec![cw721_component.clone(), auction_component.clone()];
>>>>>>> fbe0197d
    let app = MockAppContract::instantiate(
        andr.get_code_id(&mut router, "app-contract"),
        owner,
        &mut router,
        "Auction App",
        app_components,
        andr.kernel.addr(),
        Some(owner.to_string()),
    );

    router
        .execute_contract(
            owner.clone(),
            Addr::unchecked(app.addr().clone()),
            &mock_claim_ownership_msg(None),
            &[],
        )
        .unwrap();

    // Mint Tokens
    let cw721: MockCW721 = app.query_ado_by_component_name(&router, cw721_component.name);
    cw721
        .execute_quick_mint(&mut router, owner.clone(), 1, owner.to_string())
        .unwrap();

    // Send Token to Auction
    let auction: MockAuction = app.query_ado_by_component_name(&router, auction_component.name);
<<<<<<< HEAD
    let start_time = Milliseconds::from_nanos(router.block_info().time.nanos())
        .plus_milliseconds(Milliseconds(100));
    let receive_msg = mock_start_auction(
        Some(start_time),
        start_time.plus_milliseconds(Milliseconds(1000)),
        "uandr".to_string(),
        false,
        None,
        None,
        Some(Recipient::from_string("./splitter").with_msg(mock_splitter_send_msg())),
    );
    cw721
        .execute_send_nft(
            &mut router,
            owner.clone(),
            auction.addr(),
            "0",
            &receive_msg,
        )
        .unwrap();

=======

    // Set rates to auction
    auction
        .execute_add_rate(
            &mut router,
            owner.clone(),
            "AuctionClaim".to_string(),
            Rate::Local(LocalRate {
                rate_type: LocalRateType::Deductive,
                recipients: vec![
                    Recipient::new(recipient_one, None),
                    Recipient::new(recipient_two, None),
                ],
                value: LocalRateValue::Percent(PercentRate {
                    percent: Decimal::percent(25),
                }),
                description: None,
            }),
        )
        .unwrap();

    let start_time = Milliseconds::from_nanos(router.block_info().time.nanos())
        .plus_milliseconds(Milliseconds(100));
    let receive_msg = mock_start_auction(
        Some(Expiry::AtTime(start_time)),
        Expiry::AtTime(start_time.plus_milliseconds(Milliseconds(1000))),
        Asset::NativeToken("uandr".to_string()),
        None,
        None,
        None,
        None,
    );
    cw721
        .execute_send_nft(
            &mut router,
            owner.clone(),
            auction.addr(),
            "0",
            &receive_msg,
        )
        .unwrap();

>>>>>>> fbe0197d
    router.set_block(BlockInfo {
        height: router.block_info().height,
        time: start_time.into(),
        chain_id: router.block_info().chain_id,
    });

    // Query Auction State
    let auction_ids: Vec<Uint128> =
        auction.query_auction_ids(&mut router, "0".to_string(), cw721.addr().to_string());

    assert_eq!(auction_ids.len(), 1);

    let auction_id = auction_ids.first().unwrap();
    let auction_state = auction.query_auction_state(&mut router, *auction_id);

    assert_eq!(auction_state.coin_denom, "uandr".to_string());
    assert_eq!(auction_state.owner, owner.to_string());

    // Place Bid One
    auction.execute_place_bid(
        &mut router,
        buyer_one.clone(),
        "0".to_string(),
        cw721.addr().to_string(),
        &[coin(50, "uandr")],
    );

    // Check Bid Status One
    let bids = auction.query_bids(&mut router, *auction_id);
    assert_eq!(bids.len(), 1);

    let bid = bids.first().unwrap();
    assert_eq!(bid.bidder, buyer_one.to_string());
    assert_eq!(bid.amount, Uint128::from(50u128));

    auction.execute_place_bid(
        &mut router,
        buyer_two.clone(),
        "0".to_string(),
        cw721.addr().to_string(),
        &[coin(100, "uandr")],
    );

    // Check Bid Status One
    let bids = auction.query_bids(&mut router, *auction_id);
    assert_eq!(bids.len(), 2);

    let bid_two = bids.get(1).unwrap();
    assert_eq!(bid_two.bidder, buyer_two.to_string());
    assert_eq!(bid_two.amount, Uint128::from(100u128));

    // End Auction
    router.set_block(BlockInfo {
        height: router.block_info().height,
        time: start_time.plus_milliseconds(Milliseconds(1000)).into(),
        chain_id: router.block_info().chain_id,
    });
    auction
        .execute_claim_auction(
            &mut router,
            buyer_two.clone(),
            "0".to_string(),
            cw721.addr().to_string(),
        )
        .unwrap();

    // Check Final State
    let token_owner = cw721.query_owner_of(&router, "0");
    assert_eq!(token_owner, buyer_two);
    let owner_balance = router.wrap().query_balance(owner, "uandr").unwrap();
<<<<<<< HEAD
    assert_eq!(owner_balance.amount, Uint128::zero());
    let recipient_one_balance = router.wrap().query_balance(recipient_one, "uandr").unwrap();
    assert_eq!(recipient_one_balance.amount, Uint128::from(50u128));
    let recipient_two_balance = router.wrap().query_balance(recipient_two, "uandr").unwrap();
    assert_eq!(recipient_two_balance.amount, Uint128::from(50u128));
}

#[test]
fn test_auction_app_cw20() {
=======
    assert_eq!(owner_balance.amount, Uint128::from(50u128));
    let recipient_one_balance = router.wrap().query_balance(recipient_one, "uandr").unwrap();
    assert_eq!(recipient_one_balance.amount, Uint128::from(25u128));
    let recipient_two_balance = router.wrap().query_balance(recipient_two, "uandr").unwrap();
    assert_eq!(recipient_two_balance.amount, Uint128::from(25u128));
}

#[test]
fn test_auction_app_recipient() {
>>>>>>> fbe0197d
    let mut router = mock_app(None);
    let andr = MockAndromedaBuilder::new(&mut router, "admin")
        .with_wallets(vec![
            ("owner", vec![]),
            ("buyer_one", vec![coin(1000, "uandr")]),
            ("buyer_two", vec![coin(1000, "uandr")]),
            ("recipient_one", vec![]),
            ("recipient_two", vec![]),
        ])
        .with_contracts(vec![
            ("cw721", mock_andromeda_cw721()),
<<<<<<< HEAD
            ("cw20", mock_andromeda_cw20()),
            ("auction", mock_andromeda_auction()),
            ("app-contract", mock_andromeda_app()),
            ("rates", mock_andromeda_rates()),
=======
            ("auction", mock_andromeda_auction()),
            ("app-contract", mock_andromeda_app()),
>>>>>>> fbe0197d
            ("splitter", mock_andromeda_splitter()),
        ])
        .build(&mut router);
    let owner = andr.get_wallet("owner");
    let buyer_one = andr.get_wallet("buyer_one");
    let buyer_two = andr.get_wallet("buyer_two");
<<<<<<< HEAD
=======
    let recipient_one = andr.get_wallet("recipient_one");
    let recipient_two = andr.get_wallet("recipient_two");
>>>>>>> fbe0197d

    // Generate App Components
    let cw721_init_msg = mock_cw721_instantiate_msg(
        "Test Tokens".to_string(),
        "TT".to_string(),
        owner.to_string(),
<<<<<<< HEAD
        None,
=======
>>>>>>> fbe0197d
        andr.kernel.addr().to_string(),
        None,
    );
    let cw721_component = AppComponent::new(
        "cw721".to_string(),
        "cw721".to_string(),
        to_json_binary(&cw721_init_msg).unwrap(),
    );

<<<<<<< HEAD
    let buyer_one_original_balance = Uint128::new(1_000);
    let buyer_two_original_balance = Uint128::new(2_000);
    let owner_original_balance = Uint128::new(10_000);
    let initial_balances = vec![
        Cw20Coin {
            address: buyer_one.to_string(),
            amount: buyer_one_original_balance,
        },
        Cw20Coin {
            address: buyer_two.to_string(),
            amount: buyer_two_original_balance,
        },
        Cw20Coin {
            address: owner.to_string(),
            amount: owner_original_balance,
        },
    ];

    let cw20_init_msg = mock_cw20_instantiate_msg(
        None,
        "Test Tokens".to_string(),
        "TTT".to_string(),
        6,
        initial_balances,
        Some(mock_minter(
            owner.to_string(),
            Some(Uint128::from(1000000u128)),
        )),
        None,
        andr.kernel.addr().to_string(),
    );
    let cw20_component = AppComponent::new(
        "cw20".to_string(),
        "cw20".to_string(),
        to_json_binary(&cw20_init_msg).unwrap(),
    );

    let auction_init_msg = mock_auction_instantiate_msg(
        None,
        andr.kernel.addr().to_string(),
        None,
        Some(vec![AndrAddr::from_string(format!(
            "./{}",
            cw721_component.name
        ))]),
        Some(AndrAddr::from_string(format!("./{}", cw20_component.name))),
    );
=======
    let splitter_init_msg = mock_splitter_instantiate_msg(
        vec![
            AddressPercent::new(
                Recipient::from_string(format!("{recipient_one}")),
                Decimal::from_ratio(1u8, 2u8),
            ),
            AddressPercent::new(
                Recipient::from_string(format!("{recipient_two}")),
                Decimal::from_ratio(1u8, 2u8),
            ),
        ],
        andr.kernel.addr(),
        None,
        None,
    );
    let splitter_component = AppComponent::new(
        "splitter",
        "splitter",
        to_json_binary(&splitter_init_msg).unwrap(),
    );

    let auction_init_msg =
        mock_auction_instantiate_msg(andr.kernel.addr().to_string(), None, None, None);
>>>>>>> fbe0197d
    let auction_component = AppComponent::new(
        "auction".to_string(),
        "auction".to_string(),
        to_json_binary(&auction_init_msg).unwrap(),
    );

    // Create App
    let app_components = vec![
<<<<<<< HEAD
        auction_component.clone(),
        cw721_component.clone(),
        cw20_component.clone(),
    ];

=======
        cw721_component.clone(),
        auction_component.clone(),
        splitter_component,
    ];
>>>>>>> fbe0197d
    let app = MockAppContract::instantiate(
        andr.get_code_id(&mut router, "app-contract"),
        owner,
        &mut router,
        "Auction App",
<<<<<<< HEAD
        app_components.clone(),
        andr.kernel.addr(),
        Some(owner.to_string()),
    );
    let components = app.query_components(&router);
    assert_eq!(components, app_components);
    let cw20: MockCW20 = app.query_ado_by_component_name(&router, cw20_component.name);

    // Mint Tokens
    let cw721: MockCW721 = app.query_ado_by_component_name(&router, cw721_component.name);

    let mint_msg = mock_quick_mint_msg(2, owner.to_string());
=======
        app_components,
        andr.kernel.addr(),
        Some(owner.to_string()),
    );
>>>>>>> fbe0197d

    router
        .execute_contract(
            owner.clone(),
<<<<<<< HEAD
            Addr::unchecked(cw721.addr().clone()),
            &mint_msg,
=======
            Addr::unchecked(app.addr().clone()),
            &mock_claim_ownership_msg(None),
>>>>>>> fbe0197d
            &[],
        )
        .unwrap();

    // Mint Tokens
    let cw721: MockCW721 = app.query_ado_by_component_name(&router, cw721_component.name);
    cw721
        .execute_quick_mint(&mut router, owner.clone(), 1, owner.to_string())
        .unwrap();

    // Send Token to Auction
    let auction: MockAuction = app.query_ado_by_component_name(&router, auction_component.name);
<<<<<<< HEAD

    router
        .execute_contract(
            owner.clone(),
            Addr::unchecked(auction.addr().clone()),
            &mock_authorize_token_address(cw721.addr().clone(), None),
            &[],
        )
        .unwrap();

    let start_time = router.block_info().time.nanos() / MILLISECONDS_TO_NANOSECONDS_RATIO + 100;
    let receive_msg = mock_start_auction(
        Some(Milliseconds(start_time)),
        Milliseconds(start_time + 2),
        cw20.addr().to_string(),
        true,
        None,
        None,
        None,
    );

    let send_msg = mock_send_nft(
        AndrAddr::from_string("./auction".to_string()),
        "0".to_string(),
        to_json_binary(&receive_msg).unwrap(),
=======
    let start_time = Milliseconds::from_nanos(router.block_info().time.nanos())
        .plus_milliseconds(Milliseconds(100));
    let receive_msg = mock_start_auction(
        Some(Expiry::AtTime(start_time)),
        Expiry::AtTime(start_time.plus_milliseconds(Milliseconds(1000))),
        Asset::NativeToken("uandr".to_string()),
        None,
        None,
        None,
        Some(Recipient::from_string("./splitter").with_msg(mock_splitter_send_msg())),
    );
    cw721
        .execute_send_nft(
            &mut router,
            owner.clone(),
            auction.addr(),
            "0",
            &receive_msg,
        )
        .unwrap();

    router.set_block(BlockInfo {
        height: router.block_info().height,
        time: start_time.into(),
        chain_id: router.block_info().chain_id,
    });

    // Query Auction State
    let auction_ids: Vec<Uint128> =
        auction.query_auction_ids(&mut router, "0".to_string(), cw721.addr().to_string());

    assert_eq!(auction_ids.len(), 1);

    let auction_id = auction_ids.first().unwrap();
    let auction_state = auction.query_auction_state(&mut router, *auction_id);

    assert_eq!(auction_state.coin_denom, "uandr".to_string());
    assert_eq!(auction_state.owner, owner.to_string());

    // Place Bid One
    auction.execute_place_bid(
        &mut router,
        buyer_one.clone(),
        "0".to_string(),
        cw721.addr().to_string(),
        &[coin(50, "uandr")],
    );

    // Check Bid Status One
    let bids = auction.query_bids(&mut router, *auction_id);
    assert_eq!(bids.len(), 1);

    let bid = bids.first().unwrap();
    assert_eq!(bid.bidder, buyer_one.to_string());
    assert_eq!(bid.amount, Uint128::from(50u128));

    auction.execute_place_bid(
        &mut router,
        buyer_two.clone(),
        "0".to_string(),
        cw721.addr().to_string(),
        &[coin(100, "uandr")],
    );

    // Check Bid Status One
    let bids = auction.query_bids(&mut router, *auction_id);
    assert_eq!(bids.len(), 2);

    let bid_two = bids.get(1).unwrap();
    assert_eq!(bid_two.bidder, buyer_two.to_string());
    assert_eq!(bid_two.amount, Uint128::from(100u128));

    // End Auction
    router.set_block(BlockInfo {
        height: router.block_info().height,
        time: start_time.plus_milliseconds(Milliseconds(1000)).into(),
        chain_id: router.block_info().chain_id,
    });
    auction
        .execute_claim_auction(
            &mut router,
            buyer_two.clone(),
            "0".to_string(),
            cw721.addr().to_string(),
        )
        .unwrap();

    // Check Final State
    let token_owner = cw721.query_owner_of(&router, "0");
    assert_eq!(token_owner, buyer_two);
    let owner_balance = router.wrap().query_balance(owner, "uandr").unwrap();
    assert_eq!(owner_balance.amount, Uint128::zero());
    let recipient_one_balance = router.wrap().query_balance(recipient_one, "uandr").unwrap();
    assert_eq!(recipient_one_balance.amount, Uint128::from(50u128));
    let recipient_two_balance = router.wrap().query_balance(recipient_two, "uandr").unwrap();
    assert_eq!(recipient_two_balance.amount, Uint128::from(50u128));
}

#[test]
fn test_auction_app_cw20_restricted() {
    let mut router = mock_app(None);
    let andr = MockAndromedaBuilder::new(&mut router, "admin")
        .with_wallets(vec![
            ("owner", vec![]),
            ("buyer_one", vec![coin(1000, "uandr")]),
            ("buyer_two", vec![coin(1000, "uandr")]),
            ("recipient_one", vec![]),
            ("recipient_two", vec![]),
        ])
        .with_contracts(vec![
            ("cw721", mock_andromeda_cw721()),
            ("cw20", mock_andromeda_cw20()),
            ("auction", mock_andromeda_auction()),
            ("app-contract", mock_andromeda_app()),
            ("rates", mock_andromeda_rates()),
            ("splitter", mock_andromeda_splitter()),
        ])
        .build(&mut router);
    let owner = andr.get_wallet("owner");
    let buyer_one = andr.get_wallet("buyer_one");
    let buyer_two = andr.get_wallet("buyer_two");

    // Generate App Components
    let cw721_init_msg = mock_cw721_instantiate_msg(
        "Test Tokens".to_string(),
        "TT".to_string(),
        owner.to_string(),
        andr.kernel.addr().to_string(),
        None,
    );
    let cw721_component = AppComponent::new(
        "cw721".to_string(),
        "cw721".to_string(),
        to_json_binary(&cw721_init_msg).unwrap(),
    );

    let buyer_one_original_balance = Uint128::new(1_000);
    let buyer_two_original_balance = Uint128::new(2_000);
    let owner_original_balance = Uint128::new(10_000);
    let initial_balances = vec![
        Cw20Coin {
            address: buyer_one.to_string(),
            amount: buyer_one_original_balance,
        },
        Cw20Coin {
            address: buyer_two.to_string(),
            amount: buyer_two_original_balance,
        },
        Cw20Coin {
            address: owner.to_string(),
            amount: owner_original_balance,
        },
    ];

    let cw20_init_msg = mock_cw20_instantiate_msg(
        None,
        "Test Tokens".to_string(),
        "TTT".to_string(),
        6,
        initial_balances.clone(),
        Some(mock_minter(
            owner.to_string(),
            Some(Uint128::from(1000000u128)),
        )),
        andr.kernel.addr().to_string(),
    );
    let cw20_component = AppComponent::new(
        "cw20".to_string(),
        "cw20".to_string(),
        to_json_binary(&cw20_init_msg).unwrap(),
    );

    let second_cw20_init_msg = mock_cw20_instantiate_msg(
        None,
        "Second Test Tokens".to_string(),
        "STTT".to_string(),
        6,
        initial_balances,
        Some(mock_minter(
            owner.to_string(),
            Some(Uint128::from(1000000u128)),
        )),
        andr.kernel.addr().to_string(),
    );
    let second_cw20_component = AppComponent::new(
        "second-cw20".to_string(),
        "cw20".to_string(),
        to_json_binary(&second_cw20_init_msg).unwrap(),
    );

    let auction_init_msg = mock_auction_instantiate_msg(
        andr.kernel.addr().to_string(),
        None,
        Some(vec![AndrAddr::from_string(format!(
            "./{}",
            cw721_component.name
        ))]),
        Some(AndrAddr::from_string(format!("./{}", cw20_component.name))),
    );
    let auction_component = AppComponent::new(
        "auction".to_string(),
        "auction".to_string(),
        to_json_binary(&auction_init_msg).unwrap(),
    );

    // Create App
    let app_components = vec![
        auction_component.clone(),
        cw721_component.clone(),
        cw20_component.clone(),
        second_cw20_component.clone(),
    ];

    let app = MockAppContract::instantiate(
        andr.get_code_id(&mut router, "app-contract"),
        owner,
        &mut router,
        "Auction App",
        app_components.clone(),
        andr.kernel.addr(),
        Some(owner.to_string()),
    );
    let components = app.query_components(&router);
    assert_eq!(components, app_components);
    let cw20: MockCW20 = app.query_ado_by_component_name(&router, cw20_component.name);

    // Mint Tokens
    let cw721: MockCW721 = app.query_ado_by_component_name(&router, cw721_component.name);
    cw721
        .execute_quick_mint(&mut router, owner.clone(), 2, owner.to_string())
        .unwrap();

    // Authorize NFT contract
    let auction: MockAuction = app.query_ado_by_component_name(&router, auction_component.name);
    auction
        .execute_authorize_token_address(&mut router, owner.clone(), cw721.addr(), None)
        .unwrap();

    // Send Token to Auction
    let start_time = router.block_info().time.nanos() / MILLISECONDS_TO_NANOSECONDS_RATIO + 100;
    cw721
        .execute_send_nft(
            &mut router,
            owner.clone(),
            AndrAddr::from_string("./auction".to_string()),
            "0",
            &mock_start_auction(
                Some(Expiry::AtTime(Milliseconds(start_time))),
                Expiry::AtTime(Milliseconds(start_time + 2)),
                Asset::Cw20Token(AndrAddr::from_string(cw20.addr().to_string())),
                None,
                None,
                None,
                None,
            ),
        )
        .unwrap();

    router.set_block(BlockInfo {
        height: router.block_info().height,
        time: Timestamp::from_nanos(start_time * MILLISECONDS_TO_NANOSECONDS_RATIO),
        chain_id: router.block_info().chain_id,
    });

    // Query Auction State
    let auction_ids =
        auction.query_auction_ids(&mut router, "0".to_string(), cw721.addr().to_string());
    assert_eq!(auction_ids.len(), 1);

    let auction_id = auction_ids.first().unwrap();
    let auction_state: AuctionStateResponse = auction.query_auction_state(&mut router, *auction_id);
    assert_eq!(auction_state.coin_denom, cw20.addr().to_string());

    // Place Bid One
    // Blacklist bidder now
    let actor = AndrAddr::from_string(buyer_one.clone());
    let action = "PlaceBid".to_string();
    let permission = Permission::Local(LocalPermission::blacklisted(None));
    auction
        .execute_set_permission(&mut router, owner.clone(), actor, action, permission)
        .unwrap();

    let bid_msg = mock_place_bid("0".to_string(), cw721.addr().to_string());

    // Bid should be rejected because we blacklisted bidder one
    let err: ContractError = router
        .execute_contract(
            buyer_one.clone(),
            Addr::unchecked(auction.addr().clone()),
            &bid_msg,
            &[coin(50, "uandr")],
        )
        .unwrap_err()
        .downcast()
        .unwrap();
    assert_eq!(err, ContractError::Unauthorized {});

    // Now whitelist bidder one
    let actor = AndrAddr::from_string(buyer_one.clone());
    let action = "PlaceBid".to_string();
    let permission = Permission::Local(LocalPermission::whitelisted(None));
    auction
        .execute_set_permission(&mut router, owner.clone(), actor, action, permission)
        .unwrap();

    // Try bidding again
    let hook_msg = Cw20HookMsg::PlaceBid {
        token_id: "0".to_owned(),
        token_address: cw721.addr().clone().to_string(),
    };
    cw20.execute_send(
        &mut router,
        buyer_one.clone(),
        auction.addr(),
        Uint128::new(50),
        &hook_msg,
    )
    .unwrap();

    // Check Bid Status One
    let bids_resp = auction.query_bids(&mut router, *auction_id);
    assert_eq!(bids_resp.len(), 1);

    let bid = bids_resp.first().unwrap();
    assert_eq!(bid.bidder, buyer_one.to_string());
    assert_eq!(bid.amount, Uint128::from(50u128));

    // Second bid by buyer_two
    cw20.execute_send(
        &mut router,
        buyer_two.clone(),
        auction.addr(),
        Uint128::new(100),
        &hook_msg,
    )
    .unwrap();

    // Check Bid Status One
    let bids_resp = auction.query_bids(&mut router, *auction_id);
    assert_eq!(bids_resp.len(), 2);

    let bid_two = bids_resp.get(1).unwrap();
    assert_eq!(bid_two.bidder, buyer_two.to_string());
    assert_eq!(bid_two.amount, Uint128::from(100u128));

    // Forward time
    router.set_block(BlockInfo {
        height: router.block_info().height,
        time: Timestamp::from_nanos((start_time + 1001) * MILLISECONDS_TO_NANOSECONDS_RATIO),
        chain_id: router.block_info().chain_id,
    });

    // End Auction
    auction
        .execute_claim_auction(
            &mut router,
            buyer_two.clone(),
            "0".to_string(),
            cw721.addr().to_string(),
        )
        .unwrap();

    // Check Final State
    let owner_resp = cw721.query_owner_of(&router, "0".to_string());
    assert_eq!(owner_resp, buyer_two.to_string());

    // The auction's owner sold the NFT for 100, so the balance should increase by 100
    let cw20_balance = cw20.query_balance(&router, owner);
    assert_eq!(
        cw20_balance,
        owner_original_balance
            .checked_add(Uint128::new(100))
            .unwrap()
    );

    // Buyer two won the auction with a bid of 100, the balance should be 100 less than the original balance
    let cw20_balance = cw20.query_balance(&router, buyer_two);
    assert_eq!(
        cw20_balance,
        buyer_two_original_balance
            .checked_sub(Uint128::new(100))
            .unwrap()
    );

    // Buyer one was outbid, so the balance should remain unchanged
    let cw20_balance = cw20.query_balance(&router, buyer_one);
    assert_eq!(cw20_balance, buyer_one_original_balance);

    // Now try holding an auction with a recipient

    // Send Token to Auction
    let start_time = router.block_info().time.nanos() / MILLISECONDS_TO_NANOSECONDS_RATIO + 100;
    cw721
        .execute_send_nft(
            &mut router,
            owner.clone(),
            AndrAddr::from_string("./auction".to_string()),
            "1",
            &mock_start_auction(
                Some(Expiry::AtTime(Milliseconds(start_time))),
                Expiry::AtTime(Milliseconds(start_time + 2)),
                Asset::Cw20Token(AndrAddr::from_string(cw20.addr().to_string())),
                None,
                None,
                Some(vec![buyer_one.clone(), buyer_two.clone()]),
                Some(Recipient::from_string(buyer_one)),
            ),
        )
        .unwrap();

    // Try updating denom to another unpermissioned cw20, shouldn't work since this a restricted cw20 auction
    let second_cw20: MockCW20 =
        app.query_ado_by_component_name(&router, second_cw20_component.name);
    let update_auction_msg = mock_update_auction(
        "0".to_string(),
        cw721.addr().to_string(),
        Some(Expiry::AtTime(Milliseconds(start_time))),
        Expiry::AtTime(Milliseconds(start_time + 2)),
        // This cw20 hasn't been permissioned
        Asset::Cw20Token(AndrAddr::from_string(second_cw20.addr().to_string())),
        None,
        None,
        Some(vec![buyer_one.clone(), buyer_two.clone()]),
        Some(Recipient::from_string(buyer_one)),
>>>>>>> fbe0197d
    );

    let err: ContractError = router
        .execute_contract(
            owner.clone(),
<<<<<<< HEAD
            Addr::unchecked(cw721.addr().clone()),
            &send_msg,
=======
            auction.addr().clone(),
            &update_auction_msg,
>>>>>>> fbe0197d
            &[],
        )
        .unwrap_err()
        .downcast()
        .unwrap();
    assert_eq!(
        err,
        ContractError::InvalidFunds {
            msg: format!(
                "Non-permissioned CW20 asset '{}' set as denom.",
                second_cw20.addr()
            )
        }
    );

    router.set_block(BlockInfo {
        height: router.block_info().height,
        time: Timestamp::from_nanos(start_time * MILLISECONDS_TO_NANOSECONDS_RATIO),
        chain_id: router.block_info().chain_id,
    });

    // Query Auction State
<<<<<<< HEAD
    let auction_ids_response: AuctionIdsResponse = router
        .wrap()
        .query_wasm_smart(
            auction.addr().clone(),
            &mock_get_auction_ids("0".to_string(), cw721.addr().to_string()),
=======
    let auction_ids =
        auction.query_auction_ids(&mut router, "1".to_string(), cw721.addr().to_string());
    assert_eq!(auction_ids.len(), 1);

    let auction_id = auction_ids.first().unwrap();
    let auction_state: AuctionStateResponse = auction.query_auction_state(&mut router, *auction_id);
    assert_eq!(auction_state.coin_denom, cw20.addr().to_string());

    // Place Bid One
    // Whitelisted buyer one at the start of the auction
    let hook_msg = Cw20HookMsg::PlaceBid {
        token_id: "1".to_owned(),
        token_address: cw721.addr().clone().to_string(),
    };

    cw20.execute_send(
        &mut router,
        buyer_one.clone(),
        auction.addr(),
        Uint128::new(50),
        &hook_msg,
    )
    .unwrap();

    // Check Bid Status One
    let bids_resp = auction.query_bids(&mut router, *auction_id);
    assert_eq!(bids_resp.len(), 1);

    let bid = bids_resp.first().unwrap();
    assert_eq!(bid.bidder, buyer_one.to_string());
    assert_eq!(bid.amount, Uint128::from(50u128));

    // Second bid by buyer_two
    cw20.execute_send(
        &mut router,
        buyer_two.clone(),
        auction.addr(),
        Uint128::new(100),
        &hook_msg,
    )
    .unwrap();

    // Check Bid Status One
    let bids_resp = auction.query_bids(&mut router, *auction_id);
    assert_eq!(bids_resp.len(), 2);

    let bid_two = bids_resp.get(1).unwrap();
    assert_eq!(bid_two.bidder, buyer_two.to_string());
    assert_eq!(bid_two.amount, Uint128::from(100u128));

    // Forward time
    router.set_block(BlockInfo {
        height: router.block_info().height,
        time: Timestamp::from_nanos((start_time + 1001) * MILLISECONDS_TO_NANOSECONDS_RATIO),
        chain_id: router.block_info().chain_id,
    });

    // End Auction
    auction
        .execute_claim_auction(
            &mut router,
            buyer_two.clone(),
            "1".to_string(),
            cw721.addr().to_string(),
>>>>>>> fbe0197d
        )
        .unwrap();

    // Check Final State
    let owner_resp = cw721.query_owner_of(&router, "1".to_string());
    assert_eq!(owner_resp, buyer_two.to_string());

    // The auction's owner sold the NFT for 100, but has buyer_one set as recipient. So the balance shouldn't change since the previous auction
    let cw20_balance = cw20.query_balance(&router, owner);
    assert_eq!(
        cw20_balance,
        owner_original_balance
            .checked_add(Uint128::new(100))
            .unwrap()
    );

    // Buyer two won the auction with a bid of 100, the balance should be 100 less than the original balance
    let cw20_balance = cw20.query_balance(&router, buyer_two);
    assert_eq!(
        cw20_balance,
        buyer_two_original_balance
            // Purchase from previous and current auction
            .checked_sub(Uint128::new(100 + 100))
            .unwrap()
    );

    // Buyer one was outbid, but is set as the auction's recipient, so balance should increase by 100
    let cw20_balance = cw20.query_balance(&router, buyer_one);
    assert_eq!(
        cw20_balance,
        buyer_one_original_balance
            .checked_add(Uint128::new(100))
            .unwrap()
    );
}

#[test]
fn test_auction_app_cw20_unrestricted() {
    let mut router = mock_app(None);
    let andr = MockAndromedaBuilder::new(&mut router, "admin")
        .with_wallets(vec![
            ("owner", vec![]),
            ("buyer_one", vec![coin(1000, "uandr")]),
            ("buyer_two", vec![coin(1000, "uandr")]),
        ])
        .with_contracts(vec![
            ("cw721", mock_andromeda_cw721()),
            ("cw20", mock_andromeda_cw20()),
            ("auction", mock_andromeda_auction()),
            ("app-contract", mock_andromeda_app()),
            ("rates", mock_andromeda_rates()),
        ])
        .build(&mut router);
    let owner = andr.get_wallet("owner");
    let buyer_one = andr.get_wallet("buyer_one");
    let buyer_two = andr.get_wallet("buyer_two");

    // Generate App Components
    let cw721_init_msg = mock_cw721_instantiate_msg(
        "Test Tokens".to_string(),
        "TT".to_string(),
        owner.to_string(),
        andr.kernel.addr().to_string(),
        None,
    );
    let cw721_component = AppComponent::new(
        "cw721".to_string(),
        "cw721".to_string(),
        to_json_binary(&cw721_init_msg).unwrap(),
    );

    let buyer_one_original_balance = Uint128::new(1_000);
    let buyer_two_original_balance = Uint128::new(2_000);
    let owner_original_balance = Uint128::new(10_000);
    let initial_balances = vec![
        Cw20Coin {
            address: buyer_one.to_string(),
            amount: buyer_one_original_balance,
        },
        Cw20Coin {
            address: buyer_two.to_string(),
            amount: buyer_two_original_balance,
        },
        Cw20Coin {
            address: owner.to_string(),
            amount: owner_original_balance,
        },
    ];

<<<<<<< HEAD
    let auction_id = auction_ids_response.auction_ids.first().unwrap();
    let auction_state: AuctionStateResponse = router
        .wrap()
        .query_wasm_smart(auction.addr().clone(), &mock_get_auction_state(*auction_id))
        .unwrap();

    assert_eq!(auction_state.coin_denom, cw20.addr().to_string());

    // Place Bid One
    // Blacklist bidder now
    let actor = AndrAddr::from_string(buyer_one.clone());
    let action = "PlaceBid".to_string();
    let permission = Permission::blacklisted(None);
    let permissioning_message = mock_set_permission(actor, action, permission);

    router
        .execute_contract(
            owner.clone(),
            Addr::unchecked(auction.addr().clone()),
            &permissioning_message,
            &[],
        )
        .unwrap();

    let bid_msg = mock_place_bid("0".to_string(), cw721.addr().to_string());

    // Bid should be rejected because we blacklisted bidder one
    let err: ContractError = router
        .execute_contract(
            buyer_one.clone(),
            Addr::unchecked(auction.addr().clone()),
            &bid_msg,
            &[coin(50, "uandr")],
        )
        .unwrap_err()
        .downcast()
        .unwrap();
    assert_eq!(err, ContractError::Unauthorized {});

    // Now whitelist bidder one
    let actor = AndrAddr::from_string(buyer_one.clone());
    let action = "PlaceBid".to_string();
    let permission = Permission::whitelisted(None);
    let permissioning_message = mock_set_permission(actor, action, permission);

    router
        .execute_contract(
            owner.clone(),
            Addr::unchecked(auction.addr().clone()),
            &permissioning_message,
            &[],
        )
        .unwrap();

    // Try bidding again
    let hook_msg = Cw20HookMsg::PlaceBid {
        token_id: "0".to_owned(),
        token_address: cw721.addr().clone().to_string(),
    };

    let bid_msg = mock_cw20_send(
        AndrAddr::from_string(auction.addr().clone()),
        Uint128::new(50),
        to_json_binary(&hook_msg).unwrap(),
=======
    let cw20_init_msg = mock_cw20_instantiate_msg(
        None,
        "Test Tokens".to_string(),
        "TTT".to_string(),
        6,
        initial_balances.clone(),
        Some(mock_minter(
            owner.to_string(),
            Some(Uint128::from(1000000u128)),
        )),
        andr.kernel.addr().to_string(),
    );
    let cw20_component = AppComponent::new(
        "cw20".to_string(),
        "cw20".to_string(),
        to_json_binary(&cw20_init_msg).unwrap(),
    );

    let second_cw20_init_msg = mock_cw20_instantiate_msg(
        None,
        "Second Test Tokens".to_string(),
        "STTT".to_string(),
        6,
        initial_balances,
        Some(mock_minter(
            owner.to_string(),
            Some(Uint128::from(1000000u128)),
        )),
        andr.kernel.addr().to_string(),
    );
    let second_cw20_component = AppComponent::new(
        "second-cw20".to_string(),
        "cw20".to_string(),
        to_json_binary(&second_cw20_init_msg).unwrap(),
    );

    let auction_init_msg = mock_auction_instantiate_msg(
        andr.kernel.addr().to_string(),
        None,
        Some(vec![AndrAddr::from_string(format!(
            "./{}",
            cw721_component.name
        ))]),
        None,
    );
    let auction_component = AppComponent::new(
        "auction".to_string(),
        "auction".to_string(),
        to_json_binary(&auction_init_msg).unwrap(),
    );

    // Create App
    let app_components = vec![
        auction_component.clone(),
        cw721_component.clone(),
        cw20_component.clone(),
        second_cw20_component.clone(),
    ];

    let app = MockAppContract::instantiate(
        andr.get_code_id(&mut router, "app-contract"),
        owner,
        &mut router,
        "Auction App",
        app_components.clone(),
        andr.kernel.addr(),
        Some(owner.to_string()),
    );
    let components = app.query_components(&router);
    assert_eq!(components, app_components);
    let cw20: MockCW20 = app.query_ado_by_component_name(&router, cw20_component.name);

    // Mint Tokens
    let cw721: MockCW721 = app.query_ado_by_component_name(&router, cw721_component.name);
    cw721
        .execute_quick_mint(&mut router, owner.clone(), 2, owner.to_string())
        .unwrap();

    // Send Token to Auction
    let auction: MockAuction = app.query_ado_by_component_name(&router, auction_component.name);
    let start_time = router.block_info().time.nanos() / MILLISECONDS_TO_NANOSECONDS_RATIO + 100;
    cw721
        .execute_send_nft(
            &mut router,
            owner.clone(),
            AndrAddr::from_string("./auction".to_string()),
            "0",
            &mock_start_auction(
                Some(Expiry::AtTime(Milliseconds(start_time))),
                Expiry::AtTime(Milliseconds(start_time + 2)),
                Asset::Cw20Token(AndrAddr::from_string(cw20.addr().to_string())),
                None,
                None,
                Some(vec![buyer_one.clone(), buyer_two.clone()]),
                None,
            ),
        )
        .unwrap();

    router.set_block(BlockInfo {
        height: router.block_info().height,
        time: Timestamp::from_nanos(start_time * MILLISECONDS_TO_NANOSECONDS_RATIO),
        chain_id: router.block_info().chain_id,
    });

    // Query Auction State
    let auction_ids =
        auction.query_auction_ids(&mut router, "0".to_string(), cw721.addr().to_string());
    assert_eq!(auction_ids.len(), 1);

    let auction_id = auction_ids.first().unwrap();
    let auction_state: AuctionStateResponse = auction.query_auction_state(&mut router, *auction_id);
    assert_eq!(auction_state.coin_denom, cw20.addr().to_string());

    // Place Bid One
    let hook_msg = Cw20HookMsg::PlaceBid {
        token_id: "0".to_owned(),
        token_address: cw721.addr().clone().to_string(),
    };
    cw20.execute_send(
        &mut router,
        buyer_one.clone(),
        auction.addr(),
        Uint128::new(50),
        &hook_msg,
    )
    .unwrap();

    // Check Bid Status One
    let bids_resp = auction.query_bids(&mut router, *auction_id);
    assert_eq!(bids_resp.len(), 1);

    let bid = bids_resp.first().unwrap();
    assert_eq!(bid.bidder, buyer_one.to_string());
    assert_eq!(bid.amount, Uint128::from(50u128));

    // Second bid by buyer_two
    cw20.execute_send(
        &mut router,
        buyer_two.clone(),
        auction.addr(),
        Uint128::new(100),
        &hook_msg,
    )
    .unwrap();

    // Check Bid Status One
    let bids_resp = auction.query_bids(&mut router, *auction_id);
    assert_eq!(bids_resp.len(), 2);

    let bid_two = bids_resp.get(1).unwrap();
    assert_eq!(bid_two.bidder, buyer_two.to_string());
    assert_eq!(bid_two.amount, Uint128::from(100u128));

    // End Auction
    router.set_block(BlockInfo {
        height: router.block_info().height,
        time: Timestamp::from_nanos((start_time + 1001) * MILLISECONDS_TO_NANOSECONDS_RATIO),
        chain_id: router.block_info().chain_id,
    });
    auction
        .execute_claim_auction(
            &mut router,
            buyer_two.clone(),
            "0".to_string(),
            cw721.addr().to_string(),
        )
        .unwrap();

    // Check Final State
    let owner_resp = cw721.query_owner_of(&router, "0".to_string());
    assert_eq!(owner_resp, buyer_two.to_string());

    // The auction's owner sold the NFT for 100, so the balance should increase by 100
    let cw20_balance = cw20.query_balance(&router, owner);
    assert_eq!(
        cw20_balance,
        owner_original_balance
            .checked_add(Uint128::new(100))
            .unwrap()
    );

    // Buyer two won the auction with a bid of 100, the balance should be 100 less than the original balance
    let cw20_balance = cw20.query_balance(&router, buyer_two);
    assert_eq!(
        cw20_balance,
        buyer_two_original_balance
            .checked_sub(Uint128::new(100))
            .unwrap()
>>>>>>> fbe0197d
    );

    // Buyer one was outbid, so the balance should remain unchanged
    let cw20_balance = cw20.query_balance(&router, buyer_one);
    assert_eq!(cw20_balance, buyer_one_original_balance);

    //
    //
    // Create a new auction with another cw20 set as the denom
    //
    //

    let second_cw20: MockCW20 =
        app.query_ado_by_component_name(&router, second_cw20_component.name);

    // Send Token to Auction
    let start_time = router.block_info().time.nanos() / MILLISECONDS_TO_NANOSECONDS_RATIO + 100;
    cw721
        .execute_send_nft(
            &mut router,
            owner.clone(),
            AndrAddr::from_string("./auction".to_string()),
            "1",
            &mock_start_auction(
                Some(Expiry::AtTime(Milliseconds(start_time))),
                Expiry::AtTime(Milliseconds(start_time + 2)),
                Asset::Cw20Token(AndrAddr::from_string(second_cw20.addr().to_string())),
                None,
                None,
                Some(vec![buyer_one.clone(), buyer_two.clone()]),
                None,
            ),
        )
        .unwrap();

    router.set_block(BlockInfo {
        height: router.block_info().height,
        time: Timestamp::from_nanos(start_time * MILLISECONDS_TO_NANOSECONDS_RATIO),
        chain_id: router.block_info().chain_id,
    });

    // Query Auction State
    let auction_ids =
        auction.query_auction_ids(&mut router, "1".to_string(), cw721.addr().to_string());
    assert_eq!(auction_ids.len(), 1);

    let auction_id = auction_ids.first().unwrap();
    let auction_state: AuctionStateResponse = auction.query_auction_state(&mut router, *auction_id);
    assert_eq!(auction_state.coin_denom, second_cw20.addr().to_string());

    // Place Bid One
    let hook_msg = Cw20HookMsg::PlaceBid {
        token_id: "1".to_owned(),
        token_address: cw721.addr().clone().to_string(),
    };
    second_cw20
        .execute_send(
            &mut router,
            buyer_one.clone(),
<<<<<<< HEAD
            Addr::unchecked(cw20.addr().clone()),
            &bid_msg,
            &[],
=======
            auction.addr(),
            Uint128::new(50),
            &hook_msg,
>>>>>>> fbe0197d
        )
        .unwrap();

    // Check Bid Status One
<<<<<<< HEAD
    let bids_resp: BidsResponse = router
        .wrap()
        .query_wasm_smart(auction.addr().clone(), &mock_get_bids(*auction_id))
        .unwrap();
    assert_eq!(bids_resp.bids.len(), 1);
=======
    let bids_resp = auction.query_bids(&mut router, *auction_id);
    assert_eq!(bids_resp.len(), 1);
>>>>>>> fbe0197d

    let bid = bids_resp.first().unwrap();
    assert_eq!(bid.bidder, buyer_one.to_string());
    assert_eq!(bid.amount, Uint128::from(50u128));

    // Second bid by buyer_two
<<<<<<< HEAD
    let bid_msg = mock_cw20_send(
        AndrAddr::from_string(auction.addr().clone()),
        Uint128::new(100),
        to_json_binary(&hook_msg).unwrap(),
    );

    router
        .execute_contract(
            buyer_two.clone(),
            Addr::unchecked(cw20.addr().clone()),
            &bid_msg,
            &[],
=======
    second_cw20
        .execute_send(
            &mut router,
            buyer_two.clone(),
            auction.addr(),
            Uint128::new(100),
            &hook_msg,
>>>>>>> fbe0197d
        )
        .unwrap();

    // Check Bid Status One
<<<<<<< HEAD
    let bids_resp: BidsResponse = router
        .wrap()
        .query_wasm_smart(auction.addr().clone(), &mock_get_bids(*auction_id))
        .unwrap();
    assert_eq!(bids_resp.bids.len(), 2);
=======
    let bids_resp = auction.query_bids(&mut router, *auction_id);
    assert_eq!(bids_resp.len(), 2);
>>>>>>> fbe0197d

    let bid_two = bids_resp.get(1).unwrap();
    assert_eq!(bid_two.bidder, buyer_two.to_string());
    assert_eq!(bid_two.amount, Uint128::from(100u128));

    // End Auction
    router.set_block(BlockInfo {
        height: router.block_info().height,
        time: Timestamp::from_nanos((start_time + 1001) * MILLISECONDS_TO_NANOSECONDS_RATIO),
        chain_id: router.block_info().chain_id,
    });
<<<<<<< HEAD
    let end_msg = mock_claim_auction("0".to_string(), cw721.addr().to_string());

    router
        .execute_contract(
            buyer_two.clone(),
            Addr::unchecked(auction.addr()),
            &end_msg,
            &[],
        )
        .unwrap();

    // Check Final State
    let owner_resp: OwnerOfResponse = router
        .wrap()
        .query_wasm_smart(cw721.addr(), &mock_cw721_owner_of("0".to_string(), None))
        .unwrap();
    assert_eq!(owner_resp.owner, buyer_two.to_string());

    // The auction's owner sold the NFT for 100, so the balance should increase by 100
    let cw20_balance_query = mock_get_cw20_balance(owner);
    let cw20_balance_response: BalanceResponse = router
        .wrap()
        .query_wasm_smart(cw20.addr().clone(), &cw20_balance_query)
        .unwrap();
    assert_eq!(
        cw20_balance_response.balance,
        owner_original_balance
            .checked_add(Uint128::new(100))
            .unwrap()
    );

    // Buyer two won the auction with a bid of 100, the balance should be 100 less than the original balance
    let cw20_balance_query = mock_get_cw20_balance(buyer_two);
    let cw20_balance_response: BalanceResponse = router
        .wrap()
        .query_wasm_smart(cw20.addr().clone(), &cw20_balance_query)
        .unwrap();
    assert_eq!(
        cw20_balance_response.balance,
        buyer_two_original_balance
            .checked_sub(Uint128::new(100))
            .unwrap()
    );

    // Buyer one was outbid, so the balance should remain unchanged
    let cw20_balance_query = mock_get_cw20_balance(buyer_one);
    let cw20_balance_response: BalanceResponse = router
        .wrap()
        .query_wasm_smart(cw20.addr(), &cw20_balance_query)
        .unwrap();
    assert_eq!(cw20_balance_response.balance, buyer_one_original_balance);

    // Now try holding an auction with a recipient
    // Send Token to Auction
    router
        .execute_contract(
            owner.clone(),
            Addr::unchecked(auction.addr().clone()),
            &mock_authorize_token_address(cw721.addr().clone(), None),
            &[],
        )
        .unwrap();

    let start_time = router.block_info().time.nanos() / MILLISECONDS_TO_NANOSECONDS_RATIO + 100;
    let receive_msg = mock_start_auction(
        Some(Milliseconds(start_time)),
        Milliseconds(start_time + 2),
        cw20.addr().to_string(),
        true,
        None,
        Some(vec![buyer_one.clone(), buyer_two.clone()]),
        Some(Recipient::from_string(buyer_one)),
    );

    // This time we're auctioning token id 1
    let send_msg = mock_send_nft(
        AndrAddr::from_string("./auction".to_string()),
        "1".to_string(),
        to_json_binary(&receive_msg).unwrap(),
    );

    router
        .execute_contract(
            owner.clone(),
            Addr::unchecked(cw721.addr().clone()),
            &send_msg,
            &[],
        )
        .unwrap();

    router.set_block(BlockInfo {
        height: router.block_info().height,
        time: Timestamp::from_nanos(start_time * MILLISECONDS_TO_NANOSECONDS_RATIO),
        chain_id: router.block_info().chain_id,
    });

    // Query Auction State
    let auction_ids_response: AuctionIdsResponse = router
        .wrap()
        .query_wasm_smart(
            auction.addr().clone(),
            &mock_get_auction_ids("1".to_string(), cw721.addr().to_string()),
        )
        .unwrap();

    assert_eq!(auction_ids_response.auction_ids.len(), 1);

    let auction_id = auction_ids_response.auction_ids.first().unwrap();
    let auction_state: AuctionStateResponse = router
        .wrap()
        .query_wasm_smart(auction.addr().clone(), &mock_get_auction_state(*auction_id))
        .unwrap();

    assert_eq!(auction_state.coin_denom, cw20.addr().to_string());

    // Place Bid One
    // Whitelisted buyer one at the start of the auction
    let hook_msg = Cw20HookMsg::PlaceBid {
        token_id: "1".to_owned(),
        token_address: cw721.addr().clone().to_string(),
    };

    let bid_msg = mock_cw20_send(
        AndrAddr::from_string(auction.addr().clone()),
        Uint128::new(50),
        to_json_binary(&hook_msg).unwrap(),
    );

    router
        .execute_contract(
            buyer_one.clone(),
            Addr::unchecked(cw20.addr().clone()),
            &bid_msg,
            &[],
        )
        .unwrap();

    // Check Bid Status One
    let bids_resp: BidsResponse = router
        .wrap()
        .query_wasm_smart(auction.addr().clone(), &mock_get_bids(*auction_id))
        .unwrap();
    assert_eq!(bids_resp.bids.len(), 1);

    let bid = bids_resp.bids.first().unwrap();
    assert_eq!(bid.bidder, buyer_one.to_string());
    assert_eq!(bid.amount, Uint128::from(50u128));

    // Second bid by buyer_two
    let bid_msg = mock_cw20_send(
        AndrAddr::from_string(auction.addr().clone()),
        Uint128::new(100),
        to_json_binary(&hook_msg).unwrap(),
    );

    router
        .execute_contract(
            buyer_two.clone(),
            Addr::unchecked(cw20.addr().clone()),
            &bid_msg,
            &[],
        )
        .unwrap();

    // Check Bid Status One
    let bids_resp: BidsResponse = router
        .wrap()
        .query_wasm_smart(auction.addr().clone(), &mock_get_bids(*auction_id))
        .unwrap();
    assert_eq!(bids_resp.bids.len(), 2);

    let bid_two = bids_resp.bids.get(1).unwrap();
    assert_eq!(bid_two.bidder, buyer_two.to_string());
    assert_eq!(bid_two.amount, Uint128::from(100u128));

    // End Auction
    router.set_block(BlockInfo {
        height: router.block_info().height,
        time: Timestamp::from_nanos((start_time + 1001) * MILLISECONDS_TO_NANOSECONDS_RATIO),
        chain_id: router.block_info().chain_id,
    });
    let end_msg = mock_claim_auction("1".to_string(), cw721.addr().to_string());

    router
        .execute_contract(
            buyer_two.clone(),
            Addr::unchecked(auction.addr()),
            &end_msg,
            &[],
=======
    auction
        .execute_claim_auction(
            &mut router,
            buyer_two.clone(),
            "1".to_string(),
            cw721.addr().to_string(),
>>>>>>> fbe0197d
        )
        .unwrap();

    // Check Final State
<<<<<<< HEAD
    let owner_resp: OwnerOfResponse = router
        .wrap()
        .query_wasm_smart(cw721.addr(), &mock_cw721_owner_of("1".to_string(), None))
        .unwrap();
    assert_eq!(owner_resp.owner, buyer_two.to_string());

    // The auction's owner sold the NFT for 100, but has buyer_one set as recipient. So the balance shouldn't change since the previous auction
    let cw20_balance_query = mock_get_cw20_balance(owner);
    let cw20_balance_response: BalanceResponse = router
        .wrap()
        .query_wasm_smart(cw20.addr().clone(), &cw20_balance_query)
        .unwrap();
    assert_eq!(
        cw20_balance_response.balance,
        owner_original_balance
            // Funds added during previous auction
            .checked_add(Uint128::new(100))
            .unwrap()
    );

    // Buyer two won the auction with a bid of 100, the balance should be 100 less than the original balance
    let cw20_balance_query = mock_get_cw20_balance(buyer_two);
    let cw20_balance_response: BalanceResponse = router
        .wrap()
        .query_wasm_smart(cw20.addr().clone(), &cw20_balance_query)
        .unwrap();
    assert_eq!(
        cw20_balance_response.balance,
        buyer_two_original_balance
            // Purchase from previous and current auction
            .checked_sub(Uint128::new(100 + 100))
            .unwrap()
    );

    // Buyer one was outbid, but is set as the auction's recipient, so balance should increase by 100
    let cw20_balance_query = mock_get_cw20_balance(buyer_one);
    let cw20_balance_response: BalanceResponse = router
        .wrap()
        .query_wasm_smart(cw20.addr(), &cw20_balance_query)
        .unwrap();
    assert_eq!(
        cw20_balance_response.balance,
        buyer_one_original_balance
            .checked_add(Uint128::new(100))
=======
    let owner_resp = cw721.query_owner_of(&router, "1".to_string());
    assert_eq!(owner_resp, buyer_two.to_string());

    // The auction's owner sold the NFT for 100, so the balance should increase by 100
    let cw20_balance = second_cw20.query_balance(&router, owner);
    assert_eq!(
        cw20_balance,
        owner_original_balance
            .checked_add(Uint128::new(100))
            .unwrap()
    );

    // Buyer two won the auction with a bid of 100, the balance should be 100 less than the original balance
    let cw20_balance = second_cw20.query_balance(&router, buyer_two);
    assert_eq!(
        cw20_balance,
        buyer_two_original_balance
            .checked_sub(Uint128::new(100))
>>>>>>> fbe0197d
            .unwrap()
    );

    // Buyer one was outbid, so the balance should remain unchanged
    let cw20_balance = second_cw20.query_balance(&router, buyer_one);
    assert_eq!(cw20_balance, buyer_one_original_balance);
}<|MERGE_RESOLUTION|>--- conflicted
+++ resolved
@@ -3,272 +3,6 @@
 use andromeda_app::app::AppComponent;
 use andromeda_app_contract::mock::{mock_andromeda_app, mock_claim_ownership_msg, MockAppContract};
 use andromeda_auction::mock::{
-<<<<<<< HEAD
-    mock_andromeda_auction, mock_auction_instantiate_msg, mock_authorize_token_address,
-    mock_claim_auction, mock_get_auction_ids, mock_get_auction_state, mock_get_bids,
-    mock_place_bid, mock_set_permission, mock_start_auction, MockAuction,
-};
-use andromeda_cw20::mock::{
-    mock_andromeda_cw20, mock_cw20_instantiate_msg, mock_cw20_send, mock_get_cw20_balance,
-    mock_minter, MockCW20,
-};
-use andromeda_cw721::mock::{
-    mock_andromeda_cw721, mock_cw721_instantiate_msg, mock_cw721_owner_of, mock_quick_mint_msg,
-    mock_send_nft, MockCW721,
-};
-
-use andromeda_finance::splitter::AddressPercent;
-use andromeda_modules::rates::{PercentRate, Rate, RateInfo};
-use andromeda_non_fungible_tokens::auction::{
-    AuctionIdsResponse, AuctionStateResponse, BidsResponse, Cw20HookMsg,
-};
-use andromeda_rates::mock::{mock_andromeda_rates, mock_rates_instantiate_msg};
-use andromeda_splitter::mock::{
-    mock_andromeda_splitter, mock_splitter_instantiate_msg, mock_splitter_send_msg,
-};
-use andromeda_std::{
-    ado_base::{permissioning::Permission, Module},
-    amp::{AndrAddr, Recipient},
-    common::{expiration::MILLISECONDS_TO_NANOSECONDS_RATIO, Milliseconds},
-    error::ContractError,
-};
-use andromeda_testing::{
-    mock::mock_app, mock_builder::MockAndromedaBuilder, mock_contract::MockContract,
-};
-use cosmwasm_std::{coin, to_json_binary, Addr, BlockInfo, Decimal, Timestamp, Uint128};
-use cw20::{BalanceResponse, Cw20Coin};
-use cw721::OwnerOfResponse;
-use cw_multi_test::Executor;
-
-#[test]
-fn test_auction_app_modules() {
-    let mut router = mock_app(None);
-    let andr = MockAndromedaBuilder::new(&mut router, "admin")
-        .with_wallets(vec![
-            ("owner", vec![]),
-            ("buyer_one", vec![coin(1000, "uandr")]),
-            ("buyer_two", vec![coin(1000, "uandr")]),
-            ("recipient_one", vec![]),
-            ("recipient_two", vec![]),
-        ])
-        .with_contracts(vec![
-            ("cw721", mock_andromeda_cw721()),
-            ("auction", mock_andromeda_auction()),
-            ("app-contract", mock_andromeda_app()),
-            ("rates", mock_andromeda_rates()),
-            ("splitter", mock_andromeda_splitter()),
-        ])
-        .build(&mut router);
-    let owner = andr.get_wallet("owner");
-    let buyer_one = andr.get_wallet("buyer_one");
-    let buyer_two = andr.get_wallet("buyer_two");
-    let recipient_one = andr.get_wallet("recipient_one");
-    let recipient_two = andr.get_wallet("recipient_two");
-
-    // Generate App Components
-    let cw721_init_msg = mock_cw721_instantiate_msg(
-        "Test Tokens".to_string(),
-        "TT".to_string(),
-        owner.to_string(),
-        None,
-        andr.kernel.addr().to_string(),
-        None,
-    );
-    let cw721_component = AppComponent::new(
-        "cw721".to_string(),
-        "cw721".to_string(),
-        to_json_binary(&cw721_init_msg).unwrap(),
-    );
-
-    let rates_init_msg = mock_rates_instantiate_msg(
-        vec![RateInfo {
-            is_additive: false,
-            description: None,
-            rate: Rate::Percent(PercentRate {
-                percent: Decimal::from_ratio(1u32, 2u32),
-            }),
-            recipients: vec![
-                Recipient::from_string("./splitter").with_msg(mock_splitter_send_msg())
-            ],
-        }],
-        andr.kernel.addr(),
-        None,
-    );
-    let rates_component =
-        AppComponent::new("rates", "rates", to_json_binary(&rates_init_msg).unwrap());
-
-    let splitter_init_msg = mock_splitter_instantiate_msg(
-        vec![
-            AddressPercent::new(
-                Recipient::from_string(format!("{recipient_one}")),
-                Decimal::from_ratio(1u8, 2u8),
-            ),
-            AddressPercent::new(
-                Recipient::from_string(format!("{recipient_two}")),
-                Decimal::from_ratio(1u8, 2u8),
-            ),
-        ],
-        andr.kernel.addr(),
-        None,
-        None,
-    );
-    let splitter_component = AppComponent::new(
-        "splitter",
-        "splitter",
-        to_json_binary(&splitter_init_msg).unwrap(),
-    );
-
-    let auction_init_msg = mock_auction_instantiate_msg(
-        Some(vec![Module::new("rates", "./rates", false)]),
-        andr.kernel.addr().to_string(),
-        None,
-        Some(vec![AndrAddr::from_string(format!(
-            "./{}",
-            cw721_component.name
-        ))]),
-        None,
-    );
-    let auction_component = AppComponent::new(
-        "auction".to_string(),
-        "auction".to_string(),
-        to_json_binary(&auction_init_msg).unwrap(),
-    );
-
-    // Create App
-    let app_components = vec![
-        cw721_component.clone(),
-        auction_component.clone(),
-        rates_component,
-        splitter_component,
-    ];
-    let app = MockAppContract::instantiate(
-        andr.get_code_id(&mut router, "app-contract"),
-        owner,
-        &mut router,
-        "Auction App",
-        app_components,
-        andr.kernel.addr(),
-        Some(owner.to_string()),
-    );
-
-    router
-        .execute_contract(
-            owner.clone(),
-            Addr::unchecked(app.addr().clone()),
-            &mock_claim_ownership_msg(None),
-            &[],
-        )
-        .unwrap();
-
-    // Mint Tokens
-    let cw721: MockCW721 = app.query_ado_by_component_name(&router, cw721_component.name);
-    cw721
-        .execute_quick_mint(&mut router, owner.clone(), 1, owner.to_string())
-        .unwrap();
-
-    // Send Token to Auction
-    let auction: MockAuction = app.query_ado_by_component_name(&router, auction_component.name);
-    let start_time = Milliseconds::from_nanos(router.block_info().time.nanos())
-        .plus_milliseconds(Milliseconds(100));
-    let receive_msg = mock_start_auction(
-        Some(start_time),
-        start_time.plus_milliseconds(Milliseconds(1000)),
-        "uandr".to_string(),
-        false,
-        None,
-        None,
-        None,
-    );
-    cw721
-        .execute_send_nft(
-            &mut router,
-            owner.clone(),
-            auction.addr(),
-            "0",
-            &receive_msg,
-        )
-        .unwrap();
-
-    router.set_block(BlockInfo {
-        height: router.block_info().height,
-        time: start_time.into(),
-        chain_id: router.block_info().chain_id,
-    });
-
-    // Query Auction State
-    let auction_ids: Vec<Uint128> =
-        auction.query_auction_ids(&mut router, "0".to_string(), cw721.addr().to_string());
-
-    assert_eq!(auction_ids.len(), 1);
-
-    let auction_id = auction_ids.first().unwrap();
-    let auction_state = auction.query_auction_state(&mut router, *auction_id);
-
-    assert_eq!(auction_state.coin_denom, "uandr".to_string());
-    assert_eq!(auction_state.owner, owner.to_string());
-
-    // Place Bid One
-    auction.execute_place_bid(
-        &mut router,
-        buyer_one.clone(),
-        "0".to_string(),
-        cw721.addr().to_string(),
-        &[coin(50, "uandr")],
-    );
-
-    // Check Bid Status One
-    let bids = auction.query_bids(&mut router, *auction_id);
-    assert_eq!(bids.len(), 1);
-
-    let bid = bids.first().unwrap();
-    assert_eq!(bid.bidder, buyer_one.to_string());
-    assert_eq!(bid.amount, Uint128::from(50u128));
-
-    auction.execute_place_bid(
-        &mut router,
-        buyer_two.clone(),
-        "0".to_string(),
-        cw721.addr().to_string(),
-        &[coin(100, "uandr")],
-    );
-
-    // Check Bid Status One
-    let bids = auction.query_bids(&mut router, *auction_id);
-    assert_eq!(bids.len(), 2);
-
-    let bid_two = bids.get(1).unwrap();
-    assert_eq!(bid_two.bidder, buyer_two.to_string());
-    assert_eq!(bid_two.amount, Uint128::from(100u128));
-
-    // End Auction
-    router.set_block(BlockInfo {
-        height: router.block_info().height,
-        time: start_time.plus_milliseconds(Milliseconds(1000)).into(),
-        chain_id: router.block_info().chain_id,
-    });
-    auction
-        .execute_claim_auction(
-            &mut router,
-            buyer_two.clone(),
-            "0".to_string(),
-            cw721.addr().to_string(),
-        )
-        .unwrap();
-
-    // Check Final State
-    let token_owner = cw721.query_owner_of(&router, "0");
-    assert_eq!(token_owner, buyer_two);
-    let owner_balance = router.wrap().query_balance(owner, "uandr").unwrap();
-    assert_eq!(owner_balance.amount, Uint128::from(50u128));
-    let recipient_one_balance = router.wrap().query_balance(recipient_one, "uandr").unwrap();
-    assert_eq!(recipient_one_balance.amount, Uint128::from(25u128));
-    let recipient_two_balance = router.wrap().query_balance(recipient_two, "uandr").unwrap();
-    assert_eq!(recipient_two_balance.amount, Uint128::from(25u128));
-}
-
-#[test]
-fn test_auction_app_recipient() {
-=======
     mock_andromeda_auction, mock_auction_instantiate_msg, mock_place_bid, mock_start_auction,
     mock_update_auction, MockAuction,
 };
@@ -303,7 +37,6 @@
 
 #[test]
 fn test_auction_app_modules() {
->>>>>>> fbe0197d
     let mut router = mock_app(None);
     let andr = MockAndromedaBuilder::new(&mut router, "admin")
         .with_wallets(vec![
@@ -331,10 +64,6 @@
         "Test Tokens".to_string(),
         "TT".to_string(),
         owner.to_string(),
-<<<<<<< HEAD
-        None,
-=======
->>>>>>> fbe0197d
         andr.kernel.addr().to_string(),
         None,
     );
@@ -342,38 +71,10 @@
         "cw721".to_string(),
         "cw721".to_string(),
         to_json_binary(&cw721_init_msg).unwrap(),
-<<<<<<< HEAD
-    );
-
-    let splitter_init_msg = mock_splitter_instantiate_msg(
-        vec![
-            AddressPercent::new(
-                Recipient::from_string(format!("{recipient_one}")),
-                Decimal::from_ratio(1u8, 2u8),
-            ),
-            AddressPercent::new(
-                Recipient::from_string(format!("{recipient_two}")),
-                Decimal::from_ratio(1u8, 2u8),
-            ),
-        ],
-        andr.kernel.addr(),
-        None,
-        None,
-    );
-    let splitter_component = AppComponent::new(
-        "splitter",
-        "splitter",
-        to_json_binary(&splitter_init_msg).unwrap(),
-    );
-
-    let auction_init_msg =
-        mock_auction_instantiate_msg(None, andr.kernel.addr().to_string(), None, None, None);
-=======
     );
 
     let auction_init_msg =
         mock_auction_instantiate_msg(andr.kernel.addr().to_string(), None, None, None);
->>>>>>> fbe0197d
     let auction_component = AppComponent::new(
         "auction".to_string(),
         "auction".to_string(),
@@ -381,15 +82,7 @@
     );
 
     // Create App
-<<<<<<< HEAD
-    let app_components = vec![
-        cw721_component.clone(),
-        auction_component.clone(),
-        splitter_component,
-    ];
-=======
     let app_components = vec![cw721_component.clone(), auction_component.clone()];
->>>>>>> fbe0197d
     let app = MockAppContract::instantiate(
         andr.get_code_id(&mut router, "app-contract"),
         owner,
@@ -417,29 +110,6 @@
 
     // Send Token to Auction
     let auction: MockAuction = app.query_ado_by_component_name(&router, auction_component.name);
-<<<<<<< HEAD
-    let start_time = Milliseconds::from_nanos(router.block_info().time.nanos())
-        .plus_milliseconds(Milliseconds(100));
-    let receive_msg = mock_start_auction(
-        Some(start_time),
-        start_time.plus_milliseconds(Milliseconds(1000)),
-        "uandr".to_string(),
-        false,
-        None,
-        None,
-        Some(Recipient::from_string("./splitter").with_msg(mock_splitter_send_msg())),
-    );
-    cw721
-        .execute_send_nft(
-            &mut router,
-            owner.clone(),
-            auction.addr(),
-            "0",
-            &receive_msg,
-        )
-        .unwrap();
-
-=======
 
     // Set rates to auction
     auction
@@ -482,7 +152,6 @@
         )
         .unwrap();
 
->>>>>>> fbe0197d
     router.set_block(BlockInfo {
         height: router.block_info().height,
         time: start_time.into(),
@@ -553,17 +222,6 @@
     let token_owner = cw721.query_owner_of(&router, "0");
     assert_eq!(token_owner, buyer_two);
     let owner_balance = router.wrap().query_balance(owner, "uandr").unwrap();
-<<<<<<< HEAD
-    assert_eq!(owner_balance.amount, Uint128::zero());
-    let recipient_one_balance = router.wrap().query_balance(recipient_one, "uandr").unwrap();
-    assert_eq!(recipient_one_balance.amount, Uint128::from(50u128));
-    let recipient_two_balance = router.wrap().query_balance(recipient_two, "uandr").unwrap();
-    assert_eq!(recipient_two_balance.amount, Uint128::from(50u128));
-}
-
-#[test]
-fn test_auction_app_cw20() {
-=======
     assert_eq!(owner_balance.amount, Uint128::from(50u128));
     let recipient_one_balance = router.wrap().query_balance(recipient_one, "uandr").unwrap();
     assert_eq!(recipient_one_balance.amount, Uint128::from(25u128));
@@ -573,7 +231,6 @@
 
 #[test]
 fn test_auction_app_recipient() {
->>>>>>> fbe0197d
     let mut router = mock_app(None);
     let andr = MockAndromedaBuilder::new(&mut router, "admin")
         .with_wallets(vec![
@@ -585,36 +242,22 @@
         ])
         .with_contracts(vec![
             ("cw721", mock_andromeda_cw721()),
-<<<<<<< HEAD
-            ("cw20", mock_andromeda_cw20()),
             ("auction", mock_andromeda_auction()),
             ("app-contract", mock_andromeda_app()),
-            ("rates", mock_andromeda_rates()),
-=======
-            ("auction", mock_andromeda_auction()),
-            ("app-contract", mock_andromeda_app()),
->>>>>>> fbe0197d
             ("splitter", mock_andromeda_splitter()),
         ])
         .build(&mut router);
     let owner = andr.get_wallet("owner");
     let buyer_one = andr.get_wallet("buyer_one");
     let buyer_two = andr.get_wallet("buyer_two");
-<<<<<<< HEAD
-=======
     let recipient_one = andr.get_wallet("recipient_one");
     let recipient_two = andr.get_wallet("recipient_two");
->>>>>>> fbe0197d
 
     // Generate App Components
     let cw721_init_msg = mock_cw721_instantiate_msg(
         "Test Tokens".to_string(),
         "TT".to_string(),
         owner.to_string(),
-<<<<<<< HEAD
-        None,
-=======
->>>>>>> fbe0197d
         andr.kernel.addr().to_string(),
         None,
     );
@@ -624,55 +267,6 @@
         to_json_binary(&cw721_init_msg).unwrap(),
     );
 
-<<<<<<< HEAD
-    let buyer_one_original_balance = Uint128::new(1_000);
-    let buyer_two_original_balance = Uint128::new(2_000);
-    let owner_original_balance = Uint128::new(10_000);
-    let initial_balances = vec![
-        Cw20Coin {
-            address: buyer_one.to_string(),
-            amount: buyer_one_original_balance,
-        },
-        Cw20Coin {
-            address: buyer_two.to_string(),
-            amount: buyer_two_original_balance,
-        },
-        Cw20Coin {
-            address: owner.to_string(),
-            amount: owner_original_balance,
-        },
-    ];
-
-    let cw20_init_msg = mock_cw20_instantiate_msg(
-        None,
-        "Test Tokens".to_string(),
-        "TTT".to_string(),
-        6,
-        initial_balances,
-        Some(mock_minter(
-            owner.to_string(),
-            Some(Uint128::from(1000000u128)),
-        )),
-        None,
-        andr.kernel.addr().to_string(),
-    );
-    let cw20_component = AppComponent::new(
-        "cw20".to_string(),
-        "cw20".to_string(),
-        to_json_binary(&cw20_init_msg).unwrap(),
-    );
-
-    let auction_init_msg = mock_auction_instantiate_msg(
-        None,
-        andr.kernel.addr().to_string(),
-        None,
-        Some(vec![AndrAddr::from_string(format!(
-            "./{}",
-            cw721_component.name
-        ))]),
-        Some(AndrAddr::from_string(format!("./{}", cw20_component.name))),
-    );
-=======
     let splitter_init_msg = mock_splitter_instantiate_msg(
         vec![
             AddressPercent::new(
@@ -696,7 +290,6 @@
 
     let auction_init_msg =
         mock_auction_instantiate_msg(andr.kernel.addr().to_string(), None, None, None);
->>>>>>> fbe0197d
     let auction_component = AppComponent::new(
         "auction".to_string(),
         "auction".to_string(),
@@ -705,53 +298,25 @@
 
     // Create App
     let app_components = vec![
-<<<<<<< HEAD
-        auction_component.clone(),
-        cw721_component.clone(),
-        cw20_component.clone(),
-    ];
-
-=======
         cw721_component.clone(),
         auction_component.clone(),
         splitter_component,
     ];
->>>>>>> fbe0197d
     let app = MockAppContract::instantiate(
         andr.get_code_id(&mut router, "app-contract"),
         owner,
         &mut router,
         "Auction App",
-<<<<<<< HEAD
-        app_components.clone(),
-        andr.kernel.addr(),
-        Some(owner.to_string()),
-    );
-    let components = app.query_components(&router);
-    assert_eq!(components, app_components);
-    let cw20: MockCW20 = app.query_ado_by_component_name(&router, cw20_component.name);
-
-    // Mint Tokens
-    let cw721: MockCW721 = app.query_ado_by_component_name(&router, cw721_component.name);
-
-    let mint_msg = mock_quick_mint_msg(2, owner.to_string());
-=======
         app_components,
         andr.kernel.addr(),
         Some(owner.to_string()),
     );
->>>>>>> fbe0197d
 
     router
         .execute_contract(
             owner.clone(),
-<<<<<<< HEAD
-            Addr::unchecked(cw721.addr().clone()),
-            &mint_msg,
-=======
             Addr::unchecked(app.addr().clone()),
             &mock_claim_ownership_msg(None),
->>>>>>> fbe0197d
             &[],
         )
         .unwrap();
@@ -764,33 +329,6 @@
 
     // Send Token to Auction
     let auction: MockAuction = app.query_ado_by_component_name(&router, auction_component.name);
-<<<<<<< HEAD
-
-    router
-        .execute_contract(
-            owner.clone(),
-            Addr::unchecked(auction.addr().clone()),
-            &mock_authorize_token_address(cw721.addr().clone(), None),
-            &[],
-        )
-        .unwrap();
-
-    let start_time = router.block_info().time.nanos() / MILLISECONDS_TO_NANOSECONDS_RATIO + 100;
-    let receive_msg = mock_start_auction(
-        Some(Milliseconds(start_time)),
-        Milliseconds(start_time + 2),
-        cw20.addr().to_string(),
-        true,
-        None,
-        None,
-        None,
-    );
-
-    let send_msg = mock_send_nft(
-        AndrAddr::from_string("./auction".to_string()),
-        "0".to_string(),
-        to_json_binary(&receive_msg).unwrap(),
-=======
     let start_time = Milliseconds::from_nanos(router.block_info().time.nanos())
         .plus_milliseconds(Milliseconds(100));
     let receive_msg = mock_start_auction(
@@ -1215,19 +753,13 @@
         None,
         Some(vec![buyer_one.clone(), buyer_two.clone()]),
         Some(Recipient::from_string(buyer_one)),
->>>>>>> fbe0197d
     );
 
     let err: ContractError = router
         .execute_contract(
             owner.clone(),
-<<<<<<< HEAD
-            Addr::unchecked(cw721.addr().clone()),
-            &send_msg,
-=======
             auction.addr().clone(),
             &update_auction_msg,
->>>>>>> fbe0197d
             &[],
         )
         .unwrap_err()
@@ -1250,13 +782,6 @@
     });
 
     // Query Auction State
-<<<<<<< HEAD
-    let auction_ids_response: AuctionIdsResponse = router
-        .wrap()
-        .query_wasm_smart(
-            auction.addr().clone(),
-            &mock_get_auction_ids("0".to_string(), cw721.addr().to_string()),
-=======
     let auction_ids =
         auction.query_auction_ids(&mut router, "1".to_string(), cw721.addr().to_string());
     assert_eq!(auction_ids.len(), 1);
@@ -1321,7 +846,6 @@
             buyer_two.clone(),
             "1".to_string(),
             cw721.addr().to_string(),
->>>>>>> fbe0197d
         )
         .unwrap();
 
@@ -1411,72 +935,6 @@
         },
     ];
 
-<<<<<<< HEAD
-    let auction_id = auction_ids_response.auction_ids.first().unwrap();
-    let auction_state: AuctionStateResponse = router
-        .wrap()
-        .query_wasm_smart(auction.addr().clone(), &mock_get_auction_state(*auction_id))
-        .unwrap();
-
-    assert_eq!(auction_state.coin_denom, cw20.addr().to_string());
-
-    // Place Bid One
-    // Blacklist bidder now
-    let actor = AndrAddr::from_string(buyer_one.clone());
-    let action = "PlaceBid".to_string();
-    let permission = Permission::blacklisted(None);
-    let permissioning_message = mock_set_permission(actor, action, permission);
-
-    router
-        .execute_contract(
-            owner.clone(),
-            Addr::unchecked(auction.addr().clone()),
-            &permissioning_message,
-            &[],
-        )
-        .unwrap();
-
-    let bid_msg = mock_place_bid("0".to_string(), cw721.addr().to_string());
-
-    // Bid should be rejected because we blacklisted bidder one
-    let err: ContractError = router
-        .execute_contract(
-            buyer_one.clone(),
-            Addr::unchecked(auction.addr().clone()),
-            &bid_msg,
-            &[coin(50, "uandr")],
-        )
-        .unwrap_err()
-        .downcast()
-        .unwrap();
-    assert_eq!(err, ContractError::Unauthorized {});
-
-    // Now whitelist bidder one
-    let actor = AndrAddr::from_string(buyer_one.clone());
-    let action = "PlaceBid".to_string();
-    let permission = Permission::whitelisted(None);
-    let permissioning_message = mock_set_permission(actor, action, permission);
-
-    router
-        .execute_contract(
-            owner.clone(),
-            Addr::unchecked(auction.addr().clone()),
-            &permissioning_message,
-            &[],
-        )
-        .unwrap();
-
-    // Try bidding again
-    let hook_msg = Cw20HookMsg::PlaceBid {
-        token_id: "0".to_owned(),
-        token_address: cw721.addr().clone().to_string(),
-    };
-
-    let bid_msg = mock_cw20_send(
-        AndrAddr::from_string(auction.addr().clone()),
-        Uint128::new(50),
-        to_json_binary(&hook_msg).unwrap(),
-=======
     let cw20_init_msg = mock_cw20_instantiate_msg(
         None,
         "Test Tokens".to_string(),
@@ -1666,7 +1124,6 @@
         buyer_two_original_balance
             .checked_sub(Uint128::new(100))
             .unwrap()
->>>>>>> fbe0197d
     );
 
     // Buyer one was outbid, so the balance should remain unchanged
@@ -1726,49 +1183,21 @@
         .execute_send(
             &mut router,
             buyer_one.clone(),
-<<<<<<< HEAD
-            Addr::unchecked(cw20.addr().clone()),
-            &bid_msg,
-            &[],
-=======
             auction.addr(),
             Uint128::new(50),
             &hook_msg,
->>>>>>> fbe0197d
         )
         .unwrap();
 
     // Check Bid Status One
-<<<<<<< HEAD
-    let bids_resp: BidsResponse = router
-        .wrap()
-        .query_wasm_smart(auction.addr().clone(), &mock_get_bids(*auction_id))
-        .unwrap();
-    assert_eq!(bids_resp.bids.len(), 1);
-=======
     let bids_resp = auction.query_bids(&mut router, *auction_id);
     assert_eq!(bids_resp.len(), 1);
->>>>>>> fbe0197d
 
     let bid = bids_resp.first().unwrap();
     assert_eq!(bid.bidder, buyer_one.to_string());
     assert_eq!(bid.amount, Uint128::from(50u128));
 
     // Second bid by buyer_two
-<<<<<<< HEAD
-    let bid_msg = mock_cw20_send(
-        AndrAddr::from_string(auction.addr().clone()),
-        Uint128::new(100),
-        to_json_binary(&hook_msg).unwrap(),
-    );
-
-    router
-        .execute_contract(
-            buyer_two.clone(),
-            Addr::unchecked(cw20.addr().clone()),
-            &bid_msg,
-            &[],
-=======
     second_cw20
         .execute_send(
             &mut router,
@@ -1776,21 +1205,12 @@
             auction.addr(),
             Uint128::new(100),
             &hook_msg,
->>>>>>> fbe0197d
         )
         .unwrap();
 
     // Check Bid Status One
-<<<<<<< HEAD
-    let bids_resp: BidsResponse = router
-        .wrap()
-        .query_wasm_smart(auction.addr().clone(), &mock_get_bids(*auction_id))
-        .unwrap();
-    assert_eq!(bids_resp.bids.len(), 2);
-=======
     let bids_resp = auction.query_bids(&mut router, *auction_id);
     assert_eq!(bids_resp.len(), 2);
->>>>>>> fbe0197d
 
     let bid_two = bids_resp.get(1).unwrap();
     assert_eq!(bid_two.bidder, buyer_two.to_string());
@@ -1802,254 +1222,16 @@
         time: Timestamp::from_nanos((start_time + 1001) * MILLISECONDS_TO_NANOSECONDS_RATIO),
         chain_id: router.block_info().chain_id,
     });
-<<<<<<< HEAD
-    let end_msg = mock_claim_auction("0".to_string(), cw721.addr().to_string());
-
-    router
-        .execute_contract(
-            buyer_two.clone(),
-            Addr::unchecked(auction.addr()),
-            &end_msg,
-            &[],
-        )
-        .unwrap();
-
-    // Check Final State
-    let owner_resp: OwnerOfResponse = router
-        .wrap()
-        .query_wasm_smart(cw721.addr(), &mock_cw721_owner_of("0".to_string(), None))
-        .unwrap();
-    assert_eq!(owner_resp.owner, buyer_two.to_string());
-
-    // The auction's owner sold the NFT for 100, so the balance should increase by 100
-    let cw20_balance_query = mock_get_cw20_balance(owner);
-    let cw20_balance_response: BalanceResponse = router
-        .wrap()
-        .query_wasm_smart(cw20.addr().clone(), &cw20_balance_query)
-        .unwrap();
-    assert_eq!(
-        cw20_balance_response.balance,
-        owner_original_balance
-            .checked_add(Uint128::new(100))
-            .unwrap()
-    );
-
-    // Buyer two won the auction with a bid of 100, the balance should be 100 less than the original balance
-    let cw20_balance_query = mock_get_cw20_balance(buyer_two);
-    let cw20_balance_response: BalanceResponse = router
-        .wrap()
-        .query_wasm_smart(cw20.addr().clone(), &cw20_balance_query)
-        .unwrap();
-    assert_eq!(
-        cw20_balance_response.balance,
-        buyer_two_original_balance
-            .checked_sub(Uint128::new(100))
-            .unwrap()
-    );
-
-    // Buyer one was outbid, so the balance should remain unchanged
-    let cw20_balance_query = mock_get_cw20_balance(buyer_one);
-    let cw20_balance_response: BalanceResponse = router
-        .wrap()
-        .query_wasm_smart(cw20.addr(), &cw20_balance_query)
-        .unwrap();
-    assert_eq!(cw20_balance_response.balance, buyer_one_original_balance);
-
-    // Now try holding an auction with a recipient
-    // Send Token to Auction
-    router
-        .execute_contract(
-            owner.clone(),
-            Addr::unchecked(auction.addr().clone()),
-            &mock_authorize_token_address(cw721.addr().clone(), None),
-            &[],
-        )
-        .unwrap();
-
-    let start_time = router.block_info().time.nanos() / MILLISECONDS_TO_NANOSECONDS_RATIO + 100;
-    let receive_msg = mock_start_auction(
-        Some(Milliseconds(start_time)),
-        Milliseconds(start_time + 2),
-        cw20.addr().to_string(),
-        true,
-        None,
-        Some(vec![buyer_one.clone(), buyer_two.clone()]),
-        Some(Recipient::from_string(buyer_one)),
-    );
-
-    // This time we're auctioning token id 1
-    let send_msg = mock_send_nft(
-        AndrAddr::from_string("./auction".to_string()),
-        "1".to_string(),
-        to_json_binary(&receive_msg).unwrap(),
-    );
-
-    router
-        .execute_contract(
-            owner.clone(),
-            Addr::unchecked(cw721.addr().clone()),
-            &send_msg,
-            &[],
-        )
-        .unwrap();
-
-    router.set_block(BlockInfo {
-        height: router.block_info().height,
-        time: Timestamp::from_nanos(start_time * MILLISECONDS_TO_NANOSECONDS_RATIO),
-        chain_id: router.block_info().chain_id,
-    });
-
-    // Query Auction State
-    let auction_ids_response: AuctionIdsResponse = router
-        .wrap()
-        .query_wasm_smart(
-            auction.addr().clone(),
-            &mock_get_auction_ids("1".to_string(), cw721.addr().to_string()),
-        )
-        .unwrap();
-
-    assert_eq!(auction_ids_response.auction_ids.len(), 1);
-
-    let auction_id = auction_ids_response.auction_ids.first().unwrap();
-    let auction_state: AuctionStateResponse = router
-        .wrap()
-        .query_wasm_smart(auction.addr().clone(), &mock_get_auction_state(*auction_id))
-        .unwrap();
-
-    assert_eq!(auction_state.coin_denom, cw20.addr().to_string());
-
-    // Place Bid One
-    // Whitelisted buyer one at the start of the auction
-    let hook_msg = Cw20HookMsg::PlaceBid {
-        token_id: "1".to_owned(),
-        token_address: cw721.addr().clone().to_string(),
-    };
-
-    let bid_msg = mock_cw20_send(
-        AndrAddr::from_string(auction.addr().clone()),
-        Uint128::new(50),
-        to_json_binary(&hook_msg).unwrap(),
-    );
-
-    router
-        .execute_contract(
-            buyer_one.clone(),
-            Addr::unchecked(cw20.addr().clone()),
-            &bid_msg,
-            &[],
-        )
-        .unwrap();
-
-    // Check Bid Status One
-    let bids_resp: BidsResponse = router
-        .wrap()
-        .query_wasm_smart(auction.addr().clone(), &mock_get_bids(*auction_id))
-        .unwrap();
-    assert_eq!(bids_resp.bids.len(), 1);
-
-    let bid = bids_resp.bids.first().unwrap();
-    assert_eq!(bid.bidder, buyer_one.to_string());
-    assert_eq!(bid.amount, Uint128::from(50u128));
-
-    // Second bid by buyer_two
-    let bid_msg = mock_cw20_send(
-        AndrAddr::from_string(auction.addr().clone()),
-        Uint128::new(100),
-        to_json_binary(&hook_msg).unwrap(),
-    );
-
-    router
-        .execute_contract(
-            buyer_two.clone(),
-            Addr::unchecked(cw20.addr().clone()),
-            &bid_msg,
-            &[],
-        )
-        .unwrap();
-
-    // Check Bid Status One
-    let bids_resp: BidsResponse = router
-        .wrap()
-        .query_wasm_smart(auction.addr().clone(), &mock_get_bids(*auction_id))
-        .unwrap();
-    assert_eq!(bids_resp.bids.len(), 2);
-
-    let bid_two = bids_resp.bids.get(1).unwrap();
-    assert_eq!(bid_two.bidder, buyer_two.to_string());
-    assert_eq!(bid_two.amount, Uint128::from(100u128));
-
-    // End Auction
-    router.set_block(BlockInfo {
-        height: router.block_info().height,
-        time: Timestamp::from_nanos((start_time + 1001) * MILLISECONDS_TO_NANOSECONDS_RATIO),
-        chain_id: router.block_info().chain_id,
-    });
-    let end_msg = mock_claim_auction("1".to_string(), cw721.addr().to_string());
-
-    router
-        .execute_contract(
-            buyer_two.clone(),
-            Addr::unchecked(auction.addr()),
-            &end_msg,
-            &[],
-=======
     auction
         .execute_claim_auction(
             &mut router,
             buyer_two.clone(),
             "1".to_string(),
             cw721.addr().to_string(),
->>>>>>> fbe0197d
         )
         .unwrap();
 
     // Check Final State
-<<<<<<< HEAD
-    let owner_resp: OwnerOfResponse = router
-        .wrap()
-        .query_wasm_smart(cw721.addr(), &mock_cw721_owner_of("1".to_string(), None))
-        .unwrap();
-    assert_eq!(owner_resp.owner, buyer_two.to_string());
-
-    // The auction's owner sold the NFT for 100, but has buyer_one set as recipient. So the balance shouldn't change since the previous auction
-    let cw20_balance_query = mock_get_cw20_balance(owner);
-    let cw20_balance_response: BalanceResponse = router
-        .wrap()
-        .query_wasm_smart(cw20.addr().clone(), &cw20_balance_query)
-        .unwrap();
-    assert_eq!(
-        cw20_balance_response.balance,
-        owner_original_balance
-            // Funds added during previous auction
-            .checked_add(Uint128::new(100))
-            .unwrap()
-    );
-
-    // Buyer two won the auction with a bid of 100, the balance should be 100 less than the original balance
-    let cw20_balance_query = mock_get_cw20_balance(buyer_two);
-    let cw20_balance_response: BalanceResponse = router
-        .wrap()
-        .query_wasm_smart(cw20.addr().clone(), &cw20_balance_query)
-        .unwrap();
-    assert_eq!(
-        cw20_balance_response.balance,
-        buyer_two_original_balance
-            // Purchase from previous and current auction
-            .checked_sub(Uint128::new(100 + 100))
-            .unwrap()
-    );
-
-    // Buyer one was outbid, but is set as the auction's recipient, so balance should increase by 100
-    let cw20_balance_query = mock_get_cw20_balance(buyer_one);
-    let cw20_balance_response: BalanceResponse = router
-        .wrap()
-        .query_wasm_smart(cw20.addr(), &cw20_balance_query)
-        .unwrap();
-    assert_eq!(
-        cw20_balance_response.balance,
-        buyer_one_original_balance
-            .checked_add(Uint128::new(100))
-=======
     let owner_resp = cw721.query_owner_of(&router, "1".to_string());
     assert_eq!(owner_resp, buyer_two.to_string());
 
@@ -2068,7 +1250,6 @@
         cw20_balance,
         buyer_two_original_balance
             .checked_sub(Uint128::new(100))
->>>>>>> fbe0197d
             .unwrap()
     );
 
