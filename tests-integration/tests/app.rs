--- conflicted
+++ resolved
@@ -39,6 +39,47 @@
         to_json_binary(&cw721_init_msg).unwrap(),
     );
 
+    // Create App
+    let app_components = vec![cw721_component.clone()];
+    let app_init_msg = mock_app_instantiate_msg(
+        "SimpleApp".to_string(),
+        vec![],
+        andr.kernel_address.clone(),
+        None,
+    );
+
+    let app_addr = router
+        .instantiate_contract(
+            app_code_id,
+            owner.clone(),
+            &app_init_msg,
+            &[],
+            "Simple App",
+            Some(owner.to_string()),
+        )
+        .unwrap();
+
+    router
+        .execute_contract(
+            owner.clone(),
+            app_addr.clone(),
+            &mock_add_app_component_msg(cw721_component),
+            &[],
+        )
+        .unwrap();
+
+    let components: Vec<AppComponent> = router
+        .wrap()
+        .query_wasm_smart(app_addr.clone(), &mock_get_components_msg())
+        .unwrap();
+    assert_eq!(components, app_components);
+
+    let component_addresses: Vec<ComponentAddress> = router
+        .wrap()
+        .query_wasm_smart(app_addr.clone(), &mock_get_adresses_with_names_msg())
+        .unwrap();
+    assert_eq!(component_addresses.len(), components.len());
+
     let owner_str = owner.to_string();
     let cw721_component_with_symlink = AppComponent {
         name: "cw721-ref".to_string(),
@@ -50,19 +91,11 @@
     };
 
     // Create App
-<<<<<<< HEAD
     let app_components = vec![cw721_component, cw721_component_with_symlink];
     let app_init_msg = mock_app_instantiate_msg(
         app_name.to_string(),
         app_components.clone(),
         andr.kernel.addr().clone(),
-=======
-    let app_components = vec![cw721_component.clone()];
-    let app_init_msg = mock_app_instantiate_msg(
-        "SimpleApp".to_string(),
-        vec![],
-        andr.kernel_address.clone(),
->>>>>>> cbc3f4fd
         None,
     );
 
@@ -77,23 +110,7 @@
         None,
     );
 
-<<<<<<< HEAD
     let components = app.query_components(&router);
-=======
-    router
-        .execute_contract(
-            owner.clone(),
-            app_addr.clone(),
-            &mock_add_app_component_msg(cw721_component),
-            &[],
-        )
-        .unwrap();
-
-    let components: Vec<AppComponent> = router
-        .wrap()
-        .query_wasm_smart(app_addr.clone(), &mock_get_components_msg())
-        .unwrap();
->>>>>>> cbc3f4fd
     assert_eq!(components, app_components);
 
     let cw721_component_with_symlink = AppComponent {
