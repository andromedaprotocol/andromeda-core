--- conflicted
+++ resolved
@@ -153,11 +153,8 @@
  "cosmwasm-std",
  "cosmwasm-storage",
  "cw-storage-plus 0.9.1",
-<<<<<<< HEAD
+ "cw2 0.9.1",
  "cw20 0.9.1",
-=======
- "cw2 0.9.1",
->>>>>>> 2d207d19
  "schemars",
  "serde",
 ]
