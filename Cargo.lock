# This file is automatically @generated by Cargo.
# It is not intended for manual editing.
version = 3

[[package]]
name = "ado-base"
version = "0.1.0"
dependencies = [
 "common",
 "cosmwasm-schema",
 "cosmwasm-std",
 "cw-asset",
 "cw-storage-plus 0.8.1",
 "cw2 0.8.1",
 "cw20 0.9.1",
 "schemars",
 "serde",
 "terra-cosmwasm",
 "terraswap",
]

[[package]]
name = "andromeda-addresslist"
version = "0.1.0"
dependencies = [
 "ado-base",
 "andromeda-protocol",
 "common",
 "cosmwasm-schema",
 "cosmwasm-std",
 "cosmwasm-storage",
 "cw-storage-plus 0.9.1",
 "cw2 0.9.1",
 "schemars",
 "serde",
 "thiserror",
]

[[package]]
name = "andromeda-anchor"
version = "0.1.0"
dependencies = [
 "ado-base",
 "andromeda-protocol",
 "common",
 "cosmwasm-bignumber",
 "cosmwasm-std",
 "cw-storage-plus 0.9.1",
 "cw2 0.9.1",
 "cw20 0.9.1",
 "moneymarket",
 "schemars",
 "serde",
 "terra-cosmwasm",
 "terraswap",
]

[[package]]
name = "andromeda-astroport"
version = "0.1.0"
dependencies = [
 "ado-base",
 "andromeda-protocol",
 "astroport",
 "common",
 "cosmwasm-std",
 "cw-asset",
 "cw-storage-plus 0.9.1",
 "cw2 0.9.1",
 "cw20 0.9.1",
 "schemars",
 "serde",
 "terra-cosmwasm",
 "terraswap",
]

[[package]]
name = "andromeda-auction"
version = "0.1.0"
dependencies = [
 "ado-base",
 "andromeda-protocol",
 "common",
 "cosmwasm-std",
 "cw-storage-plus 0.9.1",
 "cw721",
 "schemars",
 "serde",
 "terra-cosmwasm",
]

[[package]]
name = "andromeda-crowdfund"
version = "0.1.0"
dependencies = [
 "ado-base",
 "andromeda-protocol",
 "common",
 "cosmwasm-std",
 "cw-storage-plus 0.9.1",
 "cw0 0.9.1",
 "cw721",
 "schemars",
 "serde",
 "terra-cosmwasm",
 "thiserror",
]

[[package]]
name = "andromeda-cw20"
version = "0.1.0"
dependencies = [
 "ado-base",
 "andromeda-protocol",
 "common",
 "cosmwasm-schema",
 "cosmwasm-std",
 "cw-storage-plus 0.9.1",
 "cw2 0.9.1",
 "cw20 0.9.1",
 "cw20-base",
 "schemars",
 "serde",
]

[[package]]
name = "andromeda-cw721"
version = "0.1.0"
dependencies = [
 "ado-base",
 "andromeda-protocol",
 "common",
 "cosmwasm-schema",
 "cosmwasm-std",
 "cw721",
 "cw721-base",
 "schemars",
 "serde",
]

[[package]]
name = "andromeda-cw721-offers"
version = "0.1.0"
dependencies = [
 "ado-base",
 "andromeda-protocol",
 "common",
 "cosmwasm-schema",
 "cosmwasm-std",
 "cw-storage-plus 0.8.1",
 "cw2 0.8.1",
 "cw721",
 "cw721-base",
 "schemars",
 "serde",
 "thiserror",
]

[[package]]
name = "andromeda-factory"
version = "0.1.0"
dependencies = [
 "ado-base",
 "andromeda-protocol",
 "common",
 "cosmwasm-schema",
 "cosmwasm-std",
 "cw-storage-plus 0.9.1",
 "cw2 0.9.1",
 "cw721",
 "schemars",
 "serde",
 "terra-cosmwasm",
]

[[package]]
name = "andromeda-merkle-airdrop"
version = "0.1.0"
dependencies = [
 "ado-base",
 "andromeda-protocol",
 "common",
 "cosmwasm-schema",
 "cosmwasm-std",
 "cw-asset",
 "cw-storage-plus 0.9.1",
 "cw0 0.9.1",
 "cw2 0.9.1",
 "cw20 0.9.1",
 "hex",
 "schemars",
 "serde",
 "sha2",
 "thiserror",
]

[[package]]
name = "andromeda-mirror-wrapped-cdp"
version = "0.1.0"
dependencies = [
 "ado-base",
 "andromeda-protocol",
 "common",
 "cosmwasm-schema",
 "cosmwasm-std",
 "cw-asset",
 "cw-storage-plus 0.8.1",
 "cw2 0.8.1",
 "cw20 0.9.1",
 "mirror-protocol",
 "schemars",
 "serde",
 "terra-cosmwasm",
 "terraswap",
 "thiserror",
]

[[package]]
name = "andromeda-mission"
version = "0.1.0"
dependencies = [
 "ado-base",
 "andromeda-protocol",
 "common",
 "cosmwasm-schema",
 "cosmwasm-std",
 "cosmwasm-storage",
 "cw-storage-plus 0.8.1",
 "cw2 0.8.1",
 "schemars",
 "serde",
 "thiserror",
]

[[package]]
name = "andromeda-primitive"
version = "0.1.0"
dependencies = [
 "ado-base",
 "andromeda-protocol",
 "common",
 "cosmwasm-schema",
 "cosmwasm-std",
 "cw-storage-plus 0.8.1",
 "cw2 0.8.1",
 "schemars",
 "serde",
 "thiserror",
]

[[package]]
name = "andromeda-protocol"
version = "0.1.0"
dependencies = [
 "astroport",
 "common",
 "cosmwasm-bignumber",
 "cosmwasm-std",
 "cw-asset",
 "cw-storage-plus 0.9.1",
 "cw0 0.9.1",
 "cw20 0.9.1",
 "cw20-base",
 "cw721",
 "cw721-base",
 "mirror-protocol",
 "schemars",
 "serde",
 "terra-cosmwasm",
 "terraswap",
 "thiserror",
]

[[package]]
name = "andromeda-rates"
version = "0.1.0"
dependencies = [
 "ado-base",
 "andromeda-protocol",
 "common",
 "cosmwasm-std",
 "cw-storage-plus 0.9.1",
 "cw2 0.9.1",
 "cw20 0.9.1",
 "schemars",
 "serde",
]

[[package]]
name = "andromeda-receipt"
version = "0.1.0"
dependencies = [
 "ado-base",
 "andromeda-protocol",
 "common",
 "cosmwasm-std",
 "cw-storage-plus 0.9.1",
 "cw2 0.9.1",
 "schemars",
 "serde",
]

[[package]]
name = "andromeda-splitter"
version = "0.1.0"
dependencies = [
 "ado-base",
 "andromeda-protocol",
 "common",
 "cosmwasm-std",
 "cw-storage-plus 0.9.1",
 "cw2 0.9.1",
 "schemars",
 "serde",
]

[[package]]
name = "andromeda-swapper"
version = "0.1.0"
dependencies = [
 "ado-base",
 "andromeda-protocol",
 "common",
 "cosmwasm-std",
 "cw-asset",
 "cw-storage-plus 0.9.1",
 "cw2 0.9.1",
 "cw20 0.9.1",
 "schemars",
 "serde",
 "terra-cosmwasm",
]

[[package]]
name = "andromeda-timelock"
version = "0.1.0"
dependencies = [
 "ado-base",
 "andromeda-protocol",
 "common",
 "cosmwasm-std",
 "cw-storage-plus 0.9.1",
 "cw2 0.9.1",
 "cw721",
 "schemars",
 "serde",
]

[[package]]
name = "andromeda-wrapped-cw721"
version = "0.1.0"
dependencies = [
 "ado-base",
 "andromeda-protocol",
 "common",
 "cosmwasm-std",
 "cw-storage-plus 0.9.1",
 "cw721",
 "cw721-base",
 "schemars",
 "serde",
 "terra-cosmwasm",
]

[[package]]
name = "astroport"
version = "1.0.1"
source = "registry+https://github.com/rust-lang/crates.io-index"
checksum = "b56c6d8a5a14a5f569a3473a962ed1d12bfec2a19ef43584c86aae5667bdeaa8"
dependencies = [
 "cosmwasm-std",
 "cw-storage-plus 0.8.1",
 "cw20 0.8.1",
 "schemars",
 "serde",
 "terra-cosmwasm",
 "uint",
]

[[package]]
name = "base64"
version = "0.13.0"
source = "registry+https://github.com/rust-lang/crates.io-index"
checksum = "904dfeac50f3cdaba28fc6f57fdcddb75f49ed61346676a78c4ffe55877802fd"

[[package]]
name = "bigint"
version = "4.4.3"
source = "registry+https://github.com/rust-lang/crates.io-index"
checksum = "c0e8c8a600052b52482eff2cf4d810e462fdff1f656ac1ecb6232132a1ed7def"
dependencies = [
 "byteorder",
 "crunchy 0.1.6",
]

[[package]]
name = "block-buffer"
version = "0.9.0"
source = "registry+https://github.com/rust-lang/crates.io-index"
checksum = "4152116fd6e9dadb291ae18fc1ec3575ed6d84c29642d97890f4b4a3417297e4"
dependencies = [
 "generic-array",
]

[[package]]
name = "byteorder"
version = "1.4.3"
source = "registry+https://github.com/rust-lang/crates.io-index"
checksum = "14c189c53d098945499cdfa7ecc63567cf3886b3332b312a5b4585d8d3a6a610"

[[package]]
name = "cfg-if"
version = "1.0.0"
source = "registry+https://github.com/rust-lang/crates.io-index"
checksum = "baf1de4339761588bc0619e3cbc0120ee582ebb74b53b4efbf79117bd2da40fd"

[[package]]
name = "common"
version = "0.1.0"
dependencies = [
 "astroport",
 "cosmwasm-std",
 "cw-asset",
 "cw-storage-plus 0.9.1",
 "cw0 0.9.1",
 "cw20 0.9.1",
 "cw20-base",
 "cw721-base",
 "hex",
 "schemars",
 "serde",
 "terra-cosmwasm",
 "thiserror",
]

[[package]]
name = "const-oid"
version = "0.6.2"
source = "registry+https://github.com/rust-lang/crates.io-index"
checksum = "9d6f2aa4d0537bcc1c74df8755072bd31c1ef1a3a1b85a68e8404a8c353b7b8b"

[[package]]
name = "cosmwasm-bignumber"
version = "2.2.0"
source = "registry+https://github.com/rust-lang/crates.io-index"
checksum = "ce94de6dd2b3d74cd8d9bc2bf5d6208ffed832ad946774ea9ed2a9ef7d95161f"
dependencies = [
 "bigint",
 "cosmwasm-std",
 "schemars",
 "serde",
]

[[package]]
name = "cosmwasm-crypto"
version = "0.16.2"
source = "registry+https://github.com/rust-lang/crates.io-index"
checksum = "4ec9bdd1f4da5fc0d085251b0322661c5aaf773ab299e3e205fb18130b7f6ba3"
dependencies = [
 "digest",
 "ed25519-zebra",
 "k256",
 "rand_core 0.5.1",
 "thiserror",
]

[[package]]
name = "cosmwasm-derive"
version = "0.16.2"
source = "registry+https://github.com/rust-lang/crates.io-index"
checksum = "5ac17a14b4ab09a5d89b5301218067acca33d9311376e5c34c9877f09e562395"
dependencies = [
 "syn",
]

[[package]]
name = "cosmwasm-schema"
version = "0.16.2"
source = "registry+https://github.com/rust-lang/crates.io-index"
checksum = "c04830bc186c970ea400c0ea56f8a61b19aea1aa8d2442b9f9f9de96a61f0bf0"
dependencies = [
 "schemars",
 "serde_json",
]

[[package]]
name = "cosmwasm-std"
version = "0.16.2"
source = "registry+https://github.com/rust-lang/crates.io-index"
checksum = "e47306c113f4d964c35a74a87ceb8ccfb5811e9810a9dc427101148b5b9134ca"
dependencies = [
 "base64",
 "cosmwasm-crypto",
 "cosmwasm-derive",
 "schemars",
 "serde",
 "serde-json-wasm",
 "thiserror",
 "uint",
]

[[package]]
name = "cosmwasm-storage"
version = "0.16.2"
source = "registry+https://github.com/rust-lang/crates.io-index"
checksum = "2e3472d8e0e7155c5f4d89674ad47adede4b1491ad14f4141610e1522028a6a7"
dependencies = [
 "cosmwasm-std",
 "serde",
]

[[package]]
name = "cpufeatures"
version = "0.2.1"
source = "registry+https://github.com/rust-lang/crates.io-index"
checksum = "95059428f66df56b63431fdb4e1947ed2190586af5c5a8a8b71122bdf5a7f469"
dependencies = [
 "libc",
]

[[package]]
name = "crunchy"
version = "0.1.6"
source = "registry+https://github.com/rust-lang/crates.io-index"
checksum = "a2f4a431c5c9f662e1200b7c7f02c34e91361150e382089a8f2dec3ba680cbda"

[[package]]
name = "crunchy"
version = "0.2.2"
source = "registry+https://github.com/rust-lang/crates.io-index"
checksum = "7a81dae078cea95a014a339291cec439d2f232ebe854a9d672b796c6afafa9b7"

[[package]]
name = "crypto-bigint"
version = "0.2.11"
source = "registry+https://github.com/rust-lang/crates.io-index"
checksum = "f83bd3bb4314701c568e340cd8cf78c975aa0ca79e03d3f6d1677d5b0c9c0c03"
dependencies = [
 "generic-array",
 "rand_core 0.6.3",
 "subtle",
 "zeroize",
]

[[package]]
name = "crypto-mac"
version = "0.11.1"
source = "registry+https://github.com/rust-lang/crates.io-index"
checksum = "b1d1a86f49236c215f271d40892d5fc950490551400b02ef360692c29815c714"
dependencies = [
 "generic-array",
 "subtle",
]

[[package]]
name = "curve25519-dalek"
version = "3.2.0"
source = "registry+https://github.com/rust-lang/crates.io-index"
checksum = "0b9fdf9972b2bd6af2d913799d9ebc165ea4d2e65878e329d9c6b372c4491b61"
dependencies = [
 "byteorder",
 "digest",
 "rand_core 0.5.1",
 "subtle",
 "zeroize",
]

[[package]]
name = "cw-asset"
version = "1.0.2"
source = "registry+https://github.com/rust-lang/crates.io-index"
checksum = "4dda12c2ab733255cc606d638b3d893429c6da17ec96a330337fb236e7b0ca48"
dependencies = [
<<<<<<< HEAD
 "astroport",
=======
>>>>>>> 769aa914
 "cosmwasm-std",
 "cw20 0.9.1",
 "schemars",
 "serde",
]

[[package]]
name = "cw-storage-plus"
version = "0.8.1"
source = "registry+https://github.com/rust-lang/crates.io-index"
checksum = "c1e867b9972b83b32e00e878dfbff48299ba26618dabeb19b9c56fae176dc225"
dependencies = [
 "cosmwasm-std",
 "schemars",
 "serde",
]

[[package]]
name = "cw-storage-plus"
version = "0.9.1"
source = "registry+https://github.com/rust-lang/crates.io-index"
checksum = "a8e401ed71bd64abb9b91151a9ff4f7b34e81b2b3eceab23e3cb67fe47e39938"
dependencies = [
 "cosmwasm-std",
 "schemars",
 "serde",
]

[[package]]
name = "cw0"
version = "0.8.1"
source = "registry+https://github.com/rust-lang/crates.io-index"
checksum = "c497f885a40918a02df7d938c81809965fa05cfc21b3dc591e9950237b5de0a9"
dependencies = [
 "cosmwasm-std",
 "schemars",
 "serde",
 "thiserror",
]

[[package]]
name = "cw0"
version = "0.9.1"
source = "registry+https://github.com/rust-lang/crates.io-index"
checksum = "d759bb5418a3bdf091e1f1be17de2a15d95d2be4fee28045c2e461f4c6d9d1ca"
dependencies = [
 "cosmwasm-std",
 "schemars",
 "serde",
 "thiserror",
]

[[package]]
name = "cw2"
version = "0.8.1"
source = "registry+https://github.com/rust-lang/crates.io-index"
checksum = "4d48454f96494aa1018556cd457977375cc8c57ef3e5c767cfa2ea5ec24b0258"
dependencies = [
 "cosmwasm-std",
 "cw-storage-plus 0.8.1",
 "schemars",
 "serde",
]

[[package]]
name = "cw2"
version = "0.9.1"
source = "registry+https://github.com/rust-lang/crates.io-index"
checksum = "3c6380164fb236412ff43c7ca075d95847c6fa8c51b2d3a513c23127a0f2a8f6"
dependencies = [
 "cosmwasm-std",
 "cw-storage-plus 0.9.1",
 "schemars",
 "serde",
]

[[package]]
name = "cw20"
version = "0.8.1"
source = "registry+https://github.com/rust-lang/crates.io-index"
checksum = "a11a2adbd52258f5b4ed5323f62bc6e559f2cefbe52ef0e58290016fde5bb083"
dependencies = [
 "cosmwasm-std",
 "cw0 0.8.1",
 "schemars",
 "serde",
]

[[package]]
name = "cw20"
version = "0.9.1"
source = "registry+https://github.com/rust-lang/crates.io-index"
checksum = "ac49b013ca1e355fd988cc1926acc9a16d7fd45cfb595ee330455582a788b100"
dependencies = [
 "cosmwasm-std",
 "cw0 0.9.1",
 "schemars",
 "serde",
]

[[package]]
name = "cw20-base"
version = "0.9.1"
source = "registry+https://github.com/rust-lang/crates.io-index"
checksum = "1b731a291b63cc26d484b159e8469f0965b0082a20e874616f869537b31d64bb"
dependencies = [
 "cosmwasm-std",
 "cw-storage-plus 0.9.1",
 "cw0 0.9.1",
 "cw2 0.9.1",
 "cw20 0.9.1",
 "schemars",
 "serde",
 "thiserror",
]

[[package]]
name = "cw721"
version = "0.9.2"
source = "registry+https://github.com/rust-lang/crates.io-index"
checksum = "44a81e5d775c056f5c1dd5eaaf68b82599cbc21d21c9a38eca0b74808d934806"
dependencies = [
 "cosmwasm-std",
 "cw0 0.9.1",
 "schemars",
 "serde",
]

[[package]]
name = "cw721-base"
version = "0.9.2"
source = "registry+https://github.com/rust-lang/crates.io-index"
checksum = "239bdfcae1ba72cfcdd3e4eb6300eea2673b63f74425ece5b6bc45cf964fbc1a"
dependencies = [
 "cosmwasm-std",
 "cw-storage-plus 0.9.1",
 "cw0 0.9.1",
 "cw2 0.9.1",
 "cw721",
 "schemars",
 "serde",
 "thiserror",
]

[[package]]
name = "der"
version = "0.4.4"
source = "registry+https://github.com/rust-lang/crates.io-index"
checksum = "28e98c534e9c8a0483aa01d6f6913bc063de254311bd267c9cf535e9b70e15b2"
dependencies = [
 "const-oid",
]

[[package]]
name = "digest"
version = "0.9.0"
source = "registry+https://github.com/rust-lang/crates.io-index"
checksum = "d3dd60d1080a57a05ab032377049e0591415d2b31afd7028356dbf3cc6dcb066"
dependencies = [
 "generic-array",
]

[[package]]
name = "dyn-clone"
version = "1.0.4"
source = "registry+https://github.com/rust-lang/crates.io-index"
checksum = "ee2626afccd7561a06cf1367e2950c4718ea04565e20fb5029b6c7d8ad09abcf"

[[package]]
name = "ecdsa"
version = "0.12.4"
source = "registry+https://github.com/rust-lang/crates.io-index"
checksum = "43ee23aa5b4f68c7a092b5c3beb25f50c406adc75e2363634f242f28ab255372"
dependencies = [
 "der",
 "elliptic-curve",
 "hmac",
 "signature",
]

[[package]]
name = "ed25519-zebra"
version = "2.2.0"
source = "registry+https://github.com/rust-lang/crates.io-index"
checksum = "0a128b76af6dd4b427e34a6fd43dc78dbfe73672ec41ff615a2414c1a0ad0409"
dependencies = [
 "curve25519-dalek",
 "hex",
 "rand_core 0.5.1",
 "serde",
 "sha2",
 "thiserror",
]

[[package]]
name = "elliptic-curve"
version = "0.10.6"
source = "registry+https://github.com/rust-lang/crates.io-index"
checksum = "beca177dcb8eb540133e7680baff45e7cc4d93bf22002676cec549f82343721b"
dependencies = [
 "crypto-bigint",
 "ff",
 "generic-array",
 "group",
 "pkcs8",
 "rand_core 0.6.3",
 "subtle",
 "zeroize",
]

[[package]]
name = "ff"
version = "0.10.1"
source = "registry+https://github.com/rust-lang/crates.io-index"
checksum = "d0f40b2dcd8bc322217a5f6559ae5f9e9d1de202a2ecee2e9eafcbece7562a4f"
dependencies = [
 "rand_core 0.6.3",
 "subtle",
]

[[package]]
name = "generic-array"
version = "0.14.4"
source = "registry+https://github.com/rust-lang/crates.io-index"
checksum = "501466ecc8a30d1d3b7fc9229b122b2ce8ed6e9d9223f1138d4babb253e51817"
dependencies = [
 "typenum",
 "version_check",
]

[[package]]
name = "getrandom"
version = "0.1.16"
source = "registry+https://github.com/rust-lang/crates.io-index"
checksum = "8fc3cb4d91f53b50155bdcfd23f6a4c39ae1969c2ae85982b135750cccaf5fce"
dependencies = [
 "cfg-if",
 "libc",
 "wasi 0.9.0+wasi-snapshot-preview1",
]

[[package]]
name = "getrandom"
version = "0.2.3"
source = "registry+https://github.com/rust-lang/crates.io-index"
checksum = "7fcd999463524c52659517fe2cea98493cfe485d10565e7b0fb07dbba7ad2753"
dependencies = [
 "cfg-if",
 "libc",
 "wasi 0.10.2+wasi-snapshot-preview1",
]

[[package]]
name = "group"
version = "0.10.0"
source = "registry+https://github.com/rust-lang/crates.io-index"
checksum = "1c363a5301b8f153d80747126a04b3c82073b9fe3130571a9d170cacdeaf7912"
dependencies = [
 "ff",
 "rand_core 0.6.3",
 "subtle",
]

[[package]]
name = "hex"
version = "0.4.3"
source = "registry+https://github.com/rust-lang/crates.io-index"
checksum = "7f24254aa9a54b5c858eaee2f5bccdb46aaf0e486a595ed5fd8f86ba55232a70"

[[package]]
name = "hmac"
version = "0.11.0"
source = "registry+https://github.com/rust-lang/crates.io-index"
checksum = "2a2a2320eb7ec0ebe8da8f744d7812d9fc4cb4d09344ac01898dbcb6a20ae69b"
dependencies = [
 "crypto-mac",
 "digest",
]

[[package]]
name = "itoa"
version = "0.4.8"
source = "registry+https://github.com/rust-lang/crates.io-index"
checksum = "b71991ff56294aa922b450139ee08b3bfc70982c6b2c7562771375cf73542dd4"

[[package]]
name = "k256"
version = "0.9.6"
source = "registry+https://github.com/rust-lang/crates.io-index"
checksum = "903ae2481bcdfdb7b68e0a9baa4b7c9aff600b9ae2e8e5bb5833b8c91ab851ea"
dependencies = [
 "cfg-if",
 "ecdsa",
 "elliptic-curve",
 "sha2",
]

[[package]]
name = "libc"
version = "0.2.108"
source = "registry+https://github.com/rust-lang/crates.io-index"
checksum = "8521a1b57e76b1ec69af7599e75e38e7b7fad6610f037db8c79b127201b5d119"

[[package]]
name = "mirror-protocol"
version = "2.1.1"
source = "registry+https://github.com/rust-lang/crates.io-index"
checksum = "68b4a3ba65a8fd11cd24862cc49a2c4eebb98e8dfd38d43df72145cde19d9ca6"
dependencies = [
 "cosmwasm-std",
 "cosmwasm-storage",
 "cw20 0.8.1",
 "schemars",
 "serde",
 "terraswap",
]

[[package]]
name = "moneymarket"
version = "0.3.0"
source = "registry+https://github.com/rust-lang/crates.io-index"
checksum = "9a80abe43dc97b79401c5c028b8a609e6be81f1d61218578c2372541dcfdbb1f"
dependencies = [
 "cosmwasm-bignumber",
 "cosmwasm-std",
 "cosmwasm-storage",
 "cw20 0.8.1",
 "schemars",
 "serde",
 "terra-cosmwasm",
]

[[package]]
name = "opaque-debug"
version = "0.3.0"
source = "registry+https://github.com/rust-lang/crates.io-index"
checksum = "624a8340c38c1b80fd549087862da4ba43e08858af025b236e509b6649fc13d5"

[[package]]
name = "pkcs8"
version = "0.7.6"
source = "registry+https://github.com/rust-lang/crates.io-index"
checksum = "ee3ef9b64d26bad0536099c816c6734379e45bbd5f14798def6809e5cc350447"
dependencies = [
 "der",
 "spki",
]

[[package]]
name = "proc-macro2"
version = "1.0.32"
source = "registry+https://github.com/rust-lang/crates.io-index"
checksum = "ba508cc11742c0dc5c1659771673afbab7a0efab23aa17e854cbab0837ed0b43"
dependencies = [
 "unicode-xid",
]

[[package]]
name = "quote"
version = "1.0.10"
source = "registry+https://github.com/rust-lang/crates.io-index"
checksum = "38bc8cc6a5f2e3655e0899c1b848643b2562f853f114bfec7be120678e3ace05"
dependencies = [
 "proc-macro2",
]

[[package]]
name = "rand_core"
version = "0.5.1"
source = "registry+https://github.com/rust-lang/crates.io-index"
checksum = "90bde5296fc891b0cef12a6d03ddccc162ce7b2aff54160af9338f8d40df6d19"
dependencies = [
 "getrandom 0.1.16",
]

[[package]]
name = "rand_core"
version = "0.6.3"
source = "registry+https://github.com/rust-lang/crates.io-index"
checksum = "d34f1408f55294453790c48b2f1ebbb1c5b4b7563eb1f418bcfcfdbb06ebb4e7"
dependencies = [
 "getrandom 0.2.3",
]

[[package]]
name = "ryu"
version = "1.0.5"
source = "registry+https://github.com/rust-lang/crates.io-index"
checksum = "71d301d4193d031abdd79ff7e3dd721168a9572ef3fe51a1517aba235bd8f86e"

[[package]]
name = "schemars"
version = "0.8.7"
source = "registry+https://github.com/rust-lang/crates.io-index"
checksum = "271ac0c667b8229adf70f0f957697c96fafd7486ab7481e15dc5e45e3e6a4368"
dependencies = [
 "dyn-clone",
 "schemars_derive",
 "serde",
 "serde_json",
]

[[package]]
name = "schemars_derive"
version = "0.8.7"
source = "registry+https://github.com/rust-lang/crates.io-index"
checksum = "6ebda811090b257411540779860bc09bf321bc587f58d2c5864309d1566214e7"
dependencies = [
 "proc-macro2",
 "quote",
 "serde_derive_internals",
 "syn",
]

[[package]]
name = "serde"
version = "1.0.130"
source = "registry+https://github.com/rust-lang/crates.io-index"
checksum = "f12d06de37cf59146fbdecab66aa99f9fe4f78722e3607577a5375d66bd0c913"
dependencies = [
 "serde_derive",
]

[[package]]
name = "serde-json-wasm"
version = "0.3.1"
source = "registry+https://github.com/rust-lang/crates.io-index"
checksum = "50eef3672ec8fa45f3457fd423ba131117786784a895548021976117c1ded449"
dependencies = [
 "serde",
]

[[package]]
name = "serde_derive"
version = "1.0.130"
source = "registry+https://github.com/rust-lang/crates.io-index"
checksum = "d7bc1a1ab1961464eae040d96713baa5a724a8152c1222492465b54322ec508b"
dependencies = [
 "proc-macro2",
 "quote",
 "syn",
]

[[package]]
name = "serde_derive_internals"
version = "0.25.0"
source = "registry+https://github.com/rust-lang/crates.io-index"
checksum = "1dbab34ca63057a1f15280bdf3c39f2b1eb1b54c17e98360e511637aef7418c6"
dependencies = [
 "proc-macro2",
 "quote",
 "syn",
]

[[package]]
name = "serde_json"
version = "1.0.71"
source = "registry+https://github.com/rust-lang/crates.io-index"
checksum = "063bf466a64011ac24040a49009724ee60a57da1b437617ceb32e53ad61bfb19"
dependencies = [
 "itoa",
 "ryu",
 "serde",
]

[[package]]
name = "sha2"
version = "0.9.8"
source = "registry+https://github.com/rust-lang/crates.io-index"
checksum = "b69f9a4c9740d74c5baa3fd2e547f9525fa8088a8a958e0ca2409a514e33f5fa"
dependencies = [
 "block-buffer",
 "cfg-if",
 "cpufeatures",
 "digest",
 "opaque-debug",
]

[[package]]
name = "signature"
version = "1.3.2"
source = "registry+https://github.com/rust-lang/crates.io-index"
checksum = "f2807892cfa58e081aa1f1111391c7a0649d4fa127a4ffbe34bcbfb35a1171a4"
dependencies = [
 "digest",
 "rand_core 0.6.3",
]

[[package]]
name = "spki"
version = "0.4.1"
source = "registry+https://github.com/rust-lang/crates.io-index"
checksum = "5c01a0c15da1b0b0e1494112e7af814a678fec9bd157881b49beac661e9b6f32"
dependencies = [
 "der",
]

[[package]]
name = "static_assertions"
version = "1.1.0"
source = "registry+https://github.com/rust-lang/crates.io-index"
checksum = "a2eb9349b6444b326872e140eb1cf5e7c522154d69e7a0ffb0fb81c06b37543f"

[[package]]
name = "subtle"
version = "2.4.1"
source = "registry+https://github.com/rust-lang/crates.io-index"
checksum = "6bdef32e8150c2a081110b42772ffe7d7c9032b606bc226c8260fd97e0976601"

[[package]]
name = "syn"
version = "1.0.81"
source = "registry+https://github.com/rust-lang/crates.io-index"
checksum = "f2afee18b8beb5a596ecb4a2dce128c719b4ba399d34126b9e4396e3f9860966"
dependencies = [
 "proc-macro2",
 "quote",
 "unicode-xid",
]

[[package]]
name = "terra-cosmwasm"
version = "2.2.0"
source = "registry+https://github.com/rust-lang/crates.io-index"
checksum = "552f18cba2b535d1f8c0e3b3f37696820b954bc7535d2e33909f2a6342302718"
dependencies = [
 "cosmwasm-std",
 "schemars",
 "serde",
]

[[package]]
name = "terraswap"
version = "2.4.0"
source = "registry+https://github.com/rust-lang/crates.io-index"
checksum = "96f2c2a6371e9ddf2c942368e64645cc3e8fc2855da70c8c6bed238dcdd5522f"
dependencies = [
 "cosmwasm-std",
 "cosmwasm-storage",
 "cw20 0.8.1",
 "schemars",
 "serde",
 "terra-cosmwasm",
]

[[package]]
name = "thiserror"
version = "1.0.30"
source = "registry+https://github.com/rust-lang/crates.io-index"
checksum = "854babe52e4df1653706b98fcfc05843010039b406875930a70e4d9644e5c417"
dependencies = [
 "thiserror-impl",
]

[[package]]
name = "thiserror-impl"
version = "1.0.30"
source = "registry+https://github.com/rust-lang/crates.io-index"
checksum = "aa32fd3f627f367fe16f893e2597ae3c05020f8bba2666a4e6ea73d377e5714b"
dependencies = [
 "proc-macro2",
 "quote",
 "syn",
]

[[package]]
name = "typenum"
version = "1.14.0"
source = "registry+https://github.com/rust-lang/crates.io-index"
checksum = "b63708a265f51345575b27fe43f9500ad611579e764c79edbc2037b1121959ec"

[[package]]
name = "uint"
version = "0.9.1"
source = "registry+https://github.com/rust-lang/crates.io-index"
checksum = "6470ab50f482bde894a037a57064480a246dbfdd5960bd65a44824693f08da5f"
dependencies = [
 "byteorder",
 "crunchy 0.2.2",
 "hex",
 "static_assertions",
]

[[package]]
name = "unicode-xid"
version = "0.2.2"
source = "registry+https://github.com/rust-lang/crates.io-index"
checksum = "8ccb82d61f80a663efe1f787a51b16b5a51e3314d6ac365b08639f52387b33f3"

[[package]]
name = "version_check"
version = "0.9.3"
source = "registry+https://github.com/rust-lang/crates.io-index"
checksum = "5fecdca9a5291cc2b8dcf7dc02453fee791a280f3743cb0905f8822ae463b3fe"

[[package]]
name = "wasi"
version = "0.9.0+wasi-snapshot-preview1"
source = "registry+https://github.com/rust-lang/crates.io-index"
checksum = "cccddf32554fecc6acb585f82a32a72e28b48f8c4c1883ddfeeeaa96f7d8e519"

[[package]]
name = "wasi"
version = "0.10.2+wasi-snapshot-preview1"
source = "registry+https://github.com/rust-lang/crates.io-index"
checksum = "fd6fbd9a79829dd1ad0cc20627bf1ed606756a7f77edff7b66b7064f9cb327c6"

[[package]]
name = "zeroize"
version = "1.4.3"
source = "registry+https://github.com/rust-lang/crates.io-index"
checksum = "d68d9dcec5f9b43a30d38c49f91dfedfaac384cb8f085faca366c26207dd1619"<|MERGE_RESOLUTION|>--- conflicted
+++ resolved
@@ -418,7 +418,6 @@
 name = "common"
 version = "0.1.0"
 dependencies = [
- "astroport",
  "cosmwasm-std",
  "cw-asset",
  "cw-storage-plus 0.9.1",
@@ -571,10 +570,7 @@
 source = "registry+https://github.com/rust-lang/crates.io-index"
 checksum = "4dda12c2ab733255cc606d638b3d893429c6da17ec96a330337fb236e7b0ca48"
 dependencies = [
-<<<<<<< HEAD
  "astroport",
-=======
->>>>>>> 769aa914
  "cosmwasm-std",
  "cw20 0.9.1",
  "schemars",
