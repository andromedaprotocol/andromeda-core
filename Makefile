--- conflicted
+++ resolved
@@ -48,18 +48,19 @@
 	@cargo unit-test --workspace --quiet
 	@echo "Unit tests complete! \033[0;32m\xE2\x9C\x94\033[0m"
 
+test-integration:
+	@echo "Running integration tests..."
+	@cargo test -p tests --quiet
+	@echo "Integration tests complete! \033[0;32m\xE2\x9C\x94\033[0m"
+
 # Runs integration tests
 e2e-test:
 	@echo "Running integration tests..."
-<<<<<<< HEAD
-	@cargo test -p tests --quiet
-=======
 	@cargo test -p e2e-tests --quiet
->>>>>>> efbd4703
 	@echo "Integration tests complete! \033[0;32m\xE2\x9C\x94\033[0m"
 
 # Runs all tests
-test: unit-test e2e-test
+test: unit-test test-integration e2e-test
 	@echo "All tests complete! \033[0;32m\xE2\x9C\x94\033[0m"
 
 # Deploys OS to specified blockchain
