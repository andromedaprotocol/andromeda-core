--- conflicted
+++ resolved
@@ -21,7 +21,6 @@
     pub fn get_amount(&self, balance: Uint128) -> Result<Uint128, ContractError> {
         match self.withdrawal_type.clone() {
             None => Ok(balance),
-<<<<<<< HEAD
             Some(withdrawal_type) => withdrawal_type.get_amount(balance),
         }
     }
@@ -30,37 +29,20 @@
 impl WithdrawalType {
     /// Calculates the amount to withdraw given the withdrawal type and passed in `balance`.
     pub fn get_amount(&self, balance: Uint128) -> Result<Uint128, ContractError> {
-        match self.clone() {
+        match self {
             WithdrawalType::Percentage(percent) => {
-                require(percent <= Uint128::new(100), ContractError::InvalidRate {})?;
-                Ok(balance.multiply_ratio(percent, 100u128))
+                require(*percent <= Decimal::one(), ContractError::InvalidRate {})?;
+                Ok(balance * *percent)
             }
             WithdrawalType::Amount(amount) => {
                 require(
-                    amount <= balance,
+                    amount <= &balance,
                     ContractError::InvalidFunds {
                         msg: "Requested withdrawal amount exceeds token balance".to_string(),
                     },
                 )?;
-                Ok(amount)
+                Ok(*amount)
             }
-=======
-            Some(withdrawal_type) => match withdrawal_type {
-                WithdrawalType::Percentage(percent) => {
-                    require(percent <= Decimal::one(), ContractError::InvalidRate {})?;
-                    Ok(balance * percent)
-                }
-                WithdrawalType::Amount(amount) => {
-                    require(
-                        amount <= balance,
-                        ContractError::InvalidFunds {
-                            msg: "Requested withdrawal amount exceeds token balance".to_string(),
-                        },
-                    )?;
-                    Ok(amount)
-                }
-            },
->>>>>>> e30006ca
         }
     }
 }
