--- conflicted
+++ resolved
@@ -367,16 +367,14 @@
     #[error("Invalid component: {name}")]
     InvalidComponent { name: String },
 
-<<<<<<< HEAD
     #[error("Multi-batch not supported")]
     MultiBatchNotSupported {},
 
     #[error("Unexpected number of bytes. Expected: {expected}, actual: {actual}")]
     UnexpectedNumberOfBytes { expected: u8, actual: usize },
-=======
+
     #[error("Not an assigned operator, {msg:?}")]
     NotAssignedOperator { msg: Option<String> },
->>>>>>> 63fba8e7
 }
 
 impl From<Cw20ContractError> for ContractError {
