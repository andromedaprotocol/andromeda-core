use cosmwasm_std::{OverflowError, StdError};
use cw0::Expiration;
use cw20_base::ContractError as Cw20ContractError;
use cw721_base::ContractError as Cw721ContractError;
use std::convert::From;
use std::string::FromUtf8Error;
use thiserror::Error;

use hex::FromHexError;

#[derive(Error, Debug, PartialEq)]
pub enum ContractError {
    #[error("{0}")]
    Std(#[from] StdError),

    #[error("{0}")]
    Hex(#[from] FromHexError),

    #[error("Unauthorized")]
    Unauthorized {},

    #[error("InvalidPrimitive")]
    InvalidPrimitive {},

    #[error("IllegalTokenName")]
    IllegalTokenName {},

    #[error("IllegalTokenSymbol")]
    IllegalTokenSymbol {},

    #[error("MinterBlacklisted")]
    MinterBlacklisted {},

    #[error("EmptyRecipientsList")]
    EmptyRecipientsList {},

    #[error("AmountExceededHundredPrecent")]
    AmountExceededHundredPrecent {},

    #[error("InvalidAddress")]
    InvalidAddress {},

    #[error("ExpirationInPast")]
    ExpirationInPast {},

    #[error("ExpirationNotSpecified")]
    ExpirationNotSpecified {},

    #[error("CannotOverwriteHeldFunds")]
    CannotOverwriteHeldFunds {},

    #[error("ContractAddressNotInAddressList")]
    ContractAddressNotInAddressList {},

    #[error("ModuleNotUnique")]
    ModuleNotUnique {},

    #[error("InvalidRate")]
    InvalidRate {},

    #[error("InsufficientFunds")]
    InsufficientFunds {},

    #[error("NoPendingPayments")]
    NoPendingPayments {},

    #[error("NoReceivingAddress")]
    NoReceivingAddress {},

    #[error("ModuleDiscriptionTooLong: {msg}")]
    ModuleDiscriptionTooLong { msg: String },

    #[error("SymbolInUse")]
    SymbolInUse {},

    #[error("ExceedsMaxAllowedCoins")]
    ExceedsMaxAllowedCoins {},

    #[error("NoLockedFunds")]
    NoLockedFunds {},

    #[error("FundsAreLocked")]
    FundsAreLocked {},

    #[error("InvalidTokenNameLength: {msg}")]
    InvalidTokenNameLength { msg: String },

    #[error("TokenIsArchived")]
    TokenIsArchived {},

    #[error("AuctionDoesNotExist")]
    AuctionDoesNotExist {},

    #[error("AuctionNotStarted")]
    AuctionNotStarted {},

    #[error("AuctionEnded")]
    AuctionEnded {},

    #[error("TokenOwnerCannotBid")]
    TokenOwnerCannotBid {},

    #[error("BidSmallerThanHighestBid")]
    BidSmallerThanHighestBid {},

    #[error("Overflow")]
    Overflow {},

    #[error("CannotWithdrawHighestBid")]
    CannotWithdrawHighestBid {},

    #[error("WithdrawalIsEmpty")]
    WithdrawalIsEmpty {},

    #[error("AuctionAlreadyStarted")]
    AuctionAlreadyStarted {},

    #[error("StartTimeAfterEndTime")]
    StartTimeAfterEndTime {},

    #[error("StartTimeInThePast")]
    StartTimeInThePast {},

    #[error("HighestBidderCannotOutBid")]
    HighestBidderCannotOutBid {},

    #[error("InvalidFunds: {msg}")]
    InvalidFunds { msg: String },

    #[error("AuctionRewardAlreadyClaimed")]
    AuctionAlreadyClaimed {},

    #[error("AuctionNotEnded")]
    AuctionNotEnded {},

    #[error("AuctionCancelled")]
    AuctionCancelled {},

    #[error("ExpirationMustNotBeNever")]
    ExpirationMustNotBeNever {},

    #[error("ExpirationsMustBeOfSameType")]
    ExpirationsMustBeOfSameType {},

    #[error("MoreThanOneCoin")]
    MoreThanOneCoin {},

    #[error("InvalidReplyId")]
    InvalidReplyId {},

    #[error("ParsingError: {err}")]
    ParsingError { err: String },

    #[error("MissingRequiredMessageData")]
    MissingRequiredMessageData {},

    #[error("Cannot migrate from different contract type: {previous_contract}")]
    CannotMigrate { previous_contract: String },

    #[error("NestedAndromedaMsg")]
    NestedAndromedaMsg {},

    #[error("UnexpectedExternalRate")]
    UnexpectedExternalRate {},

    #[error("DuplicateCoinDenoms")]
    DuplicateCoinDenoms {},

    // BEGIN CW20 ERRORS
    #[error("Cannot set to own account")]
    CannotSetOwnAccount {},

    #[error("Invalid zero amount")]
    InvalidZeroAmount {},

    #[error("Allowance is expired")]
    Expired {},

    #[error("No allowance for this account")]
    NoAllowance {},

    #[error("Minting cannot exceed the cap")]
    CannotExceedCap {},

    #[error("Logo binary data exceeds 5KB limit")]
    LogoTooBig {},

    #[error("Invalid xml preamble for SVG")]
    InvalidXmlPreamble {},

    #[error("Invalid png header")]
    InvalidPngHeader {},
    // END CW20 ERRORS
    #[error("Invalid Module")]
    InvalidModule { msg: Option<String> },

    #[error("UnsupportedOperation")]
    UnsupportedOperation {},

    #[error("IncompatibleModules: {msg}")]
    IncompatibleModules { msg: String },

    #[error("ModuleDoesNotExist")]
    ModuleDoesNotExist {},

    #[error("token_id already claimed")]
    Claimed {},

    #[error("OfferAlreadyPlaced")]
    OfferAlreadyPlaced {},

    #[error("OfferLowerThanCurrent")]
    OfferLowerThanCurrent {},

    #[error("OfferNotExpired")]
    OfferNotExpired {},

    #[error("TransferAgreementExists")]
    TransferAgreementExists {},

    #[error("CannotDoubleWrapToken")]
    CannotDoubleWrapToken {},

    #[error("UnwrappingDisabled")]
    UnwrappingDisabled {},

    #[error("TokenNotWrappedByThisContract")]
    TokenNotWrappedByThisContract {},

    #[error("InvalidMetadata")]
    InvalidMetadata {},

    #[error("InvalidRecipientType: {msg}")]
    InvalidRecipientType { msg: String },

    #[error("InvalidTokensToWithdraw: {msg}")]
    InvalidTokensToWithdraw { msg: String },

    #[error("ModuleImmutable")]
    ModuleImmutable {},

    #[error("TooManyMissionComponents")]
    TooManyMissionComponents {},

    #[error("InvalidLtvRatio: {msg}")]
    InvalidLtvRatio { msg: String },

    #[error("Name already taken")]
    NameAlreadyTaken {},

    #[error("No Ongoing Sale")]
    NoOngoingSale {},

    #[error("Token not for sale")]
    TokenNotForSale {},

    #[error("Token already purchased")]
    TokenAlreadyPurchased {},

    #[error("Purchase limit reached")]
    PurchaseLimitReached {},

    #[error("Sale not ended")]
    SaleNotEnded {},

    #[error("Min sales exceeded")]
    MinSalesExceeded {},

    #[error("Limit must not be zero")]
    LimitMustNotBeZero {},

    #[error("Sale has already started")]
    SaleStarted {},

    #[error("No purchases")]
    NoPurchases {},

<<<<<<< HEAD
    #[error("Cannot mint after sale conducted")]
    CannotMintAfterSaleConducted {},
=======
    #[error("Not implemented")]
    NotImplemented { msg: Option<String> },

    #[error("Invalid Strategy")]
    InvalidStrategy { strategy: String },

    #[error("Invalid Query")]
    InvalidQuery {},

    #[error("Invalid Withdrawal")]
    InvalidWithdrawal { msg: Option<String> },
>>>>>>> fd3da0e7

    #[error("Airdrop stage {stage} expired at {expiration}")]
    StageExpired { stage: u8, expiration: Expiration },

    #[error("Airdrop stage {stage} not expired yet")]
    StageNotExpired { stage: u8, expiration: Expiration },

    #[error("Wrong Length")]
    WrongLength {},

    #[error("Verification Failed")]
    VerificationFailed {},
}

impl From<Cw20ContractError> for ContractError {
    fn from(err: Cw20ContractError) -> Self {
        match err {
            Cw20ContractError::Std(std) => ContractError::Std(std),
            Cw20ContractError::Expired {} => ContractError::Expired {},
            Cw20ContractError::LogoTooBig {} => ContractError::LogoTooBig {},
            Cw20ContractError::NoAllowance {} => ContractError::NoAllowance {},
            Cw20ContractError::Unauthorized {} => ContractError::Unauthorized {},
            Cw20ContractError::CannotExceedCap {} => ContractError::CannotExceedCap {},
            Cw20ContractError::InvalidPngHeader {} => ContractError::InvalidPngHeader {},
            Cw20ContractError::InvalidZeroAmount {} => ContractError::InvalidZeroAmount {},
            Cw20ContractError::InvalidXmlPreamble {} => ContractError::InvalidXmlPreamble {},
            Cw20ContractError::CannotSetOwnAccount {} => ContractError::CannotSetOwnAccount {},
        }
    }
}

impl From<Cw721ContractError> for ContractError {
    fn from(err: Cw721ContractError) -> Self {
        match err {
            Cw721ContractError::Std(std) => ContractError::Std(std),
            Cw721ContractError::Expired {} => ContractError::Expired {},
            Cw721ContractError::Unauthorized {} => ContractError::Unauthorized {},
            Cw721ContractError::Claimed {} => ContractError::Claimed {},
        }
    }
}

impl From<FromUtf8Error> for ContractError {
    fn from(err: FromUtf8Error) -> Self {
        ContractError::Std(StdError::from(err))
    }
}

impl From<OverflowError> for ContractError {
    fn from(_err: OverflowError) -> Self {
        ContractError::Overflow {}
    }
}<|MERGE_RESOLUTION|>--- conflicted
+++ resolved
@@ -275,10 +275,9 @@
     #[error("No purchases")]
     NoPurchases {},
 
-<<<<<<< HEAD
     #[error("Cannot mint after sale conducted")]
     CannotMintAfterSaleConducted {},
-=======
+
     #[error("Not implemented")]
     NotImplemented { msg: Option<String> },
 
@@ -290,7 +289,6 @@
 
     #[error("Invalid Withdrawal")]
     InvalidWithdrawal { msg: Option<String> },
->>>>>>> fd3da0e7
 
     #[error("Airdrop stage {stage} expired at {expiration}")]
     StageExpired { stage: u8, expiration: Expiration },
