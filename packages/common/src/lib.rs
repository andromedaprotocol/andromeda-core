--- conflicted
+++ resolved
@@ -11,13 +11,8 @@
 use crate::error::ContractError;
 use ado_base::{AndromedaQuery, QueryMsg};
 use cosmwasm_std::{
-<<<<<<< HEAD
-    from_binary, to_binary, BankMsg, Binary, Coin, CosmosMsg, QuerierWrapper, QueryRequest, SubMsg,
-    WasmQuery,
-=======
     ensure, from_binary, to_binary, BankMsg, Binary, Coin, CosmosMsg, QuerierWrapper, QueryRequest,
     SubMsg, WasmQuery,
->>>>>>> 45859f32
 };
 use cw20::Cw20Coin;
 use schemars::JsonSchema;
@@ -80,30 +75,6 @@
         msg: encode_binary(&message)?,
     }))?;
     Ok(resp)
-<<<<<<< HEAD
-}
-
-/// A simple implementation of Solidity's "require" function. Takes a precondition and an error to return if the precondition is not met.
-///
-/// ## Arguments
-///
-/// * `precond` - The required precondition, will return provided "err" parameter if precondition is false
-/// * `err` - The error to return if the required precondition is false
-///
-/// ## Example
-/// ```
-/// use common::error::ContractError;
-/// use cosmwasm_std::StdError;
-/// use common::require;
-/// require(false, ContractError::Std(StdError::generic_err("Some boolean condition was not met")));
-/// ```
-pub fn require(precond: bool, err: ContractError) -> Result<bool, ContractError> {
-    match precond {
-        true => Ok(true),
-        false => Err(err),
-    }
-=======
->>>>>>> 45859f32
 }
 
 #[derive(Serialize, Deserialize, Clone, Debug, PartialEq, JsonSchema)]
