[package]
name = "ado-base"
version = "0.1.0"
edition = "2018"

# See more keys and their definitions at https://doc.rust-lang.org/cargo/reference/manifest.html

[lib]
crate-type = ["cdylib", "rlib"]

[features]
<<<<<<< HEAD
withdraw = ["cw-asset", "cw20", "terraswap"]
modules = []
=======
withdraw = ["terraswap", "cw20"]
modules = ["instantiate"]
instantiate = ["primitive"]
primitive = []
>>>>>>> 4e2b4c33

[profile.release]
opt-level = 3
debug = false
rpath = false
lto = true
debug-assertions = false
codegen-units = 1
panic = 'abort'
incremental = false
overflow-checks = true

[dependencies]
cosmwasm-std = { version = "0.16.2" }
cw-storage-plus = "0.8.0"
cw2 = "0.8.1"
schemars = "0.8.3"
serde = { version = "1.0.127", default-features = false, features = ["derive"] }
common = { version = "0.1.0", path = "../../packages/common" }

terraswap = { version = "2.4.0", optional = true }
cw20 = { version = "0.9.1", optional = true}
cw-asset = { version = "1.0.2", optional = true }

[dev-dependencies]
cosmwasm-schema = { version = "0.16.0" }
terra-cosmwasm = { version = "2.2.0" }
cw20 = { version = "0.9.1" }<|MERGE_RESOLUTION|>--- conflicted
+++ resolved
@@ -9,15 +9,10 @@
 crate-type = ["cdylib", "rlib"]
 
 [features]
-<<<<<<< HEAD
 withdraw = ["cw-asset", "cw20", "terraswap"]
-modules = []
-=======
-withdraw = ["terraswap", "cw20"]
 modules = ["instantiate"]
 instantiate = ["primitive"]
 primitive = []
->>>>>>> 4e2b4c33
 
 [profile.release]
 opt-level = 3
