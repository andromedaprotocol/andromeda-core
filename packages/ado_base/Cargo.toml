[package]
name = "ado-base"
version = "0.1.0"
edition = "2018"

# See more keys and their definitions at https://doc.rust-lang.org/cargo/reference/manifest.html

[lib]
crate-type = ["cdylib", "rlib"]

[features]
withdraw = ["cw-asset", "cw20", "terraswap"]
<<<<<<< HEAD
modules = ["instantiate"]
=======
modules = []
>>>>>>> ef51fe9f
instantiate = ["primitive"]
primitive = []

[profile.release]
opt-level = 3
debug = false
rpath = false
lto = true
debug-assertions = false
codegen-units = 1
panic = 'abort'
incremental = false
overflow-checks = true

[dependencies]
cosmwasm-std = { version = "0.16.2" }
cw-storage-plus = "0.8.0"
cw2 = "0.8.1"
schemars = "0.8.3"
serde = { version = "1.0.127", default-features = false, features = ["derive"] }
common = { version = "0.1.0", path = "../../packages/common" }

terraswap = { version = "2.4.0", optional = true }
cw20 = { version = "0.9.1", optional = true}
cw-asset = { version = "1.0.2", optional = true }

[dev-dependencies]
cosmwasm-schema = { version = "0.16.0" }
terra-cosmwasm = { version = "2.2.0" }
cw20 = { version = "0.9.1" }<|MERGE_RESOLUTION|>--- conflicted
+++ resolved
@@ -10,11 +10,7 @@
 
 [features]
 withdraw = ["cw-asset", "cw20", "terraswap"]
-<<<<<<< HEAD
-modules = ["instantiate"]
-=======
 modules = []
->>>>>>> ef51fe9f
 instantiate = ["primitive"]
 primitive = []
 
