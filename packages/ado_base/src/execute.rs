--- conflicted
+++ resolved
@@ -1,4 +1,4 @@
-use crate::state::ADOContract;
+use crate::ADOContract;
 use common::{
     ado_base::{AndromedaMsg, ExecuteMsg, InstantiateMsg},
     error::ContractError,
@@ -13,13 +13,8 @@
     pub fn instantiate(
         &self,
         storage: &mut dyn Storage,
-<<<<<<< HEAD
-        #[cfg(any(feature = "modules", feature = "primitive"))] api: &dyn Api,
-        #[cfg(not(any(feature = "modules", feature = "primitive")))] _api: &dyn Api,
-=======
         #[cfg(feature = "primitive")] api: &dyn Api,
         #[cfg(not(feature = "primitive"))] _api: &dyn Api,
->>>>>>> 7ef3a735
         info: MessageInfo,
         msg: InstantiateMsg,
     ) -> Result<Response, ContractError> {
