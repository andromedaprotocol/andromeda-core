--- conflicted
+++ resolved
@@ -13,13 +13,9 @@
     pub(crate) ado_type: Item<'a, String>,
     pub(crate) mission_contract: Item<'a, Addr>,
     #[cfg(feature = "primitive")]
-<<<<<<< HEAD
-    pub primitive_contract: Item<'a, Addr>,
+    pub(crate) primitive_contract: Item<'a, Addr>,
     #[cfg(feature = "primitive")]
     pub(crate) cached_addresses: Map<'a, &'a str, String>,
-=======
-    pub(crate) primitive_contract: Item<'a, Addr>,
->>>>>>> 39e993a3
     #[cfg(feature = "modules")]
     pub(crate) module_info: Map<'a, &'a str, Module>,
     #[cfg(feature = "modules")]
