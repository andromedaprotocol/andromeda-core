--- conflicted
+++ resolved
@@ -5,10 +5,7 @@
 #[cfg(feature = "withdraw")]
 use cw_asset::AssetInfo;
 use cw_storage_plus::{Item, Map};
-<<<<<<< HEAD
-=======
 use serde::de::DeserializeOwned;
->>>>>>> 7ef3a735
 
 pub struct ADOContract<'a> {
     pub(crate) owner: Item<'a, Addr>,
@@ -16,11 +13,7 @@
     pub(crate) ado_type: Item<'a, String>,
     pub(crate) mission_contract: Item<'a, Addr>,
     #[cfg(feature = "primitive")]
-<<<<<<< HEAD
-    pub primitive_contract: Item<'a, Addr>,
-=======
     pub(crate) primitive_contract: Item<'a, Addr>,
->>>>>>> 7ef3a735
     #[cfg(feature = "primitive")]
     pub(crate) cached_addresses: Map<'a, &'a str, String>,
     #[cfg(feature = "modules")]
