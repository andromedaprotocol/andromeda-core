--- conflicted
+++ resolved
@@ -155,11 +155,8 @@
     },
     #[returns(PairAddressResponse)]
     PairAddress {},
-<<<<<<< HEAD
-=======
     #[returns(LpPairAddressResponse)]
     LpPairAddress {},
->>>>>>> 02b67632
 }
 
 #[cw_serde]
@@ -334,13 +331,10 @@
 pub struct PairAddressResponse {
     /// The pair contract address
     pub pair_address: Option<String>,
-<<<<<<< HEAD
-=======
 }
 
 #[cw_serde]
 pub struct LpPairAddressResponse {
     /// The pair contract address
     pub lp_pair_address: Option<AndrAddr>,
->>>>>>> 02b67632
 }