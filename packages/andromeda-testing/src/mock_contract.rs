--- conflicted
+++ resolved
@@ -6,11 +6,7 @@
 use serde::{de::DeserializeOwned, Serialize};
 
 pub use anyhow::Result as AnyResult;
-<<<<<<< HEAD
-=======
-
 pub struct MockContract(Addr);
->>>>>>> cddc6d5c
 
 pub type ExecuteResult = AnyResult<AppResponse>;
 
