use core::fmt;

use andromeda_std::ado_base::{
    ownership::{ContractOwnerResponse, OwnershipMessage},
    AndromedaMsg, AndromedaQuery,
};
use cosmwasm_std::{Addr, Coin};
use cw_multi_test::{AppResponse, Executor};
use serde::{de::DeserializeOwned, Serialize};

pub use anyhow::Result as AnyResult;

<<<<<<< HEAD
use crate::mock::MockApp;

pub type ExecuteResult = AnyResult<AppResponse>;

=======
pub type ExecuteResult = AnyResult<AppResponse>;

>>>>>>> 676c9833
pub trait MockContract<E: Serialize + fmt::Debug, Q: Serialize + fmt::Debug> {
    fn addr(&self) -> &Addr;

    fn execute(
        &self,
<<<<<<< HEAD
        app: &mut MockApp,
=======
        app: &mut App,
>>>>>>> 676c9833
        msg: &E,
        sender: Addr,
        funds: &[Coin],
    ) -> AnyResult<AppResponse> {
        app.execute_contract(sender, self.addr().clone(), &msg, funds)
    }

<<<<<<< HEAD
    fn query<T: DeserializeOwned>(&self, app: &MockApp, msg: Q) -> T {
=======
    fn query<T: DeserializeOwned>(&self, app: &App, msg: Q) -> T {
>>>>>>> 676c9833
        app.wrap()
            .query_wasm_smart::<T>(self.addr().clone(), &msg)
            .unwrap()
    }
}

pub trait MockADO<E: Serialize + fmt::Debug, Q: Serialize + fmt::Debug>:
    MockContract<E, Q>
{
<<<<<<< HEAD
    fn query_owner(&self, app: &MockApp) -> String {
=======
    fn query_owner(&self, app: &App) -> String {
>>>>>>> 676c9833
        app.wrap()
            .query_wasm_smart::<ContractOwnerResponse>(self.addr(), &AndromedaQuery::Owner {})
            .unwrap()
            .owner
    }

<<<<<<< HEAD
    fn accept_ownership(&self, app: &mut MockApp, sender: Addr) -> AnyResult<AppResponse> {
        app.execute_contract(
            sender,
            self.addr().clone(),
            &AndromedaMsg::Ownership(OwnershipMessage::AcceptOwnership {}),
            &[],
        )
    }
}

=======
>>>>>>> 676c9833
#[macro_export]
macro_rules! mock_ado {
    ($t:ident, $e:ident, $q:ident) => {
        impl MockContract<$e, $q> for $t {
            fn addr(&self) -> &Addr {
                &self.0
            }
        }

        impl From<Addr> for $t {
            fn from(addr: Addr) -> Self {
                Self(addr)
            }
        }

        impl MockADO<$e, $q> for $t {}
    };
}<|MERGE_RESOLUTION|>--- conflicted
+++ resolved
@@ -10,37 +10,29 @@
 
 pub use anyhow::Result as AnyResult;
 
-<<<<<<< HEAD
 use crate::mock::MockApp;
 
 pub type ExecuteResult = AnyResult<AppResponse>;
-
-=======
 pub type ExecuteResult = AnyResult<AppResponse>;
 
->>>>>>> 676c9833
+pub trait MockContract<E: Serialize + fmt::Debug, Q: Serialize + fmt::Debug> {
+    fn addr(&self) -> &Addr;
 pub trait MockContract<E: Serialize + fmt::Debug, Q: Serialize + fmt::Debug> {
     fn addr(&self) -> &Addr;
 
     fn execute(
+    fn execute(
         &self,
-<<<<<<< HEAD
         app: &mut MockApp,
-=======
-        app: &mut App,
->>>>>>> 676c9833
         msg: &E,
         sender: Addr,
         funds: &[Coin],
     ) -> AnyResult<AppResponse> {
+    ) -> AnyResult<AppResponse> {
         app.execute_contract(sender, self.addr().clone(), &msg, funds)
     }
 
-<<<<<<< HEAD
     fn query<T: DeserializeOwned>(&self, app: &MockApp, msg: Q) -> T {
-=======
-    fn query<T: DeserializeOwned>(&self, app: &App, msg: Q) -> T {
->>>>>>> 676c9833
         app.wrap()
             .query_wasm_smart::<T>(self.addr().clone(), &msg)
             .unwrap()
@@ -50,18 +42,13 @@
 pub trait MockADO<E: Serialize + fmt::Debug, Q: Serialize + fmt::Debug>:
     MockContract<E, Q>
 {
-<<<<<<< HEAD
     fn query_owner(&self, app: &MockApp) -> String {
-=======
-    fn query_owner(&self, app: &App) -> String {
->>>>>>> 676c9833
         app.wrap()
             .query_wasm_smart::<ContractOwnerResponse>(self.addr(), &AndromedaQuery::Owner {})
             .unwrap()
             .owner
     }
 
-<<<<<<< HEAD
     fn accept_ownership(&self, app: &mut MockApp, sender: Addr) -> AnyResult<AppResponse> {
         app.execute_contract(
             sender,
@@ -72,8 +59,6 @@
     }
 }
 
-=======
->>>>>>> 676c9833
 #[macro_export]
 macro_rules! mock_ado {
     ($t:ident, $e:ident, $q:ident) => {
