use core::fmt;

<<<<<<< HEAD
use andromeda_std::ado_base::{
    ownership::{ContractOwnerResponse, OwnershipMessage},
    AndromedaMsg, AndromedaQuery,
};
=======
use andromeda_std::{
    ado_base::{
        ownership::{ContractOwnerResponse, OwnershipMessage},
        permissioning::{Permission, PermissioningMessage},
        AndromedaMsg, AndromedaQuery,
    },
    amp::AndrAddr,
};

>>>>>>> fbe0197d
use cosmwasm_std::{Addr, Coin};
use cw_multi_test::{AppResponse, Executor};
use serde::{de::DeserializeOwned, Serialize};

pub use anyhow::Result as AnyResult;

use crate::mock::MockApp;

pub type ExecuteResult = AnyResult<AppResponse>;
<<<<<<< HEAD

pub trait MockContract<E: Serialize + fmt::Debug, Q: Serialize + fmt::Debug> {
    fn addr(&self) -> &Addr;

=======

pub trait MockContract<E: Serialize + fmt::Debug, Q: Serialize + fmt::Debug> {
    fn addr(&self) -> &Addr;

>>>>>>> fbe0197d
    fn execute(
        &self,
        app: &mut MockApp,
        msg: &E,
        sender: Addr,
        funds: &[Coin],
    ) -> AnyResult<AppResponse> {
        app.execute_contract(sender, self.addr().clone(), &msg, funds)
    }

    fn query<T: DeserializeOwned>(&self, app: &MockApp, msg: Q) -> T {
        app.wrap()
            .query_wasm_smart::<T>(self.addr().clone(), &msg)
            .unwrap()
    }
}

pub trait MockADO<E: Serialize + fmt::Debug, Q: Serialize + fmt::Debug>:
    MockContract<E, Q>
{
    fn query_owner(&self, app: &MockApp) -> String {
        app.wrap()
            .query_wasm_smart::<ContractOwnerResponse>(self.addr(), &AndromedaQuery::Owner {})
            .unwrap()
            .owner
    }

    fn accept_ownership(&self, app: &mut MockApp, sender: Addr) -> AnyResult<AppResponse> {
        app.execute_contract(
            sender,
            self.addr().clone(),
            &AndromedaMsg::Ownership(OwnershipMessage::AcceptOwnership {}),
            &[],
        )
    }
<<<<<<< HEAD
=======

    fn execute_set_permissions(
        &self,
        app: &mut MockApp,
        sender: Addr,
        actor: AndrAddr,
        action: impl Into<String>,
        permission: Permission,
    ) -> ExecuteResult {
        app.execute_contract(
            sender,
            self.addr().clone(),
            &AndromedaMsg::Permissioning(PermissioningMessage::SetPermission {
                actor,
                action: action.into(),
                permission,
            }),
            &[],
        )
    }
>>>>>>> fbe0197d
}

#[macro_export]
macro_rules! mock_ado {
    ($t:ident, $e:ident, $q:ident) => {
        impl MockContract<$e, $q> for $t {
            fn addr(&self) -> &Addr {
                &self.0
            }
        }

        impl From<Addr> for $t {
            fn from(addr: Addr) -> Self {
                Self(addr)
            }
        }

        impl MockADO<$e, $q> for $t {}
    };
}<|MERGE_RESOLUTION|>--- conflicted
+++ resolved
@@ -1,11 +1,5 @@
 use core::fmt;
 
-<<<<<<< HEAD
-use andromeda_std::ado_base::{
-    ownership::{ContractOwnerResponse, OwnershipMessage},
-    AndromedaMsg, AndromedaQuery,
-};
-=======
 use andromeda_std::{
     ado_base::{
         ownership::{ContractOwnerResponse, OwnershipMessage},
@@ -15,7 +9,6 @@
     amp::AndrAddr,
 };
 
->>>>>>> fbe0197d
 use cosmwasm_std::{Addr, Coin};
 use cw_multi_test::{AppResponse, Executor};
 use serde::{de::DeserializeOwned, Serialize};
@@ -25,17 +18,10 @@
 use crate::mock::MockApp;
 
 pub type ExecuteResult = AnyResult<AppResponse>;
-<<<<<<< HEAD
 
 pub trait MockContract<E: Serialize + fmt::Debug, Q: Serialize + fmt::Debug> {
     fn addr(&self) -> &Addr;
 
-=======
-
-pub trait MockContract<E: Serialize + fmt::Debug, Q: Serialize + fmt::Debug> {
-    fn addr(&self) -> &Addr;
-
->>>>>>> fbe0197d
     fn execute(
         &self,
         app: &mut MockApp,
@@ -71,8 +57,6 @@
             &[],
         )
     }
-<<<<<<< HEAD
-=======
 
     fn execute_set_permissions(
         &self,
@@ -93,7 +77,6 @@
             &[],
         )
     }
->>>>>>> fbe0197d
 }
 
 #[macro_export]
