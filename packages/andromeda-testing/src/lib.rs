--- conflicted
+++ resolved
@@ -1,31 +1,6 @@
 pub mod economics_msg;
 // pub mod reply;
 // pub mod testing;
-<<<<<<< HEAD
-pub mod adodb;
-pub mod economics;
-pub mod kernel;
-pub mod mock_builder;
-pub mod vfs;
-
-#[cfg(all(not(target_arch = "wasm32")))]
-pub mod mock;
-#[cfg(all(not(target_arch = "wasm32")))]
-pub mod mock_contract;
-#[cfg(all(not(target_arch = "wasm32")))]
-pub use adodb::MockADODB;
-#[cfg(all(not(target_arch = "wasm32")))]
-pub use economics::MockEconomics;
-#[cfg(all(not(target_arch = "wasm32")))]
-pub use kernel::MockKernel;
-#[cfg(all(not(target_arch = "wasm32")))]
-pub use mock::MockAndromeda;
-#[cfg(all(not(target_arch = "wasm32")))]
-pub use mock_contract::MockADO;
-#[cfg(all(not(target_arch = "wasm32")))]
-pub use mock_contract::MockContract;
-#[cfg(all(not(target_arch = "wasm32")))]
-=======
 #[cfg(not(target_arch = "wasm32"))]
 pub mod adodb;
 #[cfg(not(target_arch = "wasm32"))]
@@ -54,5 +29,4 @@
 #[cfg(not(target_arch = "wasm32"))]
 pub use mock_contract::MockContract;
 #[cfg(not(target_arch = "wasm32"))]
->>>>>>> fbe0197d
 pub use vfs::MockVFS;