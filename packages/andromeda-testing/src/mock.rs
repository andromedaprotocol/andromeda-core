#![cfg(all(not(target_arch = "wasm32"), feature = "testing"))]

use andromeda_adodb::mock::{
    mock_adodb_instantiate_msg, mock_andromeda_adodb, mock_get_code_id_msg, mock_publish,
};
use andromeda_economics::mock::{mock_andromeda_economics, mock_economics_instantiate_msg};
use andromeda_kernel::mock::{
    mock_andromeda_kernel, mock_get_key_address, mock_kernel_instantiate_message,
    mock_upsert_key_address,
};
use andromeda_std::ado_base::{ownership::OwnershipMessage, AndromedaMsg};
use andromeda_vfs::mock::{
    mock_add_path, mock_andromeda_vfs, mock_register_user, mock_resolve_path_query,
    mock_vfs_instantiate_message,
};
use cosmwasm_std::{coin, Addr, Coin, Empty};
use cw_multi_test::{
    App, AppBuilder, BankKeeper, Contract, Executor, MockAddressGenerator, MockApiBech32,
    WasmKeeper,
};

pub const ADMIN_USERNAME: &str = "am";

pub type MockApp = App<BankKeeper, MockApiBech32>;

pub fn mock_app() -> MockApp {
    AppBuilder::new()
        .with_api(MockApiBech32::new("andr"))
        .with_wasm(WasmKeeper::new().with_address_generator(MockAddressGenerator))
        .build(|router, _api, storage| {
            router
                .bank
                .init_balance(
                    storage,
                    &Addr::unchecked("owner"),
                    [coin(9999999, "uandr"), coin(999999, "uusd")].to_vec(),
                )
                .unwrap();
        })
}

pub fn init_balances(app: &mut MockApp, balances: Vec<(Addr, &[Coin])>) {
    for (addr, coins) in balances {
        app.send_tokens(Addr::unchecked("owner"), addr, coins)
            .unwrap();
    }
}

pub struct MockAndromeda {
    pub admin_address: Addr,
    pub adodb_address: Addr,
    pub kernel_address: Addr,
}

impl MockAndromeda {
    pub fn new(app: &mut MockApp, admin_address: &Addr) -> MockAndromeda {
        let admin_address = app.api().addr_make(admin_address.as_str());
        // Store contract codes
        let adodb_code_id = app.store_code(mock_andromeda_adodb());
        let kernel_code_id = app.store_code(mock_andromeda_kernel());
        let vfs_code_id = app.store_code(mock_andromeda_vfs());
        let economics_code_id = app.store_code(mock_andromeda_economics());

        // Init Kernel
        let kernel_init_msg = mock_kernel_instantiate_message(None);
        let kernel_address = app
            .instantiate_contract(
                kernel_code_id,
                admin_address.clone(),
                &kernel_init_msg,
                &[],
                "Kernel",
                Some(admin_address.to_string()),
            )
            .unwrap();

        // Init ADO DB
        let adodb_init_msg = mock_adodb_instantiate_msg(kernel_address.clone(), None);
        let adodb_address = app
            .instantiate_contract(
                adodb_code_id,
                admin_address.clone(),
                &adodb_init_msg,
                &[],
                "ADO DB",
                Some(admin_address.to_string()),
            )
            .unwrap();

        //Init Economics
        let economics_init_msg = mock_economics_instantiate_msg(kernel_address.clone(), None);
        let economics_address = app
            .instantiate_contract(
                economics_code_id,
                admin_address.clone(),
                &economics_init_msg,
                &[],
                "Andr Economics",
                Some(admin_address.to_string()),
            )
            .unwrap();

        // Init VFS
        let vfs_init_msg = mock_vfs_instantiate_message(kernel_address.clone(), None);
        let vfs_address = app
            .instantiate_contract(
                vfs_code_id,
                admin_address.clone(),
                &vfs_init_msg,
                &[],
                "VFS",
                Some(admin_address.to_string()),
            )
            .unwrap();
        // mock_publish(code_id, key, "0.1.0", None, None);
        // Add Code IDs
        let store_adodb_code_id_msg =
            mock_publish(adodb_code_id, "adodb".to_string(), "0.1.0", None, None); //Dev Note: In future change this to "adodb" for the key
        let store_kernel_code_id_msg =
            mock_publish(kernel_code_id, "kernel".to_string(), "0.1.0", None, None);
        let store_economics_code_id_msg = mock_publish(
            economics_code_id,
            "economics".to_string(),
            "0.1.0",
            None,
            None,
        );
        app.execute_contract(
            admin_address.clone(),
            adodb_address.clone(),
            &store_adodb_code_id_msg,
            &[],
        )
        .unwrap();
        app.execute_contract(
            admin_address.clone(),
            adodb_address.clone(),
            &store_kernel_code_id_msg,
            &[],
        )
        .unwrap();
        app.execute_contract(
            admin_address.clone(),
            adodb_address.clone(),
            &store_economics_code_id_msg,
            &[],
        )
        .unwrap();

        let mock_andr = MockAndromeda {
            adodb_address: adodb_address.clone(),
            admin_address: admin_address.clone(),
            kernel_address,
        };

        mock_andr.register_kernel_key_address(app, "adodb", adodb_address);
        mock_andr.register_kernel_key_address(app, "vfs", vfs_address);
        mock_andr.register_kernel_key_address(app, "economics", economics_address);
<<<<<<< HEAD
        mock_andr.register_user(app, admin_address, ADMIN_USERNAME);
=======
        // TODO: Uncomment once Register User is reenabled
        // mock_andr.register_user(app, admin_address.clone(), ADMIN_USERNAME);
>>>>>>> de84fac5

        mock_andr
    }

    /// Stores a given Code ID under the given key in the ADO DB contract
    pub fn store_code_id(&self, app: &mut MockApp, key: &str, code_id: u64) {
        let msg = mock_publish(code_id, key, "0.1.0", None, None);

        app.execute_contract(
            self.admin_address.clone(),
            self.adodb_address.clone(),
            &msg,
            &[],
        )
        .unwrap();
    }

    pub fn store_ado(
        &self,
        app: &mut MockApp,
        contract: Box<dyn Contract<Empty>>,
        ado_type: impl Into<String>,
    ) {
        let code_id = app.store_code(contract);
        self.store_code_id(app, ado_type.into().as_str(), code_id);
    }

    /// Gets the Code ID for a given key from the ADO DB contract
    pub fn get_code_id(&self, app: &mut MockApp, key: impl Into<String>) -> u64 {
        let msg = mock_get_code_id_msg(key.into());

        app.wrap()
            .query_wasm_smart(self.adodb_address.clone(), &msg)
            .unwrap()
    }

    /// Registers a key address for the kernel
    pub fn register_kernel_key_address(
        &self,
        app: &mut MockApp,
        key: impl Into<String>,
        address: Addr,
    ) {
        let msg = mock_upsert_key_address(key, address);
        app.execute_contract(
            self.admin_address.clone(),
            self.kernel_address.clone(),
            &msg,
            &[],
        )
        .unwrap();
    }

    /// Registers a user on the VFS
    pub fn register_user(&self, app: &mut MockApp, sender: Addr, username: impl Into<String>) {
        let vfs_address_query = mock_get_key_address("vfs");
        let vfs_address: Addr = app
            .wrap()
            .query_wasm_smart(self.kernel_address.clone(), &vfs_address_query)
            .unwrap();

        let register_msg = mock_register_user(username);

        app.execute_contract(sender, vfs_address, &register_msg, &[])
            .unwrap();
    }

    /// Adds a path to resolve to the VFS
    pub fn vfs_add_path(
        &self,
        app: &mut MockApp,
        sender: Addr,
        name: impl Into<String>,
        address: Addr,
    ) {
        let vfs_address_query = mock_get_key_address("vfs");
        let vfs_address: Addr = app
            .wrap()
            .query_wasm_smart(self.kernel_address.clone(), &vfs_address_query)
            .unwrap();

        let register_msg = mock_add_path(name, address);
        app.execute_contract(sender, vfs_address, &register_msg, &[])
            .unwrap();
    }

    pub fn vfs_resolve_path(&self, app: &mut MockApp, path: impl Into<String>) -> Addr {
        let vfs_address_query = mock_get_key_address("vfs");
        let vfs_address: Addr = app
            .wrap()
            .query_wasm_smart(self.kernel_address.clone(), &vfs_address_query)
            .unwrap();

        let query = mock_resolve_path_query(path);
        app.wrap().query_wasm_smart(vfs_address, &query).unwrap()
    }

    /// Accepts ownership of the given contract for the given sender
    pub fn accept_ownership(
        &self,
        app: &mut MockApp,
        address: impl Into<String>,
        sender: impl Into<String>,
    ) {
        let msg = AndromedaMsg::Ownership(OwnershipMessage::AcceptOwnership {});
        app.execute_contract(Addr::unchecked(sender), Addr::unchecked(address), &msg, &[])
            .unwrap();
    }
}<|MERGE_RESOLUTION|>--- conflicted
+++ resolved
@@ -149,19 +149,15 @@
 
         let mock_andr = MockAndromeda {
             adodb_address: adodb_address.clone(),
-            admin_address: admin_address.clone(),
+            admin_address,
             kernel_address,
         };
 
         mock_andr.register_kernel_key_address(app, "adodb", adodb_address);
         mock_andr.register_kernel_key_address(app, "vfs", vfs_address);
         mock_andr.register_kernel_key_address(app, "economics", economics_address);
-<<<<<<< HEAD
-        mock_andr.register_user(app, admin_address, ADMIN_USERNAME);
-=======
         // TODO: Uncomment once Register User is reenabled
         // mock_andr.register_user(app, admin_address.clone(), ADMIN_USERNAME);
->>>>>>> de84fac5
 
         mock_andr
     }
