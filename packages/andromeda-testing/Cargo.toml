--- conflicted
+++ resolved
@@ -45,10 +45,6 @@
 
 [target.'cfg(not(target_arch = "wasm32"))'.dependencies]
 cw-multi-test = { workspace = true }
-<<<<<<< HEAD
-anyhow = "1.0.79"
 cw-orch = "=0.24.1"
 cw-orch-interchain = "=0.3.0"
-=======
-anyhow = "1.0.95"
->>>>>>> 1d75e7ea
+anyhow = "1.0.95"