--- conflicted
+++ resolved
@@ -3,11 +3,7 @@
 use andromeda_std::{
     amp::recipient::Recipient,
     andr_exec, andr_instantiate, andr_query,
-<<<<<<< HEAD
-    common::{MillisecondsDuration, MillisecondsExpiration},
-=======
     common::{expiration::Expiry, MillisecondsDuration, MillisecondsExpiration},
->>>>>>> fbe0197d
     error::ContractError,
 };
 use cosmwasm_schema::{cw_serde, QueryResponses};
@@ -40,11 +36,7 @@
     /// The vector of recipients for the contract. Anytime a `Send` execute message is
     /// sent the amount sent will be divided amongst these recipients depending on their assigned percentage.
     pub recipients: Vec<AddressPercent>,
-<<<<<<< HEAD
-    pub lock_time: Option<MillisecondsDuration>,
-=======
     pub lock_time: Option<Expiry>,
->>>>>>> fbe0197d
 }
 
 impl InstantiateMsg {
