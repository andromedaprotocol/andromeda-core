--- conflicted
+++ resolved
@@ -1,7 +1,4 @@
-<<<<<<< HEAD
 pub mod boolean;
-=======
 pub mod counter;
->>>>>>> 99fb6aea
 pub mod primitive;
 pub mod string_storage;