--- conflicted
+++ resolved
@@ -1,9 +1,5 @@
-<<<<<<< HEAD
+pub mod boolean;
+pub mod counter;
 pub mod matrix;
 pub mod primitive;
-=======
-pub mod boolean;
-pub mod counter;
-pub mod primitive;
-pub mod string_storage;
->>>>>>> ab1e2793
+pub mod string_storage;