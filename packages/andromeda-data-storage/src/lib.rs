pub mod boolean;
<<<<<<< HEAD
pub mod counter;
pub mod matrix;
=======
>>>>>>> 9bdf5440
pub mod primitive;
pub mod string_storage;<|MERGE_RESOLUTION|>--- conflicted
+++ resolved
@@ -1,8 +1,4 @@
 pub mod boolean;
-<<<<<<< HEAD
-pub mod counter;
 pub mod matrix;
-=======
->>>>>>> 9bdf5440
 pub mod primitive;
 pub mod string_storage;