--- conflicted
+++ resolved
@@ -42,11 +42,6 @@
 [target.'cfg(not(target_arch = "wasm32"))'.dependencies]
 cw-multi-test = { workspace = true }
 anyhow = "1.0.97"
-<<<<<<< HEAD
-tokio = "1.43.0"
 cw-orch-daemon = "0.29.1"
-=======
 tokio = "1.44.1"
-cw-orch-daemon = "0.24.3"
->>>>>>> ee07806f
 cw-orch = { workspace = true }