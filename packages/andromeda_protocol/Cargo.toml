[package]
name = "andromeda-protocol"
version = "0.1.0"
authors = ["Connor Barr <crnbarr@gmail.com>"]
edition = "2018"

[features]
backtraces = ["cosmwasm-std/backtraces"]

# See more keys and their definitions at https://doc.rust-lang.org/cargo/reference/manifest.html
[lib]
crate-type = ["cdylib", "rlib"]

[dependencies]
cosmwasm-std = { version = "0.16.0" }
serde = { version = "1.0.127", default-features = false, features = ["derive"] }
schemars = "0.8.3"
cw721 = "0.9.1"
cw-storage-plus = "0.9.1"
<<<<<<< HEAD
protobuf = { version = "2", features = ["with-bytes"] }
terra-cosmwasm = { version = "2.2.0" }
thiserror = { version = "1.0.26" }
=======
terra-cosmwasm = { version = "2.2.0" }
thiserror = { version = "1.0.21" }
>>>>>>> f5b5e180
<|MERGE_RESOLUTION|>--- conflicted
+++ resolved
@@ -17,11 +17,5 @@
 schemars = "0.8.3"
 cw721 = "0.9.1"
 cw-storage-plus = "0.9.1"
-<<<<<<< HEAD
-protobuf = { version = "2", features = ["with-bytes"] }
 terra-cosmwasm = { version = "2.2.0" }
-thiserror = { version = "1.0.26" }
-=======
-terra-cosmwasm = { version = "2.2.0" }
-thiserror = { version = "1.0.21" }
->>>>>>> f5b5e180
+thiserror = { version = "1.0.21" }