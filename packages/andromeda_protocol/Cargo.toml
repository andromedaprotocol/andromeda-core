--- conflicted
+++ resolved
@@ -26,9 +26,6 @@
 cw20-base = { version = "0.9.1", features=["library"]}
 cw721-base = { version = "0.9.1", features=["library"]}
 terraswap = {version = "2.4.0"}
-<<<<<<< HEAD
-=======
 cosmwasm-bignumber = "2.2.0"
 
->>>>>>> e7a02a49
 common = { path = "../common", version = "0.1.0" }