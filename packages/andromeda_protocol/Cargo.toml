[package]
name = "andromeda-protocol"
version = "0.1.0"
authors = ["Connor Barr <crnbarr@gmail.com>"]
edition = "2018"

[features]
backtraces = ["cosmwasm-std/backtraces"]

# See more keys and their definitions at https://doc.rust-lang.org/cargo/reference/manifest.html
[lib]
crate-type = ["cdylib", "rlib"]

[dependencies]
cosmwasm-std = { version = "0.16.0" }
serde = { version = "1.0.127", default-features = false, features = ["derive"] }
schemars = "0.8.3"
cw721 = "0.9.1"
cw-storage-plus = "0.9.1"
terra-cosmwasm = { version = "2.2.0" }
thiserror = { version = "1.0.21" }
mirror-protocol = "2.1.1"
astroport = "1.0.1"
cw20 = { version = "0.9.1" }
cw0 = "0.9.1"
cw20-base = { version = "0.9.1", features=["library"]}
cw721-base = { version = "0.9.1", features=["library"]}
terraswap = {version = "2.4.0"}
<<<<<<< HEAD
common = { path = "../common", version = "0.1.0" }
cw-asset = { version = "1.0.2" }
=======
cosmwasm-bignumber = "2.2.0"

common = { path = "../common", version = "0.1.0" }
>>>>>>> 4e2b4c33
<|MERGE_RESOLUTION|>--- conflicted
+++ resolved
@@ -26,11 +26,7 @@
 cw20-base = { version = "0.9.1", features=["library"]}
 cw721-base = { version = "0.9.1", features=["library"]}
 terraswap = {version = "2.4.0"}
-<<<<<<< HEAD
-common = { path = "../common", version = "0.1.0" }
-cw-asset = { version = "1.0.2" }
-=======
 cosmwasm-bignumber = "2.2.0"
 
 common = { path = "../common", version = "0.1.0" }
->>>>>>> 4e2b4c33
+cw-asset = { version = "1.0.2" }