use cosmwasm_std::{OverflowError, StdError};
use cw20_base::ContractError as Cw20ContractError;
use cw721_base::ContractError as Cw721ContractError;
use std::convert::From;
use std::string::FromUtf8Error;
use thiserror::Error;

#[derive(Error, Debug, PartialEq)]
pub enum ContractError {
    #[error("{0}")]
    Std(#[from] StdError),

    #[error("Unauthorized")]
    Unauthorized {},

    #[error("InvalidPrimitive")]
    InvalidPrimitive {},

    #[error("IllegalTokenName")]
    IllegalTokenName {},

    #[error("IllegalTokenSymbol")]
    IllegalTokenSymbol {},

    #[error("MinterBlacklisted")]
    MinterBlacklisted {},

    #[error("EmptyRecipientsList")]
    EmptyRecipientsList {},

    #[error("AmountExceededHundredPrecent")]
    AmountExceededHundredPrecent {},

    #[error("InvalidAddress")]
    InvalidAddress {},

    #[error("ExpirationInPast")]
    ExpirationInPast {},

    #[error("ExpirationNotSpecified")]
    ExpirationNotSpecified {},

    #[error("CannotOverwriteHeldFunds")]
    CannotOverwriteHeldFunds {},

    #[error("ContractAddressNotInAddressList")]
    ContractAddressNotInAddressList {},

    #[error("ModuleNotUnique")]
    ModuleNotUnique {},

    #[error("InvalidRate")]
    InvalidRate {},

    #[error("InsufficientFunds")]
    InsufficientFunds {},

    #[error("NoPendingPayments")]
    NoPendingPayments {},

    #[error("NoReceivingAddress")]
    NoReceivingAddress {},

    #[error("ModuleDiscriptionTooLong")]
    ModuleDiscriptionTooLong { msg: String },

    #[error("SymbolInUse")]
    SymbolInUse {},

    #[error("ExceedsMaxAllowedCoins")]
    ExceedsMaxAllowedCoins {},

    #[error("NoLockedFunds")]
    NoLockedFunds {},

    #[error("FundsAreLocked")]
    FundsAreLocked {},

    #[error("InvalidTokenNameLength")]
    InvalidTokenNameLength { msg: String },

    #[error("TokenIsArchived")]
    TokenIsArchived {},

    #[error("AuctionDoesNotExist")]
    AuctionDoesNotExist {},

    #[error("AuctionNotStarted")]
    AuctionNotStarted {},

    #[error("AuctionEnded")]
    AuctionEnded {},

    #[error("TokenOwnerCannotBid")]
    TokenOwnerCannotBid {},

    #[error("BidSmallerThanHighestBid")]
    BidSmallerThanHighestBid {},

    #[error("Overflow")]
    Overflow {},

    #[error("CannotWithdrawHighestBid")]
    CannotWithdrawHighestBid {},

    #[error("WithdrawalIsEmpty")]
    WithdrawalIsEmpty {},

    #[error("AuctionAlreadyStarted")]
    AuctionAlreadyStarted {},

    #[error("StartTimeAfterEndTime")]
    StartTimeAfterEndTime {},

    #[error("StartTimeInThePast")]
    StartTimeInThePast {},

    #[error("HighestBidderCannotOutBid")]
    HighestBidderCannotOutBid {},

    #[error("InvalidFunds")]
    InvalidFunds { msg: String },

    #[error("AuctionRewardAlreadyClaimed")]
    AuctionAlreadyClaimed {},

    #[error("AuctionNotEnded")]
    AuctionNotEnded {},

    #[error("ExpirationMustNotBeNever")]
    ExpirationMustNotBeNever {},

    #[error("ExpirationsMustBeOfSameType")]
    ExpirationsMustBeOfSameType {},

    #[error("MoreThanOneCoin")]
    MoreThanOneCoin {},

    #[error("InvalidReplyId")]
    InvalidReplyId {},

    #[error("InvalidJSON")]
    InvalidJSON {},

    #[error("ParsingError")]
    ParsingError { err: String },

    #[error("InvalidJSONField")]
    InvalidJSONField { key: String, expected: String },

    #[error("MissingRequiredMessageData")]
    MissingRequiredMessageData {},

    #[error("NestedAndromedaMsg")]
    NestedAndromedaMsg {},

    #[error("UnexpectedExternalRate")]
    UnexpectedExternalRate {},

    #[error("DuplicateCoinDenoms")]
    DuplicateCoinDenoms {},
    // BEGIN CW20 ERRORS
    #[error("Cannot set to own account")]
    CannotSetOwnAccount {},

    #[error("Invalid zero amount")]
    InvalidZeroAmount {},

    #[error("Allowance is expired")]
    Expired {},

    #[error("No allowance for this account")]
    NoAllowance {},

    #[error("Minting cannot exceed the cap")]
    CannotExceedCap {},

    #[error("Logo binary data exceeds 5KB limit")]
    LogoTooBig {},

    #[error("Invalid xml preamble for SVG")]
    InvalidXmlPreamble {},

    #[error("Invalid png header")]
    InvalidPngHeader {},
    // END CW20 ERRORS
    #[error("Invalid Module")]
    InvalidModule { msg: Option<String> },

    #[error("UnsupportedOperation")]
    UnsupportedOperation {},

    #[error("IncompatibleModules")]
    IncompatibleModules { msg: String },

    #[error("ModuleDoesNotExist")]
    ModuleDoesNotExist {},

    #[error("token_id already claimed")]
    Claimed {},

<<<<<<< HEAD
    #[error("CannotDoubleWrapToken")]
    CannotDoubleWrapToken {},

    #[error("UnwrappingDisabled")]
    UnwrappingDisabled {},

    #[error("TokenNotWrappedByThisContract")]
    TokenNotWrappedByThisContract {},

    #[error("InvalidMetadata")]
    InvalidMetadata {},
=======
    #[error("InvalidRecipientType")]
    InvalidRecipientType { msg: String },

    #[error("InvalidTokensToWithdraw")]
    InvalidTokensToWithdraw { msg: String },
>>>>>>> a28bd9cc
}

impl From<Cw20ContractError> for ContractError {
    fn from(err: Cw20ContractError) -> Self {
        match err {
            Cw20ContractError::Std(std) => ContractError::Std(std),
            Cw20ContractError::Expired {} => ContractError::Expired {},
            Cw20ContractError::LogoTooBig {} => ContractError::LogoTooBig {},
            Cw20ContractError::NoAllowance {} => ContractError::NoAllowance {},
            Cw20ContractError::Unauthorized {} => ContractError::Unauthorized {},
            Cw20ContractError::CannotExceedCap {} => ContractError::CannotExceedCap {},
            Cw20ContractError::InvalidPngHeader {} => ContractError::InvalidPngHeader {},
            Cw20ContractError::InvalidZeroAmount {} => ContractError::InvalidZeroAmount {},
            Cw20ContractError::InvalidXmlPreamble {} => ContractError::InvalidXmlPreamble {},
            Cw20ContractError::CannotSetOwnAccount {} => ContractError::CannotSetOwnAccount {},
        }
    }
}

impl From<Cw721ContractError> for ContractError {
    fn from(err: Cw721ContractError) -> Self {
        match err {
            Cw721ContractError::Std(std) => ContractError::Std(std),
            Cw721ContractError::Expired {} => ContractError::Expired {},
            Cw721ContractError::Unauthorized {} => ContractError::Unauthorized {},
            Cw721ContractError::Claimed {} => ContractError::Claimed {},
        }
    }
}

impl From<FromUtf8Error> for ContractError {
    fn from(err: FromUtf8Error) -> Self {
        ContractError::Std(StdError::from(err))
    }
}

impl From<OverflowError> for ContractError {
    fn from(_err: OverflowError) -> Self {
        ContractError::Overflow {}
    }
}<|MERGE_RESOLUTION|>--- conflicted
+++ resolved
@@ -199,7 +199,6 @@
     #[error("token_id already claimed")]
     Claimed {},
 
-<<<<<<< HEAD
     #[error("CannotDoubleWrapToken")]
     CannotDoubleWrapToken {},
 
@@ -211,13 +210,12 @@
 
     #[error("InvalidMetadata")]
     InvalidMetadata {},
-=======
+
     #[error("InvalidRecipientType")]
     InvalidRecipientType { msg: String },
 
     #[error("InvalidTokensToWithdraw")]
     InvalidTokensToWithdraw { msg: String },
->>>>>>> a28bd9cc
 }
 
 impl From<Cw20ContractError> for ContractError {
