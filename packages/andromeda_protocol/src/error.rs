use cosmwasm_std::{OverflowError, StdError};
use cw20_base::ContractError as Cw20ContractError;
use cw721_base::ContractError as Cw721ContractError;
use std::convert::From;
use std::string::FromUtf8Error;
use thiserror::Error;

#[derive(Error, Debug, PartialEq)]
pub enum ContractError {
    #[error("{0}")]
    Std(#[from] StdError),

    #[error("Unauthorized")]
    Unauthorized {},

    #[error("InvalidPrimitive")]
    InvalidPrimitive {},

    #[error("IllegalTokenName")]
    IllegalTokenName {},

    #[error("IllegalTokenSymbol")]
    IllegalTokenSymbol {},

    #[error("MinterBlacklisted")]
    MinterBlacklisted {},

    #[error("EmptyRecipientsList")]
    EmptyRecipientsList {},

    #[error("AmountExceededHundredPrecent")]
    AmountExceededHundredPrecent {},

    #[error("InvalidAddress")]
    InvalidAddress {},

    #[error("ExpirationInPast")]
    ExpirationInPast {},

    #[error("ExpirationNotSpecified")]
    ExpirationNotSpecified {},

    #[error("CannotOverwriteHeldFunds")]
    CannotOverwriteHeldFunds {},

    #[error("ContractAddressNotInAddressList")]
    ContractAddressNotInAddressList {},

    #[error("ModuleNotUnique")]
    ModuleNotUnique {},

    #[error("InvalidRate")]
    InvalidRate {},

    #[error("InsufficientFunds")]
    InsufficientFunds {},

    #[error("NoPendingPayments")]
    NoPendingPayments {},

    #[error("NoReceivingAddress")]
    NoReceivingAddress {},

    #[error("ModuleDiscriptionTooLong")]
    ModuleDiscriptionTooLong { msg: String },

    #[error("SymbolInUse")]
    SymbolInUse {},

    #[error("ExceedsMaxAllowedCoins")]
    ExceedsMaxAllowedCoins {},

    #[error("NoLockedFunds")]
    NoLockedFunds {},

    #[error("FundsAreLocked")]
    FundsAreLocked {},

    #[error("InvalidTokenNameLength")]
    InvalidTokenNameLength { msg: String },

    #[error("TokenIsArchived")]
    TokenIsArchived {},

    #[error("AuctionDoesNotExist")]
    AuctionDoesNotExist {},

    #[error("AuctionNotStarted")]
    AuctionNotStarted {},

    #[error("AuctionEnded")]
    AuctionEnded {},

    #[error("TokenOwnerCannotBid")]
    TokenOwnerCannotBid {},

    #[error("BidSmallerThanHighestBid")]
    BidSmallerThanHighestBid {},

    #[error("Overflow")]
    Overflow {},

    #[error("CannotWithdrawHighestBid")]
    CannotWithdrawHighestBid {},

    #[error("WithdrawalIsEmpty")]
    WithdrawalIsEmpty {},

    #[error("AuctionAlreadyStarted")]
    AuctionAlreadyStarted {},

    #[error("StartTimeAfterEndTime")]
    StartTimeAfterEndTime {},

    #[error("StartTimeInThePast")]
    StartTimeInThePast {},

    #[error("HighestBidderCannotOutBid")]
    HighestBidderCannotOutBid {},

    #[error("InvalidFunds")]
    InvalidFunds { msg: String },

    #[error("AuctionRewardAlreadyClaimed")]
    AuctionAlreadyClaimed {},

    #[error("AuctionNotEnded")]
    AuctionNotEnded {},

    #[error("ExpirationMustNotBeNever")]
    ExpirationMustNotBeNever {},

    #[error("ExpirationsMustBeOfSameType")]
    ExpirationsMustBeOfSameType {},

    #[error("MoreThanOneCoin")]
    MoreThanOneCoin {},

    #[error("InvalidReplyId")]
    InvalidReplyId {},

    #[error("InvalidJSON")]
    InvalidJSON {},

    #[error("ParsingError")]
    ParsingError { err: String },

    #[error("InvalidJSONField")]
    InvalidJSONField { key: String, expected: String },

    #[error("MissingRequiredMessageData")]
    MissingRequiredMessageData {},

    #[error("NestedAndromedaMsg")]
    NestedAndromedaMsg {},

    #[error("UnexpectedExternalRate")]
    UnexpectedExternalRate {},

    #[error("DuplicateCoinDenoms")]
    DuplicateCoinDenoms {},
    // BEGIN CW20 ERRORS
    #[error("Cannot set to own account")]
    CannotSetOwnAccount {},

    #[error("Invalid zero amount")]
    InvalidZeroAmount {},

    #[error("Allowance is expired")]
    Expired {},

    #[error("No allowance for this account")]
    NoAllowance {},

    #[error("Minting cannot exceed the cap")]
    CannotExceedCap {},

    #[error("Logo binary data exceeds 5KB limit")]
    LogoTooBig {},

    #[error("Invalid xml preamble for SVG")]
    InvalidXmlPreamble {},

    #[error("Invalid png header")]
    InvalidPngHeader {},
    // END CW20 ERRORS
    #[error("Invalid Module")]
    InvalidModule { msg: Option<String> },

    #[error("UnsupportedOperation")]
    UnsupportedOperation {},

    #[error("IncompatibleModules")]
    IncompatibleModules { msg: String },

    #[error("ModuleDoesNotExist")]
    ModuleDoesNotExist {},

    #[error("token_id already claimed")]
    Claimed {},

<<<<<<< HEAD
    #[error("OfferAlreadyPlaced")]
    OfferAlreadyPlaced {},

    #[error("OfferLowerThanCurrent")]
    OfferLowerThanCurrent {},

    #[error("OfferNotExpired")]
    OfferNotExpired {},

    #[error("TransferAgreementExists")]
    TransferAgreementExists {},
=======
    #[error("CannotDoubleWrapToken")]
    CannotDoubleWrapToken {},

    #[error("UnwrappingDisabled")]
    UnwrappingDisabled {},

    #[error("TokenNotWrappedByThisContract")]
    TokenNotWrappedByThisContract {},

    #[error("InvalidMetadata")]
    InvalidMetadata {},

    #[error("InvalidRecipientType")]
    InvalidRecipientType { msg: String },

    #[error("InvalidTokensToWithdraw")]
    InvalidTokensToWithdraw { msg: String },
>>>>>>> c029cc6c
}

impl From<Cw20ContractError> for ContractError {
    fn from(err: Cw20ContractError) -> Self {
        match err {
            Cw20ContractError::Std(std) => ContractError::Std(std),
            Cw20ContractError::Expired {} => ContractError::Expired {},
            Cw20ContractError::LogoTooBig {} => ContractError::LogoTooBig {},
            Cw20ContractError::NoAllowance {} => ContractError::NoAllowance {},
            Cw20ContractError::Unauthorized {} => ContractError::Unauthorized {},
            Cw20ContractError::CannotExceedCap {} => ContractError::CannotExceedCap {},
            Cw20ContractError::InvalidPngHeader {} => ContractError::InvalidPngHeader {},
            Cw20ContractError::InvalidZeroAmount {} => ContractError::InvalidZeroAmount {},
            Cw20ContractError::InvalidXmlPreamble {} => ContractError::InvalidXmlPreamble {},
            Cw20ContractError::CannotSetOwnAccount {} => ContractError::CannotSetOwnAccount {},
        }
    }
}

impl From<Cw721ContractError> for ContractError {
    fn from(err: Cw721ContractError) -> Self {
        match err {
            Cw721ContractError::Std(std) => ContractError::Std(std),
            Cw721ContractError::Expired {} => ContractError::Expired {},
            Cw721ContractError::Unauthorized {} => ContractError::Unauthorized {},
            Cw721ContractError::Claimed {} => ContractError::Claimed {},
        }
    }
}

impl From<FromUtf8Error> for ContractError {
    fn from(err: FromUtf8Error) -> Self {
        ContractError::Std(StdError::from(err))
    }
}

impl From<OverflowError> for ContractError {
    fn from(_err: OverflowError) -> Self {
        ContractError::Overflow {}
    }
}<|MERGE_RESOLUTION|>--- conflicted
+++ resolved
@@ -199,7 +199,6 @@
     #[error("token_id already claimed")]
     Claimed {},
 
-<<<<<<< HEAD
     #[error("OfferAlreadyPlaced")]
     OfferAlreadyPlaced {},
 
@@ -211,7 +210,7 @@
 
     #[error("TransferAgreementExists")]
     TransferAgreementExists {},
-=======
+
     #[error("CannotDoubleWrapToken")]
     CannotDoubleWrapToken {},
 
@@ -229,7 +228,6 @@
 
     #[error("InvalidTokensToWithdraw")]
     InvalidTokensToWithdraw { msg: String },
->>>>>>> c029cc6c
 }
 
 impl From<Cw20ContractError> for ContractError {
