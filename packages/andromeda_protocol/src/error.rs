use cosmwasm_std::{OverflowError, StdError};
use cw20_base::ContractError as Cw20ContractError;
use cw721_base::ContractError as Cw721ContractError;
use std::convert::From;
use std::string::FromUtf8Error;
use thiserror::Error;

#[derive(Error, Debug, PartialEq)]
pub enum ContractError {
    #[error("{0}")]
    Std(#[from] StdError),

    #[error("Unauthorized")]
    Unauthorized {},

    #[error("InvalidPrimitive")]
    InvalidPrimitive {},

    #[error("IllegalTokenName")]
    IllegalTokenName {},

    #[error("IllegalTokenSymbol")]
    IllegalTokenSymbol {},

    #[error("MinterBlacklisted")]
    MinterBlacklisted {},

    #[error("EmptyRecipientsList")]
    EmptyRecipientsList {},

    #[error("AmountExceededHundredPrecent")]
    AmountExceededHundredPrecent {},

    #[error("InvalidAddress")]
    InvalidAddress {},

    #[error("ExpirationInPast")]
    ExpirationInPast {},

    #[error("ExpirationNotSpecified")]
    ExpirationNotSpecified {},

    #[error("CannotOverwriteHeldFunds")]
    CannotOverwriteHeldFunds {},

    #[error("ContractAddressNotInAddressList")]
    ContractAddressNotInAddressList {},

    #[error("ModuleNotUnique")]
    ModuleNotUnique {},

    #[error("InvalidRate")]
    InvalidRate {},

    #[error("InsufficientFunds")]
    InsufficientFunds {},

    #[error("NoPendingPayments")]
    NoPendingPayments {},

    #[error("NoReceivingAddress")]
    NoReceivingAddress {},

    #[error("ModuleDiscriptionTooLong")]
    ModuleDiscriptionTooLong { msg: String },

    #[error("SymbolInUse")]
    SymbolInUse {},

    #[error("ExceedsMaxAllowedCoins")]
    ExceedsMaxAllowedCoins {},

    #[error("NoLockedFunds")]
    NoLockedFunds {},

    #[error("FundsAreLocked")]
    FundsAreLocked {},

    #[error("InvalidTokenNameLength")]
    InvalidTokenNameLength { msg: String },

    #[error("TokenIsArchived")]
    TokenIsArchived {},

    #[error("AuctionDoesNotExist")]
    AuctionDoesNotExist {},

    #[error("AuctionNotStarted")]
    AuctionNotStarted {},

    #[error("AuctionEnded")]
    AuctionEnded {},

    #[error("TokenOwnerCannotBid")]
    TokenOwnerCannotBid {},

    #[error("BidSmallerThanHighestBid")]
    BidSmallerThanHighestBid {},

    #[error("Overflow")]
    Overflow {},

    #[error("CannotWithdrawHighestBid")]
    CannotWithdrawHighestBid {},

    #[error("WithdrawalIsEmpty")]
    WithdrawalIsEmpty {},

    #[error("AuctionAlreadyStarted")]
    AuctionAlreadyStarted {},

    #[error("StartTimeAfterEndTime")]
    StartTimeAfterEndTime {},

    #[error("StartTimeInThePast")]
    StartTimeInThePast {},

    #[error("HighestBidderCannotOutBid")]
    HighestBidderCannotOutBid {},

    #[error("InvalidFunds")]
    InvalidFunds { msg: String },

    #[error("AuctionRewardAlreadyClaimed")]
    AuctionAlreadyClaimed {},

    #[error("AuctionNotEnded")]
    AuctionNotEnded {},

    #[error("ExpirationMustNotBeNever")]
    ExpirationMustNotBeNever {},

    #[error("ExpirationsMustBeOfSameType")]
    ExpirationsMustBeOfSameType {},

    #[error("MoreThanOneCoin")]
    MoreThanOneCoin {},

    #[error("InvalidReplyId")]
    InvalidReplyId {},

    #[error("InvalidJSON")]
    InvalidJSON {},

    #[error("ParsingError")]
    ParsingError { err: String },

    #[error("InvalidJSONField")]
    InvalidJSONField { key: String, expected: String },

    #[error("MissingRequiredMessageData")]
    MissingRequiredMessageData {},

    #[error("NestedAndromedaMsg")]
    NestedAndromedaMsg {},

    #[error("UnexpectedExternalRate")]
    UnexpectedExternalRate {},

    #[error("DuplicateCoinDenoms")]
    DuplicateCoinDenoms {},
    // BEGIN CW20 ERRORS
    #[error("Cannot set to own account")]
    CannotSetOwnAccount {},

    #[error("Invalid zero amount")]
    InvalidZeroAmount {},

    #[error("Allowance is expired")]
    Expired {},

    #[error("No allowance for this account")]
    NoAllowance {},

    #[error("Minting cannot exceed the cap")]
    CannotExceedCap {},

    #[error("Logo binary data exceeds 5KB limit")]
    LogoTooBig {},

    #[error("Invalid xml preamble for SVG")]
    InvalidXmlPreamble {},

    #[error("Invalid png header")]
    InvalidPngHeader {},
    // END CW20 ERRORS
    #[error("Invalid Module")]
    InvalidModule { msg: Option<String> },

    #[error("UnsupportedOperation")]
    UnsupportedOperation {},

<<<<<<< HEAD
    #[error("IncompatibleModules")]
    IncompatibleModules { msg: String },

    #[error("ModuleDoesNotExist")]
    ModuleDoesNotExist {},

    #[error("token_id already claimed")]
    Claimed {},
=======
    #[error("InvalidRecipientType")]
    InvalidRecipientType { msg: String },

    #[error("InvalidTokensToWithdraw")]
    InvalidTokensToWithdraw { msg: String },
>>>>>>> 807b0217
}

impl From<Cw20ContractError> for ContractError {
    fn from(err: Cw20ContractError) -> Self {
        match err {
            Cw20ContractError::Std(std) => ContractError::Std(std),
            Cw20ContractError::Expired {} => ContractError::Expired {},
            Cw20ContractError::LogoTooBig {} => ContractError::LogoTooBig {},
            Cw20ContractError::NoAllowance {} => ContractError::NoAllowance {},
            Cw20ContractError::Unauthorized {} => ContractError::Unauthorized {},
            Cw20ContractError::CannotExceedCap {} => ContractError::CannotExceedCap {},
            Cw20ContractError::InvalidPngHeader {} => ContractError::InvalidPngHeader {},
            Cw20ContractError::InvalidZeroAmount {} => ContractError::InvalidZeroAmount {},
            Cw20ContractError::InvalidXmlPreamble {} => ContractError::InvalidXmlPreamble {},
            Cw20ContractError::CannotSetOwnAccount {} => ContractError::CannotSetOwnAccount {},
        }
    }
}

impl From<Cw721ContractError> for ContractError {
    fn from(err: Cw721ContractError) -> Self {
        match err {
            Cw721ContractError::Std(std) => ContractError::Std(std),
            Cw721ContractError::Expired {} => ContractError::Expired {},
            Cw721ContractError::Unauthorized {} => ContractError::Unauthorized {},
            Cw721ContractError::Claimed {} => ContractError::Claimed {},
        }
    }
}

impl From<FromUtf8Error> for ContractError {
    fn from(err: FromUtf8Error) -> Self {
        ContractError::Std(StdError::from(err))
    }
}

impl From<OverflowError> for ContractError {
    fn from(_err: OverflowError) -> Self {
        ContractError::Overflow {}
    }
}<|MERGE_RESOLUTION|>--- conflicted
+++ resolved
@@ -190,7 +190,6 @@
     #[error("UnsupportedOperation")]
     UnsupportedOperation {},
 
-<<<<<<< HEAD
     #[error("IncompatibleModules")]
     IncompatibleModules { msg: String },
 
@@ -199,13 +198,12 @@
 
     #[error("token_id already claimed")]
     Claimed {},
-=======
+
     #[error("InvalidRecipientType")]
     InvalidRecipientType { msg: String },
 
     #[error("InvalidTokensToWithdraw")]
     InvalidTokensToWithdraw { msg: String },
->>>>>>> 807b0217
 }
 
 impl From<Cw20ContractError> for ContractError {
