--- conflicted
+++ resolved
@@ -90,7 +90,6 @@
     #[error("InvalidMirrorFunds")]
     InvalidMirrorFunds { msg: String },
 
-<<<<<<< HEAD
     #[error("InvalidReplyId")]
     InvalidReplyId {},
 
@@ -114,7 +113,6 @@
 
     #[error("DuplicateCoinDenoms")]
     DuplicateCoinDenoms {},
-=======
     // BEGIN CW20 ERRORS
     #[error("Cannot set to own account")]
     CannotSetOwnAccount {},
@@ -157,7 +155,6 @@
             Cw20ContractError::CannotSetOwnAccount {} => ContractError::CannotSetOwnAccount {},
         }
     }
->>>>>>> befb4247
 }
 
 impl From<FromUtf8Error> for ContractError {
