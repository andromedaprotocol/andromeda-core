use cosmwasm_std::{Api, BlockInfo, Coin};
use cw721::Expiration;
use schemars::JsonSchema;
use serde::{Deserialize, Serialize};

use crate::modules::address_list::AddressListModule;
<<<<<<< HEAD

=======
>>>>>>> e7a02a49
use common::{
    ado_base::{recipient::Recipient, AndromedaMsg, AndromedaQuery},
    error::ContractError,
    merge_coins, require,
};

#[derive(Serialize, Deserialize, Clone, Debug, PartialEq, JsonSchema)]
#[serde(rename_all = "snake_case")]
/// Enum used to specify the condition which must be met in order for the Escrow to unlock.
pub enum EscrowCondition {
    /// Requires a given time or block height to be reached.
    Expiration(Expiration),
    /// Requires a minimum amount of funds to be deposited.
    MinimumFunds(Vec<Coin>),
}

#[derive(Serialize, Deserialize, Clone, Debug, PartialEq, JsonSchema)]
/// Struct used to define funds being held in Escrow
pub struct Escrow {
    /// Funds being held within the Escrow
    pub coins: Vec<Coin>,
    /// Optional condition for the Escrow
    pub condition: Option<EscrowCondition>,
    /// The recipient of the funds once Condition is satisfied
    pub recipient: Recipient,
    /// Used for indexing.
    pub recipient_addr: String,
}

impl Escrow {
    /// Used to check the validity of an Escrow before it is stored.
    ///
    /// * Escrowed funds cannot be empty
    /// * The Escrow recipient must be a valid address
    /// * Expiration cannot be "Never" or before current time/block
    pub fn validate(&self, api: &dyn Api, block: &BlockInfo) -> Result<(), ContractError> {
        require(
            !self.coins.is_empty(),
            ContractError::InvalidFunds {
                msg: "Require at least one coin to be sent".to_string(),
            },
        )?;
        require(
            api.addr_validate(&self.recipient_addr).is_ok(),
            ContractError::InvalidAddress {},
        )?;

        if let Some(EscrowCondition::MinimumFunds(funds)) = &self.condition {
            require(
                !funds.is_empty(),
                ContractError::InvalidFunds {
                    msg: "Minumum funds must not be empty".to_string(),
                },
            )?;
            let mut funds: Vec<Coin> = funds.clone();
            funds.sort_by(|a, b| a.denom.cmp(&b.denom));
            for i in 0..funds.len() - 1 {
                require(
                    funds[i].denom != funds[i + 1].denom,
                    ContractError::DuplicateCoinDenoms {},
                )?;
            }
            // Explicitly stop here as it is alright if the Escrow is unlocked in this case, ie,
            // the intially deposited funds are greater or equal to the minimum imposed by this
            // condition.
            return Ok(());
        }

        require(
            self.is_locked(block)? || self.condition.is_none(),
            ContractError::ExpirationInPast {},
        )?;
        Ok(())
    }

    /// Checks if the unlock condition has been met.
    pub fn is_locked(&self, block: &BlockInfo) -> Result<bool, ContractError> {
        match &self.condition {
            None => Ok(false),
            Some(condition) => match condition {
                EscrowCondition::Expiration(expiration) => match expiration {
                    Expiration::AtTime(t) => Ok(t > &block.time),
                    Expiration::AtHeight(h) => Ok(h > &block.height),
                    _ => Err(ContractError::ExpirationNotSpecified {}),
                },
                EscrowCondition::MinimumFunds(funds) => {
                    Ok(!self.min_funds_deposited(funds.clone()))
                }
            },
        }
    }

    /// Checks if funds deposited in escrow are a subset of `required_funds`. In practice this is
    /// used for the `EscrowCondition::MinimumFunds(funds)` condition.
    fn min_funds_deposited(&self, required_funds: Vec<Coin>) -> bool {
        required_funds.iter().all(|required_coin| {
            self.coins.iter().any(|deposited_coin| {
                deposited_coin.denom == required_coin.denom
                    && required_coin.amount <= deposited_coin.amount
            })
        })
    }

    /// Adds coins in `coins_to_add` to `self.coins` by merging those of the same denom and
    /// otherwise appending.
    ///
    /// ## Arguments
    /// * `&mut self`    - Mutable reference to an instance of Escrow
    /// * `coins_to_add` - The `Vec<Coin>` to add, it is assumed that it contains no coins of the
    ///                    same denom
    ///
    /// Returns nothing as it is done in place.
    pub fn add_funds(&mut self, coins_to_add: Vec<Coin>) {
        merge_coins(&mut self.coins, coins_to_add);
    }
}

#[derive(Serialize, Deserialize, Clone, Debug, PartialEq, JsonSchema)]
pub struct InstantiateMsg {
    /// An optional address list module to restrict usage of the contract
    pub address_list: Option<AddressListModule>,
}

#[derive(Serialize, Deserialize, Clone, Debug, PartialEq, JsonSchema)]
#[serde(rename_all = "snake_case")]
pub enum ExecuteMsg {
    AndrReceive(AndromedaMsg),
    /// Hold funds in Escrow
    HoldFunds {
        condition: Option<EscrowCondition>,
        recipient: Option<Recipient>,
    },
    /// Update the optional address list module
    UpdateAddressList {
        address_list: Option<AddressListModule>,
    },
    /// Release funds all held in Escrow for the given recipient
    ReleaseFunds {
        recipient_addr: Option<String>,
        start_after: Option<String>,
        limit: Option<u32>,
    },
    ReleaseSpecificFunds {
        owner: String,
        recipient_addr: Option<String>,
    },
}
#[derive(Serialize, Deserialize, Clone, Debug, JsonSchema)]
#[serde(rename_all = "snake_case")]
pub struct MigrateMsg {}

#[derive(Serialize, Deserialize, Clone, Debug, PartialEq, JsonSchema)]
#[serde(rename_all = "snake_case")]
pub enum QueryMsg {
    AndrQuery(AndromedaQuery),
    /// Queries funds held by an address
    GetLockedFunds {
        owner: String,
        recipient: String,
    },
    /// The current config of the contract
    GetTimelockConfig {},
    /// Queries the funds for the given recipient.
    GetLockedFundsForRecipient {
        recipient: String,
        start_after: Option<String>,
        limit: Option<u32>,
    },
}

#[derive(Serialize, Deserialize, Clone, Debug, PartialEq, JsonSchema)]
#[serde(rename_all = "snake_case")]
pub struct GetLockedFundsResponse {
    pub funds: Option<Escrow>,
}

#[derive(Serialize, Deserialize, Clone, Debug, PartialEq, JsonSchema)]
#[serde(rename_all = "snake_case")]
pub struct GetLockedFundsForRecipientResponse {
    pub funds: Vec<Escrow>,
}

#[derive(Serialize, Deserialize, Clone, Debug, PartialEq, JsonSchema)]
#[serde(rename_all = "snake_case")]
pub struct GetTimelockConfigResponse {
    pub address_list: Option<AddressListModule>,
    pub address_list_contract: Option<String>,
}

#[cfg(test)]
mod tests {
    use cosmwasm_std::testing::mock_dependencies;
    use cosmwasm_std::{coin, Timestamp};

    use super::*;

    #[test]
    fn test_validate() {
        let deps = mock_dependencies(&[]);
        let condition = EscrowCondition::Expiration(Expiration::AtHeight(1500));
        let coins = vec![coin(100u128, "uluna")];
        let recipient = Recipient::Addr("owner".into());

        let valid_escrow = Escrow {
            recipient: recipient.clone(),
            coins: coins.clone(),
            condition: Some(condition.clone()),
            recipient_addr: "owner".to_string(),
        };
        let block = BlockInfo {
            height: 1000,
            time: Timestamp::from_seconds(4444),
            chain_id: "foo".to_string(),
        };
        valid_escrow.validate(deps.as_ref().api, &block).unwrap();

        let valid_escrow = Escrow {
            recipient: recipient.clone(),
            coins: coins.clone(),
            condition: None,
            recipient_addr: "owner".to_string(),
        };
        let block = BlockInfo {
            height: 1000,
            time: Timestamp::from_seconds(3333),
            chain_id: "foo".to_string(),
        };
        valid_escrow.validate(deps.as_ref().api, &block).unwrap();

        let invalid_recipient_escrow = Escrow {
            recipient: Recipient::Addr(String::default()),
            coins: coins.clone(),
            condition: Some(condition.clone()),
            recipient_addr: String::default(),
        };

        let resp = invalid_recipient_escrow
            .validate(deps.as_ref().api, &block)
            .unwrap_err();
        assert_eq!(ContractError::InvalidAddress {}, resp);

        let invalid_coins_escrow = Escrow {
            recipient: recipient.clone(),
            coins: vec![],
            condition: Some(condition),
            recipient_addr: "owner".to_string(),
        };

        let resp = invalid_coins_escrow
            .validate(deps.as_ref().api, &block)
            .unwrap_err();
        assert_eq!(
            ContractError::InvalidFunds {
                msg: "Require at least one coin to be sent".to_string()
            },
            resp
        );

        let invalid_condition_escrow = Escrow {
            recipient: recipient.clone(),
            coins: coins.clone(),
            condition: Some(EscrowCondition::Expiration(Expiration::Never {})),
            recipient_addr: "owner".to_string(),
        };

        let resp = invalid_condition_escrow
            .validate(deps.as_ref().api, &block)
            .unwrap_err();
        assert_eq!(ContractError::ExpirationNotSpecified {}, resp);

        let invalid_time_escrow = Escrow {
            recipient: recipient.clone(),
            coins: coins.clone(),
            condition: Some(EscrowCondition::Expiration(Expiration::AtHeight(10))),
            recipient_addr: "owner".to_string(),
        };
        let block = BlockInfo {
            height: 1000,
            time: Timestamp::from_seconds(4444),
            chain_id: "foo".to_string(),
        };
        assert_eq!(
            ContractError::ExpirationInPast {},
            invalid_time_escrow
                .validate(deps.as_ref().api, &block)
                .unwrap_err()
        );

        let invalid_time_escrow = Escrow {
            recipient,
            coins,
            condition: Some(EscrowCondition::Expiration(Expiration::AtTime(
                Timestamp::from_seconds(100),
            ))),
            recipient_addr: "owner".to_string(),
        };
        assert_eq!(
            ContractError::ExpirationInPast {},
            invalid_time_escrow
                .validate(deps.as_ref().api, &block)
                .unwrap_err()
        );
    }

    #[test]
    fn test_validate_funds_condition() {
        let deps = mock_dependencies(&[]);
        let recipient = Recipient::Addr("owner".into());

        let valid_escrow = Escrow {
            recipient: recipient.clone(),
            coins: vec![coin(100, "uluna")],
            condition: Some(EscrowCondition::MinimumFunds(vec![
                coin(100, "uusd"),
                coin(100, "uluna"),
            ])),
            recipient_addr: "owner".to_string(),
        };
        let block = BlockInfo {
            height: 1000,
            time: Timestamp::from_seconds(4444),
            chain_id: "foo".to_string(),
        };
        valid_escrow.validate(deps.as_ref().api, &block).unwrap();

        // Funds exceed minimum
        let valid_escrow = Escrow {
            recipient: recipient.clone(),
            coins: vec![coin(200, "uluna")],
            condition: Some(EscrowCondition::MinimumFunds(vec![coin(100, "uluna")])),
            recipient_addr: "owner".to_string(),
        };
        valid_escrow.validate(deps.as_ref().api, &block).unwrap();

        // Empty funds
        let invalid_escrow = Escrow {
            recipient: recipient.clone(),
            coins: vec![coin(100, "uluna")],
            condition: Some(EscrowCondition::MinimumFunds(vec![])),
            recipient_addr: "owner".to_string(),
        };
        assert_eq!(
            ContractError::InvalidFunds {
                msg: "Minumum funds must not be empty".to_string(),
            },
            invalid_escrow
                .validate(deps.as_ref().api, &block)
                .unwrap_err()
        );

        // Duplicate funds
        let invalid_escrow = Escrow {
            recipient,
            coins: vec![coin(100, "uluna")],
            condition: Some(EscrowCondition::MinimumFunds(vec![
                coin(100, "uusd"),
                coin(100, "uluna"),
                coin(200, "uusd"),
            ])),
            recipient_addr: "owner".to_string(),
        };
        assert_eq!(
            ContractError::DuplicateCoinDenoms {},
            invalid_escrow
                .validate(deps.as_ref().api, &block)
                .unwrap_err()
        );
    }

    #[test]
    fn test_min_funds_deposited() {
        let recipient = Recipient::Addr("owner".into());
        let escrow = Escrow {
            recipient: recipient.clone(),
            coins: vec![coin(100, "uluna")],
            condition: None,
            recipient_addr: "owner".to_string(),
        };
        assert!(!escrow.min_funds_deposited(vec![coin(100, "uusd")]));

        let escrow = Escrow {
            recipient: recipient.clone(),
            coins: vec![coin(100, "uluna")],
            condition: None,
            recipient_addr: "owner".to_string(),
        };
        assert!(!escrow.min_funds_deposited(vec![coin(100, "uusd"), coin(100, "uluna")]));

        let escrow = Escrow {
            recipient: recipient.clone(),
            coins: vec![coin(100, "uluna")],
            condition: None,
            recipient_addr: "owner".to_string(),
        };
        assert!(escrow.min_funds_deposited(vec![coin(100, "uluna")]));

        let escrow = Escrow {
            recipient,
            coins: vec![coin(200, "uluna")],
            condition: None,
            recipient_addr: "owner".to_string(),
        };
        assert!(escrow.min_funds_deposited(vec![coin(100, "uluna")]));
    }

    #[test]
    fn test_add_funds() {
        let mut escrow = Escrow {
            coins: vec![coin(100, "uusd"), coin(100, "uluna")],
            condition: None,
            recipient: Recipient::Addr("".into()),
            recipient_addr: "".to_string(),
        };
        let funds_to_add = vec![coin(25, "uluna"), coin(50, "uusd"), coin(100, "ucad")];

        escrow.add_funds(funds_to_add);
        assert_eq!(
            vec![coin(150, "uusd"), coin(125, "uluna"), coin(100, "ucad")],
            escrow.coins
        );
    }
}<|MERGE_RESOLUTION|>--- conflicted
+++ resolved
@@ -4,10 +4,6 @@
 use serde::{Deserialize, Serialize};
 
 use crate::modules::address_list::AddressListModule;
-<<<<<<< HEAD
-
-=======
->>>>>>> e7a02a49
 use common::{
     ado_base::{recipient::Recipient, AndromedaMsg, AndromedaQuery},
     error::ContractError,
