use cosmwasm_std::{Api, BlockInfo, Coin};
use cw721::Expiration;
use schemars::JsonSchema;
use serde::{Deserialize, Serialize};

use crate::communication::{AndromedaMsg, AndromedaQuery, Recipient};
use crate::error::ContractError;
use crate::{modules::address_list::AddressListModule, require};

#[derive(Serialize, Deserialize, Clone, Debug, PartialEq, JsonSchema)]
#[serde(rename_all = "snake_case")]
/// Enum used to specify the condition which must be met in order for the Escrow to unlock.
pub enum EscrowCondition {
    /// Requires a given time or block height to be reached.
    Expiration(Expiration),
    /// Requires a minimum amount of funds to be deposited.
    MinimumFunds(Vec<Coin>),
}

#[derive(Serialize, Deserialize, Clone, Debug, PartialEq, JsonSchema)]
/// Struct used to define funds being held in Escrow
pub struct Escrow {
    /// Funds being held within the Escrow
    pub coins: Vec<Coin>,
    /// Optional condition for the Escrow
    pub condition: Option<EscrowCondition>,
    /// The recipient of the funds once Condition is satisfied
    pub recipient: Recipient,
}

impl Escrow {
    /// Used to check the validity of an Escrow before it is stored.
    ///
    /// * Escrowed funds cannot be empty
    /// * The Escrow recipient must be a valid address
    /// * Expiration cannot be "Never" or before current time/block
<<<<<<< HEAD
    pub fn validate(&self, api: &dyn Api, block: &BlockInfo) -> Result<(), ContractError> {
        require(!self.coins.is_empty(), ContractError::EmptyFunds {})?;
=======
    pub fn validate(self, api: &dyn Api, block: &BlockInfo) -> Result<bool, ContractError> {
        require(
            !self.coins.is_empty(),
            ContractError::InvalidCoinsSent {
                msg: "Require at least one coin to be sent".to_string(),
            },
        )?;
>>>>>>> 9c11160c
        require(
            api.addr_validate(&self.recipient.get_addr()).is_ok(),
            ContractError::InvalidAddress {},
        )?;

        if let Some(EscrowCondition::MinimumFunds(funds)) = &self.condition {
            require(!funds.is_empty(), ContractError::EmptyFunds {})?;
            let mut funds: Vec<Coin> = funds.clone();
            funds.sort_by(|a, b| a.denom.cmp(&b.denom));
            for i in 0..funds.len() - 1 {
                require(
                    funds[i].denom != funds[i + 1].denom,
                    ContractError::DuplicateCoinDenoms {},
                )?;
            }
            // Explicitly stop here as it is alright if the Escrow is unlocked in this case, ie,
            // the intially deposited funds are greater or equal to the minimum imposed by this
            // condition.
            return Ok(());
        }

        require(
            self.is_locked(block)? || self.condition.is_none(),
            ContractError::ExpirationInPast {},
        )?;
        Ok(())
    }

    /// Checks if the unlock condition has been met.
    pub fn is_locked(&self, block: &BlockInfo) -> Result<bool, ContractError> {
        match &self.condition {
            None => Ok(false),
            Some(condition) => match condition {
                EscrowCondition::Expiration(expiration) => match expiration {
                    Expiration::AtTime(t) => Ok(t > &block.time),
                    Expiration::AtHeight(h) => Ok(h > &block.height),
                    _ => Err(ContractError::ExpirationNotSpecified {}),
                },
                EscrowCondition::MinimumFunds(funds) => {
                    Ok(!self.min_funds_deposited(funds.clone()))
                }
            },
        }
    }

    /// Checks if funds deposited in escrow are a subset of `required_funds`. In practice this is
    /// used for the `EscrowCondition::MinimumFunds(funds)` condition.
    fn min_funds_deposited(&self, required_funds: Vec<Coin>) -> bool {
        required_funds.iter().all(|required_coin| {
            self.coins.iter().any(|deposited_coin| {
                deposited_coin.denom == required_coin.denom
                    && required_coin.amount <= deposited_coin.amount
            })
        })
    }

    /// Adds coins in `coins_to_add` to `self.coins` by merging those of the same denom and
    /// otherwise appending.
    ///
    /// ## Arguments
    /// * `&mut self`    - Mutable reference to an instance of Escrow
    /// * `coins_to_add` - The `Vec<Coin>` to add, it is assumed that it contains no coins of the
    ///                    same denom
    ///
    /// Returns nothing as it is done in place.
    pub fn add_funds(&mut self, coins_to_add: Vec<Coin>) {
        for deposited_coin in self.coins.iter_mut() {
            let same_denom_coin = coins_to_add
                .iter()
                .find(|&c| c.denom == deposited_coin.denom);
            if let Some(same_denom_coin) = same_denom_coin {
                deposited_coin.amount += same_denom_coin.amount;
            }
        }
        for coin_to_add in coins_to_add.iter() {
            if !self.coins.iter().any(|c| c.denom == coin_to_add.denom) {
                self.coins.push(coin_to_add.clone());
            }
        }
    }
}

#[derive(Serialize, Deserialize, Clone, Debug, PartialEq, JsonSchema)]
pub struct InstantiateMsg {
    /// An optional address list module to restrict usage of the contract
    pub address_list: Option<AddressListModule>,
}

#[derive(Serialize, Deserialize, Clone, Debug, PartialEq, JsonSchema)]
#[serde(rename_all = "snake_case")]
pub enum ExecuteMsg {
    AndrReceive(AndromedaMsg),
    /// Hold funds in Escrow
    HoldFunds {
        condition: Option<EscrowCondition>,
        recipient: Option<Recipient>,
    },
    /// Update the optional address list module
    UpdateAddressList {
        address_list: Option<AddressListModule>,
    },
    /// Release funds all held in Escrow for the given recipient
    ReleaseFunds {
        recipient_addr: Option<String>,
        start_after: Option<String>,
        limit: Option<u32>,
    },
    ReleaseSpecificFunds {
        owner: String,
        recipient_addr: Option<String>,
    },
}

#[derive(Serialize, Deserialize, Clone, Debug, PartialEq, JsonSchema)]
#[serde(rename_all = "snake_case")]
pub enum QueryMsg {
    AndrQuery(AndromedaQuery),
    /// Queries funds held by an address
    GetLockedFunds {
        owner: String,
        recipient: String,
    },
    /// The current config of the contract
    GetTimelockConfig {},
    /// Queries the funds for the given recipient.
    GetLockedFundsForRecipient {
        recipient: String,
        start_after: Option<String>,
        limit: Option<u32>,
    },
}

#[derive(Serialize, Deserialize, Clone, Debug, PartialEq, JsonSchema)]
#[serde(rename_all = "snake_case")]
pub struct GetLockedFundsResponse {
    pub funds: Option<Escrow>,
}

#[derive(Serialize, Deserialize, Clone, Debug, PartialEq, JsonSchema)]
#[serde(rename_all = "snake_case")]
pub struct GetLockedFundsForRecipientResponse {
    pub funds: Vec<Escrow>,
}

#[derive(Serialize, Deserialize, Clone, Debug, PartialEq, JsonSchema)]
#[serde(rename_all = "snake_case")]
pub struct GetTimelockConfigResponse {
    pub address_list: Option<AddressListModule>,
    pub address_list_contract: Option<String>,
}

#[cfg(test)]
mod tests {
    use cosmwasm_std::testing::mock_dependencies;
    use cosmwasm_std::{coin, Timestamp};

    use super::*;

    #[test]
    fn test_validate() {
        let deps = mock_dependencies(&[]);
        let condition = EscrowCondition::Expiration(Expiration::AtHeight(1500));
        let coins = vec![coin(100u128, "uluna")];
        let recipient = Recipient::Addr("owner".into());

        let valid_escrow = Escrow {
            recipient: recipient.clone(),
            coins: coins.clone(),
            condition: Some(condition.clone()),
        };
        let block = BlockInfo {
            height: 1000,
            time: Timestamp::from_seconds(4444),
            chain_id: "foo".to_string(),
        };
        valid_escrow.validate(deps.as_ref().api, &block).unwrap();

        let valid_escrow = Escrow {
            recipient: recipient.clone(),
            coins: coins.clone(),
            condition: None,
        };
        let block = BlockInfo {
            height: 1000,
            time: Timestamp::from_seconds(3333),
            chain_id: "foo".to_string(),
        };
        valid_escrow.validate(deps.as_ref().api, &block).unwrap();

        let invalid_recipient_escrow = Escrow {
            recipient: Recipient::Addr(String::default()),
            coins: coins.clone(),
            condition: Some(condition.clone()),
        };

        let resp = invalid_recipient_escrow
            .validate(deps.as_ref().api, &block)
            .unwrap_err();
        assert_eq!(ContractError::InvalidAddress {}, resp);

        let invalid_coins_escrow = Escrow {
            recipient: recipient.clone(),
            coins: vec![],
            condition: Some(condition),
        };

        let resp = invalid_coins_escrow
            .validate(deps.as_ref().api, &block)
            .unwrap_err();
        assert_eq!(
            ContractError::InvalidCoinsSent {
                msg: "Require at least one coin to be sent".to_string()
            },
            resp
        );

        let invalid_condition_escrow = Escrow {
            recipient: recipient.clone(),
            coins: coins.clone(),
            condition: Some(EscrowCondition::Expiration(Expiration::Never {})),
        };

        let resp = invalid_condition_escrow
            .validate(deps.as_ref().api, &block)
            .unwrap_err();
        assert_eq!(ContractError::ExpirationNotSpecified {}, resp);

        let invalid_time_escrow = Escrow {
            recipient: recipient.clone(),
            coins: coins.clone(),
            condition: Some(EscrowCondition::Expiration(Expiration::AtHeight(10))),
        };
        let block = BlockInfo {
            height: 1000,
            time: Timestamp::from_seconds(4444),
            chain_id: "foo".to_string(),
        };
        assert_eq!(
            ContractError::ExpirationInPast {},
            invalid_time_escrow
                .validate(deps.as_ref().api, &block)
                .unwrap_err()
        );

        let invalid_time_escrow = Escrow {
            recipient,
            coins,
            condition: Some(EscrowCondition::Expiration(Expiration::AtTime(
                Timestamp::from_seconds(100),
            ))),
        };
        assert_eq!(
            ContractError::ExpirationInPast {},
            invalid_time_escrow
                .validate(deps.as_ref().api, &block)
                .unwrap_err()
        );
    }

    #[test]
    fn test_validate_funds_condition() {
        let deps = mock_dependencies(&[]);
        let recipient = Recipient::Addr("owner".into());

        let valid_escrow = Escrow {
            recipient: recipient.clone(),
            coins: vec![coin(100, "uluna")],
            condition: Some(EscrowCondition::MinimumFunds(vec![
                coin(100, "uusd"),
                coin(100, "uluna"),
            ])),
        };
        let block = BlockInfo {
            height: 1000,
            time: Timestamp::from_seconds(4444),
            chain_id: "foo".to_string(),
        };
        valid_escrow.validate(deps.as_ref().api, &block).unwrap();

        // Funds exceed minimum
        let valid_escrow = Escrow {
            recipient: recipient.clone(),
            coins: vec![coin(200, "uluna")],
            condition: Some(EscrowCondition::MinimumFunds(vec![coin(100, "uluna")])),
        };
        valid_escrow.validate(deps.as_ref().api, &block).unwrap();

        // Empty funds
        let invalid_escrow = Escrow {
            recipient: recipient.clone(),
            coins: vec![coin(100, "uluna")],
            condition: Some(EscrowCondition::MinimumFunds(vec![])),
        };
        assert_eq!(
            ContractError::EmptyFunds {},
            invalid_escrow
                .validate(deps.as_ref().api, &block)
                .unwrap_err()
        );

        // Duplicate funds
        let invalid_escrow = Escrow {
            recipient,
            coins: vec![coin(100, "uluna")],
            condition: Some(EscrowCondition::MinimumFunds(vec![
                coin(100, "uusd"),
                coin(100, "uluna"),
                coin(200, "uusd"),
            ])),
        };
        assert_eq!(
            ContractError::DuplicateCoinDenoms {},
            invalid_escrow
                .validate(deps.as_ref().api, &block)
                .unwrap_err()
        );
    }

    #[test]
    fn test_min_funds_deposited() {
        let recipient = Recipient::Addr("owner".into());
        let escrow = Escrow {
            recipient: recipient.clone(),
            coins: vec![coin(100, "uluna")],
            condition: None,
        };
        assert!(!escrow.min_funds_deposited(vec![coin(100, "uusd")]));

        let escrow = Escrow {
            recipient: recipient.clone(),
            coins: vec![coin(100, "uluna")],
            condition: None,
        };
        assert!(!escrow.min_funds_deposited(vec![coin(100, "uusd"), coin(100, "uluna")]));

        let escrow = Escrow {
            recipient: recipient.clone(),
            coins: vec![coin(100, "uluna")],
            condition: None,
        };
        assert!(escrow.min_funds_deposited(vec![coin(100, "uluna")]));

        let escrow = Escrow {
            recipient,
            coins: vec![coin(200, "uluna")],
            condition: None,
        };
        assert!(escrow.min_funds_deposited(vec![coin(100, "uluna")]));
    }

    #[test]
    fn test_add_funds() {
        let mut escrow = Escrow {
            coins: vec![coin(100, "uusd"), coin(100, "uluna")],
            condition: None,
            recipient: Recipient::Addr("".into()),
        };
        let funds_to_add = vec![coin(25, "uluna"), coin(50, "uusd"), coin(100, "ucad")];

        escrow.add_funds(funds_to_add);
        assert_eq!(
            vec![coin(150, "uusd"), coin(125, "uluna"), coin(100, "ucad")],
            escrow.coins
        );
    }
}<|MERGE_RESOLUTION|>--- conflicted
+++ resolved
@@ -34,25 +34,25 @@
     /// * Escrowed funds cannot be empty
     /// * The Escrow recipient must be a valid address
     /// * Expiration cannot be "Never" or before current time/block
-<<<<<<< HEAD
     pub fn validate(&self, api: &dyn Api, block: &BlockInfo) -> Result<(), ContractError> {
-        require(!self.coins.is_empty(), ContractError::EmptyFunds {})?;
-=======
-    pub fn validate(self, api: &dyn Api, block: &BlockInfo) -> Result<bool, ContractError> {
         require(
             !self.coins.is_empty(),
-            ContractError::InvalidCoinsSent {
+            ContractError::InvalidFunds {
                 msg: "Require at least one coin to be sent".to_string(),
             },
         )?;
->>>>>>> 9c11160c
         require(
             api.addr_validate(&self.recipient.get_addr()).is_ok(),
             ContractError::InvalidAddress {},
         )?;
 
         if let Some(EscrowCondition::MinimumFunds(funds)) = &self.condition {
-            require(!funds.is_empty(), ContractError::EmptyFunds {})?;
+            require(
+                !funds.is_empty(),
+                ContractError::InvalidFunds {
+                    msg: "Minumum funds must not be empty".to_string(),
+                },
+            )?;
             let mut funds: Vec<Coin> = funds.clone();
             funds.sort_by(|a, b| a.denom.cmp(&b.denom));
             for i in 0..funds.len() - 1 {
@@ -256,7 +256,7 @@
             .validate(deps.as_ref().api, &block)
             .unwrap_err();
         assert_eq!(
-            ContractError::InvalidCoinsSent {
+            ContractError::InvalidFunds {
                 msg: "Require at least one coin to be sent".to_string()
             },
             resp
@@ -340,7 +340,9 @@
             condition: Some(EscrowCondition::MinimumFunds(vec![])),
         };
         assert_eq!(
-            ContractError::EmptyFunds {},
+            ContractError::InvalidFunds {
+                msg: "Minumum funds must not be empty".to_string(),
+            },
             invalid_escrow
                 .validate(deps.as_ref().api, &block)
                 .unwrap_err()
