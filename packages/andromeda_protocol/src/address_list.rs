<<<<<<< HEAD
use crate::{communication::hooks::AndromedaHook, error::ContractError};
=======
use crate::{
    communication::{AndromedaMsg, AndromedaQuery},
    error::ContractError,
};
>>>>>>> cda2ef30
use cosmwasm_std::{to_binary, QuerierWrapper, QueryRequest, StdResult, Storage, WasmQuery};
use cw_storage_plus::{Item, Map};
use schemars::JsonSchema;
use serde::{Deserialize, Serialize};

pub const ADDRESS_LIST: Map<String, bool> = Map::new("addresslist");
pub const IS_INCLUSIVE: Item<bool> = Item::new("is_inclusive");

/// Add an address to the address list.
pub fn add_address(storage: &mut dyn Storage, addr: &str) -> StdResult<()> {
    ADDRESS_LIST.save(storage, addr.to_string(), &true)
}
/// Remove an address from the address list. Errors if the address is not currently included.
pub fn remove_address(storage: &mut dyn Storage, addr: &str) {
    // Check if the address is included in the address list before removing
    if ADDRESS_LIST.has(storage, addr.to_string()) {
        ADDRESS_LIST.remove(storage, addr.to_string());
    };
}
/// Query if a given address is included in the address list.
pub fn includes_address(storage: &dyn Storage, addr: &str) -> StdResult<bool> {
    match ADDRESS_LIST.load(storage, addr.to_string()) {
        Ok(included) => Ok(included),
        Err(e) => match e {
            //If no value for address return false
            cosmwasm_std::StdError::NotFound { .. } => Ok(false),
            _ => Err(e),
        },
    }
}

/// Helper function to query an address list contract for inclusion of an address
///
/// Returns a boolean value indicating whether or not the address is included in the address list
pub fn query_includes_address(
    querier: QuerierWrapper,
    contract_addr: String,
    address: String,
) -> Result<bool, ContractError> {
    let res: IncludesAddressResponse = querier.query(&QueryRequest::Wasm(WasmQuery::Smart {
        contract_addr,
        msg: to_binary(&QueryMsg::IncludesAddress { address })?,
    }))?;

    Ok(res.included)
}

#[derive(Serialize, Deserialize, Clone, Debug, PartialEq, JsonSchema)]
pub struct InstantiateMsg {
    pub operators: Vec<String>,
    pub is_inclusive: bool,
}

#[derive(Serialize, Deserialize, Clone, Debug, PartialEq, JsonSchema)]
#[serde(rename_all = "snake_case")]
pub enum ExecuteMsg {
    AndrReceive(AndromedaMsg),
    /// Add an address to the address list
    AddAddress {
        address: String,
    },
    /// Remove an address from the address list
    RemoveAddress {
        address: String,
    },
}

#[derive(Serialize, Deserialize, Clone, Debug, PartialEq, JsonSchema)]
#[serde(rename_all = "snake_case")]
pub enum QueryMsg {
    /// Query if address is included
    IncludesAddress {
        address: String,
    },
<<<<<<< HEAD
    /// Query the current contract owner
    ContractOwner {},
    IsOperator {
        address: String,
    },
    AndrHook(AndromedaHook),
=======
    AndrQuery(AndromedaQuery),
>>>>>>> cda2ef30
}

#[derive(Serialize, Deserialize, Clone, Debug, PartialEq, JsonSchema)]
pub struct IncludesAddressResponse {
    /// Whether the address is included in the address list
    pub included: bool,
}<|MERGE_RESOLUTION|>--- conflicted
+++ resolved
@@ -1,11 +1,7 @@
-<<<<<<< HEAD
-use crate::{communication::hooks::AndromedaHook, error::ContractError};
-=======
 use crate::{
-    communication::{AndromedaMsg, AndromedaQuery},
+    communication::{hooks::AndromedaHook, AndromedaMsg, AndromedaQuery},
     error::ContractError,
 };
->>>>>>> cda2ef30
 use cosmwasm_std::{to_binary, QuerierWrapper, QueryRequest, StdResult, Storage, WasmQuery};
 use cw_storage_plus::{Item, Map};
 use schemars::JsonSchema;
@@ -80,16 +76,9 @@
     IncludesAddress {
         address: String,
     },
-<<<<<<< HEAD
     /// Query the current contract owner
-    ContractOwner {},
-    IsOperator {
-        address: String,
-    },
     AndrHook(AndromedaHook),
-=======
     AndrQuery(AndromedaQuery),
->>>>>>> cda2ef30
 }
 
 #[derive(Serialize, Deserialize, Clone, Debug, PartialEq, JsonSchema)]
