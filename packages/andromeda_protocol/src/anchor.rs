--- conflicted
+++ resolved
@@ -27,16 +27,6 @@
 #[serde(rename_all = "snake_case")]
 pub enum ExecuteMsg {
     AndrReceive(AndromedaMsg),
-<<<<<<< HEAD
-=======
-    Deposit {
-        recipient: Option<Recipient>,
-    },
-    Withdraw {
-        withdrawal_type: Option<WithdrawalType>,
-        recipient_addr: Option<String>,
-    },
->>>>>>> 3f5d5aab
 }
 
 #[derive(Serialize, Deserialize, Clone, Debug, PartialEq, JsonSchema)]
