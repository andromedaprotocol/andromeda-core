use crate::error::ContractError;

pub mod address_list;
pub mod anchor;
pub mod common;
<<<<<<< HEAD
pub mod communication;
=======
pub mod cw20;
>>>>>>> befb4247
pub mod error;
pub mod factory;
pub mod mirror_wrapped_cdp;
pub mod modules;
pub mod operators;
pub mod ownership;
pub mod primitive;
pub mod rates;
pub mod receipt;
pub mod response;
pub mod splitter;

#[cfg(not(target_arch = "wasm32"))]
pub mod testing;

pub mod timelock;
pub mod token;

/// A simple implementation of Solidity's "require" function. Takes a precondition and an error to return if the precondition is not met.
///
/// ## Arguments
///
/// * `precond` - The required precondition, will return provided "err" parameter if precondition is false
/// * `err` - The error to return if the required precondition is false
///
/// ## Example
/// ```
/// use andromeda_protocol::error::ContractError;
/// use cosmwasm_std::StdError;
/// use andromeda_protocol::require;
/// require(false, ContractError::Std(StdError::generic_err("Some boolean condition was not met")));
/// ```
pub fn require(precond: bool, err: ContractError) -> Result<bool, ContractError> {
    match precond {
        true => Ok(true),
        false => Err(err),
    }
}<|MERGE_RESOLUTION|>--- conflicted
+++ resolved
@@ -3,11 +3,8 @@
 pub mod address_list;
 pub mod anchor;
 pub mod common;
-<<<<<<< HEAD
 pub mod communication;
-=======
 pub mod cw20;
->>>>>>> befb4247
 pub mod error;
 pub mod factory;
 pub mod mirror_wrapped_cdp;
