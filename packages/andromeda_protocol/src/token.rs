--- conflicted
+++ resolved
@@ -1,15 +1,11 @@
 use crate::hook::InitHook;
 
-<<<<<<< HEAD
 use crate::modules::{
+    common::calculate_fee,
     hooks::{PaymentAttribute, ATTR_PAYMENT},
-    Fee, ModuleDefinition,
+    ModuleDefinition, Rate,
 };
-use cosmwasm_std::{coin, Addr, BankMsg, Binary, BlockInfo, Coin, Event, StdResult, Uint128};
-=======
-use crate::modules::{common::calculate_fee, ModuleDefinition, Rate};
-use cosmwasm_std::{Addr, BankMsg, Binary, BlockInfo, Coin, StdResult, Uint128};
->>>>>>> b8ea72e2
+use cosmwasm_std::{Addr, BankMsg, Binary, BlockInfo, Coin, Event, StdResult, Uint128};
 use cw721::Expiration;
 use schemars::JsonSchema;
 use serde::{Deserialize, Serialize};
@@ -209,9 +205,9 @@
         token_id: TokenId,
     },
     ContractInfo {},
-    ReceiptInfo{
-        receipt_id: Uint128
-    }
+    ReceiptInfo {
+        receipt_id: Uint128,
+    },
 }
 #[derive(Serialize, Deserialize, Clone, Debug, PartialEq, JsonSchema)]
 pub struct ArchivedResponse {
