use crate::hook::InitHook;

<<<<<<< HEAD
use crate::modules::{Fee, ModuleDefinition};
use cosmwasm_std::{coin, Addr, BankMsg, Binary, BlockInfo, Coin, StdResult };
=======
use crate::modules::{common::calculate_fee, ModuleDefinition, Rate};
use cosmwasm_std::{Addr, BankMsg, Binary, BlockInfo, Coin, StdResult, Uint128};
>>>>>>> b8ea72e2
use cw721::Expiration;
use schemars::JsonSchema;
use serde::{Deserialize, Serialize};

pub type TokenId = String;

//Duplicate Approval struct from CW721-base contract: https://github.com/CosmWasm/cosmwasm-plus/blob/main/contracts/cw721-base/src/state.rs
#[derive(Serialize, Deserialize, Clone, PartialEq, JsonSchema, Debug)]
pub struct Approval {
    /// Account that can transfer/send the token
    pub spender: Addr,
    /// When the Approval expires (maybe Expiration::never)
    pub expires: Expiration,
}

impl Approval {
    pub fn is_expired(&self, block: &BlockInfo) -> bool {
        self.expires.is_expired(block)
    }
}

#[derive(Serialize, Deserialize, Clone, PartialEq, JsonSchema, Debug)]
pub struct Token {
    pub token_id: TokenId,
    pub owner: String,
    pub name: String,
    pub description: Option<String>,
    pub approvals: Vec<Approval>,
    pub transfer_agreement: Option<TransferAgreement>,
    pub metadata: Option<Binary>,
    pub archived: bool,
}

impl Token {
    pub fn filter_approval(&mut self, spender: &Addr) {
        self.approvals = self
            .approvals
            .clone()
            .into_iter()
            .filter(|a| !a.spender.eq(spender))
            .collect();
    }
}

#[derive(Serialize, Deserialize, Clone, Debug, PartialEq, JsonSchema)]
pub struct TransferAgreement {
    pub amount: Coin,
    pub purchaser: String,
}

impl TransferAgreement {
    pub fn generate_payment(&self, to_address: String) -> BankMsg {
        BankMsg::Send {
            to_address,
            amount: vec![self.amount.clone()],
        }
    }
<<<<<<< HEAD
    pub fn calculate_fee(&self, fee: Fee) -> Coin {
        let amount = self.amount.amount;
        let fee_amount = amount.multiply_ratio(fee, 100 as u128);

        coin(fee_amount.u128(), self.amount.denom.clone())
    }
    pub fn generate_fee_payment(&self, to_address: String, fee: Fee) -> BankMsg {
=======
    pub fn generate_fee_payment(&self, to_address: String, rate: Rate) -> BankMsg {
>>>>>>> b8ea72e2
        BankMsg::Send {
            to_address,
            amount: vec![calculate_fee(rate, self.amount.clone())],
        }
    }
}

#[derive(Serialize, Deserialize, Clone, Debug, PartialEq, JsonSchema)]
#[serde(rename_all = "snake_case")]
pub struct InstantiateMsg {
    /// Name of the NFT contract
    pub name: String,
    /// Symbol of the NFT contract
    pub symbol: String,

    /// The minter is the only one who can create new NFTs.
    /// This is designed for a base NFT that is controlled by an external program
    /// or contract. You will likely replace this with custom logic in custom NFTs
    pub minter: String,

    //The attached Andromeda modules
    pub modules: Vec<ModuleDefinition>,

    //A hook for if the contract is instantiated by the factory
    pub init_hook: Option<InitHook>,
    //An optional limit for token metadata size
    pub metadata_limit: Option<u64>,
}

impl InstantiateMsg {
    pub fn validate(&self) -> StdResult<bool> {
        Ok(true)
    }
}

#[derive(Serialize, Deserialize, Clone, Debug, PartialEq, JsonSchema)]
pub struct MintMsg {
    pub token_id: TokenId,
    pub owner: String,
    pub name: String,
    pub description: Option<String>,
    pub metadata: Option<String>,
}

#[derive(Serialize, Deserialize, Clone, Debug, PartialEq, JsonSchema)]
#[serde(rename_all = "snake_case")]
pub enum ExecuteMsg {
    Mint(MintMsg),
    TransferNft {
        recipient: String,
        token_id: TokenId,
    },
    SendNft {
        contract: String,
        token_id: TokenId,
        msg: Binary,
    },
    /// Allows operator to transfer / send the token from the owner's account.
    /// If expiration is set, then this allowance has a time/height limit
    Approve {
        spender: String,
        token_id: TokenId,
        expires: Option<Expiration>,
    },
    /// Remove previously granted Approval
    Revoke {
        spender: String,
        token_id: TokenId,
    },
    ApproveAll {
        operator: String,
        expires: Option<Expiration>,
    },
    /// Remove previously granted ApproveAll permission
    RevokeAll {
        operator: String,
    },
    Burn {
        token_id: TokenId,
    },
    Archive {
        token_id: TokenId,
    },
    TransferAgreement {
        token_id: TokenId,
        denom: String,
        amount: Uint128,
        purchaser: String,
    },
    Whitelist {
        address: String,
        whitelisted: bool,
    },
    Blacklist {
        address: String,
        blacklisted: bool,
    },
}

#[derive(Serialize, Deserialize, Clone, Debug, PartialEq, JsonSchema)]
#[serde(rename_all = "snake_case")]
pub enum QueryMsg {
    OwnerOf {
        token_id: String,
    },
    ApprovedForAll {
        owner: String,
        include_expired: Option<bool>,
        start_after: Option<String>,
        limit: Option<u32>,
    },
    NumTokens {},
    NftInfo {
        token_id: TokenId,
    },
    AllNftInfo {
        token_id: TokenId,
    },
    NftTransferAgreementInfo {
        token_id: TokenId,
    },
    NftMetadata {
        token_id: TokenId,
    },
    NftArchiveStatus {
        token_id: TokenId,
    },
    ContractInfo {},
}
#[derive(Serialize, Deserialize, Clone, Debug, PartialEq, JsonSchema)]
pub struct ArchivedResponse {
    pub archived: bool,
}

#[derive(Serialize, Deserialize, Clone, Debug, PartialEq, JsonSchema)]
pub struct ModulesResponse {
    pub modules: Vec<ModuleDefinition>,
}

#[derive(Serialize, Deserialize, Clone, Debug, PartialEq, JsonSchema)]
pub struct NftTransferAgreementResponse {
    pub agreement: Option<TransferAgreement>,
}

#[derive(Serialize, Deserialize, Clone, Debug, PartialEq, JsonSchema)]
pub struct WhitelistedResponse {
    pub whitelisted: bool,
}

#[derive(Serialize, Deserialize, Clone, Debug, PartialEq, JsonSchema)]
pub struct NftMetadataResponse {
    pub metadata: Option<String>,
}

#[derive(Serialize, Deserialize, Clone, Debug, PartialEq, JsonSchema)]
pub struct NftArchivedResponse {
    pub archived: bool,
}

#[derive(Serialize, Deserialize, Clone, Debug, PartialEq, JsonSchema)]
pub struct MigrateMsg {}<|MERGE_RESOLUTION|>--- conflicted
+++ resolved
@@ -1,12 +1,7 @@
 use crate::hook::InitHook;
 
-<<<<<<< HEAD
-use crate::modules::{Fee, ModuleDefinition};
-use cosmwasm_std::{coin, Addr, BankMsg, Binary, BlockInfo, Coin, StdResult };
-=======
 use crate::modules::{common::calculate_fee, ModuleDefinition, Rate};
-use cosmwasm_std::{Addr, BankMsg, Binary, BlockInfo, Coin, StdResult, Uint128};
->>>>>>> b8ea72e2
+use cosmwasm_std::{Addr, BankMsg, Binary, BlockInfo, Coin, StdResult, Uint128, coin};
 use cw721::Expiration;
 use schemars::JsonSchema;
 use serde::{Deserialize, Serialize};
@@ -64,17 +59,16 @@
             amount: vec![self.amount.clone()],
         }
     }
-<<<<<<< HEAD
-    pub fn calculate_fee(&self, fee: Fee) -> Coin {
+    pub fn calculate_fee(&self, fee: Rate) -> Coin {
         let amount = self.amount.amount;
-        let fee_amount = amount.multiply_ratio(fee, 100 as u128);
+        let fee_amount = match fee{
+            Rate::Flat(flat_rate) => amount.multiply_ratio(flat_rate.amount, flat_rate.denom.parse::<u128>().unwrap()),
+            Rate::Percent(fee) => amount.multiply_ratio(fee, 100 as u128),
+        };
 
         coin(fee_amount.u128(), self.amount.denom.clone())
     }
-    pub fn generate_fee_payment(&self, to_address: String, fee: Fee) -> BankMsg {
-=======
     pub fn generate_fee_payment(&self, to_address: String, rate: Rate) -> BankMsg {
->>>>>>> b8ea72e2
         BankMsg::Send {
             to_address,
             amount: vec![calculate_fee(rate, self.amount.clone())],
