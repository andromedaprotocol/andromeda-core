--- conflicted
+++ resolved
@@ -1,19 +1,13 @@
 use std::sync::{Arc, Mutex};
 
-<<<<<<< HEAD
 use crate::{
+    common::get_tax_deducted_funds,
     communication::{AndromedaMsg, AndromedaQuery},
     error::ContractError,
     modules::{
         common::calculate_fee, read_modules, receipt::get_receipt_module, ModuleDefinition, Rate,
     },
     require,
-=======
-use crate::common::get_tax_deducted_funds;
-use crate::error::ContractError;
-use crate::modules::{
-    common::calculate_fee, read_modules, receipt::get_receipt_module, ModuleDefinition, Rate,
->>>>>>> 9c11160c
 };
 use cosmwasm_std::{
     attr, Addr, BankMsg, Binary, BlockInfo, Coin, DepsMut, Env, Event, MessageInfo, Response,
@@ -182,9 +176,6 @@
             )
         })?;
 
-<<<<<<< HEAD
-        for payment in payments.lock().unwrap().iter().cloned() {
-=======
         for payment in payments.lock().unwrap().to_vec() {
             let payment = match payment {
                 BankMsg::Send { to_address, amount } => BankMsg::Send {
@@ -193,7 +184,6 @@
                 },
                 _ => panic!(),
             };
->>>>>>> 9c11160c
             res = res.add_message(payment);
         }
 
