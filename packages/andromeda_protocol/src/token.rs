--- conflicted
+++ resolved
@@ -1,17 +1,10 @@
-<<<<<<< HEAD
-use crate::hook::InitHook;
-
-use crate::modules::{common::calculate_fee, ModuleDefinition, Rate};
-use cosmwasm_std::{Addr, BankMsg, Binary, BlockInfo, Coin, StdResult, Uint128, coin};
-=======
 use crate::modules::{
     common::calculate_fee, read_modules, receipt::get_receipt_module, ModuleDefinition, Rate,
 };
 use cosmwasm_std::{
-    attr, Addr, BankMsg, Binary, BlockInfo, Coin, DepsMut, Env, Event, MessageInfo, Response,
+    attr, coin, Addr, BankMsg, Binary, BlockInfo, Coin, DepsMut, Env, Event, MessageInfo, Response,
     StdResult, Uint128,
 };
->>>>>>> 813eb96b
 use cw721::Expiration;
 use schemars::JsonSchema;
 use serde::{Deserialize, Serialize};
@@ -71,8 +64,10 @@
     }
     pub fn calculate_fee(&self, fee: Rate) -> Coin {
         let amount = self.amount.amount;
-        let fee_amount = match fee{
-            Rate::Flat(flat_rate) => amount.multiply_ratio(flat_rate.amount, flat_rate.denom.parse::<u128>().unwrap()),
+        let fee_amount = match fee {
+            Rate::Flat(flat_rate) => {
+                amount.multiply_ratio(flat_rate.amount, flat_rate.denom.parse::<u128>().unwrap())
+            }
             Rate::Percent(fee) => amount.multiply_ratio(fee, 100 as u128),
         };
 
