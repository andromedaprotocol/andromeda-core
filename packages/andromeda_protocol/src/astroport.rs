<<<<<<< HEAD
use crate::{
    communication::{AndromedaMsg, AndromedaQuery, Recipient},
    swapper::{SwapperCw20HookMsg, SwapperMsg},
};
use astroport::{asset::Asset, factory::ExecuteMsg as AstroportFactoryExecuteMsg};
=======
use crate::swapper::{SwapperCw20HookMsg, SwapperMsg};
use astroport::{
    factory::ExecuteMsg as AstroportFactoryExecuteMsg,
    router::{Cw20HookMsg as AstroportRouterCw20HookMsg, ExecuteMsg as AstroportRouterExecuteMsg},
    staking::{
        Cw20HookMsg as AstroportStakingCw20HookMsg, ExecuteMsg as AstroportStakingExecuteMsg,
    },
};
use common::ado_base::{recipient::Recipient, AndromedaMsg, AndromedaQuery};
>>>>>>> 74a3d866
use cosmwasm_std::{Decimal, Uint128};
use cw20::Cw20ReceiveMsg;
use cw_asset::Asset;
use schemars::JsonSchema;
use serde::{Deserialize, Serialize};

#[derive(Serialize, Deserialize, Clone, Debug, PartialEq, JsonSchema)]
pub struct InstantiateMsg {
    pub astroport_factory_contract: String,
    pub astroport_router_contract: String,
    pub astroport_staking_contract: String,
    pub astro_token_contract: String,
    pub xastro_token_contract: String,
}

#[derive(Serialize, Deserialize, Clone, Debug, PartialEq, JsonSchema)]
#[serde(rename_all = "snake_case")]
pub enum ExecuteMsg {
    AndrReceive(AndromedaMsg),
    Swapper(SwapperMsg),
    Receive(Cw20ReceiveMsg),
    AstroportFactoryExecuteMsg(AstroportFactoryExecuteMsg),
    UpdateConfig {
        astroport_factory_contract: Option<String>,
        astroport_router_contract: Option<String>,
        astroport_staking_contract: Option<String>,
        astro_token_contract: Option<String>,
        xastro_token_contract: Option<String>,
    },
    ProvideLiquidity {
        assets: [Asset; 2],
        slippage_tolerance: Option<Decimal>,
        auto_stake: Option<bool>,
    },
    WithdrawLiquidity {
        pair_address: String,
        amount: Option<Uint128>,
        recipient: Option<Recipient>,
    },
    StakeLp {
        lp_token_contract: String,
        amount: Option<Uint128>,
    },
    UnstakeLp {
        lp_token_contract: String,
        amount: Option<Uint128>,
    },
    ClaimLpStakingRewards {
        lp_token_contract: String,
        auto_stake: Option<bool>,
    },
    StakeAstro {
        amount: Option<Uint128>,
    },
    UnstakeAstro {
        amount: Option<Uint128>,
    },
}

#[derive(Serialize, Deserialize, Clone, Debug, JsonSchema)]
#[serde(rename_all = "snake_case")]
pub struct MigrateMsg {}

#[derive(Serialize, Deserialize, Clone, Debug, PartialEq, JsonSchema)]
#[serde(rename_all = "snake_case")]
pub enum QueryMsg {
    AndrQuery(AndromedaQuery),
    Config {},
}

#[derive(Serialize, Deserialize, Clone, Debug, PartialEq, JsonSchema)]
#[serde(rename_all = "snake_case")]
pub enum Cw20HookMsg {
    Swapper(SwapperCw20HookMsg),
}

#[derive(Serialize, Deserialize, Clone, Debug, PartialEq, JsonSchema)]
#[serde(rename_all = "snake_case")]
pub struct ConfigResponse {
    pub astroport_factory_contract: String,
    pub astroport_router_contract: String,
    pub astroport_staking_contract: String,
    pub astro_token_contract: String,
    pub xastro_token_contract: String,
}<|MERGE_RESOLUTION|>--- conflicted
+++ resolved
@@ -1,20 +1,6 @@
-<<<<<<< HEAD
-use crate::{
-    communication::{AndromedaMsg, AndromedaQuery, Recipient},
-    swapper::{SwapperCw20HookMsg, SwapperMsg},
-};
-use astroport::{asset::Asset, factory::ExecuteMsg as AstroportFactoryExecuteMsg};
-=======
 use crate::swapper::{SwapperCw20HookMsg, SwapperMsg};
-use astroport::{
-    factory::ExecuteMsg as AstroportFactoryExecuteMsg,
-    router::{Cw20HookMsg as AstroportRouterCw20HookMsg, ExecuteMsg as AstroportRouterExecuteMsg},
-    staking::{
-        Cw20HookMsg as AstroportStakingCw20HookMsg, ExecuteMsg as AstroportStakingExecuteMsg,
-    },
-};
+use astroport::factory::ExecuteMsg as AstroportFactoryExecuteMsg;
 use common::ado_base::{recipient::Recipient, AndromedaMsg, AndromedaQuery};
->>>>>>> 74a3d866
 use cosmwasm_std::{Decimal, Uint128};
 use cw20::Cw20ReceiveMsg;
 use cw_asset::Asset;
