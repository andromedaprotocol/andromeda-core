--- conflicted
+++ resolved
@@ -330,7 +330,6 @@
     Ok((msgs, remainder))
 }
 
-<<<<<<< HEAD
 fn query_on_funds_transfer(
     querier: QuerierWrapper,
     payload: Binary,
@@ -347,7 +346,8 @@
         contract_addr,
         msg: to_binary(&query_msg)?,
     }))
-=======
+}
+
 #[cfg(test)]
 mod tests {
     use super::*;
@@ -422,5 +422,4 @@
             .validate(&[module.clone(), other_module], &ADOType::CW721)
             .unwrap();
     }
->>>>>>> fbc4027d
 }