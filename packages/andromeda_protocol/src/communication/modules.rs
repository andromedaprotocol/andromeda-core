use std::convert::TryInto;

use cosmwasm_std::{
<<<<<<< HEAD
    to_binary, Addr, Api, Binary, CosmosMsg, Event, Order, QuerierWrapper, QueryRequest, ReplyOn,
    StdError, Storage, SubMsg, WasmMsg, WasmQuery,
=======
    to_binary, wasm_instantiate, Addr, Api, Binary, CosmosMsg, DepsMut, Event, MessageInfo, Order,
    QuerierWrapper, QueryRequest, ReplyOn, Response, StdError, Storage, SubMsg, Uint64, WasmQuery,
>>>>>>> 2b5d328e
};
use cw_storage_plus::{Bound, Item, Map};
use schemars::JsonSchema;
use serde::{de::DeserializeOwned, Deserialize, Serialize};

use crate::{
<<<<<<< HEAD
    communication::{query_get, HookMsg},
    error::ContractError,
    factory::CodeIdResponse,
    rates::Funds,
    require,
=======
    communication::query_get, error::ContractError, factory::CodeIdResponse,
    operators::is_operator, ownership::is_contract_owner, rates::Funds, require,
>>>>>>> 2b5d328e
};

use super::hooks::{AndromedaHook, OnFundsTransferResponse};

pub const FACTORY_ADDRESS: &str = "terra1...";
pub const MODULE_INFO: Map<&str, Module> = Map::new("andr_modules");
pub const MODULE_ADDR: Map<&str, Addr> = Map::new("andr_module_addresses");
pub const MODULE_IDX: Item<u64> = Item::new("andr_module_idx");

/// An enum describing the different available modules for any Andromeda Token contract
#[derive(Serialize, Deserialize, Clone, Debug, PartialEq, JsonSchema)]
#[serde(rename_all = "snake_case")]
pub enum ModuleType {
    Rates,
    AddressList,
    Auction,
    Receipt,
    /// Used for external contracts, undocumented
    Other,
}

/// Conversion from a module type to string, primarily used to query code ids from our factory contract
impl From<ModuleType> for String {
    fn from(module_type: ModuleType) -> Self {
        match module_type {
            ModuleType::Receipt => String::from("receipt"),
            ModuleType::AddressList => String::from("address_list"),
            ModuleType::Rates => String::from("rates"),
            ModuleType::Auction => String::from("auction"),
            ModuleType::Other => String::from("other"),
        }
    }
}

/// Modules can be instantiated in two different ways
/// New - Provide an instantiation message for the contract, a new contract will be instantiated and the address recorded
/// Address - Provide an address for an already instantiated module contract
#[derive(Serialize, Deserialize, Clone, Debug, PartialEq, JsonSchema)]
#[serde(rename_all = "snake_case")]
pub enum InstantiateType {
    New(Binary),
    Address(String),
}

/// A struct describing a token module, provided with the instantiation message this struct is used to record the info about the module and how/if it should be instantiated
#[derive(Serialize, Deserialize, Clone, Debug, PartialEq, JsonSchema)]
#[serde(rename_all = "snake_case")]
pub struct Module {
    module_type: ModuleType,
    instantiate: InstantiateType,
}

/// Struct used to represent a module and its currently recorded address
#[derive(Serialize, Deserialize, Clone, Debug, PartialEq, JsonSchema)]
#[serde(rename_all = "snake_case")]
pub struct ModuleInfoWithAddress {
    module: Module,
    address: String,
}

/// The type of ADO that is using these modules.
#[derive(Serialize, Deserialize, Clone, Debug, PartialEq, JsonSchema)]
pub enum ADOType {
    CW721,
    CW20,
}

impl Module {
    /// Queries the code id for a module from the factory contract
    pub fn get_code_id(&self, querier: QuerierWrapper) -> Result<Option<u64>, ContractError> {
        match self.module_type {
            ModuleType::Other => Ok(None),
            _ => {
                let code_id_resp: CodeIdResponse = query_get(
                    Some(to_binary(&String::from(self.module_type.clone()))?),
                    FACTORY_ADDRESS.to_string(),
                    querier,
                )?;
                Ok(Some(code_id_resp.code_id))
            }
        }
    }

    /// Generate an instantiation message for the module if its required
    pub fn generate_instantiate_msg(
        &self,
        querier: QuerierWrapper,
        module_id: u64,
    ) -> Result<Option<SubMsg>, ContractError> {
<<<<<<< HEAD
        match self.instantiate.clone() {
            InstantiateType::New(msg) => {
                match self.get_code_id(querier)? {
                    None => Err(ContractError::InvalidModule {
                        msg: Some(String::from(
                            "Module type provided does not have a valid Code Id",
                        )),
                    }),
                    Some(code_id) => Ok(Some(SubMsg {
                        id: module_id, //TODO: ADD ID,
                        reply_on: ReplyOn::Always,
                        msg: CosmosMsg::Wasm(WasmMsg::Instantiate {
                            admin: None,
                            code_id,
                            msg,
                            funds: vec![],
                            label: format!(
                                "Instantiate: {}",
                                String::from(self.module_type.clone())
                            ),
                        }),
                        gas_limit: None,
                    })),
                }
=======
        if let InstantiateType::New(msg) = &self.instantiate {
            match self.get_code_id(querier)? {
                None => Err(ContractError::InvalidModule {
                    msg: Some(String::from(
                        "Module type provided does not have a valid Code Id",
                    )),
                }),
                Some(code_id) => Ok(Some(SubMsg {
                    id: module_id, //TODO: ADD ID,
                    reply_on: ReplyOn::Always,
                    msg: CosmosMsg::Wasm(wasm_instantiate(
                        code_id,
                        msg,
                        vec![],
                        format!("Instantiate: {}", String::from(self.module_type.clone())),
                    )?),
                    gas_limit: None,
                })),
>>>>>>> 2b5d328e
            }
        } else {
            Ok(None)
        }
    }

    /// Validates `self` by checking that it is unique, does not conflict with any other module,
    /// and does not conflict with the creating ADO.
    pub fn validate(&self, modules: &[Module], ado_type: &ADOType) -> Result<(), ContractError> {
        require(self.is_unique(modules), ContractError::ModuleNotUnique {})?;

        if ado_type == &ADOType::CW20 && contains_module(modules, ModuleType::Auction) {
            return Err(ContractError::IncompatibleModules {
                msg: "An Auction module cannot be used for a CW20 ADO".to_string(),
            });
        }

        Ok(())
    }

    /// Determines if `self` is unique within the context of a vector of `Module`
    ///
    /// ## Arguments
    /// * `all_modules` - The vector of modules containing the provided module
    ///
    /// Returns a `boolean` representing whether the module is unique or not
    fn is_unique(&self, all_modules: &[Module]) -> bool {
        let mut total = 0;
        all_modules.iter().for_each(|m| {
            if self == m {
                total += 1;
            }
        });

        total == 1
    }
}

/// Checks if any element of `modules` contains one of type `module_type`.
fn contains_module(modules: &[Module], module_type: ModuleType) -> bool {
    modules.iter().any(|m| m.module_type == module_type)
}

/// Registers a module
/// If the module has provided an address as its form of instantiation this address is recorded
/// Each module is assigned a u64 index so as it can be unregistered/altered
/// The assigned u64 index is used as the message id for use in the `reply` entry point of the contract
fn register_module(
    storage: &mut dyn Storage,
    api: &dyn Api,
    module: &Module,
) -> Result<u64, ContractError> {
    let idx = match MODULE_IDX.load(storage) {
        Ok(index) => index,
        Err(..) => 1u64,
    };
    let idx_str = idx.to_string();
    MODULE_INFO.save(storage, &idx_str, module)?;
    MODULE_IDX.save(storage, &(idx + 1))?;
    if let InstantiateType::Address(addr) = &module.instantiate {
        MODULE_ADDR.save(storage, &idx_str, &api.addr_validate(addr)?)?;
    }

    Ok(idx)
}

/// Deregisters a module.
fn deregister_module(storage: &mut dyn Storage, idx: Uint64) -> Result<(), ContractError> {
    let idx_str = idx.to_string();
    if !MODULE_INFO.has(storage, &idx_str) {
        return Err(ContractError::ModuleDoesNotExist {});
    }
    MODULE_INFO.remove(storage, &idx_str);
    MODULE_ADDR.remove(storage, &idx_str);

    Ok(())
}

/// Alters a module
/// If the module has provided an address as its form of instantiation this address is recorded
/// Each module is assigned a u64 index so as it can be unregistered/altered
/// The assigned u64 index is used as the message id for use in the `reply` entry point of the contract
fn alter_module(
    storage: &mut dyn Storage,
    api: &dyn Api,
    idx: Uint64,
    module: &Module,
) -> Result<(), ContractError> {
    let idx_str = idx.to_string();
    if !MODULE_INFO.has(storage, &idx_str) {
        return Err(ContractError::ModuleDoesNotExist {});
    }
    MODULE_INFO.save(storage, &idx_str, module)?;
    if let InstantiateType::Address(addr) = &module.instantiate {
        MODULE_ADDR.save(storage, &idx_str, &api.addr_validate(addr)?)?;
    }
    Ok(())
}

/// A wrapper for `fn register_module`. The parameters are "extracted" from `DepsMut` to be able to
/// execute this in a loop without cloning.
pub fn execute_register_module(
    querier: &QuerierWrapper,
    storage: &mut dyn Storage,
    api: &dyn Api,
    sender: &str,
    module: &Module,
    ado_type: ADOType,
    should_validate: bool,
) -> Result<Response, ContractError> {
    require(
        is_contract_owner(storage, sender)? || is_operator(storage, sender)?,
        ContractError::Unauthorized {},
    )?;
    let mut resp = Response::default();
    let idx = register_module(storage, api, module)?;
    if let Some(inst_msg) = module.generate_instantiate_msg(*querier, idx)? {
        resp = resp.add_submessage(inst_msg);
    }
    if should_validate {
        validate_modules(&load_modules(storage)?, ado_type)?;
    }
    Ok(resp.add_attribute("action", "register_module"))
}

/// A wrapper for `fn alter_module`.
pub fn execute_alter_module(
    deps: DepsMut,
    info: MessageInfo,
    module_idx: Uint64,
    module: &Module,
    ado_type: ADOType,
) -> Result<Response, ContractError> {
    let addr = info.sender.as_str();
    require(
        is_contract_owner(deps.storage, addr)? || is_operator(deps.storage, addr)?,
        ContractError::Unauthorized {},
    )?;
    let mut resp = Response::default();
    alter_module(deps.storage, deps.api, module_idx, module)?;
    if let Some(inst_msg) = module.generate_instantiate_msg(deps.querier, module_idx.u64())? {
        resp = resp.add_submessage(inst_msg);
    }
    validate_modules(&load_modules(deps.storage)?, ado_type)?;
    Ok(resp
        .add_attribute("action", "alter_module")
        .add_attribute("module_idx", module_idx))
}

/// A wrapper for `fn deregister_module`.
pub fn execute_deregister_module(
    deps: DepsMut,
    info: MessageInfo,
    module_idx: Uint64,
) -> Result<Response, ContractError> {
    let addr = info.sender.as_str();
    require(
        is_contract_owner(deps.storage, addr)? || is_operator(deps.storage, addr)?,
        ContractError::Unauthorized {},
    )?;
    deregister_module(deps.storage, module_idx)?;
    Ok(Response::default()
        .add_attribute("action", "deregister_module")
        .add_attribute("module_idx", module_idx))
}

/// Loads all registered modules in Vector form
pub fn load_modules(storage: &dyn Storage) -> Result<Vec<Module>, ContractError> {
    let module_idx = match MODULE_IDX.load(storage) {
        Ok(index) => index,
        Err(..) => 1,
    };
    let min = Some(Bound::Inclusive(1u64.to_le_bytes().to_vec()));
    // let max = Some(Bound::Inclusive(1u64.to_le_bytes().to_vec()));
    let modules: Vec<Module> = MODULE_INFO
        .range(storage, min, None, Order::Ascending)
        .take(module_idx.try_into().unwrap())
        .flatten()
        .map(|(_vec, module)| module)
        .collect();

    Ok(modules)
}

/// Loads all registered module addresses in Vector form
pub fn load_module_addresses(storage: &dyn Storage) -> Result<Vec<String>, ContractError> {
    let module_idx = match MODULE_IDX.load(storage) {
        Ok(index) => index,
        Err(..) => 1,
    };
    let min = Some(Bound::Inclusive(1u64.to_le_bytes().to_vec()));
    // let max = Some(Bound::Inclusive(1u64.to_le_bytes().to_vec()));
    let module_addresses: Vec<String> = MODULE_ADDR
        .range(storage, min, None, Order::Ascending)
        .take(module_idx.try_into().unwrap())
        .flatten()
        .map(|(_vec, addr)| addr.to_string())
        .collect();

    Ok(module_addresses)
}

/// Loads all modules with their registered addresses in Vector form
pub fn load_modules_with_address(
    storage: &dyn Storage,
) -> Result<Vec<ModuleInfoWithAddress>, ContractError> {
    let modules = load_modules(storage)?;
    let module_idx = match MODULE_IDX.load(storage) {
        Ok(index) => index,
        Err(..) => 1,
    };
    let min = Some(Bound::Inclusive(1u64.to_le_bytes().to_vec()));
    // let max = Some(Bound::Inclusive(1u64.to_le_bytes().to_vec()));
    let module_addresses: Vec<String> = MODULE_ADDR
        .range(storage, min, None, Order::Ascending)
        .take(module_idx.try_into().unwrap())
        .flatten()
        .map(|(_vec, addr)| addr.to_string())
        .collect();

    let mut modules_with_addresses: Vec<ModuleInfoWithAddress> = Vec::new();
    for (index, module_address) in module_addresses.iter().enumerate() {
        let module_opt = modules.get(index);
        if let Some(module) = module_opt {
            modules_with_addresses.push(ModuleInfoWithAddress {
                module: module.clone(),
                address: module_address.to_string(),
            });
        }
    }

    Ok(modules_with_addresses)
}

/// Validates all modules.
pub fn validate_modules(modules: &[Module], ado_type: ADOType) -> Result<(), ContractError> {
    for module in modules {
        module.validate(modules, &ado_type)?;
    }

    Ok(())
}

/// Sends the provided hook message to all registered modules
pub fn module_hook<T>(
    storage: &dyn Storage,
    querier: QuerierWrapper,
    hook_msg: AndromedaHook,
) -> Result<Vec<T>, ContractError>
where
    T: DeserializeOwned,
{
    let addresses: Vec<String> = load_module_addresses(storage)?;
    let mut resp: Vec<T> = Vec::new();
    let msg = HookMsg::AndrHook(hook_msg);
    for addr in addresses {
        let mod_resp: Result<T, StdError> = querier.query(&QueryRequest::Wasm(WasmQuery::Smart {
            contract_addr: addr,
            msg: to_binary(&msg)?,
        }));
        if let Ok(mod_resp) = mod_resp {
            resp.push(mod_resp);
        }
    }

    Ok(resp)
}

/// Sends the provided hook message to all registered modules
pub fn on_funds_transfer(
    storage: &dyn Storage,
    querier: QuerierWrapper,
    sender: String,
    amount: Funds,
    msg: Binary,
) -> Result<(Vec<SubMsg>, Vec<Event>, Funds), ContractError> {
    let modules: Vec<ModuleInfoWithAddress> = load_modules_with_address(storage)?;
    let mut remainder = amount;
    let mut msgs: Vec<SubMsg> = Vec::new();
    let mut events: Vec<Event> = Vec::new();
    let mut receipt_module_address: Option<String> = None;
    for module in modules {
        if module.module.module_type == ModuleType::Receipt {
            // If receipt module exists we want to make sure we do it last.
            receipt_module_address = Some(module.address.clone());
            continue;
        }
        let mod_resp = query_on_funds_transfer(
            querier,
            msg.clone(),
            sender.clone(),
            module.address.clone(),
            remainder.clone(),
        );
        if let Ok(mod_resp) = mod_resp {
            remainder = mod_resp.leftover_funds;
            msgs = [msgs, mod_resp.msgs].concat();
            events = [events, mod_resp.events].concat();
        }
    }
    if let Some(receipt_module_address) = receipt_module_address {
        let mod_resp = query_on_funds_transfer(
            querier,
            to_binary(&events)?,
            sender,
            receipt_module_address,
            remainder.clone(),
        )?;
        msgs = [msgs, mod_resp.msgs].concat();
        events = [events, mod_resp.events].concat();
    }

    Ok((msgs, events, remainder))
}

fn query_on_funds_transfer(
    querier: QuerierWrapper,
    payload: Binary,
    sender: String,
    contract_addr: String,
    amount: Funds,
) -> Result<OnFundsTransferResponse, StdError> {
    let query_msg = HookMsg::AndrHook(AndromedaHook::OnFundsTransfer {
        payload,
        sender,
        amount,
    });
    querier.query(&QueryRequest::Wasm(WasmQuery::Smart {
        contract_addr,
        msg: to_binary(&query_msg)?,
    }))
}

#[cfg(test)]
mod tests {
    use super::*;
    use crate::ownership::CONTRACT_OWNER;
    use cosmwasm_std::testing::{mock_dependencies, mock_info};

    #[test]
    fn test_validate_addresslist() {
        let addresslist_module = Module {
            module_type: ModuleType::AddressList,
            instantiate: InstantiateType::Address("".to_string()),
        };

        let res = addresslist_module.validate(
            &[addresslist_module.clone(), addresslist_module.clone()],
            &ADOType::CW721,
        );
        assert_eq!(ContractError::ModuleNotUnique {}, res.unwrap_err());

        let auction_module = Module {
            module_type: ModuleType::Auction,
            instantiate: InstantiateType::Address("".into()),
        };
        addresslist_module
            .validate(
                &[addresslist_module.clone(), auction_module],
                &ADOType::CW721,
            )
            .unwrap();
    }

    #[test]
    fn test_validate_auction() {
        let module = Module {
            module_type: ModuleType::Auction,
            instantiate: InstantiateType::Address("".to_string()),
        };

        let res = module.validate(&[module.clone(), module.clone()], &ADOType::CW721);
        assert_eq!(ContractError::ModuleNotUnique {}, res.unwrap_err());

        let res = module.validate(&[module.clone()], &ADOType::CW20);
        assert_eq!(
            ContractError::IncompatibleModules {
                msg: "An Auction module cannot be used for a CW20 ADO".to_string()
            },
            res.unwrap_err()
        );

        let other_module = Module {
            module_type: ModuleType::Rates,
            instantiate: InstantiateType::Address("".to_string()),
        };
        module
            .validate(&[module.clone(), other_module], &ADOType::CW721)
            .unwrap();
    }

    #[test]
    fn test_validate_rates() {
        let module = Module {
            module_type: ModuleType::Rates,
            instantiate: InstantiateType::Address("".to_string()),
        };

        let res = module.validate(&[module.clone(), module.clone()], &ADOType::CW721);
        assert_eq!(ContractError::ModuleNotUnique {}, res.unwrap_err());

        let other_module = Module {
            module_type: ModuleType::AddressList,
            instantiate: InstantiateType::Address("".to_string()),
        };
        module
            .validate(&[module.clone(), other_module], &ADOType::CW721)
            .unwrap();
    }

    #[test]
    fn test_validate_receipt() {
        let module = Module {
            module_type: ModuleType::Receipt,
            instantiate: InstantiateType::Address("".to_string()),
        };

        let res = module.validate(&[module.clone(), module.clone()], &ADOType::CW721);
        assert_eq!(ContractError::ModuleNotUnique {}, res.unwrap_err());

        let other_module = Module {
            module_type: ModuleType::AddressList,
            instantiate: InstantiateType::Address("".to_string()),
        };
        module
            .validate(&[module.clone(), other_module], &ADOType::CW721)
            .unwrap();
    }

    #[test]
    fn test_execute_register_module_unauthorized() {
        let mut deps = mock_dependencies(&[]);

        let module = Module {
            module_type: ModuleType::AddressList,
            instantiate: InstantiateType::Address("address".to_string()),
        };
        let deps_mut = deps.as_mut();
        CONTRACT_OWNER
            .save(deps_mut.storage, &Addr::unchecked("owner"))
            .unwrap();

        let res = execute_register_module(
            &deps_mut.querier,
            deps_mut.storage,
            deps_mut.api,
            "sender",
            &module,
            ADOType::CW20,
            true,
        );

        assert_eq!(ContractError::Unauthorized {}, res.unwrap_err());
    }

    #[test]
    fn test_execute_register_module_addr() {
        let mut deps = mock_dependencies(&[]);

        let module = Module {
            module_type: ModuleType::AddressList,
            instantiate: InstantiateType::Address("address".to_string()),
        };
        let deps_mut = deps.as_mut();
        CONTRACT_OWNER
            .save(deps_mut.storage, &Addr::unchecked("owner"))
            .unwrap();

        let res = execute_register_module(
            &deps_mut.querier,
            deps_mut.storage,
            deps_mut.api,
            "owner",
            &module,
            ADOType::CW20,
            true,
        )
        .unwrap();

        assert_eq!(
            Response::default().add_attribute("action", "register_module"),
            res
        );

        assert_eq!(
            module,
            MODULE_INFO.load(deps.as_mut().storage, "1").unwrap()
        );

        assert_eq!(
            "address".to_string(),
            MODULE_ADDR.load(deps.as_mut().storage, "1").unwrap()
        );
    }

    #[test]
    fn test_execute_register_module_validate() {
        let mut deps = mock_dependencies(&[]);

        let module = Module {
            module_type: ModuleType::Auction,
            instantiate: InstantiateType::Address("address".to_string()),
        };
        let deps_mut = deps.as_mut();
        CONTRACT_OWNER
            .save(deps_mut.storage, &Addr::unchecked("owner"))
            .unwrap();

        let res = execute_register_module(
            &deps_mut.querier,
            deps_mut.storage,
            deps_mut.api,
            "owner",
            &module,
            ADOType::CW20,
            true,
        );

        assert_eq!(
            ContractError::IncompatibleModules {
                msg: "An Auction module cannot be used for a CW20 ADO".to_string()
            },
            res.unwrap_err(),
        );

        let res = execute_register_module(
            &deps_mut.querier,
            deps_mut.storage,
            deps_mut.api,
            "owner",
            &module,
            ADOType::CW20,
            false,
        )
        .unwrap();

        assert_eq!(
            Response::default().add_attribute("action", "register_module"),
            res
        );
    }

    #[test]
    fn test_execute_alter_module_unauthorized() {
        let mut deps = mock_dependencies(&[]);
        let info = mock_info("sender", &[]);
        let module = Module {
            module_type: ModuleType::AddressList,
            instantiate: InstantiateType::Address("address".to_string()),
        };
        CONTRACT_OWNER
            .save(deps.as_mut().storage, &Addr::unchecked("owner"))
            .unwrap();

        let res = execute_alter_module(deps.as_mut(), info, 1u64.into(), &module, ADOType::CW20);

        assert_eq!(ContractError::Unauthorized {}, res.unwrap_err());
    }

    #[test]
    fn test_execute_alter_module_addr() {
        let mut deps = mock_dependencies(&[]);
        let info = mock_info("owner", &[]);
        let module = Module {
            module_type: ModuleType::AddressList,
            instantiate: InstantiateType::Address("address".to_string()),
        };

        CONTRACT_OWNER
            .save(deps.as_mut().storage, &Addr::unchecked("owner"))
            .unwrap();

        MODULE_INFO
            .save(deps.as_mut().storage, "1", &module)
            .unwrap();
        MODULE_ADDR
            .save(deps.as_mut().storage, "1", &Addr::unchecked("address"))
            .unwrap();

        let module = Module {
            module_type: ModuleType::Receipt,
            instantiate: InstantiateType::Address("other_address".to_string()),
        };

        let res =
            execute_alter_module(deps.as_mut(), info, 1u64.into(), &module, ADOType::CW20).unwrap();

        assert_eq!(
            Response::default()
                .add_attribute("action", "alter_module")
                .add_attribute("module_idx", "1"),
            res
        );

        assert_eq!(
            module,
            MODULE_INFO.load(deps.as_mut().storage, "1").unwrap()
        );

        assert_eq!(
            "other_address".to_string(),
            MODULE_ADDR.load(deps.as_mut().storage, "1").unwrap()
        );
    }

    #[test]
    fn test_execute_alter_module_nonexisting_module() {
        let mut deps = mock_dependencies(&[]);
        let info = mock_info("owner", &[]);
        let module = Module {
            module_type: ModuleType::Auction,
            instantiate: InstantiateType::Address("address".to_string()),
        };

        CONTRACT_OWNER
            .save(deps.as_mut().storage, &Addr::unchecked("owner"))
            .unwrap();

        let res = execute_alter_module(deps.as_mut(), info, 1u64.into(), &module, ADOType::CW20);

        assert_eq!(ContractError::ModuleDoesNotExist {}, res.unwrap_err());
    }

    #[test]
    fn test_execute_alter_module_incompatible_module() {
        let mut deps = mock_dependencies(&[]);
        let info = mock_info("owner", &[]);
        let module = Module {
            module_type: ModuleType::Auction,
            instantiate: InstantiateType::Address("address".to_string()),
        };

        CONTRACT_OWNER
            .save(deps.as_mut().storage, &Addr::unchecked("owner"))
            .unwrap();

        MODULE_INFO
            .save(deps.as_mut().storage, "1", &module)
            .unwrap();
        MODULE_ADDR
            .save(deps.as_mut().storage, "1", &Addr::unchecked("address"))
            .unwrap();

        let res = execute_alter_module(deps.as_mut(), info, 1u64.into(), &module, ADOType::CW20);

        assert_eq!(
            ContractError::IncompatibleModules {
                msg: "An Auction module cannot be used for a CW20 ADO".to_string()
            },
            res.unwrap_err(),
        );
    }

    #[test]
    fn test_execute_deregister_module_unauthorized() {
        let mut deps = mock_dependencies(&[]);
        let info = mock_info("sender", &[]);
        CONTRACT_OWNER
            .save(deps.as_mut().storage, &Addr::unchecked("owner"))
            .unwrap();

        let res = execute_deregister_module(deps.as_mut(), info, 1u64.into());

        assert_eq!(ContractError::Unauthorized {}, res.unwrap_err());
    }

    #[test]
    fn test_execute_deregister_module() {
        let mut deps = mock_dependencies(&[]);
        let info = mock_info("owner", &[]);
        CONTRACT_OWNER
            .save(deps.as_mut().storage, &Addr::unchecked("owner"))
            .unwrap();

        let module = Module {
            module_type: ModuleType::AddressList,
            instantiate: InstantiateType::Address("address".to_string()),
        };

        MODULE_INFO
            .save(deps.as_mut().storage, "1", &module)
            .unwrap();

        MODULE_ADDR
            .save(deps.as_mut().storage, "1", &Addr::unchecked("address"))
            .unwrap();

        let res = execute_deregister_module(deps.as_mut(), info, 1u64.into()).unwrap();

        assert_eq!(
            Response::default()
                .add_attribute("action", "deregister_module")
                .add_attribute("module_idx", "1"),
            res
        );

        assert!(!MODULE_ADDR.has(deps.as_mut().storage, "1"));
        assert!(!MODULE_INFO.has(deps.as_mut().storage, "1"));
    }

    #[test]
    fn test_execute_deregister_module_nonexisting_module() {
        let mut deps = mock_dependencies(&[]);
        let info = mock_info("owner", &[]);
        CONTRACT_OWNER
            .save(deps.as_mut().storage, &Addr::unchecked("owner"))
            .unwrap();

        let res = execute_deregister_module(deps.as_mut(), info, 1u64.into());

        assert_eq!(ContractError::ModuleDoesNotExist {}, res.unwrap_err());
    }
}<|MERGE_RESOLUTION|>--- conflicted
+++ resolved
@@ -1,29 +1,21 @@
 use std::convert::TryInto;
 
 use cosmwasm_std::{
-<<<<<<< HEAD
-    to_binary, Addr, Api, Binary, CosmosMsg, Event, Order, QuerierWrapper, QueryRequest, ReplyOn,
-    StdError, Storage, SubMsg, WasmMsg, WasmQuery,
-=======
-    to_binary, wasm_instantiate, Addr, Api, Binary, CosmosMsg, DepsMut, Event, MessageInfo, Order,
-    QuerierWrapper, QueryRequest, ReplyOn, Response, StdError, Storage, SubMsg, Uint64, WasmQuery,
->>>>>>> 2b5d328e
+    to_binary, Addr, Api, Binary, CosmosMsg, DepsMut, Event, MessageInfo, Order, QuerierWrapper,
+    QueryRequest, ReplyOn, Response, StdError, Storage, SubMsg, Uint64, WasmMsg, WasmQuery,
 };
 use cw_storage_plus::{Bound, Item, Map};
 use schemars::JsonSchema;
 use serde::{de::DeserializeOwned, Deserialize, Serialize};
 
 use crate::{
-<<<<<<< HEAD
     communication::{query_get, HookMsg},
     error::ContractError,
     factory::CodeIdResponse,
+    operators::is_operator,
+    ownership::is_contract_owner,
     rates::Funds,
     require,
-=======
-    communication::query_get, error::ContractError, factory::CodeIdResponse,
-    operators::is_operator, ownership::is_contract_owner, rates::Funds, require,
->>>>>>> 2b5d328e
 };
 
 use super::hooks::{AndromedaHook, OnFundsTransferResponse};
@@ -113,32 +105,6 @@
         querier: QuerierWrapper,
         module_id: u64,
     ) -> Result<Option<SubMsg>, ContractError> {
-<<<<<<< HEAD
-        match self.instantiate.clone() {
-            InstantiateType::New(msg) => {
-                match self.get_code_id(querier)? {
-                    None => Err(ContractError::InvalidModule {
-                        msg: Some(String::from(
-                            "Module type provided does not have a valid Code Id",
-                        )),
-                    }),
-                    Some(code_id) => Ok(Some(SubMsg {
-                        id: module_id, //TODO: ADD ID,
-                        reply_on: ReplyOn::Always,
-                        msg: CosmosMsg::Wasm(WasmMsg::Instantiate {
-                            admin: None,
-                            code_id,
-                            msg,
-                            funds: vec![],
-                            label: format!(
-                                "Instantiate: {}",
-                                String::from(self.module_type.clone())
-                            ),
-                        }),
-                        gas_limit: None,
-                    })),
-                }
-=======
         if let InstantiateType::New(msg) = &self.instantiate {
             match self.get_code_id(querier)? {
                 None => Err(ContractError::InvalidModule {
@@ -149,15 +115,15 @@
                 Some(code_id) => Ok(Some(SubMsg {
                     id: module_id, //TODO: ADD ID,
                     reply_on: ReplyOn::Always,
-                    msg: CosmosMsg::Wasm(wasm_instantiate(
+                    msg: CosmosMsg::Wasm(WasmMsg::Instantiate {
+                        admin: None,
                         code_id,
-                        msg,
-                        vec![],
-                        format!("Instantiate: {}", String::from(self.module_type.clone())),
-                    )?),
+                        msg: msg.clone(),
+                        funds: vec![],
+                        label: format!("Instantiate: {}", String::from(self.module_type.clone())),
+                    }),
                     gas_limit: None,
                 })),
->>>>>>> 2b5d328e
             }
         } else {
             Ok(None)
