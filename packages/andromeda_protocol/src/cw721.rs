<<<<<<< HEAD
use crate::{modules::common::calculate_fee, rates::Rate};
use common::{
    ado_base::{hooks::AndromedaHook, modules::Module, AndromedaMsg, AndromedaQuery},
    error::ContractError,
    mission::AndrAddress,
};
use cosmwasm_std::{attr, BankMsg, Binary, Coin, Event};
use cw721::Expiration;
pub use cw721_base::MintMsg;
use cw721_base::{ExecuteMsg as Cw721ExecuteMsg, QueryMsg as Cw721QueryMsg};
use schemars::JsonSchema;
use serde::{Deserialize, Serialize};
=======
use cosmwasm_std::{attr, BankMsg, Binary, Coin, Event};
use cw721::Expiration;
use cw721_base::{
    ExecuteMsg as Cw721ExecuteMsg, InstantiateMsg as Cw721InstantiateMsg, MintMsg,
    QueryMsg as Cw721QueryMsg,
};
use schemars::JsonSchema;
use serde::{Deserialize, Serialize};

use common::ado_base::{hooks::AndromedaHook, modules::Module, AndromedaMsg, AndromedaQuery};
>>>>>>> fd3da0e7

#[derive(Serialize, Deserialize, Clone, Debug, PartialEq, JsonSchema)]
#[serde(rename_all = "snake_case")]
pub struct InstantiateMsg {
    /// Name of the NFT contract
    pub name: String,
    /// Symbol of the NFT contract
    pub symbol: String,
    /// The minter is the only one who can create new NFTs.
    /// This is designed for a base NFT that is controlled by an external program
    /// or contract. You will likely replace this with custom logic in custom NFTs
    pub minter: AndrAddress,
    ///The attached Andromeda modules
    pub modules: Option<Vec<Module>>,
}

#[derive(Serialize, Deserialize, Clone, Debug, PartialEq, JsonSchema)]
/// A struct used to represent an agreed transfer of a token. The `purchaser` may use the `Transfer` message for this token as long as funds are provided equalling the `amount` defined in the agreement.
pub struct TransferAgreement {
    /// The amount required for the purchaser to transfer ownership of the token
    pub amount: Coin,
    /// The address of the purchaser
    pub purchaser: String,
}

impl TransferAgreement {
    /// Generates a `BankMsg` for the amount defined in the transfer agreement to the provided address
    pub fn generate_payment(&self, to_address: String) -> BankMsg {
        BankMsg::Send {
            to_address,
            amount: vec![self.amount.clone()],
        }
    }
    /// Generates an event related to the agreed transfer of a token
    pub fn generate_event(self) -> Event {
        Event::new("agreed_transfer").add_attributes(vec![
            attr("amount", self.amount.to_string()),
            attr("purchaser", self.purchaser),
        ])
    }
}

#[derive(Serialize, Deserialize, Clone, PartialEq, JsonSchema, Debug)]
#[serde(rename_all = "snake_case")]
/// Enum used to define the type of metadata held by a token
pub enum MetadataType {
    Image,
    Video,
    Audio,
    Domain,
    Json,
    Other,
}

impl ToString for MetadataType {
    fn to_string(&self) -> String {
        match self {
            MetadataType::Image => String::from("Image"),
            MetadataType::Video => String::from("Video"),
            MetadataType::Audio => String::from("Audio"),
            MetadataType::Domain => String::from("Domain"),
            MetadataType::Json => String::from("Json"),
            MetadataType::Other => String::from("Other"),
        }
    }
}
// [TOK-02] Add approval function should have been here but maybe was removed or altered in alter commits.
#[derive(Serialize, Deserialize, Clone, PartialEq, JsonSchema, Debug)]
pub struct MetadataAttribute {
    /// The key for the attribute
    pub key: String,
    /// The value for the attribute
    pub value: String,
    /// The string used to display the attribute, if none is provided the `key` field can be used
    pub display_label: Option<String>,
}

#[derive(Serialize, Deserialize, Clone, PartialEq, JsonSchema, Debug)]
pub struct TokenMetadata {
    /// The metadata type
    pub data_type: MetadataType,
    /// A URL to the token's source
    pub external_url: Option<String>,
    /// A URL to any off-chain data relating to the token, the response from this URL should match the defined `data_type` of the token
    pub data_url: Option<String>,
    /// On chain attributes related to the token (basic key/value)
    pub attributes: Option<Vec<MetadataAttribute>>,
}

#[derive(Serialize, Deserialize, Clone, PartialEq, JsonSchema, Debug)]
pub struct TokenExtension {
    /// The name of the token
    pub name: String,
    /// The original publisher of the token (immutable)
    pub publisher: String,
    /// An optional description of the token
    pub description: Option<String>,
    /// The transfer agreement of the token (if it exists)
    pub transfer_agreement: Option<TransferAgreement>,
    /// The metadata of the token (if it exists)
    pub metadata: Option<TokenMetadata>,
    /// Whether the token is archived or not
    pub archived: bool,
    /// The current price listing for the token
    pub pricing: Option<Coin>,
}

#[derive(Serialize, Deserialize, Clone, Debug, PartialEq, JsonSchema)]
#[serde(rename_all = "snake_case")]
pub enum ExecuteMsg {
    AndrReceive(AndromedaMsg),
    /// Mints a token
    Mint(Box<MintMsg<TokenExtension>>),
    /// Transfers ownership of a token
    TransferNft {
        recipient: String,
        token_id: String,
    },
    /// Sends a token to another contract
    SendNft {
        contract: String,
        token_id: String,
        msg: Binary,
    },
    /// Allows operator to transfer / send the token from the owner's account.
    /// If expiration is set, then this allowance has a time/height limit
    Approve {
        spender: String,
        token_id: String,
        expires: Option<Expiration>,
    },
    /// Remove previously granted Approval
    Revoke {
        spender: String,
        token_id: String,
    },
    /// Approves an address for all tokens owned by the sender
    ApproveAll {
        operator: String,
        expires: Option<Expiration>,
    },
    /// Remove previously granted ApproveAll permission
    RevokeAll {
        operator: String,
    },
    /// Burns a token, removing all data related to it. The ID of the token is still reserved.
    Burn {
        token_id: String,
    },
    /// Archives a token, causing it to be immutable but readable
    Archive {
        token_id: String,
    },
    /// Assigns a `TransferAgreement` for a token
    TransferAgreement {
        token_id: String,
        agreement: Option<TransferAgreement>,
    },
}

impl From<ExecuteMsg> for Cw721ExecuteMsg<TokenExtension> {
    fn from(msg: ExecuteMsg) -> Self {
        match msg {
            ExecuteMsg::TransferNft {
                recipient,
                token_id,
            } => Cw721ExecuteMsg::TransferNft {
                recipient,
                token_id,
            },
            ExecuteMsg::SendNft {
                contract,
                token_id,
                msg,
            } => Cw721ExecuteMsg::SendNft {
                contract,
                token_id,
                msg,
            },
            ExecuteMsg::Approve {
                spender,
                token_id,
                expires,
            } => Cw721ExecuteMsg::Approve {
                spender,
                token_id,
                expires,
            },
            ExecuteMsg::Revoke { spender, token_id } => {
                Cw721ExecuteMsg::Revoke { spender, token_id }
            }
            ExecuteMsg::ApproveAll { operator, expires } => {
                Cw721ExecuteMsg::ApproveAll { operator, expires }
            }
            ExecuteMsg::RevokeAll { operator } => Cw721ExecuteMsg::RevokeAll { operator },
            ExecuteMsg::Mint(msg) => Cw721ExecuteMsg::Mint(*msg),
            _ => panic!("Unsupported message"),
        }
    }
}

#[derive(Serialize, Deserialize, Clone, Debug, PartialEq, JsonSchema)]
#[serde(rename_all = "snake_case")]
pub enum QueryMsg {
    AndrQuery(AndromedaQuery),
    AndrHook(AndromedaHook),
    /// Owner of the given token by ID
    OwnerOf {
        token_id: String,
        include_expired: Option<bool>,
    },
    /// Approvals for a given address (paginated)
    ApprovedForAll {
        owner: String,
        include_expired: Option<bool>,
        start_after: Option<String>,
        limit: Option<u32>,
    },
    /// Amount of tokens minted by the contract
    NumTokens {},
    /// The data of a token
    NftInfo {
        token_id: String,
    },
    /// The data of a token and any approvals assigned to it
    AllNftInfo {
        token_id: String,
        include_expired: Option<bool>,
    },
    /// All tokens minted by the contract owned by a given address (paginated)
    Tokens {
        owner: String,
        start_after: Option<String>,
        limit: Option<u32>,
    },
    /// All tokens minted by the contract (paginated)
    AllTokens {
        start_after: Option<String>,
        limit: Option<u32>,
    },
    /// Info of any modules assigned to the contract
    ModuleInfo {},
    /// The current config of the contract
    ContractInfo {},
}

impl From<QueryMsg> for Cw721QueryMsg {
    fn from(msg: QueryMsg) -> Self {
        match msg {
            QueryMsg::OwnerOf {
                token_id,
                include_expired,
            } => Cw721QueryMsg::OwnerOf {
                token_id,
                include_expired,
            },
            QueryMsg::ApprovedForAll {
                owner,
                include_expired,
                start_after,
                limit,
            } => Cw721QueryMsg::ApprovedForAll {
                owner,
                include_expired,
                start_after,
                limit,
            },
            QueryMsg::NumTokens {} => Cw721QueryMsg::NumTokens {},
            QueryMsg::ContractInfo {} => Cw721QueryMsg::ContractInfo {},
            QueryMsg::NftInfo { token_id } => Cw721QueryMsg::NftInfo { token_id },
            QueryMsg::AllNftInfo {
                token_id,
                include_expired,
            } => Cw721QueryMsg::AllNftInfo {
                token_id,
                include_expired,
            },
            QueryMsg::Tokens {
                owner,
                start_after,
                limit,
            } => Cw721QueryMsg::Tokens {
                owner,
                start_after,
                limit,
            },
            QueryMsg::AllTokens { start_after, limit } => {
                Cw721QueryMsg::AllTokens { start_after, limit }
            }
            _ => panic!("Unsupported message"),
        }
    }
}<|MERGE_RESOLUTION|>--- conflicted
+++ resolved
@@ -1,8 +1,5 @@
-<<<<<<< HEAD
-use crate::{modules::common::calculate_fee, rates::Rate};
 use common::{
     ado_base::{hooks::AndromedaHook, modules::Module, AndromedaMsg, AndromedaQuery},
-    error::ContractError,
     mission::AndrAddress,
 };
 use cosmwasm_std::{attr, BankMsg, Binary, Coin, Event};
@@ -11,18 +8,6 @@
 use cw721_base::{ExecuteMsg as Cw721ExecuteMsg, QueryMsg as Cw721QueryMsg};
 use schemars::JsonSchema;
 use serde::{Deserialize, Serialize};
-=======
-use cosmwasm_std::{attr, BankMsg, Binary, Coin, Event};
-use cw721::Expiration;
-use cw721_base::{
-    ExecuteMsg as Cw721ExecuteMsg, InstantiateMsg as Cw721InstantiateMsg, MintMsg,
-    QueryMsg as Cw721QueryMsg,
-};
-use schemars::JsonSchema;
-use serde::{Deserialize, Serialize};
-
-use common::ado_base::{hooks::AndromedaHook, modules::Module, AndromedaMsg, AndromedaQuery};
->>>>>>> fd3da0e7
 
 #[derive(Serialize, Deserialize, Clone, Debug, PartialEq, JsonSchema)]
 #[serde(rename_all = "snake_case")]
