--- conflicted
+++ resolved
@@ -1,11 +1,7 @@
 use crate::{
-<<<<<<< HEAD
     address_list::{IncludesAddressResponse, QueryMsg as AddressListQueryMsg},
+    auction::{AuctionStateResponse, QueryMsg as AuctionQueryMsg},
     communication::hooks::{AndromedaHook, OnFundsTransferResponse},
-=======
-    address_list::IncludesAddressResponse,
-    auction::{AuctionStateResponse, QueryMsg as AuctionQueryMsg},
->>>>>>> 5886b8af
     ownership::ContractOwnerResponse,
     primitive::{GetValueResponse, Primitive, QueryMsg as PrimitiveQueryMsg},
     rates::{Funds, QueryMsg as RatesQueryMsg},
@@ -14,18 +10,11 @@
 use cosmwasm_std::{
     coin, from_binary, from_slice,
     testing::{MockApi, MockQuerier, MockStorage, MOCK_CONTRACT_ADDR},
-<<<<<<< HEAD
-    to_binary, BankMsg, Binary, Coin, ContractResult, CosmosMsg, Event, OwnedDeps, Querier,
-    QuerierResult, QueryRequest, Response, SubMsg, SystemError, SystemResult, WasmMsg, WasmQuery,
+    to_binary, BankMsg, Binary, Coin, ContractResult, CosmosMsg, Decimal, Event, OwnedDeps,
+    Querier, QuerierResult, QueryRequest, Response, SubMsg, SystemError, SystemResult, Timestamp,
+    Uint128, WasmMsg, WasmQuery,
 };
 use cw20::{BalanceResponse, Cw20Coin, Cw20ExecuteMsg, Cw20QueryMsg};
-use terra_cosmwasm::TerraQueryWrapper;
-=======
-    to_binary, Binary, Coin, ContractResult, Decimal, OwnedDeps, Querier, QuerierResult,
-    QueryRequest, SystemError, SystemResult, Timestamp, Uint128, WasmQuery,
-};
-use cw20::{BalanceResponse, Cw20QueryMsg};
->>>>>>> 5886b8af
 
 use cw721::Expiration;
 use std::collections::HashMap;
@@ -139,13 +128,10 @@
                     }
                     MOCK_CW20_CONTRACT => self.handle_cw20_query(msg),
                     MOCK_PRIMITIVE_CONTRACT => self.handle_primitive_query(msg),
-<<<<<<< HEAD
                     MOCK_RATES_CONTRACT => self.handle_rates_query(msg),
                     MOCK_ADDRESSLIST_CONTRACT => self.handle_addresslist_query(msg),
                     MOCK_RECEIPT_CONTRACT => self.handle_receipt_query(msg),
-=======
                     MOCK_AUCTION_CONTRACT => self.handle_auction_query(msg),
->>>>>>> 5886b8af
                     _ => {
                         let msg_response = IncludesAddressResponse { included: false };
                         SystemResult::Ok(ContractResult::Ok(to_binary(&msg_response).unwrap()))
