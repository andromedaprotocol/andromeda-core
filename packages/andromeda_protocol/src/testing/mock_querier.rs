--- conflicted
+++ resolved
@@ -1,20 +1,14 @@
 use crate::{
     address_list::{IncludesAddressResponse, QueryMsg as AddressListQueryMsg},
     auction::{AuctionStateResponse, QueryMsg as AuctionQueryMsg},
-<<<<<<< HEAD
     communication::hooks::{AndromedaHook, OnFundsTransferResponse},
-    cw721::{QueryMsg as Cw721QueryMsg, TokenExtension, TransferAgreement},
-    cw721_offers::{ExecuteMsg as OffersExecuteMsg, OfferResponse, QueryMsg as OffersQueryMsg},
-=======
-    communication::{
-        hooks::{AndromedaHook, OnFundsTransferResponse},
-        AndromedaQuery,
-    },
+    communication::AndromedaQuery,
+    cw721::TransferAgreement,
     cw721::{
         MetadataAttribute, MetadataType, QueryMsg as Cw721QueryMsg, TokenExtension, TokenMetadata,
     },
+    cw721_offers::{ExecuteMsg as OffersExecuteMsg, OfferResponse, QueryMsg as OffersQueryMsg},
     factory::{CodeIdResponse, QueryMsg as FactoryQueryMsg},
->>>>>>> c029cc6c
     ownership::ContractOwnerResponse,
     primitive::{GetValueResponse, Primitive, QueryMsg as PrimitiveQueryMsg},
     rates::{Funds, QueryMsg as RatesQueryMsg},
@@ -29,11 +23,7 @@
 };
 use cw20::{BalanceResponse, Cw20Coin, Cw20ExecuteMsg, Cw20QueryMsg};
 
-<<<<<<< HEAD
 use cw721::{Expiration, NftInfoResponse, OwnerOfResponse};
-=======
-use cw721::{Expiration, NftInfoResponse};
->>>>>>> c029cc6c
 use std::collections::HashMap;
 use terra_cosmwasm::{TaxCapResponse, TaxRateResponse, TerraQuery, TerraQueryWrapper, TerraRoute};
 
@@ -42,8 +32,6 @@
 pub const MOCK_AUCTION_CONTRACT: &str = "auction_contract";
 pub const MOCK_PRIMITIVE_CONTRACT: &str = "primitive_contract";
 pub const MOCK_CW20_CONTRACT: &str = "cw20_contract";
-<<<<<<< HEAD
-pub const MOCK_CW721_CONTRACT: &str = "cw721_contract";
 pub const MOCK_RATES_CONTRACT: &str = "rates_contract";
 pub const MOCK_ADDRESSLIST_CONTRACT: &str = "addresslist_contract";
 pub const MOCK_RECEIPT_CONTRACT: &str = "receipt_contract";
@@ -51,6 +39,7 @@
 
 pub const MOCK_RATES_RECIPIENT: &str = "rates_recipient";
 pub const MOCK_TOKEN_TRANSFER_AGREEMENT: &str = "token_transfer_agreement";
+pub const MOCK_TOKEN_IN_AUCTION: &str = "token1";
 
 pub fn bank_sub_msg(amount: u128, recipient: &str) -> SubMsg {
     SubMsg::new(CosmosMsg::Bank(BankMsg::Send {
@@ -58,13 +47,6 @@
         amount: coins(amount, "uusd"),
     }))
 }
-=======
-pub const MOCK_RATES_CONTRACT: &str = "rates_contract";
-pub const MOCK_ADDRESSLIST_CONTRACT: &str = "addresslist_contract";
-pub const MOCK_RECEIPT_CONTRACT: &str = "receipt_contract";
-
-pub const MOCK_TOKEN_IN_AUCTION: &str = "token1";
->>>>>>> c029cc6c
 
 pub fn mock_dependencies_custom(
     contract_balance: &[Coin],
@@ -169,10 +151,7 @@
                     MOCK_PRIMITIVE_CONTRACT => self.handle_primitive_query(msg),
                     MOCK_RATES_CONTRACT => self.handle_rates_query(msg),
                     MOCK_ADDRESSLIST_CONTRACT => self.handle_addresslist_query(msg),
-<<<<<<< HEAD
                     MOCK_OFFERS_CONTRACT => self.handle_offers_query(msg),
-=======
->>>>>>> c029cc6c
                     MOCK_RECEIPT_CONTRACT => self.handle_receipt_query(msg),
                     MOCK_AUCTION_CONTRACT => self.handle_auction_query(msg),
                     MOCK_FACTORY_CONTRACT => self.handle_factory_query(msg),
@@ -194,7 +173,6 @@
                     payload: _,
                     amount,
                 } => {
-<<<<<<< HEAD
                     // Hardcodes a royalty of 10% and tax of 10%.
                     let (new_funds, msgs): (Funds, Vec<SubMsg>) = match amount {
                         Funds::Cw20(ref coin) => (
@@ -220,42 +198,6 @@
                     let response = OnFundsTransferResponse {
                         msgs,
                         events: vec![Event::new("Royalty"), Event::new("Tax")],
-=======
-                    // Hardcodes a percent rate of 10%.
-                    let (new_funds, msg): (Funds, SubMsg) = match amount {
-                        Funds::Cw20(ref coin) => (
-                            Funds::Cw20(Cw20Coin {
-                                amount: coin.amount.multiply_ratio(90u128, 100u128),
-                                address: coin.address.clone(),
-                            }),
-                            SubMsg::new(WasmMsg::Execute {
-                                contract_addr: MOCK_CW20_CONTRACT.into(),
-                                msg: to_binary(&Cw20ExecuteMsg::Transfer {
-                                    recipient: "rates_recipient".to_string(),
-                                    amount: coin.amount.multiply_ratio(10u128, 100u128),
-                                })
-                                .unwrap(),
-                                funds: vec![],
-                            }),
-                        ),
-                        Funds::Native(ref coin) => (
-                            Funds::Native(Coin {
-                                amount: coin.amount.multiply_ratio(90u128, 100u128),
-                                denom: coin.denom.clone(),
-                            }),
-                            SubMsg::new(CosmosMsg::Bank(BankMsg::Send {
-                                to_address: "rates_recipient".into(),
-                                amount: vec![Coin {
-                                    amount: coin.amount.multiply_ratio(10u128, 100u128),
-                                    denom: coin.denom.clone(),
-                                }],
-                            })),
-                        ),
-                    };
-                    let response = OnFundsTransferResponse {
-                        msgs: vec![msg],
-                        events: vec![Event::new("Royalty".to_string())],
->>>>>>> c029cc6c
                         leftover_funds: new_funds,
                     };
                     SystemResult::Ok(ContractResult::Ok(to_binary(&response).unwrap()))
@@ -267,7 +209,6 @@
         }
     }
 
-<<<<<<< HEAD
     fn handle_offers_query(&self, msg: &Binary) -> QuerierResult {
         match from_binary(msg).unwrap() {
             OffersQueryMsg::AndrHook(msg) => match msg {
@@ -308,8 +249,6 @@
         }
     }
 
-=======
->>>>>>> c029cc6c
     fn handle_addresslist_query(&self, msg: &Binary) -> QuerierResult {
         match from_binary(msg).unwrap() {
             AddressListQueryMsg::AndrHook(hook_msg) => match hook_msg {
@@ -352,7 +291,6 @@
         }
     }
 
-<<<<<<< HEAD
     fn handle_cw721_query(&self, msg: &Binary) -> QuerierResult {
         match from_binary(msg).unwrap() {
             Cw721QueryMsg::NftInfo { token_id } => {
@@ -364,14 +302,42 @@
                 } else {
                     None
                 };
-                let extension = TokenExtension {
-                    name: token_id,
-                    publisher: "sender".to_owned(),
-                    description: None,
-                    transfer_agreement,
-                    metadata: None,
-                    archived: false,
-                    pricing: None,
+                let extension = if token_id == "original_token_id" {
+                    TokenExtension {
+                        name: "wrapped_token_id".to_owned(),
+                        publisher: "sender".to_owned(),
+                        description: None,
+                        transfer_agreement: None,
+                        metadata: Some(TokenMetadata {
+                            data_type: MetadataType::Other,
+                            external_url: None,
+                            data_url: None,
+                            attributes: Some(vec![
+                                MetadataAttribute {
+                                    key: "original_token_id".to_owned(),
+                                    value: "original_token_id".to_owned(),
+                                    display_label: None,
+                                },
+                                MetadataAttribute {
+                                    key: "original_token_address".to_owned(),
+                                    value: "original_token_address".to_owned(),
+                                    display_label: None,
+                                },
+                            ]),
+                        }),
+                        archived: false,
+                        pricing: None,
+                    }
+                } else {
+                    TokenExtension {
+                        name: token_id,
+                        publisher: "sender".to_owned(),
+                        description: None,
+                        transfer_agreement,
+                        metadata: None,
+                        archived: false,
+                        pricing: None,
+                    }
                 };
                 let response = NftInfoResponse {
                     token_uri: None,
@@ -401,12 +367,16 @@
                         self.get_native_rates_msg(&c, 10, None),
                     ],
                 };
-=======
+                SystemResult::Ok(ContractResult::Ok(to_binary(&response).unwrap()))
+            }
+            _ => panic!("Unsupported Query"),
+        }
+    }
+
     fn handle_factory_query(&self, msg: &Binary) -> QuerierResult {
         match from_binary(msg).unwrap() {
             FactoryQueryMsg::AndrQuery(AndromedaQuery::Get(_)) => {
                 let response = CodeIdResponse { code_id: 1 };
->>>>>>> c029cc6c
                 SystemResult::Ok(ContractResult::Ok(to_binary(&response).unwrap()))
             }
             _ => panic!("Unsupported Query"),
@@ -420,44 +390,6 @@
                     balance: 10u128.into(),
                 };
                 SystemResult::Ok(ContractResult::Ok(to_binary(&balance_response).unwrap()))
-            }
-            _ => panic!("Unsupported Query"),
-        }
-    }
-
-    fn handle_cw721_query(&self, msg: &Binary) -> QuerierResult {
-        match from_binary(msg).unwrap() {
-            Cw721QueryMsg::NftInfo { .. } => {
-                let extension = TokenExtension {
-                    name: "wrapped_token_id".to_owned(),
-                    publisher: "sender".to_owned(),
-                    description: None,
-                    transfer_agreement: None,
-                    metadata: Some(TokenMetadata {
-                        data_type: MetadataType::Other,
-                        external_url: None,
-                        data_url: None,
-                        attributes: Some(vec![
-                            MetadataAttribute {
-                                key: "original_token_id".to_owned(),
-                                value: "original_token_id".to_owned(),
-                                display_label: None,
-                            },
-                            MetadataAttribute {
-                                key: "original_token_address".to_owned(),
-                                value: "original_token_address".to_owned(),
-                                display_label: None,
-                            },
-                        ]),
-                    }),
-                    archived: false,
-                    pricing: None,
-                };
-                let response = NftInfoResponse {
-                    token_uri: None,
-                    extension,
-                };
-                SystemResult::Ok(ContractResult::Ok(to_binary(&response).unwrap()))
             }
             _ => panic!("Unsupported Query"),
         }
