use crate::{
    address_list::{IncludesAddressResponse, QueryMsg as AddressListQueryMsg},
    auction::{AuctionStateResponse, QueryMsg as AuctionQueryMsg},
<<<<<<< HEAD
    communication::{
        hooks::{AndromedaHook, OnFundsTransferResponse},
        AndromedaQuery,
    },
    cw721::{
        MetadataAttribute, MetadataType, QueryMsg as Cw721QueryMsg, TokenExtension, TokenMetadata,
    },
    factory::{CodeIdResponse, QueryMsg as FactoryQueryMsg},
=======
    communication::hooks::{AndromedaHook, OnFundsTransferResponse},
>>>>>>> a28bd9cc
    ownership::ContractOwnerResponse,
    primitive::{GetValueResponse, Primitive, QueryMsg as PrimitiveQueryMsg},
    rates::{Funds, QueryMsg as RatesQueryMsg},
    receipt::{generate_receipt_message, QueryMsg as ReceiptQueryMsg},
};
use cosmwasm_std::{
    coin, from_binary, from_slice,
    testing::{MockApi, MockQuerier, MockStorage, MOCK_CONTRACT_ADDR},
    to_binary, BankMsg, Binary, Coin, ContractResult, CosmosMsg, Decimal, Event, OwnedDeps,
    Querier, QuerierResult, QueryRequest, Response, SubMsg, SystemError, SystemResult, Timestamp,
    Uint128, WasmMsg, WasmQuery,
};
use cw20::{BalanceResponse, Cw20Coin, Cw20ExecuteMsg, Cw20QueryMsg};

use cw721::{Expiration, NftInfoResponse};
use std::collections::HashMap;
use terra_cosmwasm::{TaxCapResponse, TaxRateResponse, TerraQuery, TerraQueryWrapper, TerraRoute};

pub const MOCK_FACTORY_CONTRACT: &str = "factory_contract";
pub const MOCK_CW721_CONTRACT: &str = "cw721_contract";
pub const MOCK_AUCTION_CONTRACT: &str = "auction_contract";
pub const MOCK_PRIMITIVE_CONTRACT: &str = "primitive_contract";
pub const MOCK_CW20_CONTRACT: &str = "cw20_contract";
pub const MOCK_RATES_CONTRACT: &str = "rates_contract";
pub const MOCK_ADDRESSLIST_CONTRACT: &str = "addresslist_contract";
pub const MOCK_RECEIPT_CONTRACT: &str = "receipt_contract";
<<<<<<< HEAD

pub const MOCK_TOKEN_IN_AUCTION: &str = "token1";
=======
>>>>>>> a28bd9cc

pub fn mock_dependencies_custom(
    contract_balance: &[Coin],
) -> OwnedDeps<MockStorage, MockApi, WasmMockQuerier> {
    let custom_querier: WasmMockQuerier =
        WasmMockQuerier::new(MockQuerier::new(&[(MOCK_CONTRACT_ADDR, contract_balance)]));

    OwnedDeps {
        storage: MockStorage::default(),
        api: MockApi::default(),
        querier: custom_querier,
    }
}

pub struct WasmMockQuerier {
    base: MockQuerier<TerraQueryWrapper>,
    tax_querier: TaxQuerier,
}

#[derive(Clone, Default)]
pub struct TaxQuerier {
    rate: Decimal,
    // this lets us iterate over all pairs that match the first string
    caps: HashMap<String, Uint128>,
}

impl TaxQuerier {
    pub fn new(rate: Decimal, caps: &[(&String, &Uint128)]) -> Self {
        TaxQuerier {
            rate,
            caps: caps_to_map(caps),
        }
    }
}

fn caps_to_map(caps: &[(&String, &Uint128)]) -> HashMap<String, Uint128> {
    let mut owner_map: HashMap<String, Uint128> = HashMap::new();
    for (denom, cap) in caps.iter() {
        owner_map.insert(denom.to_string(), **cap);
    }
    owner_map
}

impl Querier for WasmMockQuerier {
    fn raw_query(&self, bin_request: &[u8]) -> QuerierResult {
        // MockQuerier doesn't support Custom, so we ignore it completely here
        let request: QueryRequest<TerraQueryWrapper> = match from_slice(bin_request) {
            Ok(v) => v,
            Err(e) => {
                return SystemResult::Err(SystemError::InvalidRequest {
                    error: format!("Parsing query request: {}", e),
                    request: bin_request.into(),
                })
            }
        };
        self.handle_query(&request)
    }
}

impl WasmMockQuerier {
    pub fn handle_query(&self, request: &QueryRequest<TerraQueryWrapper>) -> QuerierResult {
        match &request {
            QueryRequest::Custom(TerraQueryWrapper { route, query_data }) => {
                if &TerraRoute::Treasury == route {
                    match query_data {
                        TerraQuery::TaxRate {} => {
                            let res = TaxRateResponse {
                                rate: self.tax_querier.rate,
                            };
                            SystemResult::Ok(ContractResult::from(to_binary(&res)))
                        }
                        TerraQuery::TaxCap { denom } => {
                            let cap = self
                                .tax_querier
                                .caps
                                .get(denom)
                                .copied()
                                .unwrap_or_default();
                            let res = TaxCapResponse { cap };
                            SystemResult::Ok(ContractResult::from(to_binary(&res)))
                        }
                        _ => panic!("DO NOT ENTER HERE"),
                    }
                } else {
                    panic!("DO NOT ENTER HERE")
                }
            }
            QueryRequest::Wasm(WasmQuery::Smart { contract_addr, msg }) => {
                match contract_addr.as_str() {
                    "addresslist_contract_address1" => {
                        let msg_response = IncludesAddressResponse { included: true };
                        SystemResult::Ok(ContractResult::Ok(to_binary(&msg_response).unwrap()))
                    }
                    "factory_address" => {
                        let msg_response = ContractOwnerResponse {
                            owner: String::from("creator"),
                        };
                        SystemResult::Ok(ContractResult::Ok(to_binary(&msg_response).unwrap()))
                    }
                    MOCK_CW20_CONTRACT => self.handle_cw20_query(msg),
                    MOCK_CW721_CONTRACT => self.handle_cw721_query(msg),
                    MOCK_PRIMITIVE_CONTRACT => self.handle_primitive_query(msg),
                    MOCK_RATES_CONTRACT => self.handle_rates_query(msg),
                    MOCK_ADDRESSLIST_CONTRACT => self.handle_addresslist_query(msg),
                    MOCK_RECEIPT_CONTRACT => self.handle_receipt_query(msg),
                    MOCK_AUCTION_CONTRACT => self.handle_auction_query(msg),
                    MOCK_FACTORY_CONTRACT => self.handle_factory_query(msg),
                    _ => {
                        let msg_response = IncludesAddressResponse { included: false };
                        SystemResult::Ok(ContractResult::Ok(to_binary(&msg_response).unwrap()))
                    }
                }
            }
            _ => self.base.handle_query(request),
        }
    }

    fn handle_rates_query(&self, msg: &Binary) -> QuerierResult {
        match from_binary(msg).unwrap() {
            RatesQueryMsg::AndrHook(hook_msg) => match hook_msg {
                AndromedaHook::OnFundsTransfer {
                    sender: _,
                    payload: _,
                    amount,
                } => {
                    // Hardcodes a percent rate of 10%.
                    let (new_funds, msg): (Funds, SubMsg) = match amount {
                        Funds::Cw20(ref coin) => (
                            Funds::Cw20(Cw20Coin {
                                amount: coin.amount.multiply_ratio(90u128, 100u128),
                                address: coin.address.clone(),
                            }),
                            SubMsg::new(WasmMsg::Execute {
                                contract_addr: MOCK_CW20_CONTRACT.into(),
                                msg: to_binary(&Cw20ExecuteMsg::Transfer {
                                    recipient: "rates_recipient".to_string(),
                                    amount: coin.amount.multiply_ratio(10u128, 100u128),
                                })
                                .unwrap(),
                                funds: vec![],
                            }),
                        ),
                        Funds::Native(ref coin) => (
                            Funds::Native(Coin {
                                amount: coin.amount.multiply_ratio(90u128, 100u128),
                                denom: coin.denom.clone(),
                            }),
                            SubMsg::new(CosmosMsg::Bank(BankMsg::Send {
                                to_address: "rates_recipient".into(),
                                amount: vec![Coin {
                                    amount: coin.amount.multiply_ratio(10u128, 100u128),
                                    denom: coin.denom.clone(),
                                }],
                            })),
                        ),
                    };
                    let response = OnFundsTransferResponse {
                        msgs: vec![msg],
                        events: vec![Event::new("Royalty".to_string())],
                        leftover_funds: new_funds,
                    };
                    SystemResult::Ok(ContractResult::Ok(to_binary(&response).unwrap()))
                }
                _ => SystemResult::Ok(ContractResult::Err("UnsupportedOperation".to_string())),
            },

            _ => panic!("Unsupported Query"),
        }
    }

    fn handle_addresslist_query(&self, msg: &Binary) -> QuerierResult {
        match from_binary(msg).unwrap() {
            AddressListQueryMsg::AndrHook(hook_msg) => match hook_msg {
                AndromedaHook::OnExecute { sender, payload: _ } => {
<<<<<<< HEAD
                    // Only the "sender" is whitelisted.
                    let response: Response = Response::default();
                    if sender == "sender" {
=======
                    let whitelisted_addresses = ["sender", "minter", "purchaser", "creator"];
                    let response: Response = Response::default();
                    if whitelisted_addresses.contains(&sender.as_str()) {
>>>>>>> a28bd9cc
                        SystemResult::Ok(ContractResult::Ok(to_binary(&response).unwrap()))
                    } else {
                        SystemResult::Ok(ContractResult::Err("InvalidAddress".to_string()))
                    }
                }
                _ => SystemResult::Ok(ContractResult::Err("UnsupportedOperation".to_string())),
            },
            _ => panic!("Unsupported Query"),
        }
    }

    fn handle_receipt_query(&self, msg: &Binary) -> QuerierResult {
        match from_binary(msg).unwrap() {
            ReceiptQueryMsg::AndrHook(hook_msg) => match hook_msg {
                AndromedaHook::OnFundsTransfer {
                    sender: _,
                    payload,
                    amount,
                } => {
                    let events: Vec<Event> = from_binary(&payload).unwrap();
                    let receipt_msg =
                        generate_receipt_message(MOCK_RECEIPT_CONTRACT.into(), events).unwrap();
                    let response = OnFundsTransferResponse {
                        msgs: vec![receipt_msg],
                        events: vec![],
                        leftover_funds: amount,
                    };
                    SystemResult::Ok(ContractResult::Ok(to_binary(&response).unwrap()))
                }
                _ => SystemResult::Ok(ContractResult::Err("UnsupportedOperation".to_string())),
            },
            _ => panic!("Unsupported Query"),
        }
    }

<<<<<<< HEAD
    fn handle_factory_query(&self, msg: &Binary) -> QuerierResult {
        match from_binary(msg).unwrap() {
            FactoryQueryMsg::AndrQuery(AndromedaQuery::Get(_)) => {
                let response = CodeIdResponse { code_id: 1 };
                SystemResult::Ok(ContractResult::Ok(to_binary(&response).unwrap()))
            }
            _ => panic!("Unsupported Query"),
        }
    }

=======
>>>>>>> a28bd9cc
    fn handle_cw20_query(&self, msg: &Binary) -> QuerierResult {
        match from_binary(msg).unwrap() {
            Cw20QueryMsg::Balance { .. } => {
                let balance_response = BalanceResponse {
                    balance: 10u128.into(),
                };
                SystemResult::Ok(ContractResult::Ok(to_binary(&balance_response).unwrap()))
            }
            _ => panic!("Unsupported Query"),
        }
    }

    fn handle_cw721_query(&self, msg: &Binary) -> QuerierResult {
        match from_binary(msg).unwrap() {
            Cw721QueryMsg::NftInfo { .. } => {
                let extension = TokenExtension {
                    name: "wrapped_token_id".to_owned(),
                    publisher: "sender".to_owned(),
                    description: None,
                    transfer_agreement: None,
                    metadata: Some(TokenMetadata {
                        data_type: MetadataType::Other,
                        external_url: None,
                        data_url: None,
                        attributes: Some(vec![
                            MetadataAttribute {
                                key: "original_token_id".to_owned(),
                                value: "original_token_id".to_owned(),
                                display_label: None,
                            },
                            MetadataAttribute {
                                key: "original_token_address".to_owned(),
                                value: "original_token_address".to_owned(),
                                display_label: None,
                            },
                        ]),
                    }),
                    archived: false,
                    pricing: None,
                };
                let response = NftInfoResponse {
                    token_uri: None,
                    extension,
                };
                SystemResult::Ok(ContractResult::Ok(to_binary(&response).unwrap()))
            }
            _ => panic!("Unsupported Query"),
        }
    }

    fn handle_primitive_query(&self, msg: &Binary) -> QuerierResult {
        match from_binary(msg).unwrap() {
            PrimitiveQueryMsg::GetValue { name } => {
                let msg_response = match name.clone().unwrap().as_str() {
                    "percent" => GetValueResponse {
                        name: name.unwrap(),
                        value: Primitive::Uint128(1u128.into()),
                    },
                    "flat" => GetValueResponse {
                        name: name.unwrap(),
                        value: Primitive::Coin(coin(1u128, "uusd")),
                    },
                    "flat_cw20" => GetValueResponse {
                        name: name.unwrap(),
                        value: Primitive::Coin(coin(1u128, "address")),
                    },
                    _ => panic!("Unsupported rate name"),
                };
                SystemResult::Ok(ContractResult::Ok(to_binary(&msg_response).unwrap()))
            }
            _ => panic!("Unsupported Query"),
        }
    }

    fn handle_auction_query(&self, msg: &Binary) -> QuerierResult {
        match from_binary(msg).unwrap() {
            AuctionQueryMsg::LatestAuctionState { token_id } => {
                let mut res = AuctionStateResponse {
                    start_time: Expiration::AtTime(Timestamp::from_seconds(100)),
                    end_time: Expiration::AtTime(Timestamp::from_seconds(200)),
                    high_bidder_addr: "address".to_string(),
                    high_bidder_amount: Uint128::from(100u128),
                    auction_id: Uint128::zero(),
                    coin_denom: "uusd".to_string(),
                    claimed: true,
                    whitelist: None,
                };
                if token_id == MOCK_TOKEN_IN_AUCTION {
                    res.claimed = false;
                }
                SystemResult::Ok(ContractResult::Ok(to_binary(&res).unwrap()))
            }
            _ => panic!("Unsupported Query"),
        }
    }

    pub fn new(base: MockQuerier<TerraQueryWrapper>) -> Self {
        WasmMockQuerier {
            base,
            tax_querier: TaxQuerier::default(),
        }
    }

    pub fn with_tax(&mut self, rate: Decimal, caps: &[(&String, &Uint128)]) {
        self.tax_querier = TaxQuerier::new(rate, caps);
    }
}<|MERGE_RESOLUTION|>--- conflicted
+++ resolved
@@ -1,7 +1,6 @@
 use crate::{
     address_list::{IncludesAddressResponse, QueryMsg as AddressListQueryMsg},
     auction::{AuctionStateResponse, QueryMsg as AuctionQueryMsg},
-<<<<<<< HEAD
     communication::{
         hooks::{AndromedaHook, OnFundsTransferResponse},
         AndromedaQuery,
@@ -10,9 +9,6 @@
         MetadataAttribute, MetadataType, QueryMsg as Cw721QueryMsg, TokenExtension, TokenMetadata,
     },
     factory::{CodeIdResponse, QueryMsg as FactoryQueryMsg},
-=======
-    communication::hooks::{AndromedaHook, OnFundsTransferResponse},
->>>>>>> a28bd9cc
     ownership::ContractOwnerResponse,
     primitive::{GetValueResponse, Primitive, QueryMsg as PrimitiveQueryMsg},
     rates::{Funds, QueryMsg as RatesQueryMsg},
@@ -39,11 +35,8 @@
 pub const MOCK_RATES_CONTRACT: &str = "rates_contract";
 pub const MOCK_ADDRESSLIST_CONTRACT: &str = "addresslist_contract";
 pub const MOCK_RECEIPT_CONTRACT: &str = "receipt_contract";
-<<<<<<< HEAD
 
 pub const MOCK_TOKEN_IN_AUCTION: &str = "token1";
-=======
->>>>>>> a28bd9cc
 
 pub fn mock_dependencies_custom(
     contract_balance: &[Coin],
@@ -218,15 +211,9 @@
         match from_binary(msg).unwrap() {
             AddressListQueryMsg::AndrHook(hook_msg) => match hook_msg {
                 AndromedaHook::OnExecute { sender, payload: _ } => {
-<<<<<<< HEAD
-                    // Only the "sender" is whitelisted.
-                    let response: Response = Response::default();
-                    if sender == "sender" {
-=======
                     let whitelisted_addresses = ["sender", "minter", "purchaser", "creator"];
                     let response: Response = Response::default();
                     if whitelisted_addresses.contains(&sender.as_str()) {
->>>>>>> a28bd9cc
                         SystemResult::Ok(ContractResult::Ok(to_binary(&response).unwrap()))
                     } else {
                         SystemResult::Ok(ContractResult::Err("InvalidAddress".to_string()))
@@ -262,7 +249,6 @@
         }
     }
 
-<<<<<<< HEAD
     fn handle_factory_query(&self, msg: &Binary) -> QuerierResult {
         match from_binary(msg).unwrap() {
             FactoryQueryMsg::AndrQuery(AndromedaQuery::Get(_)) => {
@@ -273,8 +259,6 @@
         }
     }
 
-=======
->>>>>>> a28bd9cc
     fn handle_cw20_query(&self, msg: &Binary) -> QuerierResult {
         match from_binary(msg).unwrap() {
             Cw20QueryMsg::Balance { .. } => {
