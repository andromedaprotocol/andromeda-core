--- conflicted
+++ resolved
@@ -180,7 +180,24 @@
         }
     }
 
-<<<<<<< HEAD
+    fn handle_factory_query(&self, msg: &Binary) -> QuerierResult {
+        match from_binary(msg).unwrap() {
+            FactoryQueryMsg::AndrQuery(AndromedaQuery::Get(data)) => {
+                let key: String = from_binary(&data.unwrap()).unwrap();
+                let code_id = match key.as_str() {
+                    "receipt" => 1,
+                    "rates" => 2,
+                    "address_list" => 3,
+                    "cw721" => 4,
+                    _ => 0,
+                };
+                let response = CodeIdResponse { code_id };
+                SystemResult::Ok(ContractResult::Ok(to_binary(&response).unwrap()))
+            }
+            _ => panic!("Unsupported Query"),
+        }
+    }
+
     fn handle_astroport_pair_query(&self, msg: &Binary) -> QuerierResult {
         match from_binary(msg).unwrap() {
             AstroportPairQueryMsg::Pair {} => {
@@ -215,21 +232,6 @@
                     },
                 ];
                 SystemResult::Ok(ContractResult::Ok(to_binary(&res).unwrap()))
-=======
-    fn handle_factory_query(&self, msg: &Binary) -> QuerierResult {
-        match from_binary(msg).unwrap() {
-            FactoryQueryMsg::AndrQuery(AndromedaQuery::Get(data)) => {
-                let key: String = from_binary(&data.unwrap()).unwrap();
-                let code_id = match key.as_str() {
-                    "receipt" => 1,
-                    "rates" => 2,
-                    "address_list" => 3,
-                    "cw721" => 4,
-                    _ => 0,
-                };
-                let response = CodeIdResponse { code_id };
-                SystemResult::Ok(ContractResult::Ok(to_binary(&response).unwrap()))
->>>>>>> a74b16e1
             }
             _ => panic!("Unsupported Query"),
         }
