use crate::{
    address_list::{IncludesAddressResponse, QueryMsg as AddressListQueryMsg},
    communication::hooks::{AndromedaHook, OnFundsTransferResponse},
    communication::AndromedaQuery,
    cw721::TransferAgreement,
    cw721::{
        MetadataAttribute, MetadataType, QueryMsg as Cw721QueryMsg, TokenExtension, TokenMetadata,
    },
    cw721_offers::{ExecuteMsg as OffersExecuteMsg, OfferResponse, QueryMsg as OffersQueryMsg},
    factory::{CodeIdResponse, QueryMsg as FactoryQueryMsg},
    ownership::ContractOwnerResponse,
    primitive::{GetValueResponse, Primitive, QueryMsg as PrimitiveQueryMsg},
    rates::{Funds, QueryMsg as RatesQueryMsg},
    receipt::{generate_receipt_message, QueryMsg as ReceiptQueryMsg},
};
use cosmwasm_std::{
    coin, coins, from_binary, from_slice,
    testing::{MockApi, MockQuerier, MockStorage, MOCK_CONTRACT_ADDR},
<<<<<<< HEAD
    to_binary, BankMsg, Binary, Coin, ContractResult, CosmosMsg, Decimal, Event, OwnedDeps,
    Querier, QuerierResult, QueryRequest, Response, SubMsg, SystemError, SystemResult, Timestamp,
    Uint128, WasmMsg, WasmQuery,
=======
    to_binary, Addr, BankMsg, Binary, Coin, ContractResult, CosmosMsg, Decimal, Event, OwnedDeps,
    Querier, QuerierResult, QueryRequest, Response, SubMsg, SystemError, SystemResult, Uint128,
    WasmMsg, WasmQuery,
>>>>>>> 808312d6
};
use cw20::{BalanceResponse, Cw20Coin, Cw20ExecuteMsg, Cw20QueryMsg};

use cw721::{Expiration, NftInfoResponse, OwnerOfResponse};
use std::collections::HashMap;
use terra_cosmwasm::{TaxCapResponse, TaxRateResponse, TerraQuery, TerraQueryWrapper, TerraRoute};

pub const MOCK_FACTORY_CONTRACT: &str = "factory_contract";
pub const MOCK_CW721_CONTRACT: &str = "cw721_contract";
<<<<<<< HEAD
pub const MOCK_AUCTION_CONTRACT: &str = "auction_contract";
=======
pub const MOCK_ASTROPORT_WRAPPER_CONTRACT: &str = "astroport_wrapper_contract";
pub const MOCK_ASTROPORT_FACTORY_CONTRACT: &str = "astroport_factory_contract";
pub const MOCK_ASTROPORT_ROUTER_CONTRACT: &str = "astroport_router_contract";
>>>>>>> 808312d6
pub const MOCK_PRIMITIVE_CONTRACT: &str = "primitive_contract";
pub const MOCK_CW20_CONTRACT: &str = "cw20_contract";
pub const MOCK_CW20_CONTRACT2: &str = "cw20_contract2";
pub const MOCK_RATES_CONTRACT: &str = "rates_contract";
pub const MOCK_ADDRESSLIST_CONTRACT: &str = "addresslist_contract";
pub const MOCK_RECEIPT_CONTRACT: &str = "receipt_contract";
pub const MOCK_OFFERS_CONTRACT: &str = "offers_contract";

pub const MOCK_RATES_RECIPIENT: &str = "rates_recipient";
pub const MOCK_TOKEN_TRANSFER_AGREEMENT: &str = "token_transfer_agreement";

pub fn bank_sub_msg(amount: u128, recipient: &str) -> SubMsg {
    SubMsg::new(CosmosMsg::Bank(BankMsg::Send {
        to_address: recipient.to_owned(),
        amount: coins(amount, "uusd"),
    }))
}

pub fn mock_dependencies_custom(
    contract_balance: &[Coin],
) -> OwnedDeps<MockStorage, MockApi, WasmMockQuerier> {
    let custom_querier: WasmMockQuerier =
        WasmMockQuerier::new(MockQuerier::new(&[(MOCK_CONTRACT_ADDR, contract_balance)]));

    OwnedDeps {
        storage: MockStorage::default(),
        api: MockApi::default(),
        querier: custom_querier,
    }
}

pub struct WasmMockQuerier {
    pub base: MockQuerier<TerraQueryWrapper>,
    tax_querier: TaxQuerier,
}

#[derive(Clone, Default)]
pub struct TaxQuerier {
    rate: Decimal,
    // this lets us iterate over all pairs that match the first string
    caps: HashMap<String, Uint128>,
}

impl TaxQuerier {
    pub fn new(rate: Decimal, caps: &[(&String, &Uint128)]) -> Self {
        TaxQuerier {
            rate,
            caps: caps_to_map(caps),
        }
    }
}

fn caps_to_map(caps: &[(&String, &Uint128)]) -> HashMap<String, Uint128> {
    let mut owner_map: HashMap<String, Uint128> = HashMap::new();
    for (denom, cap) in caps.iter() {
        owner_map.insert(denom.to_string(), **cap);
    }
    owner_map
}

impl Querier for WasmMockQuerier {
    fn raw_query(&self, bin_request: &[u8]) -> QuerierResult {
        // MockQuerier doesn't support Custom, so we ignore it completely here
        let request: QueryRequest<TerraQueryWrapper> = match from_slice(bin_request) {
            Ok(v) => v,
            Err(e) => {
                return SystemResult::Err(SystemError::InvalidRequest {
                    error: format!("Parsing query request: {}", e),
                    request: bin_request.into(),
                })
            }
        };
        self.handle_query(&request)
    }
}

impl WasmMockQuerier {
    pub fn handle_query(&self, request: &QueryRequest<TerraQueryWrapper>) -> QuerierResult {
        match &request {
            QueryRequest::Custom(TerraQueryWrapper { route, query_data }) => {
                if &TerraRoute::Treasury == route {
                    match query_data {
                        TerraQuery::TaxRate {} => {
                            let res = TaxRateResponse {
                                rate: self.tax_querier.rate,
                            };
                            SystemResult::Ok(ContractResult::from(to_binary(&res)))
                        }
                        TerraQuery::TaxCap { denom } => {
                            let cap = self
                                .tax_querier
                                .caps
                                .get(denom)
                                .copied()
                                .unwrap_or_default();
                            let res = TaxCapResponse { cap };
                            SystemResult::Ok(ContractResult::from(to_binary(&res)))
                        }
                        _ => panic!("DO NOT ENTER HERE"),
                    }
                } else {
                    panic!("DO NOT ENTER HERE")
                }
            }
            QueryRequest::Wasm(WasmQuery::Smart { contract_addr, msg }) => {
                match contract_addr.as_str() {
                    "addresslist_contract_address1" => {
                        let msg_response = IncludesAddressResponse { included: true };
                        SystemResult::Ok(ContractResult::Ok(to_binary(&msg_response).unwrap()))
                    }
                    "factory_address" => {
                        let msg_response = ContractOwnerResponse {
                            owner: String::from("creator"),
                        };
                        SystemResult::Ok(ContractResult::Ok(to_binary(&msg_response).unwrap()))
                    }
                    MOCK_CW20_CONTRACT => self.handle_cw20_query(msg),
                    MOCK_CW20_CONTRACT2 => self.handle_cw20_query(msg),
                    MOCK_CW721_CONTRACT => self.handle_cw721_query(msg),
                    MOCK_PRIMITIVE_CONTRACT => self.handle_primitive_query(msg),
                    MOCK_RATES_CONTRACT => self.handle_rates_query(msg),
                    MOCK_ADDRESSLIST_CONTRACT => self.handle_addresslist_query(msg),
                    MOCK_OFFERS_CONTRACT => self.handle_offers_query(msg),
                    MOCK_RECEIPT_CONTRACT => self.handle_receipt_query(msg),
                    MOCK_FACTORY_CONTRACT => self.handle_factory_query(msg),
                    _ => {
                        let msg_response = IncludesAddressResponse { included: false };
                        SystemResult::Ok(ContractResult::Ok(to_binary(&msg_response).unwrap()))
                    }
                }
            }
            _ => self.base.handle_query(request),
        }
    }

    fn handle_factory_query(&self, msg: &Binary) -> QuerierResult {
        match from_binary(msg).unwrap() {
            FactoryQueryMsg::AndrQuery(AndromedaQuery::Get(data)) => {
                let key: String = from_binary(&data.unwrap()).unwrap();
                let code_id = match key.as_str() {
                    "receipt" => 1,
                    "rates" => 2,
                    "address_list" => 3,
                    "cw721" => 4,
                    _ => 0,
                };
                let response = CodeIdResponse { code_id };
                SystemResult::Ok(ContractResult::Ok(to_binary(&response).unwrap()))
            }
            _ => panic!("Unsupported Query"),
        }
    }

    fn handle_rates_query(&self, msg: &Binary) -> QuerierResult {
        match from_binary(msg).unwrap() {
            RatesQueryMsg::AndrHook(hook_msg) => match hook_msg {
                AndromedaHook::OnFundsTransfer {
                    sender: _,
                    payload: _,
                    amount,
                } => {
                    // Hardcodes a royalty of 10% and tax of 10%.
                    let (new_funds, msgs): (Funds, Vec<SubMsg>) = match amount {
                        Funds::Cw20(ref coin) => (
                            Funds::Cw20(Cw20Coin {
                                // Deduct royalty.
                                amount: coin.amount.multiply_ratio(90u128, 100u128),
                                address: coin.address.clone(),
                            }),
                            vec![self.get_cw20_rates_msg(coin), self.get_cw20_rates_msg(coin)],
                        ),
                        Funds::Native(ref coin) => (
                            Funds::Native(Coin {
                                // Deduct royalty.
                                amount: coin.amount.multiply_ratio(90u128, 100u128),
                                denom: coin.denom.clone(),
                            }),
                            vec![
                                self.get_native_rates_msg(coin, 10, None),
                                self.get_native_rates_msg(coin, 10, None),
                            ],
                        ),
                    };
                    let response = OnFundsTransferResponse {
                        msgs,
                        events: vec![Event::new("Royalty"), Event::new("Tax")],
                        leftover_funds: new_funds,
                    };
                    SystemResult::Ok(ContractResult::Ok(to_binary(&response).unwrap()))
                }
                _ => SystemResult::Ok(ContractResult::Err("UnsupportedOperation".to_string())),
            },

            _ => panic!("Unsupported Query"),
        }
    }

    fn handle_offers_query(&self, msg: &Binary) -> QuerierResult {
        match from_binary(msg).unwrap() {
            OffersQueryMsg::AndrHook(msg) => match msg {
                AndromedaHook::OnTransfer {
                    recipient,
                    token_id,
                    sender,
                } => {
                    if recipient == "purchaser" {
                        let msg: SubMsg = SubMsg::new(CosmosMsg::Wasm(WasmMsg::Execute {
                            contract_addr: MOCK_OFFERS_CONTRACT.to_owned(),
                            funds: vec![],
                            msg: to_binary(&OffersExecuteMsg::AcceptOffer {
                                token_id,
                                recipient: sender,
                            })
                            .unwrap(),
                        }));
                        let resp = Response::new().add_submessage(msg);
                        return SystemResult::Ok(ContractResult::Ok(to_binary(&resp).unwrap()));
                    }
                    panic!("Unsupported Query")
                }
                _ => SystemResult::Ok(ContractResult::Err("UnsupportedOperation".to_string())),
            },
            OffersQueryMsg::Offer { .. } => {
                let response = OfferResponse {
                    denom: "uusd".to_string(),
                    offer_amount: Uint128::zero(),
                    tax_amount: Uint128::zero(),
                    remaining_amount: Uint128::zero(),
                    expiration: Expiration::Never {},
                    purchaser: "purchaser".to_string(),
                };
                SystemResult::Ok(ContractResult::Ok(to_binary(&response).unwrap()))
            }
            _ => panic!("Unsupported Query"),
        }
    }

    fn handle_addresslist_query(&self, msg: &Binary) -> QuerierResult {
        match from_binary(msg).unwrap() {
            AddressListQueryMsg::AndrHook(hook_msg) => match hook_msg {
                AndromedaHook::OnExecute { sender, payload: _ } => {
                    let whitelisted_addresses = ["sender", "minter", "purchaser", "creator"];
                    let response: Response = Response::default();
                    if whitelisted_addresses.contains(&sender.as_str()) {
                        SystemResult::Ok(ContractResult::Ok(to_binary(&response).unwrap()))
                    } else {
                        SystemResult::Ok(ContractResult::Err("InvalidAddress".to_string()))
                    }
                }
                _ => SystemResult::Ok(ContractResult::Err("UnsupportedOperation".to_string())),
            },
            _ => panic!("Unsupported Query"),
        }
    }

    fn handle_receipt_query(&self, msg: &Binary) -> QuerierResult {
        match from_binary(msg).unwrap() {
            ReceiptQueryMsg::AndrHook(hook_msg) => match hook_msg {
                AndromedaHook::OnFundsTransfer {
                    sender: _,
                    payload,
                    amount,
                } => {
                    let events: Vec<Event> = from_binary(&payload).unwrap();
                    let receipt_msg =
                        generate_receipt_message(MOCK_RECEIPT_CONTRACT.into(), events).unwrap();
                    let response = OnFundsTransferResponse {
                        msgs: vec![receipt_msg],
                        events: vec![],
                        leftover_funds: amount,
                    };
                    SystemResult::Ok(ContractResult::Ok(to_binary(&response).unwrap()))
                }
                _ => SystemResult::Ok(ContractResult::Err("UnsupportedOperation".to_string())),
            },
            _ => panic!("Unsupported Query"),
        }
    }

    fn handle_cw721_query(&self, msg: &Binary) -> QuerierResult {
        match from_binary(msg).unwrap() {
            Cw721QueryMsg::NftInfo { token_id } => {
                let transfer_agreement = if token_id == MOCK_TOKEN_TRANSFER_AGREEMENT {
                    Some(TransferAgreement {
                        amount: coin(100, "uusd"),
                        purchaser: "purchaser".to_string(),
                    })
                } else {
                    None
                };
                let extension = if token_id == "original_token_id" {
                    TokenExtension {
                        name: "wrapped_token_id".to_owned(),
                        publisher: "sender".to_owned(),
                        description: None,
                        transfer_agreement: None,
                        metadata: Some(TokenMetadata {
                            data_type: MetadataType::Other,
                            external_url: None,
                            data_url: None,
                            attributes: Some(vec![
                                MetadataAttribute {
                                    key: "original_token_id".to_owned(),
                                    value: "original_token_id".to_owned(),
                                    display_label: None,
                                },
                                MetadataAttribute {
                                    key: "original_token_address".to_owned(),
                                    value: "original_token_address".to_owned(),
                                    display_label: None,
                                },
                            ]),
                        }),
                        archived: false,
                        pricing: None,
                    }
                } else {
                    TokenExtension {
                        name: token_id,
                        publisher: "sender".to_owned(),
                        description: None,
                        transfer_agreement,
                        metadata: None,
                        archived: false,
                        pricing: None,
                    }
                };
                let response = NftInfoResponse {
                    token_uri: None,
                    extension,
                };
                SystemResult::Ok(ContractResult::Ok(to_binary(&response).unwrap()))
            }
            Cw721QueryMsg::OwnerOf { .. } => {
                let response = OwnerOfResponse {
                    owner: "creator".to_string(),
                    approvals: vec![],
                };
                SystemResult::Ok(ContractResult::Ok(to_binary(&response).unwrap()))
            }
            Cw721QueryMsg::AndrHook(AndromedaHook::OnFundsTransfer { amount, .. }) => {
                let c = amount.try_get_coin().unwrap();
                let response = OnFundsTransferResponse {
                    events: vec![Event::new("Royalty"), Event::new("Tax")],
                    leftover_funds: Funds::Native(coin(
                        c.amount.multiply_ratio(90u128, 100u128).u128(),
                        c.denom.clone(),
                    )),
                    msgs: vec![
                        // 10% tax message.
                        self.get_native_rates_msg(&c, 10, None),
                        // 10% royalty message.
                        self.get_native_rates_msg(&c, 10, None),
                    ],
                };
                SystemResult::Ok(ContractResult::Ok(to_binary(&response).unwrap()))
            }
            _ => panic!("Unsupported Query"),
        }
    }

    fn handle_cw20_query(&self, msg: &Binary) -> QuerierResult {
        match from_binary(msg).unwrap() {
            Cw20QueryMsg::Balance { .. } => {
                let balance_response = BalanceResponse {
                    balance: 10u128.into(),
                };
                SystemResult::Ok(ContractResult::Ok(to_binary(&balance_response).unwrap()))
            }
            _ => panic!("Unsupported Query"),
        }
    }

    fn handle_primitive_query(&self, msg: &Binary) -> QuerierResult {
        match from_binary(msg).unwrap() {
            PrimitiveQueryMsg::AndrQuery(AndromedaQuery::Get(data)) => {
                let name: String = from_binary(&data.unwrap()).unwrap();
                let msg_response = match name.as_str() {
                    "percent" => GetValueResponse {
                        name,
                        value: Primitive::Uint128(1u128.into()),
                    },
                    "flat" => GetValueResponse {
                        name,
                        value: Primitive::Coin(coin(1u128, "uusd")),
                    },
                    "flat_cw20" => GetValueResponse {
                        name,
                        value: Primitive::Coin(coin(1u128, "address")),
                    },
                    "factory" => GetValueResponse {
                        name,
                        value: Primitive::String(MOCK_FACTORY_CONTRACT.to_owned()),
                    },
                    _ => panic!("Unsupported primitive name"),
                };
                SystemResult::Ok(ContractResult::Ok(to_binary(&msg_response).unwrap()))
            }
            _ => panic!("Unsupported Query"),
        }
    }

    fn get_native_rates_msg(
        &self,
        coin: &Coin,
        numerator: u128,
        recipient: Option<String>,
    ) -> SubMsg {
        let recipient = recipient.unwrap_or_else(|| MOCK_RATES_RECIPIENT.to_string());
        SubMsg::new(CosmosMsg::Bank(BankMsg::Send {
            to_address: recipient,
            amount: vec![Coin {
                amount: coin.amount.multiply_ratio(numerator, 100u128),
                denom: coin.denom.clone(),
            }],
        }))
    }

    fn get_cw20_rates_msg(&self, coin: &Cw20Coin) -> SubMsg {
        SubMsg::new(WasmMsg::Execute {
            contract_addr: MOCK_CW20_CONTRACT.into(),
            msg: to_binary(&Cw20ExecuteMsg::Transfer {
                recipient: MOCK_RATES_RECIPIENT.to_string(),
                amount: coin.amount.multiply_ratio(10u128, 100u128),
            })
            .unwrap(),
            funds: vec![],
        })
    }

    pub fn new(base: MockQuerier<TerraQueryWrapper>) -> Self {
        WasmMockQuerier {
            base,
            tax_querier: TaxQuerier::default(),
        }
    }

    pub fn with_tax(&mut self, rate: Decimal, caps: &[(&String, &Uint128)]) {
        self.tax_querier = TaxQuerier::new(rate, caps);
    }
}<|MERGE_RESOLUTION|>--- conflicted
+++ resolved
@@ -16,15 +16,9 @@
 use cosmwasm_std::{
     coin, coins, from_binary, from_slice,
     testing::{MockApi, MockQuerier, MockStorage, MOCK_CONTRACT_ADDR},
-<<<<<<< HEAD
     to_binary, BankMsg, Binary, Coin, ContractResult, CosmosMsg, Decimal, Event, OwnedDeps,
-    Querier, QuerierResult, QueryRequest, Response, SubMsg, SystemError, SystemResult, Timestamp,
-    Uint128, WasmMsg, WasmQuery,
-=======
-    to_binary, Addr, BankMsg, Binary, Coin, ContractResult, CosmosMsg, Decimal, Event, OwnedDeps,
     Querier, QuerierResult, QueryRequest, Response, SubMsg, SystemError, SystemResult, Uint128,
     WasmMsg, WasmQuery,
->>>>>>> 808312d6
 };
 use cw20::{BalanceResponse, Cw20Coin, Cw20ExecuteMsg, Cw20QueryMsg};
 
@@ -34,13 +28,7 @@
 
 pub const MOCK_FACTORY_CONTRACT: &str = "factory_contract";
 pub const MOCK_CW721_CONTRACT: &str = "cw721_contract";
-<<<<<<< HEAD
 pub const MOCK_AUCTION_CONTRACT: &str = "auction_contract";
-=======
-pub const MOCK_ASTROPORT_WRAPPER_CONTRACT: &str = "astroport_wrapper_contract";
-pub const MOCK_ASTROPORT_FACTORY_CONTRACT: &str = "astroport_factory_contract";
-pub const MOCK_ASTROPORT_ROUTER_CONTRACT: &str = "astroport_router_contract";
->>>>>>> 808312d6
 pub const MOCK_PRIMITIVE_CONTRACT: &str = "primitive_contract";
 pub const MOCK_CW20_CONTRACT: &str = "cw20_contract";
 pub const MOCK_CW20_CONTRACT2: &str = "cw20_contract2";
