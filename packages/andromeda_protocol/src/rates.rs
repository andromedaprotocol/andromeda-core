use crate::{
<<<<<<< HEAD
    communication::{hooks::AndromedaHook, AndromedaMsg, AndromedaQuery, Recipient},
    error::ContractError,
    modules::Rate,
};
use cosmwasm_std::{BankMsg, Coin, CosmosMsg, SubMsg, Uint128};
=======
    communication::{
        hooks::{AndromedaHook, OnFundsTransferResponse},
        AndromedaMsg, AndromedaQuery, Recipient,
    },
    error::ContractError,
    modules::Rate,
};
use cosmwasm_std::{to_binary, Coin, QuerierWrapper, QueryRequest, WasmQuery};
>>>>>>> c029cc6c
use cw20::Cw20Coin;
use schemars::JsonSchema;
use serde::{Deserialize, Serialize};

#[derive(Serialize, Deserialize, Clone, Debug, PartialEq, JsonSchema)]
pub enum Funds {
    Native(Coin),
    Cw20(Cw20Coin),
}

impl Funds {
    // There is probably a more idiomatic way of doing this with From and Into...
    pub fn try_get_coin(&self) -> Result<Coin, ContractError> {
        match self {
            Funds::Native(coin) => Ok(coin.clone()),
            Funds::Cw20(_) => Err(ContractError::ParsingError {
                err: "Funds is not of type Native".to_string(),
            }),
        }
    }
}

#[derive(Serialize, Deserialize, Clone, Debug, PartialEq, JsonSchema)]
pub struct InstantiateMsg {
    pub rates: Vec<RateInfo>,
}

#[derive(Serialize, Deserialize, Clone, Debug, PartialEq, JsonSchema)]
#[serde(rename_all = "snake_case")]
pub enum ExecuteMsg {
    AndrReceive(AndromedaMsg),
    UpdateRates { rates: Vec<RateInfo> },
}

#[derive(Serialize, Deserialize, Clone, Debug, PartialEq, JsonSchema)]
#[serde(rename_all = "snake_case")]
pub enum QueryMsg {
    AndrQuery(AndromedaQuery),
    AndrHook(AndromedaHook),
    Payments {},
}

#[derive(Serialize, Deserialize, Clone, Debug, PartialEq, JsonSchema)]
pub struct PaymentsResponse {
    pub payments: Vec<RateInfo>,
}

#[derive(Serialize, Deserialize, Clone, Debug, PartialEq, JsonSchema)]
pub struct RateInfo {
    pub rate: Rate,
    pub is_additive: bool,
    pub description: Option<String>,
    pub receivers: Vec<Recipient>,
}

/// An attribute struct used for any events that involve a payment
pub struct PaymentAttribute {
    /// The amount paid
    pub amount: Coin,
    /// The address the payment was made to
    pub receiver: String,
}

impl ToString for PaymentAttribute {
    fn to_string(&self) -> String {
        format!("{}<{}", self.receiver, self.amount)
    }
}

<<<<<<< HEAD
/// Gets the amount of tax paid by iterating over the `msgs` and comparing it to the
/// `deducted_amount`. It is assumed that each bank message has a single Coin to send as transfer
/// agreements only accept a single Coin. It is also assumed that the result will always be
/// non-negative.
///
/// # Arguments
///
/// * `msgs` - The vector of submessages containing fund transfers
/// * `deducted_amount` - The amount deducted after applying royalties, any surplus paid is tax
pub fn get_tax_amount(msgs: &[SubMsg], deducted_amount: Uint128) -> Uint128 {
    msgs.iter()
        .map(|msg| {
            if let CosmosMsg::Bank(BankMsg::Send { amount, .. }) = &msg.msg {
                amount[0].amount
            } else {
                Uint128::zero()
            }
        })
        .reduce(|total, amount| total + amount)
        .unwrap_or_else(Uint128::zero)
        - deducted_amount
=======
pub fn on_required_payments(
    querier: QuerierWrapper,
    addr: String,
    amount: Funds,
) -> Result<OnFundsTransferResponse, ContractError> {
    let res: OnFundsTransferResponse = querier.query(&QueryRequest::Wasm(WasmQuery::Smart {
        contract_addr: addr,
        msg: to_binary(&QueryMsg::AndrQuery(AndromedaQuery::Get(Some(to_binary(
            &amount,
        )?))))?,
    }))?;

    Ok(res)
>>>>>>> c029cc6c
}<|MERGE_RESOLUTION|>--- conflicted
+++ resolved
@@ -1,20 +1,15 @@
 use crate::{
-<<<<<<< HEAD
-    communication::{hooks::AndromedaHook, AndromedaMsg, AndromedaQuery, Recipient},
-    error::ContractError,
-    modules::Rate,
-};
-use cosmwasm_std::{BankMsg, Coin, CosmosMsg, SubMsg, Uint128};
-=======
     communication::{
+        encode_binary,
         hooks::{AndromedaHook, OnFundsTransferResponse},
         AndromedaMsg, AndromedaQuery, Recipient,
     },
     error::ContractError,
     modules::Rate,
 };
-use cosmwasm_std::{to_binary, Coin, QuerierWrapper, QueryRequest, WasmQuery};
->>>>>>> c029cc6c
+use cosmwasm_std::{
+    BankMsg, Coin, CosmosMsg, QuerierWrapper, QueryRequest, SubMsg, Uint128, WasmQuery,
+};
 use cw20::Cw20Coin;
 use schemars::JsonSchema;
 use serde::{Deserialize, Serialize};
@@ -84,7 +79,6 @@
     }
 }
 
-<<<<<<< HEAD
 /// Gets the amount of tax paid by iterating over the `msgs` and comparing it to the
 /// `deducted_amount`. It is assumed that each bank message has a single Coin to send as transfer
 /// agreements only accept a single Coin. It is also assumed that the result will always be
@@ -106,7 +100,8 @@
         .reduce(|total, amount| total + amount)
         .unwrap_or_else(Uint128::zero)
         - deducted_amount
-=======
+}
+
 pub fn on_required_payments(
     querier: QuerierWrapper,
     addr: String,
@@ -114,11 +109,10 @@
 ) -> Result<OnFundsTransferResponse, ContractError> {
     let res: OnFundsTransferResponse = querier.query(&QueryRequest::Wasm(WasmQuery::Smart {
         contract_addr: addr,
-        msg: to_binary(&QueryMsg::AndrQuery(AndromedaQuery::Get(Some(to_binary(
-            &amount,
-        )?))))?,
+        msg: encode_binary(&QueryMsg::AndrQuery(AndromedaQuery::Get(Some(
+            encode_binary(&amount)?,
+        ))))?,
     }))?;
 
     Ok(res)
->>>>>>> c029cc6c
 }