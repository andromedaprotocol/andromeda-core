pub mod address_list;
pub mod common;
pub mod hooks;
pub mod royalties;
pub mod taxable;

<<<<<<< HEAD
use crate::modules::{
    hooks::MessageHooks, royalties::Royalty, taxable::Taxable, whitelist::Whitelist,
};
use crate::token::ExecuteMsg;
=======
use crate::modules::taxable::Taxable;
use crate::modules::{address_list::AddressListModule, hooks::MessageHooks};
>>>>>>> fce29cc2
use cosmwasm_std::{BankMsg, Coin, DepsMut, Env, MessageInfo, StdResult, Storage, Uint128};
use cw721::Expiration;
use cw_storage_plus::Item;
use schemars::JsonSchema;
use serde::{Deserialize, Serialize};

<<<<<<< HEAD
use self::blacklist::Blacklist;
use self::hooks::HookResponse;
=======
use self::hooks::HookResponse;
use self::metadata::MetadataStorage;
use self::royalties::Royalty;
>>>>>>> fce29cc2

pub const MODULES: Item<Modules> = Item::new("modules");

#[derive(Serialize, Deserialize, Clone, Debug, PartialEq, JsonSchema, Eq)]
#[serde(rename_all = "snake_case")]
pub struct FlatRate {
    amount: Uint128,
    denom: String,
}

#[derive(Serialize, Deserialize, Clone, Debug, PartialEq, JsonSchema, Eq)]
#[serde(rename_all = "snake_case")]
pub enum Rate {
    Flat(FlatRate),
    Percent(u64),
}

#[derive(Serialize, Deserialize, Clone, Debug, PartialEq, JsonSchema, Eq)]
#[serde(rename_all = "snake_case")]
pub enum ModuleDefinition {
    Whitelist {
        address: Option<String>,
        code_id: Option<u64>,
        moderators: Option<Vec<String>>,
    },
    Blacklist {
        address: Option<String>,
        code_id: Option<u64>,
        moderators: Option<Vec<String>>,
    },
    Taxable {
        rate: Rate,
        receivers: Vec<String>,
        description: Option<String>,
    },
    Royalties {
        rate: Rate,
        receivers: Vec<String>,
        description: Option<String>,
    },
}

pub trait Module: MessageHooks {
    fn validate(&self, modules: Vec<ModuleDefinition>) -> StdResult<bool>;
    fn as_definition(&self) -> ModuleDefinition;
    fn get_contract_address(&self, _storage: &dyn Storage) -> Option<String> {
        None
    }
}

impl ModuleDefinition {
    pub fn as_module(&self) -> Box<dyn Module> {
        match self {
            ModuleDefinition::Whitelist {
                address,
                code_id,
                moderators,
            } => Box::from(AddressListModule {
                moderators: moderators.clone(),
                address: address.clone(),
                code_id: code_id.clone(),
                inclusive: true,
            }),
            ModuleDefinition::Blacklist {
                address,
                code_id,
                moderators,
            } => Box::from(AddressListModule {
                moderators: moderators.clone(),
                address: address.clone(),
                code_id: code_id.clone(),
                inclusive: false,
            }),
            ModuleDefinition::Taxable {
                rate,
                receivers,
                description,
            } => Box::from(Taxable {
                rate: rate.clone(),
                receivers: receivers.clone(),
                description: description.clone(),
            }),
            ModuleDefinition::Royalties {
                rate,
                receivers,
                description,
            } => Box::from(Royalty {
                rate: rate.clone(),
                receivers: receivers.to_vec(),
                description: description.clone(),
            }),
        }
    }
}

#[derive(Serialize, Deserialize, Clone, Debug, PartialEq, JsonSchema, Eq)]
pub struct Modules {
    pub module_defs: Vec<ModuleDefinition>,
}

impl Modules {
    pub fn new(module_defs: Vec<ModuleDefinition>) -> Modules {
        Modules { module_defs }
    }
    pub fn default() -> Modules {
        Modules {
            module_defs: vec![],
        }
    }
    pub fn to_modules(&self) -> Vec<Box<dyn Module>> {
        self.module_defs
            .to_vec()
            .into_iter()
            .map(|d| d.as_module())
            .collect()
    }
    pub fn validate(&self) -> StdResult<bool> {
        for module in self.to_modules() {
            module.validate(self.module_defs.clone())?;
        }

        Ok(true)
    }
    pub fn on_instantiate(
        &self,
        deps: &DepsMut,
        info: MessageInfo,
        env: Env,
    ) -> StdResult<HookResponse> {
        let modules = self.to_modules();
        let mut resp = HookResponse::default();
        for module in modules {
            let mod_res = module.on_instantiate(deps, info.clone(), env.clone())?;
            resp = resp.add_resp(mod_res);
        }

        Ok(resp)
    }
    pub fn on_execute(&self, deps: &DepsMut, info: MessageInfo, env: Env) -> StdResult<()> {
        let modules = self.to_modules();
        for module in modules {
            module.on_execute(&deps, info.clone(), env.clone())?;
        }

        Ok(())
    }
    pub fn on_mint(
        &self,
        deps: &DepsMut,
        info: MessageInfo,
        env: Env,
        token_id: String,
    ) -> StdResult<()> {
        let modules = self.to_modules();
        for module in modules {
            module.on_mint(&deps, info.clone(), env.clone(), token_id.clone())?;
        }

        Ok(())
    }
    pub fn on_transfer(
        &self,
        deps: &DepsMut,
        info: MessageInfo,
        env: Env,
        recipient: String,
        token_id: String,
    ) -> StdResult<()> {
        let modules = self.to_modules();
        for module in modules {
            module.on_transfer(
                &deps,
                info.clone(),
                env.clone(),
                recipient.clone(),
                token_id.clone(),
            )?;
        }

        Ok(())
    }
    pub fn on_transfer_agreement(
        &self,
        deps: &DepsMut,
        info: MessageInfo,
        env: Env,
        token_id: String,
        purchaser: String,
        amount: u128,
        denom: String,
    ) -> StdResult<()> {
        let modules = self.to_modules();
        for module in modules {
            module.on_transfer_agreement(
                &deps,
                info.clone(),
                env.clone(),
                token_id.clone(),
                purchaser.clone(),
                amount.clone(),
                denom.clone(),
            )?;
        }

        Ok(())
    }
    pub fn on_agreed_transfer(
        &self,
        deps: &DepsMut,
        info: MessageInfo,
        env: Env,
        payments: &mut Vec<BankMsg>,
        owner: String,
        purchaser: String,
        amount: Coin,
    ) -> StdResult<HookResponse> {
        let modules = self.to_modules();
        let mut resp = HookResponse::default();
        for module in modules {
            let mod_resp = module.on_agreed_transfer(
                &deps,
                info.clone(),
                env.clone(),
                payments,
                owner.clone(),
                purchaser.clone(),
                amount.clone(),
            )?;

            resp = resp.add_resp(mod_resp);
        }

        Ok(resp)
    }
    pub fn on_send(
        &self,
        deps: &DepsMut,
        info: MessageInfo,
        env: Env,
        contract: String,
        token_id: String,
    ) -> StdResult<()> {
        let modules = self.to_modules();
        for module in modules {
            module.on_send(
                &deps,
                info.clone(),
                env.clone(),
                contract.clone(),
                token_id.clone(),
            )?;
        }

        Ok(())
    }
    pub fn on_approve(
        &self,
        deps: &DepsMut,
        info: MessageInfo,
        env: Env,
        sender: String,
        token_id: String,
        expires: Option<Expiration>,
    ) -> StdResult<()> {
        let modules = self.to_modules();
        for module in modules {
            module.on_approve(
                &deps,
                info.clone(),
                env.clone(),
                sender.clone(),
                token_id.clone(),
                expires.clone(),
            )?;
        }

        Ok(())
    }
    pub fn on_revoke(
        &self,
        deps: &DepsMut,
        info: MessageInfo,
        env: Env,
        sender: String,
        token_id: String,
    ) -> StdResult<()> {
        let modules = self.to_modules();
        for module in modules {
            module.on_revoke(
                &deps,
                info.clone(),
                env.clone(),
                sender.clone(),
                token_id.clone(),
            )?;
        }

        Ok(())
    }
    pub fn on_approve_all(
        &self,
        deps: &DepsMut,
        info: MessageInfo,
        env: Env,
        operator: String,
        expires: Option<Expiration>,
    ) -> StdResult<()> {
        let modules = self.to_modules();
        for module in modules {
            module.on_approve_all(
                &deps,
                info.clone(),
                env.clone(),
                operator.clone(),
                expires.clone(),
            )?;
        }

        Ok(())
    }
    pub fn on_revoke_all(
        &self,
        deps: &DepsMut,
        info: MessageInfo,
        env: Env,
        operator: String,
    ) -> StdResult<()> {
        let modules = self.to_modules();
        for module in modules {
            module.on_revoke_all(&deps, info.clone(), env.clone(), operator.clone())?;
        }

        Ok(())
    }
    pub fn on_burn(
        &self,
        deps: &DepsMut,
        info: MessageInfo,
        env: Env,
        token_id: String,
    ) -> StdResult<()> {
        let modules = self.to_modules();
        for module in modules {
            module.on_burn(&deps, info.clone(), env.clone(), token_id.clone())?;
        }

        Ok(())
    }
    pub fn on_archive(
        &self,
        deps: &DepsMut,
        info: MessageInfo,
        env: Env,
        token_id: String,
    ) -> StdResult<()> {
        let modules = self.to_modules();
        for module in modules {
            module.on_archive(&deps, info.clone(), env.clone(), token_id.clone())?;
        }

        Ok(())
    }
}

<<<<<<< HEAD
pub fn store_modules(
    storage: &mut dyn Storage,
    module_defs: Vec<ModuleDefinition>,
) -> StdResult<()> {
=======
//Converts a ModuleDefinition to a Module struct

pub fn store_modules(storage: &mut dyn Storage, modules: Modules) -> StdResult<()> {
>>>>>>> fce29cc2
    //Validate each module before storing
    modules.validate()?;

    MODULES.save(storage, &modules)
}

pub fn read_modules(storage: &dyn Storage) -> StdResult<Modules> {
    let module_defs = MODULES.may_load(storage).unwrap_or_default();

    match module_defs {
        Some(mods) => Ok(mods),
        None => Ok(Modules::default()),
    }
}<|MERGE_RESOLUTION|>--- conflicted
+++ resolved
@@ -4,29 +4,17 @@
 pub mod royalties;
 pub mod taxable;
 
-<<<<<<< HEAD
 use crate::modules::{
-    hooks::MessageHooks, royalties::Royalty, taxable::Taxable, whitelist::Whitelist,
+    address_list::AddressListModule,
+    hooks::{HookResponse, MessageHooks},
+    royalties::Royalty,
+    taxable::Taxable,
 };
-use crate::token::ExecuteMsg;
-=======
-use crate::modules::taxable::Taxable;
-use crate::modules::{address_list::AddressListModule, hooks::MessageHooks};
->>>>>>> fce29cc2
 use cosmwasm_std::{BankMsg, Coin, DepsMut, Env, MessageInfo, StdResult, Storage, Uint128};
 use cw721::Expiration;
 use cw_storage_plus::Item;
 use schemars::JsonSchema;
 use serde::{Deserialize, Serialize};
-
-<<<<<<< HEAD
-use self::blacklist::Blacklist;
-use self::hooks::HookResponse;
-=======
-use self::hooks::HookResponse;
-use self::metadata::MetadataStorage;
-use self::royalties::Royalty;
->>>>>>> fce29cc2
 
 pub const MODULES: Item<Modules> = Item::new("modules");
 
@@ -391,16 +379,9 @@
     }
 }
 
-<<<<<<< HEAD
-pub fn store_modules(
-    storage: &mut dyn Storage,
-    module_defs: Vec<ModuleDefinition>,
-) -> StdResult<()> {
-=======
 //Converts a ModuleDefinition to a Module struct
 
 pub fn store_modules(storage: &mut dyn Storage, modules: Modules) -> StdResult<()> {
->>>>>>> fce29cc2
     //Validate each module before storing
     modules.validate()?;
 
