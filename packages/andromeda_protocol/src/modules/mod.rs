--- conflicted
+++ resolved
@@ -3,22 +3,6 @@
 pub mod hooks;
 pub mod receipt;
 
-<<<<<<< HEAD
-use ::common::{
-    ado_base::query_get,
-    encode_binary,
-    error::ContractError,
-    primitive::{GetValueResponse, Primitive},
-    require,
-};
-
-use crate::modules::{
-    address_list::AddressListModule,
-    hooks::{HookResponse, MessageHooks},
-    receipt::ReceiptModule,
-};
-use cosmwasm_std::{Coin, DepsMut, Env, MessageInfo, QuerierWrapper, StdResult, Storage, Uint128};
-=======
 use ::common::error::ContractError;
 
 use crate::modules::{
@@ -27,7 +11,6 @@
     receipt::ReceiptModule,
 };
 use cosmwasm_std::{DepsMut, Env, MessageInfo, QuerierWrapper, StdResult, Storage};
->>>>>>> e7a02a49
 use cw_storage_plus::Item;
 use schemars::JsonSchema;
 use serde::{Deserialize, Serialize};
