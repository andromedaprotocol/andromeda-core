pub mod address_list;
pub mod common;
pub mod hooks;
pub mod receipt;
pub mod royalties;
pub mod taxable;

use crate::modules::{
    address_list::AddressListModule,
    hooks::{HookResponse, MessageHooks},
    receipt::ReceiptModule,
    royalties::Royalty,
    taxable::Taxable,
};
use cosmwasm_std::{BankMsg, Coin, DepsMut, Env, MessageInfo, StdResult, Storage, Uint128};
use cw721::Expiration;
use cw_storage_plus::Item;
use schemars::JsonSchema;
use serde::{Deserialize, Serialize};

pub const MODULES: Item<Modules> = Item::new("modules");

#[derive(Serialize, Deserialize, Clone, Debug, PartialEq, JsonSchema, Eq)]
#[serde(rename_all = "snake_case")]
pub struct FlatRate {
    pub amount: Uint128,
    pub denom: String,
}

#[derive(Serialize, Deserialize, Clone, Debug, PartialEq, JsonSchema, Eq)]
#[serde(rename_all = "snake_case")]
pub enum Rate {
    Flat(FlatRate),
    Percent(u64),
}

#[derive(Serialize, Deserialize, Clone, Debug, PartialEq, JsonSchema, Eq)]
#[serde(rename_all = "snake_case")]
pub enum ModuleDefinition {
    Whitelist {
        address: Option<String>,
        code_id: Option<u64>,
        moderators: Option<Vec<String>>,
    },
    Blacklist {
        address: Option<String>,
        code_id: Option<u64>,
        moderators: Option<Vec<String>>,
    },
    Taxable {
        rate: Rate,
        receivers: Vec<String>,
        description: Option<String>,
    },
    Royalties {
        rate: Rate,
        receivers: Vec<String>,
        description: Option<String>,
    },
<<<<<<< HEAD
    MetadataStorage {
        size_limit: Option<u64>,
        description: Option<String>,
=======
    Receipt {
        address: Option<String>,
        code_id: Option<u64>,
        moderators: Option<Vec<String>>,
>>>>>>> 813eb96b
    },
}

pub trait Module: MessageHooks {
    fn validate(&self, modules: Vec<ModuleDefinition>) -> StdResult<bool>;
    fn as_definition(&self) -> ModuleDefinition;
    fn get_contract_address(&self, _storage: &dyn Storage) -> Option<String> {
        None
    }
}

impl ModuleDefinition {
    pub fn name(&self) -> String {
        String::from(match self {
            ModuleDefinition::Receipt { .. } => "receipt",
            ModuleDefinition::Royalties { .. } => "royalty",
            ModuleDefinition::Whitelist { .. } => "whitelist",
            ModuleDefinition::Blacklist { .. } => "blacklist",
            ModuleDefinition::Taxable { .. } => "tax",
        })
    }
    pub fn as_module(&self) -> Box<dyn Module> {
        match self {
            ModuleDefinition::Whitelist {
                address,
                code_id,
                moderators,
            } => Box::from(AddressListModule {
                moderators: moderators.clone(),
                address: address.clone(),
                code_id: code_id.clone(),
                inclusive: true,
            }),
            ModuleDefinition::Blacklist {
                address,
                code_id,
                moderators,
            } => Box::from(AddressListModule {
                moderators: moderators.clone(),
                address: address.clone(),
                code_id: code_id.clone(),
                inclusive: false,
            }),
            ModuleDefinition::Taxable {
                rate,
                receivers,
                description,
            } => Box::from(Taxable {
                rate: rate.clone(),
                receivers: receivers.clone(),
                description: description.clone(),
            }),
            ModuleDefinition::Royalties {
                rate,
                receivers,
                description,
            } => Box::from(Royalty {
                rate: rate.clone(),
                receivers: receivers.to_vec(),
                description: description.clone(),
            }),
            ModuleDefinition::Receipt {
                moderators,
                address,
                code_id,
            } => Box::from(ReceiptModule {
                moderators: moderators.clone(),
                address: address.clone(),
                code_id: code_id.clone(),
            }),
        }
    }
}

#[derive(Serialize, Deserialize, Clone, Debug, PartialEq, JsonSchema, Eq)]
pub struct Modules {
    pub module_defs: Vec<ModuleDefinition>,
}

impl Modules {
    pub fn new(module_defs: Vec<ModuleDefinition>) -> Modules {
        Modules { module_defs }
    }
    pub fn default() -> Modules {
        Modules {
            module_defs: vec![],
        }
    }
    pub fn to_modules(&self) -> Vec<Box<dyn Module>> {
        self.module_defs
            .to_vec()
            .into_iter()
            .map(|d| d.as_module())
            .collect()
    }
    pub fn validate(&self) -> StdResult<bool> {
        for module in self.to_modules() {
            module.validate(self.module_defs.clone())?;
        }

        Ok(true)
    }
    pub fn on_instantiate(
        &self,
        deps: &DepsMut,
        info: MessageInfo,
        env: Env,
    ) -> StdResult<HookResponse> {
        let modules = self.to_modules();
        let mut resp = HookResponse::default();
        for module in modules {
            let mod_res = module.on_instantiate(deps, info.clone(), env.clone())?;
            resp = resp.add_resp(mod_res);
        }

        Ok(resp)
    }
    pub fn on_execute(&self, deps: &DepsMut, info: MessageInfo, env: Env) -> StdResult<()> {
        let modules = self.to_modules();
        for module in modules {
            module.on_execute(&deps, info.clone(), env.clone())?;
        }

        Ok(())
    }
    pub fn on_mint(
        &self,
        deps: &DepsMut,
        info: MessageInfo,
        env: Env,
        token_id: String,
    ) -> StdResult<()> {
        let modules = self.to_modules();
        for module in modules {
            module.on_mint(&deps, info.clone(), env.clone(), token_id.clone())?;
        }

        Ok(())
    }
    pub fn on_transfer(
        &self,
        deps: &DepsMut,
        info: MessageInfo,
        env: Env,
        recipient: String,
        token_id: String,
    ) -> StdResult<()> {
        let modules = self.to_modules();
        for module in modules {
            module.on_transfer(
                &deps,
                info.clone(),
                env.clone(),
                recipient.clone(),
                token_id.clone(),
            )?;
        }

        Ok(())
    }
    pub fn on_transfer_agreement(
        &self,
        deps: &DepsMut,
        info: MessageInfo,
        env: Env,
        token_id: String,
        purchaser: String,
        amount: u128,
        denom: String,
    ) -> StdResult<()> {
        let modules = self.to_modules();
        for module in modules {
            module.on_transfer_agreement(
                &deps,
                info.clone(),
                env.clone(),
                token_id.clone(),
                purchaser.clone(),
                amount.clone(),
                denom.clone(),
            )?;
        }

        Ok(())
    }
    pub fn on_agreed_transfer(
        &self,
        deps: &DepsMut,
        info: MessageInfo,
        env: Env,
        payments: &mut Vec<BankMsg>,
        owner: String,
        purchaser: String,
        amount: Coin,
    ) -> StdResult<HookResponse> {
        let modules = self.to_modules();
        let mut resp = HookResponse::default();
        for module in modules {
            let mod_resp = module.on_agreed_transfer(
                &deps,
                info.clone(),
                env.clone(),
                payments,
                owner.clone(),
                purchaser.clone(),
                amount.clone(),
            )?;

            resp = resp.add_resp(mod_resp);
        }

        Ok(resp)
    }
    pub fn on_send(
        &self,
        deps: &DepsMut,
        info: MessageInfo,
        env: Env,
        contract: String,
        token_id: String,
    ) -> StdResult<()> {
        let modules = self.to_modules();
        for module in modules {
            module.on_send(
                &deps,
                info.clone(),
                env.clone(),
                contract.clone(),
                token_id.clone(),
            )?;
        }

        Ok(())
    }
    pub fn on_approve(
        &self,
        deps: &DepsMut,
        info: MessageInfo,
        env: Env,
        sender: String,
        token_id: String,
        expires: Option<Expiration>,
    ) -> StdResult<()> {
        let modules = self.to_modules();
        for module in modules {
            module.on_approve(
                &deps,
                info.clone(),
                env.clone(),
                sender.clone(),
                token_id.clone(),
                expires.clone(),
            )?;
        }

        Ok(())
    }
    pub fn on_revoke(
        &self,
        deps: &DepsMut,
        info: MessageInfo,
        env: Env,
        sender: String,
        token_id: String,
    ) -> StdResult<()> {
        let modules = self.to_modules();
        for module in modules {
            module.on_revoke(
                &deps,
                info.clone(),
                env.clone(),
                sender.clone(),
                token_id.clone(),
            )?;
        }

        Ok(())
    }
    pub fn on_approve_all(
        &self,
        deps: &DepsMut,
        info: MessageInfo,
        env: Env,
        operator: String,
        expires: Option<Expiration>,
    ) -> StdResult<()> {
        let modules = self.to_modules();
        for module in modules {
            module.on_approve_all(
                &deps,
                info.clone(),
                env.clone(),
                operator.clone(),
                expires.clone(),
            )?;
        }

        Ok(())
    }
    pub fn on_revoke_all(
        &self,
        deps: &DepsMut,
        info: MessageInfo,
        env: Env,
        operator: String,
    ) -> StdResult<()> {
        let modules = self.to_modules();
        for module in modules {
            module.on_revoke_all(&deps, info.clone(), env.clone(), operator.clone())?;
        }

        Ok(())
    }
    pub fn on_burn(
        &self,
        deps: &DepsMut,
        info: MessageInfo,
        env: Env,
        token_id: String,
    ) -> StdResult<()> {
        let modules = self.to_modules();
        for module in modules {
            module.on_burn(&deps, info.clone(), env.clone(), token_id.clone())?;
        }

        Ok(())
    }
    pub fn on_archive(
        &self,
        deps: &DepsMut,
        info: MessageInfo,
        env: Env,
        token_id: String,
    ) -> StdResult<()> {
        let modules = self.to_modules();
        for module in modules {
            module.on_archive(&deps, info.clone(), env.clone(), token_id.clone())?;
        }

        Ok(())
    }
}

//Converts a ModuleDefinition to a Module struct

pub fn store_modules(storage: &mut dyn Storage, modules: Modules) -> StdResult<()> {
    //Validate each module before storing
    modules.validate()?;

    MODULES.save(storage, &modules)
}

pub fn read_modules(storage: &dyn Storage) -> StdResult<Modules> {
    let module_defs = MODULES.may_load(storage).unwrap_or_default();

    match module_defs {
        Some(mods) => Ok(mods),
        None => Ok(Modules::default()),
    }
}<|MERGE_RESOLUTION|>--- conflicted
+++ resolved
@@ -57,16 +57,10 @@
         receivers: Vec<String>,
         description: Option<String>,
     },
-<<<<<<< HEAD
-    MetadataStorage {
-        size_limit: Option<u64>,
-        description: Option<String>,
-=======
     Receipt {
         address: Option<String>,
         code_id: Option<u64>,
         moderators: Option<Vec<String>>,
->>>>>>> 813eb96b
     },
 }
 
