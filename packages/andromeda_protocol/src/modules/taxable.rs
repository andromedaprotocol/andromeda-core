<<<<<<< HEAD
use cosmwasm_std::{coin, Coin, DepsMut, Env, Event, MessageInfo, StdError, StdResult, Uint128};

use crate::{
    modules::common::{add_payment, require},
    modules::hooks::{MessageHooks, PaymentAttribute},
    modules::{Fee, Module, ModuleDefinition},
=======
use cosmwasm_std::{Coin, DepsMut, Env, MessageInfo, StdError, StdResult};

use crate::{
    modules::common::{add_payment, calculate_fee, require},
    modules::hooks::MessageHooks,
    modules::{Module, ModuleDefinition, Rate},
>>>>>>> b8ea72e2
};

use super::hooks::{HookResponse, ATTR_DESC, ATTR_PAYMENT};

pub const TAX_EVENT_ID: &str = "tax";

pub struct Taxable {
    pub rate: Rate,
    pub receivers: Vec<String>,
    pub description: Option<String>,
<<<<<<< HEAD
}

impl Taxable {
    pub fn calculate_fee(&self, payment: Coin) -> Coin {
        let fee_amount = payment
            .amount
            .multiply_ratio(Uint128::from(self.tax), 100 as u128);

        coin(fee_amount.u128(), payment.denom)
    }
=======
>>>>>>> b8ea72e2
}

impl Module for Taxable {
    fn validate(&self, _modules: Vec<crate::modules::ModuleDefinition>) -> StdResult<bool> {
        require(
            self.receivers.len() > 0,
            StdError::generic_err("Cannot apply a tax with no receiving addresses"),
        )?;
        // require(self.rate > 0, StdError::generic_err("Tax must be non-zero"))?;
        match self.rate.clone() {
            Rate::Flat(rate) => {
                require(
                    rate.amount.u128() > 0,
                    StdError::generic_err("Tax must be non-zero"),
                )?;
            }
            Rate::Percent(rate) => {
                require(rate > 0, StdError::generic_err("Tax must be non-zero"))?;
            }
        }

        if self.description.clone().is_some() {
            require(
                self.description.clone().unwrap().len() <= 200,
                StdError::generic_err("Module description can be at most 200 characters long"),
            )?;
        }

        Ok(true)
    }
    fn as_definition(&self) -> ModuleDefinition {
        ModuleDefinition::Taxable {
            rate: self.rate.clone(),
            receivers: self.receivers.clone(),
            description: None,
        }
    }
}

impl MessageHooks for Taxable {
    fn on_agreed_transfer(
        &self,
        _deps: &DepsMut,
        _info: MessageInfo,
        env: Env,
        payments: &mut Vec<cosmwasm_std::BankMsg>,
        _owner: String,
        _purchaser: String,
        agreed_payment: Coin,
    ) -> StdResult<HookResponse> {
        let _contract_addr = env.contract.address;
<<<<<<< HEAD
        let tax = self.calculate_fee(agreed_payment);

        let mut resp = HookResponse::default();
        let mut event = Event::new(TAX_EVENT_ID);

        match self.description.clone() {
            Some(desc) => {
                event = event.add_attribute(ATTR_DESC, desc);
            }
            None => {}
        }

        for receiver in self.receivers.to_vec() {
            add_payment(payments, receiver.clone(), tax.clone());
            event = event.add_attribute(
                ATTR_PAYMENT,
                PaymentAttribute {
                    receiver: receiver.clone(),
                    amount: tax.clone(),
                }
                .to_string(),
            );
=======
        let tax_amount = calculate_fee(self.rate.clone(), agreed_payment);

        for receiver in self.receivers.to_vec() {
            add_payment(payments, receiver.clone(), tax_amount.clone());
>>>>>>> b8ea72e2
        }
        resp = resp.add_event(event);

        Ok(resp)
    }
}

#[cfg(test)]
mod tests {
    use cosmwasm_std::{
        coin, coins,
        testing::{mock_dependencies, mock_env, mock_info},
        BankMsg,
    };

    use super::*;

    #[test]
    fn test_taxable_validate() {
        let t = Taxable {
            rate: Rate::Percent(2),
            receivers: vec![String::default()],
            description: None,
        };

        assert_eq!(t.validate(vec![]).unwrap(), true);

        let t_invalidtax = Taxable {
            rate: Rate::Percent(0),
            receivers: vec![String::default()],
            description: None,
        };

        assert_eq!(
            t_invalidtax.validate(vec![]).unwrap_err(),
            StdError::generic_err("Tax must be non-zero")
        );

        let t_invalidrecv = Taxable {
            rate: Rate::Percent(2),
            receivers: vec![],
            description: None,
        };

        assert_eq!(
            t_invalidrecv.validate(vec![]).unwrap_err(),
            StdError::generic_err("Cannot apply a tax with no receiving addresses")
        );
    }

    #[test]

    fn test_taxable_on_agreed_transfer() {
        let mut deps = mock_dependencies(&[]);
        let info = mock_info("sender", &[]);
        let env = mock_env();
        let receivers = vec![String::from("recv1"), String::from("recv2")];
        let t = Taxable {
            rate: Rate::Percent(3),
            receivers: receivers.clone(),
            description: None,
        };

        let agreed_transfer_amount = coin(117, "uluna");
        let tax_amount = 4;
        let owner = String::from("owner");
        let purchaser = String::from("purchaser");
        let mut payments = vec![];

        t.on_agreed_transfer(
            &deps.as_mut(),
            info.clone(),
            env.clone(),
            &mut payments,
            owner.clone(),
            purchaser.clone(),
            agreed_transfer_amount.clone(),
        )
        .unwrap();

        assert_eq!(payments.len(), 2);

        let first_payment = BankMsg::Send {
            to_address: String::from("recv1"),
            amount: coins(tax_amount, &agreed_transfer_amount.denom.to_string()),
        };
        let second_payment = BankMsg::Send {
            to_address: String::from("recv2"),
            amount: coins(tax_amount, &agreed_transfer_amount.denom.to_string()),
        };

        assert_eq!(payments[0], first_payment);
        assert_eq!(payments[1], second_payment);
    }

    #[test]

    fn test_taxable_on_agreed_transfer_resp() {
        let mut deps = mock_dependencies(&[]);
        let info = mock_info("sender", &[]);
        let env = mock_env();
        let desc = "Some tax module";
        let receivers = vec![String::from("recv1"), String::from("recv2")];
        let t = Taxable {
            tax: 1,
            receivers: receivers.clone(),
            description: Some(desc.to_string()),
        };

        let agreed_transfer_amount = coin(100, "uluna");
        let owner = String::from("owner");
        let purchaser = String::from("purchaser");
        let mut payments = vec![];

        let resp = t
            .on_agreed_transfer(
                &deps.as_mut(),
                info.clone(),
                env.clone(),
                &mut payments,
                owner.clone(),
                purchaser.clone(),
                agreed_transfer_amount.clone(),
            )
            .unwrap();

        assert_eq!(resp.events.len(), 1);
        assert_eq!(resp.events[0].ty, "tax");
        assert_eq!(resp.events[0].attributes.len(), 3);
        assert_eq!(resp.events[0].attributes[0].key, ATTR_DESC);
        assert_eq!(resp.events[0].attributes[0].value, desc.to_string());
        assert_eq!(resp.events[0].attributes[1].key, ATTR_PAYMENT);
        assert_eq!(
            resp.events[0].attributes[1].value,
            PaymentAttribute {
                receiver: t.receivers[0].clone(),
                amount: t.calculate_fee(agreed_transfer_amount)
            }
            .to_string()
        );
    }
}<|MERGE_RESOLUTION|>--- conflicted
+++ resolved
@@ -1,18 +1,10 @@
-<<<<<<< HEAD
-use cosmwasm_std::{coin, Coin, DepsMut, Env, Event, MessageInfo, StdError, StdResult, Uint128};
-
-use crate::{
-    modules::common::{add_payment, require},
-    modules::hooks::{MessageHooks, PaymentAttribute},
-    modules::{Fee, Module, ModuleDefinition},
-=======
-use cosmwasm_std::{Coin, DepsMut, Env, MessageInfo, StdError, StdResult};
+use cosmwasm_std::{Coin, DepsMut, Env, Event, MessageInfo, StdError, StdResult};
 
 use crate::{
     modules::common::{add_payment, calculate_fee, require},
-    modules::hooks::MessageHooks,
-    modules::{Module, ModuleDefinition, Rate},
->>>>>>> b8ea72e2
+    modules::hooks::{MessageHooks, PaymentAttribute},
+    modules::Rate,
+    modules::{Module, ModuleDefinition},
 };
 
 use super::hooks::{HookResponse, ATTR_DESC, ATTR_PAYMENT};
@@ -23,19 +15,6 @@
     pub rate: Rate,
     pub receivers: Vec<String>,
     pub description: Option<String>,
-<<<<<<< HEAD
-}
-
-impl Taxable {
-    pub fn calculate_fee(&self, payment: Coin) -> Coin {
-        let fee_amount = payment
-            .amount
-            .multiply_ratio(Uint128::from(self.tax), 100 as u128);
-
-        coin(fee_amount.u128(), payment.denom)
-    }
-=======
->>>>>>> b8ea72e2
 }
 
 impl Module for Taxable {
@@ -87,8 +66,7 @@
         agreed_payment: Coin,
     ) -> StdResult<HookResponse> {
         let _contract_addr = env.contract.address;
-<<<<<<< HEAD
-        let tax = self.calculate_fee(agreed_payment);
+        let tax_amount = calculate_fee(self.rate.clone(), agreed_payment);
 
         let mut resp = HookResponse::default();
         let mut event = Event::new(TAX_EVENT_ID);
@@ -101,21 +79,15 @@
         }
 
         for receiver in self.receivers.to_vec() {
-            add_payment(payments, receiver.clone(), tax.clone());
+            add_payment(payments, receiver.clone(), tax_amount.clone());
             event = event.add_attribute(
                 ATTR_PAYMENT,
                 PaymentAttribute {
                     receiver: receiver.clone(),
-                    amount: tax.clone(),
+                    amount: tax_amount.clone(),
                 }
                 .to_string(),
             );
-=======
-        let tax_amount = calculate_fee(self.rate.clone(), agreed_payment);
-
-        for receiver in self.receivers.to_vec() {
-            add_payment(payments, receiver.clone(), tax_amount.clone());
->>>>>>> b8ea72e2
         }
         resp = resp.add_event(event);
 
@@ -220,7 +192,7 @@
         let desc = "Some tax module";
         let receivers = vec![String::from("recv1"), String::from("recv2")];
         let t = Taxable {
-            tax: 1,
+            rate: Rate::Percent(1),
             receivers: receivers.clone(),
             description: Some(desc.to_string()),
         };
@@ -252,7 +224,7 @@
             resp.events[0].attributes[1].value,
             PaymentAttribute {
                 receiver: t.receivers[0].clone(),
-                amount: t.calculate_fee(agreed_transfer_amount)
+                amount: calculate_fee(t.rate, agreed_transfer_amount)
             }
             .to_string()
         );
