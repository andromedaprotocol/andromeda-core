use crate::{
    error::ContractError,
    modules::{Module, ModuleDefinition, Rate},
    require,
};

use cosmwasm_std::{coin, BankMsg, Coin, Uint128};

/// Calculates a fee amount given a `Rate` and payment amount.
///
/// ## Arguments
/// * `fee_rate` - The `Rate` of the fee to be paid
/// * `payment` - The amount used to calculate the fee
///
/// Returns the fee amount in a `Coin` struct.
pub fn calculate_fee(fee_rate: Rate, payment: &Coin) -> Result<Coin, ContractError> {
    match fee_rate {
        Rate::Flat(rate) => Ok(coin(rate.amount.u128(), rate.denom)),
        Rate::Percent(rate) => {
            // [COM-03] Make sure that fee_rate between 0 and 100.
            require(
                // No need for rate >=0 due to type limits (Question: Should add or remove?)
                rate <= Uint128::from(100u128),
                ContractError::InvalidRate {},
            )
            .unwrap();
            let mut fee_amount = payment.amount.multiply_ratio(rate, 100_u128).u128();

            //Always round any remainder up and prioritise the fee receiver
            let reversed_fee = (fee_amount * 100) / rate.u128();
            if payment.amount.u128() > reversed_fee {
                // [COM-1] Added checked add to fee_amount rather than direct increment
                let res = fee_amount.checked_add(1);
                let _res = match res {
                    None => panic!("Problem adding: Overflow in addition"),
                    _ => fee_amount = res.unwrap(),
                };
            }
            Ok(coin(fee_amount, payment.denom.clone()))
        }
        Rate::External(_) => Err(ContractError::UnexpectedExternalRate {}),
    }
}

// [COM-02] Changed parameter all_modules type from Vec to a reference of a slice.
/// Determines if a `ModuleDefinition` is unique within the context of a vector of `ModuleDefinition`
///
/// ## Arguments
/// * `module` - The module to check for uniqueness
/// * `all_modules` - The vector of modules containing the provided module
///
/// Returns a `boolean` representing whether the module is unique or not
pub fn is_unique<M: Module>(module: &M, all_modules: &[ModuleDefinition]) -> bool {
    let definition = module.as_definition();
    let mut total = 0;
    all_modules.iter().for_each(|d| {
        //Compares enum values of given definitions
        if std::mem::discriminant(d) == std::mem::discriminant(&definition) {
            total += 1;
        } else {
            total += 0;
        }
    });

    total <= 1
}

/// Deducts a given amount from a vector of `Coin` structs. Alters the given vector, does not return a new vector.
///
/// ## Arguments
/// * `coins` - The vector of `Coin` structs from which to deduct the given funds
/// * `funds` - The amount to deduct
<<<<<<< HEAD
pub fn deduct_funds(coins: &mut [Coin], funds: &Coin) -> Result<bool, ContractError> {
=======
#[allow(clippy::ptr_arg)]
pub fn deduct_funds(coins: &mut Vec<Coin>, funds: Coin) -> Result<bool, ContractError> {
>>>>>>> 2d207d19
    let coin_amount = coins.iter_mut().find(|c| c.denom.eq(&funds.denom));

    match coin_amount {
        Some(c) => {
            require(
                c.amount >= funds.amount,
                ContractError::InsufficientFunds {},
            )?;
            c.amount -= funds.amount;
            Ok(true)
        }
        None => Err(ContractError::InsufficientFunds {}),
    }
}

/// Adds a new payment message to a vector of `BankMsg` structs. Alters the provided vector, does not return a new vector.
///
/// ## Arguments
/// * `payments` - The vector of `BankMsg` structs for which to attach the new `BankMsg`
/// * `to` - The recipient of the payment
/// * `amount` - The amount to be sent
pub fn add_payment(payments: &mut Vec<BankMsg>, to: String, amount: Coin) {
    let payment = BankMsg::Send {
        to_address: to,
        amount: vec![amount],
    };

    payments.push(payment);
}

/// Deducts a given amount from a vector of `BankMsg` structs. Alters the provided vector, does not return a new vector.
///
/// ## Arguments
/// * `payments` - The vector of `BankMsg` structs for which to deduct the amount
/// * `to` - The recipient of the payment
/// * `amount` - The amount to be deducted
///
/// Errors if there is no payment from which to deduct the funds
#[allow(clippy::ptr_arg)]
pub fn deduct_payment(
    payments: &mut [BankMsg],
    to: String,
    amount: Coin,
) -> Result<bool, ContractError> {
    let payment = payments.iter_mut().find(|m| match m {
        BankMsg::Send { to_address, .. } => to_address.eq(&to),
        _ => false,
    });

    match payment {
        Some(p) => {
            if let BankMsg::Send { amount: am, .. } = p {
                deduct_funds(am, &amount)?;
            }
            Ok(true)
        }
        // [COM-05] Misleading error message since it should check whether there is pending deductions and not if it has enough funds.
        None => Err(ContractError::NoPendingPayments {}),
    }
}

#[cfg(test)]
mod tests {
    use super::*;
    use crate::modules::address_list::AddressListModule;
    use crate::modules::Rate;
    use cosmwasm_std::{coin, Coin, Uint128};

    #[test]
    fn test_is_unique() {
        let module = AddressListModule {
            operators: Some(vec![]),
            address: None,
            code_id: None,
            inclusive: true,
        };
        let duplicate_module = ModuleDefinition::Whitelist {
            operators: Some(vec![]),
            address: None,
            code_id: None,
        };
        let similar_module = ModuleDefinition::Whitelist {
            operators: Some(vec![String::default()]),
            address: None,
            code_id: None,
        };
        let other_module = ModuleDefinition::Taxable {
            rate: Rate::Percent(2u128.into()),
            receivers: vec![],
            description: None,
        };

        let valid = vec![module.as_definition(), other_module.clone()];
        assert!(is_unique(&module, &valid));

        let duplicate = vec![module.as_definition(), other_module, duplicate_module];

        assert!(!is_unique(&module, &duplicate));

        let similar = vec![module.as_definition(), similar_module];
        assert!(!is_unique(&module, &similar));
    }

    #[test]
    fn test_deduct_funds() {
        let mut funds: Vec<Coin> = vec![coin(100, "uluna")];

        deduct_funds(&mut funds, &coin(10, "uluna")).unwrap();

        assert_eq!(Uint128::from(90_u64), funds[0].amount);
        assert_eq!(String::from("uluna"), funds[0].denom);

        let mut funds: Vec<Coin> = vec![Coin {
            denom: String::from("uluna"),
            amount: Uint128::from(5_u64),
        }];

        let e = deduct_funds(&mut funds, &coin(10, "uluna")).unwrap_err();

        assert_eq!(ContractError::InsufficientFunds {}, e);
    }

    #[test]
    fn test_add_payment() {
        let mut payments: Vec<BankMsg> = vec![];

        let _from = String::from("from");
        let to = String::from("to");
        let amount = coin(1, "uluna");

        let expected_payment = BankMsg::Send {
            to_address: to.clone(),
            amount: vec![amount.clone()],
        };

        add_payment(&mut payments, to, amount);

        assert_eq!(1, payments.len());
        assert_eq!(expected_payment, payments[0]);
    }

    #[test]
    fn deduct_payment_test() {
        let to = String::from("to");

        let mut payments: Vec<BankMsg> = vec![BankMsg::Send {
            to_address: to.clone(),
            amount: vec![Coin {
                amount: Uint128::from(100_u64),
                denom: String::from("uluna"),
            }],
        }];

        let expected_payment = BankMsg::Send {
            to_address: to.clone(),
            amount: vec![Coin {
                amount: Uint128::from(90_u64),
                denom: String::from("uluna"),
            }],
        };

        deduct_payment(&mut payments, to, coin(10, "uluna")).unwrap();

        assert_eq!(expected_payment, payments[0]);
    }

    #[test]
    fn test_calculate_fee() {
        let payment = coin(101, "uluna");
        let expected = Ok(coin(5, "uluna"));
        let fee = Rate::Percent(4u128.into());

        let received = calculate_fee(fee, &payment);

        assert_eq!(expected, received);

        assert_eq!(expected, received);

        let payment = coin(125, "uluna");
        let fee = Rate::Flat(Coin {
            amount: Uint128::from(5_u128),
            denom: "uluna".to_string(),
        });

        let received = calculate_fee(fee, &payment);

        assert_eq!(expected, received);
    }
}<|MERGE_RESOLUTION|>--- conflicted
+++ resolved
@@ -70,12 +70,7 @@
 /// ## Arguments
 /// * `coins` - The vector of `Coin` structs from which to deduct the given funds
 /// * `funds` - The amount to deduct
-<<<<<<< HEAD
 pub fn deduct_funds(coins: &mut [Coin], funds: &Coin) -> Result<bool, ContractError> {
-=======
-#[allow(clippy::ptr_arg)]
-pub fn deduct_funds(coins: &mut Vec<Coin>, funds: Coin) -> Result<bool, ContractError> {
->>>>>>> 2d207d19
     let coin_amount = coins.iter_mut().find(|c| c.denom.eq(&funds.denom));
 
     match coin_amount {
