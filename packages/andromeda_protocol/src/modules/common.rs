--- conflicted
+++ resolved
@@ -1,16 +1,9 @@
-<<<<<<< HEAD
-use crate::modules::{Module, ModuleDefinition, Rate};
-use common::{error::ContractError, require};
-
-use cosmwasm_std::{coin, BankMsg, Coin, Uint128};
-=======
 use crate::{
     modules::{Module, ModuleDefinition},
     rates::{PercentRate, Rate},
 };
 use common::{error::ContractError, require};
 use cosmwasm_std::{coin, BankMsg, Coin, Decimal, Fraction};
->>>>>>> e7a02a49
 
 /// Calculates a fee amount given a `Rate` and payment amount.
 ///
@@ -138,11 +131,7 @@
 #[cfg(test)]
 mod tests {
     use super::*;
-<<<<<<< HEAD
-    use crate::modules::Rate;
-=======
     use crate::rates::Rate;
->>>>>>> e7a02a49
     use cosmwasm_std::{coin, Coin, Uint128};
 
     #[test]
