--- conflicted
+++ resolved
@@ -1,20 +1,11 @@
-<<<<<<< HEAD
-use cosmwasm_std::{coin, Coin, DepsMut, Env, Event, MessageInfo, StdError, StdResult, Uint128};
+use cosmwasm_std::{DepsMut, Env, Event, MessageInfo, StdError, StdResult};
 
 use crate::require::require;
 
 use super::{
-    common::{add_payment, deduct_payment},
+    common::{add_payment, calculate_fee, deduct_payment},
     hooks::{HookResponse, MessageHooks, PaymentAttribute, ATTR_DEDUCTED, ATTR_DESC, ATTR_PAYMENT},
-    Fee, Module, ModuleDefinition,
-=======
-use cosmwasm_std::{DepsMut, Env, MessageInfo, StdResult};
-
-use super::{
-    common::{add_payment, calculate_fee, deduct_payment},
-    hooks::MessageHooks,
     Module, ModuleDefinition, Rate,
->>>>>>> b8ea72e2
 };
 
 pub struct Royalty {
@@ -33,9 +24,8 @@
         owner: String,
         _purchaser: String,
         amount: cosmwasm_std::Coin,
-<<<<<<< HEAD
     ) -> StdResult<HookResponse> {
-        let fee_payment = self.calculate_fee(amount);
+        let fee_payment = calculate_fee(self.rate.clone(), amount);
         let mut resp = HookResponse::default();
         let mut event = Event::new("royalty");
 
@@ -46,10 +36,6 @@
             None => {}
         }
 
-=======
-    ) -> StdResult<bool> {
-        let fee_payment = calculate_fee(self.rate.clone(), amount);
->>>>>>> b8ea72e2
         for receiver in self.receivers.to_vec() {
             deduct_payment(payments, owner.clone(), fee_payment.clone())?;
             event = event.add_attribute(ATTR_DEDUCTED, fee_payment.to_string());
@@ -71,7 +57,6 @@
 }
 
 impl Module for Royalty {
-<<<<<<< HEAD
     fn validate(&self, _extensions: Vec<super::ModuleDefinition>) -> StdResult<bool> {
         if self.description.clone().is_some() {
             require(
@@ -80,9 +65,6 @@
             )?;
         }
 
-=======
-    fn validate(&self, _modules: Vec<super::ModuleDefinition>) -> StdResult<bool> {
->>>>>>> b8ea72e2
         Ok(true)
     }
     fn as_definition(&self) -> ModuleDefinition {
@@ -169,7 +151,7 @@
             amount: vec![agreed_amount.clone()],
         }];
         let royalty = Royalty {
-            fee: 2,
+            rate: Rate::Percent(2),
             receivers: vec![receiver_one.to_string(), receiver_two.to_string()],
             description: Some(desc.to_string()),
         };
@@ -197,14 +179,14 @@
         assert_eq!(resp.events[0].attributes[1].key, ATTR_DEDUCTED);
         assert_eq!(
             resp.events[0].attributes[1].value,
-            royalty.calculate_fee(agreed_amount.clone()).to_string()
+            calculate_fee(royalty.rate.clone(), agreed_amount.clone()).to_string()
         );
         assert_eq!(resp.events[0].attributes[2].key, ATTR_PAYMENT);
         assert_eq!(
             resp.events[0].attributes[2].value,
             PaymentAttribute {
                 receiver: royalty.receivers[0].clone(),
-                amount: royalty.calculate_fee(agreed_amount.clone())
+                amount: calculate_fee(royalty.rate.clone(), agreed_amount.clone())
             }
             .to_string()
         );
