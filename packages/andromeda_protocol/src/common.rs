use crate::error::ContractError;
use crate::modules::{hooks::HookResponse, Module};
<<<<<<< HEAD
use cosmwasm_std::{DepsMut, Env, MessageInfo, Response};
=======
use cosmwasm_std::{Coin, DepsMut, Env, MessageInfo, StdResult};
use schemars::JsonSchema;
use serde::{Deserialize, Serialize};
use terraswap::asset::{Asset, AssetInfo};
>>>>>>> 5886b8af

//Redundant? Can maybe use `Modules` struct?
pub fn generate_instantiate_msgs(
    deps: &DepsMut,
    info: MessageInfo,
    env: Env,
    modules: Vec<Option<impl Module>>,
) -> Result<HookResponse, ContractError> {
    let mut resp = HookResponse::default();

    for module in modules.into_iter().flatten() {
        let hook_resp = module.on_instantiate(deps, info.clone(), env.clone())?;
        resp = resp.add_resp(hook_resp);
    }

    Ok(resp)
}

pub fn unwrap_or_err<T>(val_opt: Option<T>, err: ContractError) -> Result<T, ContractError> {
    match val_opt {
        Some(val) => Ok(val),
        None => Err(err),
    }
}

<<<<<<< HEAD
pub fn merge_responses(resp_a: Response, resp_b: Response) -> Response {
    resp_a
        .add_attributes(resp_b.attributes)
        .add_submessages(resp_b.messages)
=======
pub fn get_tax_deducted_funds(deps: &DepsMut, coins: Vec<Coin>) -> StdResult<Vec<Coin>> {
    let mut tax_deducted_coins = vec![];
    for coin in coins.iter() {
        let asset = Asset {
            info: AssetInfo::NativeToken {
                denom: coin.denom.to_string(),
            },
            amount: coin.amount,
        };
        tax_deducted_coins.push(asset.deduct_tax(&deps.querier)?);
    }
    Ok(tax_deducted_coins)
}

#[derive(Serialize, Deserialize, Clone, Debug, PartialEq, JsonSchema)]
#[serde(rename_all = "snake_case")]
pub enum OrderBy {
    Asc,
    Desc,
>>>>>>> 5886b8af
}
<|MERGE_RESOLUTION|>--- conflicted
+++ resolved
@@ -1,62 +1,57 @@
-use crate::error::ContractError;
-use crate::modules::{hooks::HookResponse, Module};
-<<<<<<< HEAD
-use cosmwasm_std::{DepsMut, Env, MessageInfo, Response};
-=======
-use cosmwasm_std::{Coin, DepsMut, Env, MessageInfo, StdResult};
-use schemars::JsonSchema;
-use serde::{Deserialize, Serialize};
-use terraswap::asset::{Asset, AssetInfo};
->>>>>>> 5886b8af
-
-//Redundant? Can maybe use `Modules` struct?
-pub fn generate_instantiate_msgs(
-    deps: &DepsMut,
-    info: MessageInfo,
-    env: Env,
-    modules: Vec<Option<impl Module>>,
-) -> Result<HookResponse, ContractError> {
-    let mut resp = HookResponse::default();
-
-    for module in modules.into_iter().flatten() {
-        let hook_resp = module.on_instantiate(deps, info.clone(), env.clone())?;
-        resp = resp.add_resp(hook_resp);
-    }
-
-    Ok(resp)
-}
-
-pub fn unwrap_or_err<T>(val_opt: Option<T>, err: ContractError) -> Result<T, ContractError> {
-    match val_opt {
-        Some(val) => Ok(val),
-        None => Err(err),
-    }
-}
-
-<<<<<<< HEAD
-pub fn merge_responses(resp_a: Response, resp_b: Response) -> Response {
-    resp_a
-        .add_attributes(resp_b.attributes)
-        .add_submessages(resp_b.messages)
-=======
-pub fn get_tax_deducted_funds(deps: &DepsMut, coins: Vec<Coin>) -> StdResult<Vec<Coin>> {
-    let mut tax_deducted_coins = vec![];
-    for coin in coins.iter() {
-        let asset = Asset {
-            info: AssetInfo::NativeToken {
-                denom: coin.denom.to_string(),
-            },
-            amount: coin.amount,
-        };
-        tax_deducted_coins.push(asset.deduct_tax(&deps.querier)?);
-    }
-    Ok(tax_deducted_coins)
-}
-
-#[derive(Serialize, Deserialize, Clone, Debug, PartialEq, JsonSchema)]
-#[serde(rename_all = "snake_case")]
-pub enum OrderBy {
-    Asc,
-    Desc,
->>>>>>> 5886b8af
-}
+use crate::error::ContractError;
+use crate::modules::{hooks::HookResponse, Module};
+use cosmwasm_std::{Coin, DepsMut, Env, MessageInfo, Response, StdResult};
+use schemars::JsonSchema;
+use serde::{Deserialize, Serialize};
+use terraswap::asset::{Asset, AssetInfo};
+
+//Redundant? Can maybe use `Modules` struct?
+pub fn generate_instantiate_msgs(
+    deps: &DepsMut,
+    info: MessageInfo,
+    env: Env,
+    modules: Vec<Option<impl Module>>,
+) -> Result<HookResponse, ContractError> {
+    let mut resp = HookResponse::default();
+
+    for module in modules.into_iter().flatten() {
+        let hook_resp = module.on_instantiate(deps, info.clone(), env.clone())?;
+        resp = resp.add_resp(hook_resp);
+    }
+
+    Ok(resp)
+}
+
+pub fn unwrap_or_err<T>(val_opt: Option<T>, err: ContractError) -> Result<T, ContractError> {
+    match val_opt {
+        Some(val) => Ok(val),
+        None => Err(err),
+    }
+}
+
+pub fn merge_responses(resp_a: Response, resp_b: Response) -> Response {
+    resp_a
+        .add_attributes(resp_b.attributes)
+        .add_submessages(resp_b.messages)
+}
+
+pub fn get_tax_deducted_funds(deps: &DepsMut, coins: Vec<Coin>) -> StdResult<Vec<Coin>> {
+    let mut tax_deducted_coins = vec![];
+    for coin in coins.iter() {
+        let asset = Asset {
+            info: AssetInfo::NativeToken {
+                denom: coin.denom.to_string(),
+            },
+            amount: coin.amount,
+        };
+        tax_deducted_coins.push(asset.deduct_tax(&deps.querier)?);
+    }
+    Ok(tax_deducted_coins)
+}
+
+#[derive(Serialize, Deserialize, Clone, Debug, PartialEq, JsonSchema)]
+#[serde(rename_all = "snake_case")]
+pub enum OrderBy {
+    Asc,
+    Desc,
+}