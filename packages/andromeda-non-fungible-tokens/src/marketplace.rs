--- conflicted
+++ resolved
@@ -1,9 +1,5 @@
 use andromeda_std::{
-<<<<<<< HEAD
-    amp::AndrAddr, andr_exec, andr_instantiate, andr_instantiate_modules, andr_query,
-=======
-    amp::Recipient, andr_exec, andr_instantiate, andr_instantiate_modules, andr_query,
->>>>>>> 4aca57d8
+    amp::{AndrAddr,Recipient}, andr_exec, andr_instantiate, andr_instantiate_modules, andr_query,
     common::Milliseconds,
 };
 use cosmwasm_schema::{cw_serde, QueryResponses};
@@ -36,11 +32,8 @@
         token_address: String,
         price: Uint128,
         coin_denom: String,
-<<<<<<< HEAD
         uses_cw20: bool,
-=======
         recipient: Option<Recipient>,
->>>>>>> 4aca57d8
     },
     CancelSale {
         token_id: String,
@@ -57,11 +50,8 @@
         coin_denom: String,
         start_time: Option<Milliseconds>,
         duration: Option<Milliseconds>,
-<<<<<<< HEAD
         uses_cw20: bool,
-=======
         recipient: Option<Recipient>,
->>>>>>> 4aca57d8
     },
 }
 
