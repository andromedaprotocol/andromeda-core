use andromeda_std::{
    amp::{AndrAddr, Recipient},
    andr_exec, andr_instantiate, andr_instantiate_modules, andr_query,
<<<<<<< HEAD
    common::{expiration::Expiry, MillisecondsDuration},
=======
    common::{denom::Asset, MillisecondsDuration, MillisecondsExpiration},
>>>>>>> b6a33921
};
use cosmwasm_schema::{cw_serde, QueryResponses};
use cosmwasm_std::Uint128;
use cw20::Cw20ReceiveMsg;
use cw721::{Cw721ReceiveMsg, Expiration};
use std::fmt::{Display, Formatter, Result};

#[andr_instantiate]
#[andr_instantiate_modules]
#[cw_serde]
#[serde(rename_all = "snake_case")]
pub struct InstantiateMsg {
    pub authorized_cw20_address: Option<AndrAddr>,
}

#[andr_exec]
#[cw_serde]
pub enum ExecuteMsg {
    ReceiveNft(Cw721ReceiveMsg),
    Receive(Cw20ReceiveMsg),
    /// Transfers NFT to buyer and sends funds to seller
    Buy {
        token_id: String,
        token_address: String,
    },
    /// Updates the sale's price, demomination, and whitelist
    UpdateSale {
        token_id: String,
        token_address: String,
        price: Uint128,
        coin_denom: Asset,
        recipient: Option<Recipient>,
    },
    CancelSale {
        token_id: String,
        token_address: String,
    },
}

#[cw_serde]
pub enum Cw721HookMsg {
    /// Starts a new sale with the given parameters. The sale info can be modified before it
    /// has started but is immutable after that.
    StartSale {
        price: Uint128,
<<<<<<< HEAD
        coin_denom: String,
        start_time: Option<Expiry>,
=======
        coin_denom: Asset,
        start_time: Option<MillisecondsExpiration>,
>>>>>>> b6a33921
        duration: Option<MillisecondsDuration>,
        recipient: Option<Recipient>,
    },
}

#[cw_serde]
pub enum Cw20HookMsg {
    Buy {
        token_id: String,
        token_address: String,
    },
}

#[cw_serde]
pub enum Status {
    Open,
    Expired,
    Executed,
    Cancelled,
}
impl Display for Status {
    fn fmt(&self, f: &mut Formatter) -> Result {
        match self {
            Status::Open => f.write_str("Open"),
            Status::Expired => f.write_str("Expired"),
            Status::Executed => f.write_str("Executed"),
            Status::Cancelled => f.write_str("Cancelled"),
        }
    }
}

#[cw_serde]
pub struct SaleInfo {
    pub sale_ids: Vec<Uint128>,
    pub token_address: String,
    pub token_id: String,
}

#[andr_query]
#[cw_serde]
#[derive(QueryResponses)]
pub enum QueryMsg {
    /// Gets the latest sale state for the given token. This will either be the current sale
    /// if there is one in progress or the last completed one.
    #[returns(SaleStateResponse)]
    LatestSaleState {
        token_id: String,
        token_address: String,
    },
    #[returns(SaleStateResponse)]
    /// Gets the sale state for the given sale id.
    SaleState { sale_id: Uint128 },
    #[returns(SaleIdsResponse)]
    /// Gets the sale ids for the given token.
    SaleIds {
        token_id: String,
        token_address: String,
    },
    #[returns(Vec<SaleInfo>)]
    /// Gets all of the sale infos for a given token address.
    SaleInfosForAddress {
        token_address: String,
        start_after: Option<String>,
        limit: Option<u64>,
    },
}

#[cw_serde]
pub struct SaleStateResponse {
    pub sale_id: Uint128,
    pub coin_denom: String,
    pub price: Uint128,
    pub status: Status,
    pub start_time: Expiration,
    pub end_time: Expiration,
    pub recipient: Option<Recipient>,
}

#[cw_serde]
pub struct SaleIdsResponse {
    pub sale_ids: Vec<Uint128>,
}<|MERGE_RESOLUTION|>--- conflicted
+++ resolved
@@ -1,11 +1,8 @@
 use andromeda_std::{
     amp::{AndrAddr, Recipient},
     andr_exec, andr_instantiate, andr_instantiate_modules, andr_query,
-<<<<<<< HEAD
-    common::{expiration::Expiry, MillisecondsDuration},
-=======
-    common::{denom::Asset, MillisecondsDuration, MillisecondsExpiration},
->>>>>>> b6a33921
+    common::expiration::Expiry,
+    common::{denom::Asset, MillisecondsDuration},
 };
 use cosmwasm_schema::{cw_serde, QueryResponses};
 use cosmwasm_std::Uint128;
@@ -51,13 +48,8 @@
     /// has started but is immutable after that.
     StartSale {
         price: Uint128,
-<<<<<<< HEAD
-        coin_denom: String,
         start_time: Option<Expiry>,
-=======
         coin_denom: Asset,
-        start_time: Option<MillisecondsExpiration>,
->>>>>>> b6a33921
         duration: Option<MillisecondsDuration>,
         recipient: Option<Recipient>,
     },
