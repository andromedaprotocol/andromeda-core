--- conflicted
+++ resolved
@@ -1,9 +1,9 @@
 use crate::cw721::TokenExtension;
 use andromeda_std::amp::{addresses::AndrAddr, recipient::Recipient};
-use andromeda_std::common::Milliseconds;
 use andromeda_std::{andr_exec, andr_instantiate, andr_instantiate_modules, andr_query};
 use cosmwasm_schema::{cw_serde, QueryResponses};
 use cosmwasm_std::{Coin, Uint128};
+use cw721::Expiration;
 
 #[andr_instantiate]
 #[andr_instantiate_modules]
@@ -23,11 +23,7 @@
         /// When the sale start. Defaults to current time.
         start_time: Option<u64>,
         /// When the sale ends.
-<<<<<<< HEAD
         end_time: Expiration,
-=======
-        expiration: Milliseconds,
->>>>>>> de84fac5
         /// The price per token.
         price: Coin,
         /// The minimum amount of tokens sold to go through with the sale.
@@ -79,11 +75,7 @@
 #[cw_serde]
 pub struct State {
     /// The expiration denoting when the sale ends.
-<<<<<<< HEAD
     pub end_time: Expiration,
-=======
-    pub expiration: Milliseconds,
->>>>>>> de84fac5
     /// The price of each token.
     pub price: Coin,
     /// The minimum number of tokens sold for the sale to go through.
