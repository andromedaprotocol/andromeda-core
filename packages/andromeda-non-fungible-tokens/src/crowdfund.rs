<<<<<<< HEAD
use crate::cw721::TokenExtension;
use andromeda_std::amp::{addresses::AndrAddr, recipient::Recipient};
use andromeda_std::common::MillisecondsExpiration;
use andromeda_std::{andr_exec, andr_instantiate, andr_instantiate_modules, andr_query};
use cosmwasm_schema::{cw_serde, QueryResponses};
use cosmwasm_std::{Coin, Uint128};
use cw721::Expiration;
=======
use andromeda_std::amp::addresses::AndrAddr;
use andromeda_std::amp::Recipient;
use andromeda_std::common::denom::Asset;
use andromeda_std::common::{MillisecondsExpiration, OrderBy};
use andromeda_std::error::ContractError;
use andromeda_std::{andr_exec, andr_instantiate, andr_query};
use cosmwasm_schema::{cw_serde, QueryResponses};
use cosmwasm_std::{ensure, Addr, DepsMut, Env, Uint128, Uint64};
use cw20::Cw20ReceiveMsg;

use crate::cw721::TokenExtension;
>>>>>>> fbe0197d

#[andr_instantiate]
#[cw_serde]
pub struct InstantiateMsg {
    /// The configuration for the campaign
    pub campaign_config: CampaignConfig,
    /// The tiers for the campaign
    pub tiers: Vec<Tier>,
}

#[andr_exec]
#[cw_serde]
pub enum ExecuteMsg {
<<<<<<< HEAD
    /// Mints a new token to be sold in a future sale. Only possible when the sale is not ongoing.
    Mint(Vec<CrowdfundMintMsg>),
    /// Starts the sale if one is not already ongoing.
    StartSale {
        /// When the sale start. Defaults to current time.
        start_time: Option<MillisecondsExpiration>,
        /// When the sale ends.
        end_time: MillisecondsExpiration,
        /// The price per token.
        price: Coin,
        /// The minimum amount of tokens sold to go through with the sale.
        min_tokens_sold: Uint128,
        /// The amount of tokens a wallet can purchase, default is 1.
        max_amount_per_wallet: Option<u32>,
        /// The recipient of the funds if the sale met the minimum sold.
        recipient: Recipient,
    },
    /// Updates the token address to a new one.
    /// Only accessible by owner
    UpdateTokenContract { address: AndrAddr },
    /// Puchases tokens in an ongoing sale.
    Purchase { number_of_tokens: Option<u32> },
    /// Purchases the token with the given id.
    PurchaseByTokenId { token_id: String },
    /// Allow a user to claim their own refund if the minimum number of tokens are not sold.
    ClaimRefund {},
    /// Ends the ongoing sale by completing `limit` number of operations depending on if the minimum number
    /// of tokens was sold.
    EndSale { limit: Option<u32> },
=======
    /// Add a tier
    AddTier { tier: Tier },
    /// Update an existing tier
    UpdateTier { tier: Tier },
    /// Remove a tier
    RemoveTier { level: Uint64 },
    /// Start the campaign
    StartCampaign {
        start_time: Option<MillisecondsExpiration>,
        end_time: MillisecondsExpiration,
        presale: Option<Vec<PresaleTierOrder>>,
    },
    /// Purchase tiers
    PurchaseTiers { orders: Vec<SimpleTierOrder> },
    /// Purchase tiers with cw20
    Receive(Cw20ReceiveMsg),
    /// End the campaign
    EndCampaign {},
    /// Claim tiers or get refunded based on the campaign result
    Claim {},
    /// Discard the campaign
    DiscardCampaign {},
}

#[cw_serde]
pub enum Cw20HookMsg {
    PurchaseTiers { orders: Vec<SimpleTierOrder> },
}

#[cw_serde]
pub struct CampaignConfig {
    /// Title of the campaign. Maximum length is 64.
    pub title: String,
    /// Short description about the campaign.
    pub description: String,
    /// URL for the banner of the campaign
    pub banner: String,
    /// Official website of the campaign
    pub url: String,
    /// The address of the tier contract whose tokens are being distributed
    pub token_address: AndrAddr,
    /// The denom of the token that is being accepted by the campaign
    pub denom: Asset,
    /// Recipient that is upposed to receive the funds gained by the campaign
    pub withdrawal_recipient: Recipient,
    /// The minimum amount of funding to be sold for the successful fundraising
    pub soft_cap: Option<Uint128>,
    /// The maximum amount of funding to be sold for the fundraising
    pub hard_cap: Option<Uint128>,
}

impl CampaignConfig {
    pub fn validate(&self, deps: DepsMut, env: &Env) -> Result<(), ContractError> {
        // validate addresses
        self.token_address.validate(deps.api)?;
        self.withdrawal_recipient.validate(&deps.as_ref())?;
        let _ = self
            .denom
            .get_verified_asset(deps, env.clone())
            .map_err(|_| ContractError::InvalidAsset {
                asset: self.denom.to_string(),
            })?;

        // validate meta info
        ensure!(
            self.title.len() <= 64,
            ContractError::InvalidParameter {
                error: Some("Title length can be 64 at maximum".to_string())
            }
        );

        // validate target capital
        ensure!(
            (self.soft_cap).map_or(true, |soft_cap| soft_cap
                < self.hard_cap.unwrap_or(soft_cap + Uint128::new(1))),
            ContractError::InvalidParameter {
                error: Some("soft_cap can not exceed hard_cap".to_string())
            }
        );
        Ok(())
    }
}

#[cw_serde]
pub enum CampaignStage {
    /// Stage when all necessary environment is set to start campaign
    READY,
    /// Stage when campaign is being carried out
    ONGOING,
    /// Stage when campaign is finished successfully
    SUCCESS,
    /// Stage when campaign failed to meet the target cap before expiration
    FAILED,
}

impl ToString for CampaignStage {
    #[inline]
    fn to_string(&self) -> String {
        match self {
            Self::READY => "READY".to_string(),
            Self::ONGOING => "ONGOING".to_string(),
            Self::SUCCESS => "SUCCESS".to_string(),
            Self::FAILED => "FAILED".to_string(),
        }
    }
}

#[cw_serde]
pub struct Tier {
    pub level: Uint64,
    pub label: String,
    pub price: Uint128,
    pub limit: Option<Uint128>, // None for no limit
    pub metadata: TierMetaData,
}

#[cw_serde]
pub struct TierOrder {
    pub orderer: Addr,
    pub level: Uint64,
    pub amount: Uint128,
    pub is_presale: bool,
}

// Used for presale
#[cw_serde]
pub struct PresaleTierOrder {
    pub level: Uint64,
    pub amount: Uint128,
    pub orderer: Addr,
}

impl From<PresaleTierOrder> for TierOrder {
    fn from(val: PresaleTierOrder) -> Self {
        TierOrder {
            level: val.level,
            amount: val.amount,
            orderer: val.orderer,
            is_presale: true,
        }
    }
}

// Used when the orderer is defined
#[cw_serde]
pub struct SimpleTierOrder {
    pub level: Uint64,
    pub amount: Uint128,
}

impl Tier {
    pub fn validate(&self) -> Result<(), ContractError> {
        ensure!(
            !self.price.is_zero(),
            ContractError::InvalidTier {
                operation: "all".to_string(),
                msg: "Price can not be zero".to_string()
            }
        );
        ensure!(
            !self.label.is_empty() && self.label.len() <= 64,
            ContractError::InvalidTier {
                operation: "all".to_string(),
                msg: "Label should be no-empty and its length can be 64 at maximum".to_string()
            }
        );

        Ok(())
    }
}
#[cw_serde]
pub struct TierMetaData {
    /// Universal resource identifier for the tier
    /// Should point to a JSON file that conforms to the CW721
    /// Metadata JSON Schema
    pub token_uri: Option<String>,
    /// Any custom extension used by this contract
    pub extension: TokenExtension,
>>>>>>> fbe0197d
}

#[andr_query]
#[cw_serde]
#[derive(QueryResponses)]
pub enum QueryMsg {
    /// Query to get summary about the campaign.
    #[returns(CampaignSummaryResponse)]
    CampaignSummary {},
    /// Query to get TierOrders for a specific orderer.
    ///
    /// - orderer: The address of the orderer.
    /// - start_after: Optional parameter to indicate the starting point for pagination, based on the level of the TierOrder.
    /// - limit: Optional parameter to limit the number of results.
    /// - order_by: Optional parameter to specify the ordering of the results.
    #[returns(TierOrdersResponse)]
    TierOrders {
        orderer: String,
        start_after: Option<u64>,
        limit: Option<u32>,
        order_by: Option<OrderBy>,
    },
    /// Query to get Tiers used for the campaign.
    ///
    /// - start_after: Optional parameter to indicate the starting point for pagination, based on the level of the Tier.
    /// - limit: Optional parameter to limit the number of results.
    /// - order_by: Optional parameter to specify the ordering of the results.
    #[returns(TiersResponse)]
    Tiers {
        start_after: Option<u64>,
        limit: Option<u32>,
        order_by: Option<OrderBy>,
    },
}

#[cw_serde]
pub struct CampaignSummaryResponse {
    // Campaign configuration
    pub title: String,
    pub description: String,
    pub banner: String,
    pub url: String,
    pub token_address: AndrAddr,
    pub denom: Asset,
    pub withdrawal_recipient: Recipient,
    pub soft_cap: Option<Uint128>,
    pub hard_cap: Option<Uint128>,
    pub start_time: Option<MillisecondsExpiration>,
    pub end_time: MillisecondsExpiration,
    // Current Status
    pub current_stage: String,
    pub current_capital: u128,
}

#[cw_serde]
<<<<<<< HEAD
pub struct State {
    /// The expiration denoting when the sale ends.
    pub end_time: Expiration,
    /// The price of each token.
    pub price: Coin,
    /// The minimum number of tokens sold for the sale to go through.
    pub min_tokens_sold: Uint128,
    /// The max number of tokens allowed per wallet.
    pub max_amount_per_wallet: u32,
    /// Number of tokens sold.
    pub amount_sold: Uint128,
    /// The amount of funds to send to recipient if sale successful. This already
    /// takes into account the royalties and taxes.
    pub amount_to_send: Uint128,
    /// Number of tokens transferred to purchasers if sale was successful.
    pub amount_transferred: Uint128,
    /// The recipient of the raised funds if the sale is successful.
    pub recipient: Recipient,
}

#[cw_serde]
pub struct CrowdfundMintMsg {
    /// Unique ID of the NFT
    pub token_id: String,
    /// The owner of the newly minter NFT
    pub owner: Option<String>,
    /// Universal resource identifier for this NFT
    /// Should point to a JSON file that conforms to the ERC721
    /// Metadata JSON Schema
    pub token_uri: Option<String>,
    /// Any custom extension used by this contract
    pub extension: TokenExtension,
=======
pub struct TierOrdersResponse {
    pub orders: Vec<SimpleTierOrder>,
}

#[cw_serde]
pub struct TiersResponse {
    pub tiers: Vec<TierResponseItem>,
}

#[cw_serde]
pub struct TierResponseItem {
    pub tier: Tier,
    pub sold_amount: Uint128,
>>>>>>> fbe0197d
}<|MERGE_RESOLUTION|>--- conflicted
+++ resolved
@@ -1,12 +1,3 @@
-<<<<<<< HEAD
-use crate::cw721::TokenExtension;
-use andromeda_std::amp::{addresses::AndrAddr, recipient::Recipient};
-use andromeda_std::common::MillisecondsExpiration;
-use andromeda_std::{andr_exec, andr_instantiate, andr_instantiate_modules, andr_query};
-use cosmwasm_schema::{cw_serde, QueryResponses};
-use cosmwasm_std::{Coin, Uint128};
-use cw721::Expiration;
-=======
 use andromeda_std::amp::addresses::AndrAddr;
 use andromeda_std::amp::Recipient;
 use andromeda_std::common::denom::Asset;
@@ -18,7 +9,6 @@
 use cw20::Cw20ReceiveMsg;
 
 use crate::cw721::TokenExtension;
->>>>>>> fbe0197d
 
 #[andr_instantiate]
 #[cw_serde]
@@ -32,37 +22,6 @@
 #[andr_exec]
 #[cw_serde]
 pub enum ExecuteMsg {
-<<<<<<< HEAD
-    /// Mints a new token to be sold in a future sale. Only possible when the sale is not ongoing.
-    Mint(Vec<CrowdfundMintMsg>),
-    /// Starts the sale if one is not already ongoing.
-    StartSale {
-        /// When the sale start. Defaults to current time.
-        start_time: Option<MillisecondsExpiration>,
-        /// When the sale ends.
-        end_time: MillisecondsExpiration,
-        /// The price per token.
-        price: Coin,
-        /// The minimum amount of tokens sold to go through with the sale.
-        min_tokens_sold: Uint128,
-        /// The amount of tokens a wallet can purchase, default is 1.
-        max_amount_per_wallet: Option<u32>,
-        /// The recipient of the funds if the sale met the minimum sold.
-        recipient: Recipient,
-    },
-    /// Updates the token address to a new one.
-    /// Only accessible by owner
-    UpdateTokenContract { address: AndrAddr },
-    /// Puchases tokens in an ongoing sale.
-    Purchase { number_of_tokens: Option<u32> },
-    /// Purchases the token with the given id.
-    PurchaseByTokenId { token_id: String },
-    /// Allow a user to claim their own refund if the minimum number of tokens are not sold.
-    ClaimRefund {},
-    /// Ends the ongoing sale by completing `limit` number of operations depending on if the minimum number
-    /// of tokens was sold.
-    EndSale { limit: Option<u32> },
-=======
     /// Add a tier
     AddTier { tier: Tier },
     /// Update an existing tier
@@ -241,7 +200,6 @@
     pub token_uri: Option<String>,
     /// Any custom extension used by this contract
     pub extension: TokenExtension,
->>>>>>> fbe0197d
 }
 
 #[andr_query]
@@ -297,40 +255,6 @@
 }
 
 #[cw_serde]
-<<<<<<< HEAD
-pub struct State {
-    /// The expiration denoting when the sale ends.
-    pub end_time: Expiration,
-    /// The price of each token.
-    pub price: Coin,
-    /// The minimum number of tokens sold for the sale to go through.
-    pub min_tokens_sold: Uint128,
-    /// The max number of tokens allowed per wallet.
-    pub max_amount_per_wallet: u32,
-    /// Number of tokens sold.
-    pub amount_sold: Uint128,
-    /// The amount of funds to send to recipient if sale successful. This already
-    /// takes into account the royalties and taxes.
-    pub amount_to_send: Uint128,
-    /// Number of tokens transferred to purchasers if sale was successful.
-    pub amount_transferred: Uint128,
-    /// The recipient of the raised funds if the sale is successful.
-    pub recipient: Recipient,
-}
-
-#[cw_serde]
-pub struct CrowdfundMintMsg {
-    /// Unique ID of the NFT
-    pub token_id: String,
-    /// The owner of the newly minter NFT
-    pub owner: Option<String>,
-    /// Universal resource identifier for this NFT
-    /// Should point to a JSON file that conforms to the ERC721
-    /// Metadata JSON Schema
-    pub token_uri: Option<String>,
-    /// Any custom extension used by this contract
-    pub extension: TokenExtension,
-=======
 pub struct TierOrdersResponse {
     pub orders: Vec<SimpleTierOrder>,
 }
@@ -344,5 +268,4 @@
 pub struct TierResponseItem {
     pub tier: Tier,
     pub sold_amount: Uint128,
->>>>>>> fbe0197d
 }