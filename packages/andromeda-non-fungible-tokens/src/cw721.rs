use andromeda_std::error::ContractError;
use andromeda_std::{amp::addresses::AndrAddr, andr_exec, andr_instantiate, andr_query};
use cosmwasm_schema::{cw_serde, QueryResponses};

<<<<<<< HEAD
use cosmwasm_std::{Binary, Coin, CustomMsg, Deps, DepsMut, Env, MessageInfo, Response};

use cw721::msg::{ApprovalsResponse, OperatorsResponse, OwnerOfResponse, TokensResponse};
use cw721::Expiration;

use cw721_base::{
    msg::ExecuteMsg as Cw721ExecuteMsg, msg::InstantiateMsg as BaseInstantiateMsg,
    msg::QueryMsg as Cw721QueryMsg, Cw721BaseContract,
};
=======
use cosmwasm_std::{Binary, Coin, CustomMsg, DepsMut, Env, MessageInfo, Response};

use cw721::Expiration;

use cw721_base::{msg::ExecuteMsg as Cw721ExecuteMsg, msg::QueryMsg as Cw721QueryMsg, Cw721BaseContract, msg::InstantiateMsg as BaseInstantiateMsg};
>>>>>>> e9dff7f8

#[andr_instantiate]
#[cw_serde]
pub struct InstantiateMsg {
    /// Name of the NFT contract
    pub name: String,
    /// Symbol of the NFT contract
    pub symbol: String,
    /// The minter is the only one who can create new NFTs.
    /// This is designed for a base NFT that is controlled by an external program
    /// or contract. You will likely replace this with custom logic in custom NFTs
    pub minter: AndrAddr,
}

use cw721::traits::Cw721Execute;

#[derive(Default)]
pub struct AndrCW721Contract {
    standard_implementation: Cw721BaseContract<'static>,
}


// Add a custom query method to handle the conversion
impl AndrCW721Contract {
    pub fn new() -> Self {
        Self {
            standard_implementation: Cw721BaseContract::default(),
        }
    }
<<<<<<< HEAD

    // Entry points
    pub fn instantiate(
        &self,
        deps: DepsMut,
        env: &Env,
        info: &MessageInfo,
        msg: InstantiateMsg,
    ) -> Result<Response, ContractError> {
        let standard_msg = convert_instantiate_msg(msg);
        self.standard_implementation
            .instantiate(deps, env, info, standard_msg)
=======
    
    // Entry points
    pub fn instantiate(&self, deps: DepsMut, env: &Env, info: &MessageInfo, msg: InstantiateMsg) 
    -> Result<Response, ContractError> {
        let standard_msg = convert_instantiate_msg(msg);
        self.standard_implementation.instantiate(deps, env, info, standard_msg)
>>>>>>> e9dff7f8
            .map_err(|e| ContractError::new(&e.to_string()))
    }

    pub fn execute(
        &self,
        deps: DepsMut,
        env: &Env,
        info: &MessageInfo,
        msg: Cw721ExecuteMsg,
    ) -> Result<Response, ContractError> {
<<<<<<< HEAD
        self.standard_implementation
            .execute(deps, env, info, msg)
            .map_err(|e| ContractError::new(&e.to_string()))
    }

    pub fn transfer_nft(
        &self,
        deps: DepsMut,
        env: &Env,
        info: &MessageInfo,
        recipient: String,
        token_id: String,
    ) -> Result<Response, ContractError> {
        self.standard_implementation
            .transfer_nft(deps, env, info, recipient, token_id)
            .map_err(|e| ContractError::new(&e.to_string()))
    }

    pub fn revoke_all(
        &self,
        deps: DepsMut,
        env: &Env,
        info: &MessageInfo,
        token_id: String,
    ) -> Result<Response, ContractError> {
        self.standard_implementation
            .revoke_all(deps, env, info, token_id)
            .map_err(|e| ContractError::new(&e.to_string()))
    }

    pub fn send_nft(
        &self,
        deps: DepsMut,
        env: &Env,
        info: &MessageInfo,
        contract_addr: String,
        token_id: String,
        msg: Binary,
    ) -> Result<Response, ContractError> {
        self.standard_implementation
            .send_nft(deps, env, info, contract_addr, token_id, msg)
            .map_err(|e| ContractError::new(&e.to_string()))
    }

    pub fn burn_nft(
        &self,
        deps: DepsMut,
        env: &Env,
        info: &MessageInfo,
        token_id: String,
    ) -> Result<Response, ContractError> {
        self.standard_implementation
            .burn_nft(deps, env, info, token_id)
            .map_err(|e| ContractError::new(&e.to_string()))
    }

    pub fn approve(
        &self,
        deps: DepsMut,
        env: &Env,
        info: &MessageInfo,
        spender: String,
        token_id: String,
        expires: Option<Expiration>,
    ) -> Result<Response, ContractError> {
        self.standard_implementation
            .approve(deps, env, info, spender, token_id, expires)
            .map_err(|e| ContractError::new(&e.to_string()))
    }

    pub fn query(
        &self,
        deps: Deps,
        env: &Env,
        msg: Cw721QueryMsg,
    ) -> Result<Binary, ContractError> {
        self.standard_implementation
            .query(deps, env, msg)
            .map_err(|e| ContractError::new(&e.to_string()))
    }

    pub fn query_owner_of(
        &self,
        deps: Deps,
        env: &Env,
        token_id: String,
        include_expired_approval: bool,
    ) -> Result<OwnerOfResponse, ContractError> {
        self.standard_implementation
            .query_owner_of(deps, env, token_id, include_expired_approval)
            .map_err(|e| ContractError::new(&e.to_string()))
    }

    pub fn query_approvals(
        &self,
        deps: Deps,
        env: &Env,
        token_id: String,
        include_expired_approval: bool,
    ) -> Result<ApprovalsResponse, ContractError> {
        self.standard_implementation
            .query_approvals(deps, env, token_id, include_expired_approval)
            .map_err(|e| ContractError::new(&e.to_string()))
    }

    pub fn query_operators(
        &self,
        deps: Deps,
        env: &Env,
        owner: String,
        include_expired_approval: bool,
        start_after: Option<String>,
        limit: Option<u32>,
    ) -> Result<OperatorsResponse, ContractError> {
        self.standard_implementation
            .query_operators(
                deps,
                env,
                owner,
                include_expired_approval,
                start_after,
                limit,
            )
            .map_err(|e| ContractError::new(&e.to_string()))
    }

    pub fn query_all_tokens(
        &self,
        deps: Deps,
        env: &Env,
        start_after: Option<String>,
        limit: Option<u32>,
    ) -> Result<TokensResponse, ContractError> {
        self.standard_implementation
            .query_all_tokens(deps, env, start_after, limit)
=======
        self.standard_implementation.execute(deps, env, info, msg)
>>>>>>> e9dff7f8
            .map_err(|e| ContractError::new(&e.to_string()))
    }
}

fn convert_instantiate_msg(msg: InstantiateMsg) -> BaseInstantiateMsg {
    BaseInstantiateMsg {
        name: msg.name,
        symbol: msg.symbol,
        minter: Some(msg.minter.into_string()),
        collection_info_extension: None,
        creator: None,
        withdraw_address: None,
    }
}

#[cw_serde]
/// A struct used to represent an agreed transfer of a token. The `purchaser` may use the `Transfer` message for this token as long as funds are provided equalling the `amount` defined in the agreement.
pub struct TransferAgreement {
    /// The amount required for the purchaser to transfer ownership of the token
    pub amount: Coin,
    /// The address of the purchaser
    pub purchaser: String,
}

#[cw_serde]
pub struct MetadataAttribute {
    /// The key for the attribute
    pub trait_type: String,
    /// The value for the attribute
    pub value: String,
    /// The string used to display the attribute, if none is provided the `key` field can be used
    pub display_type: Option<String>,
}

/// https://docs.opensea.io/docs/metadata-standards
/// Replicates OpenSea Metadata Standards
#[cw_serde]
#[derive(Default)]
pub struct TokenExtension {}

impl CustomMsg for ExecuteMsg {}
impl CustomMsg for QueryMsg {}

#[cw_serde]
pub struct MintMsg {
    /// Unique ID of the NFT
    pub token_id: String,
    /// The owner of the newly minter NFT
    pub owner: AndrAddr,
    /// Universal resource identifier for this NFT
    /// Should point to a JSON file that conforms to the ERC721
    /// Metadata JSON Schema
    pub token_uri: Option<String>,
    /// Any custom extension used by this contract
    pub extension: TokenExtension,
}

#[andr_exec]
#[cw_serde]
pub enum ExecuteMsg {
    /// Mints a token
    Mint {
        /// Unique ID of the NFT
        token_id: String,
        /// The owner of the newly minter NFT
        owner: AndrAddr,
        /// Universal resource identifier for this NFT
        /// Should point to a JSON file that conforms to the ERC721
        /// Metadata JSON Schema
        token_uri: Option<String>,
    },
    /// Transfers ownership of a token
    TransferNft {
        recipient: AndrAddr,
        token_id: String,
    },
    /// Sends a token to another contract
    SendNft {
        contract: AndrAddr,
        token_id: String,
        msg: Binary,
    },
    /// Allows operator to transfer / send the token from the owner's account.
    /// If expiration is set, then this allowance has a time/height limit
    Approve {
        spender: String,
        token_id: String,
        expires: Option<Expiration>,
    },
    /// Remove previously granted Approval
    Revoke { spender: String, token_id: String },
    /// Approves an address for all tokens owned by the sender
    ApproveAll {
        operator: String,
        expires: Option<Expiration>,
    },
    /// Remove previously granted ApproveAll permission
    RevokeAll { operator: String },
    /// Burns a token, removing all data related to it. The ID of the token is still reserved.
    Burn { token_id: String },
    /// Archives a token, causing it to be immutable but readable
    Archive { token_id: String },
    /// Assigns a `TransferAgreement` for a token
    TransferAgreement {
        token_id: String,
        agreement: Option<TransferAgreement>,
    },
    /// Mint multiple tokens at a time
    BatchMint { tokens: Vec<MintMsg> },
    /// Batch sends multiple NFTs to different contracts
    BatchSend { batch: Vec<BatchSendMsg> },
}

use std::convert::TryFrom;

impl TryFrom<ExecuteMsg> for Cw721ExecuteMsg {
    type Error = ContractError;

    fn try_from(msg: ExecuteMsg) -> Result<Self, Self::Error> {
        match msg {
            ExecuteMsg::TransferNft {
                recipient,
                token_id,
            } => Ok(Self::TransferNft {
                recipient: recipient.into_string(), // Assuming AndrAddr implements `Into<String>`
                token_id,
            }),
            ExecuteMsg::SendNft {
                contract,
                token_id,
                msg,
            } => Ok(Self::SendNft {
                contract: contract.into_string(),
                token_id,
                msg,
            }),
            ExecuteMsg::Approve {
                spender,
                token_id,
                expires,
            } => Ok(Self::Approve {
                spender,
                token_id,
                expires,
            }),
            ExecuteMsg::Revoke { spender, token_id } => Ok(Self::Revoke { spender, token_id }),
            ExecuteMsg::ApproveAll { operator, expires } => {
                Ok(Self::ApproveAll { operator, expires })
            }
            ExecuteMsg::RevokeAll { operator } => Ok(Self::RevokeAll { operator }),
            ExecuteMsg::Burn { token_id } => Ok(Self::Burn { token_id }),

            // These are not part of the cw721_base standard
            ExecuteMsg::Mint {
                token_id,
                owner,
                token_uri,
            } => Ok(Self::Mint {
                token_id,
                owner: owner.into_string(),
                token_uri,
                extension: None,
            }),
            _ => Err(ContractError::UnsupportedExecuteMsg {}),
        }
    }
}

#[cw_serde]
pub struct BatchSendMsg {
    pub token_id: String,
    pub contract_addr: AndrAddr,
    pub msg: Binary,
}

#[andr_query]
#[cw_serde]
#[derive(QueryResponses)]
pub enum QueryMsg {
    /// Owner of the given token by ID
    #[returns(cw721::msg::OwnerOfResponse)]
    OwnerOf {
        token_id: String,
        include_expired: Option<bool>,
    },
    /// Approvals for a given address (paginated)
    #[returns(cw721::msg::OperatorsResponse)]
    AllOperators {
        owner: String,
        include_expired: Option<bool>,
        start_after: Option<String>,
        limit: Option<u32>,
    },
    /// Amount of tokens minted by the contract
    #[returns(cw721::msg::NumTokensResponse)]
    NumTokens {},
    /// The data of a token
    #[returns(cw721::msg::NftInfoResponse<TokenExtension>)]
    NftInfo { token_id: String },
    /// The data of a token and any approvals assigned to it
    #[returns(cw721::msg::AllNftInfoResponse<TokenExtension>)]
    AllNftInfo {
        token_id: String,
        include_expired: Option<bool>,
    },
    /// All tokens minted by the contract owned by a given address (paginated)
    #[returns(cw721::msg::TokensResponse)]
    Tokens {
        owner: String,
        start_after: Option<String>,
        limit: Option<u32>,
    },
    /// All tokens minted by the contract (paginated)
    #[returns(cw721::msg::TokensResponse)]
    AllTokens {
        start_after: Option<String>,
        limit: Option<u32>,
    },
    /// If the token is archived
    #[returns(IsArchivedResponse)]
    IsArchived { token_id: String },
    /// The transfer agreement for the token
    #[returns(Option<TransferAgreement>)]
    TransferAgreement { token_id: String },
    /// The current config of the contract
    #[returns(cw721::msg::CollectionInfoAndExtensionResponse<cw721::DefaultOptionalCollectionExtension>)]
    ContractInfo {},
    #[returns(cw721::msg::MinterResponse)]
    Minter {},
    #[returns(cw721::msg::ApprovalResponse)]
    Approval {
        token_id: String,
        spender: String,
        include_expired: Option<bool>,
    },
    /// Return approvals that a token has
    /// Return type: `ApprovalsResponse`
    #[returns(cw721::msg::ApprovalsResponse)]
    Approvals {
        token_id: String,
        include_expired: Option<bool>,
    },
}
#[cw_serde]
pub struct IsArchivedResponse {
    pub is_archived: bool,
}

impl TryFrom<QueryMsg> for Cw721QueryMsg {
    type Error = ContractError;

    fn try_from(msg: QueryMsg) -> Result<Self, Self::Error> {
        match msg {
            QueryMsg::OwnerOf {
                token_id,
                include_expired,
            } => Ok(Cw721QueryMsg::OwnerOf {
                token_id,
                include_expired,
            }),
            QueryMsg::AllOperators {
                owner,
                include_expired,
                start_after,
                limit,
            } => Ok(Cw721QueryMsg::AllOperators {
                owner,
                include_expired,
                start_after,
                limit,
            }),
            QueryMsg::NumTokens {} => Ok(Cw721QueryMsg::NumTokens {}),
            QueryMsg::ContractInfo {} => Ok(Cw721QueryMsg::GetCollectionInfoAndExtension {}),
            QueryMsg::NftInfo { token_id } => Ok(Cw721QueryMsg::NftInfo { token_id }),
            QueryMsg::AllNftInfo {
                token_id,
                include_expired,
            } => Ok(Cw721QueryMsg::AllNftInfo {
                token_id,
                include_expired,
            }),
            QueryMsg::Tokens {
                owner,
                start_after,
                limit,
            } => Ok(Cw721QueryMsg::Tokens {
                owner,
                start_after,
                limit,
            }),
            QueryMsg::AllTokens { start_after, limit } => {
                Ok(Cw721QueryMsg::AllTokens { start_after, limit })
            }
            QueryMsg::Minter {} => Ok(Cw721QueryMsg::GetMinterOwnership {}),
            QueryMsg::Approval {
                token_id,
                spender,
                include_expired,
            } => Ok(Cw721QueryMsg::Approval {
                token_id,
                spender,
                include_expired,
            }),
            QueryMsg::Approvals {
                token_id,
                include_expired,
            } => Ok(Cw721QueryMsg::Approvals {
                token_id,
                include_expired,
            }),
            _ => Err(ContractError::UnsupportedQuery {}),
        }
    }
}<|MERGE_RESOLUTION|>--- conflicted
+++ resolved
@@ -2,7 +2,6 @@
 use andromeda_std::{amp::addresses::AndrAddr, andr_exec, andr_instantiate, andr_query};
 use cosmwasm_schema::{cw_serde, QueryResponses};
 
-<<<<<<< HEAD
 use cosmwasm_std::{Binary, Coin, CustomMsg, Deps, DepsMut, Env, MessageInfo, Response};
 
 use cw721::msg::{ApprovalsResponse, OperatorsResponse, OwnerOfResponse, TokensResponse};
@@ -10,15 +9,8 @@
 
 use cw721_base::{
     msg::ExecuteMsg as Cw721ExecuteMsg, msg::InstantiateMsg as BaseInstantiateMsg,
-    msg::QueryMsg as Cw721QueryMsg, Cw721BaseContract,
+    msg::QueryMsg as Cw721QueryMsg, traits::Cw721Query, Cw721BaseContract,
 };
-=======
-use cosmwasm_std::{Binary, Coin, CustomMsg, DepsMut, Env, MessageInfo, Response};
-
-use cw721::Expiration;
-
-use cw721_base::{msg::ExecuteMsg as Cw721ExecuteMsg, msg::QueryMsg as Cw721QueryMsg, Cw721BaseContract, msg::InstantiateMsg as BaseInstantiateMsg};
->>>>>>> e9dff7f8
 
 #[andr_instantiate]
 #[cw_serde]
@@ -40,7 +32,6 @@
     standard_implementation: Cw721BaseContract<'static>,
 }
 
-
 // Add a custom query method to handle the conversion
 impl AndrCW721Contract {
     pub fn new() -> Self {
@@ -48,7 +39,6 @@
             standard_implementation: Cw721BaseContract::default(),
         }
     }
-<<<<<<< HEAD
 
     // Entry points
     pub fn instantiate(
@@ -61,15 +51,7 @@
         let standard_msg = convert_instantiate_msg(msg);
         self.standard_implementation
             .instantiate(deps, env, info, standard_msg)
-=======
-    
-    // Entry points
-    pub fn instantiate(&self, deps: DepsMut, env: &Env, info: &MessageInfo, msg: InstantiateMsg) 
-    -> Result<Response, ContractError> {
-        let standard_msg = convert_instantiate_msg(msg);
-        self.standard_implementation.instantiate(deps, env, info, standard_msg)
->>>>>>> e9dff7f8
-            .map_err(|e| ContractError::new(&e.to_string()))
+            .map_err(|e| e.into())
     }
 
     pub fn execute(
@@ -79,10 +61,9 @@
         info: &MessageInfo,
         msg: Cw721ExecuteMsg,
     ) -> Result<Response, ContractError> {
-<<<<<<< HEAD
         self.standard_implementation
             .execute(deps, env, info, msg)
-            .map_err(|e| ContractError::new(&e.to_string()))
+            .map_err(|e| e.into())
     }
 
     pub fn transfer_nft(
@@ -95,7 +76,7 @@
     ) -> Result<Response, ContractError> {
         self.standard_implementation
             .transfer_nft(deps, env, info, recipient, token_id)
-            .map_err(|e| ContractError::new(&e.to_string()))
+            .map_err(|e| e.into())
     }
 
     pub fn revoke_all(
@@ -107,7 +88,7 @@
     ) -> Result<Response, ContractError> {
         self.standard_implementation
             .revoke_all(deps, env, info, token_id)
-            .map_err(|e| ContractError::new(&e.to_string()))
+            .map_err(|e| e.into())
     }
 
     pub fn send_nft(
@@ -121,7 +102,7 @@
     ) -> Result<Response, ContractError> {
         self.standard_implementation
             .send_nft(deps, env, info, contract_addr, token_id, msg)
-            .map_err(|e| ContractError::new(&e.to_string()))
+            .map_err(|e| e.into())
     }
 
     pub fn burn_nft(
@@ -215,9 +196,6 @@
     ) -> Result<TokensResponse, ContractError> {
         self.standard_implementation
             .query_all_tokens(deps, env, start_after, limit)
-=======
-        self.standard_implementation.execute(deps, env, info, msg)
->>>>>>> e9dff7f8
             .map_err(|e| ContractError::new(&e.to_string()))
     }
 }
