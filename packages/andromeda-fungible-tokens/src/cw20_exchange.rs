--- conflicted
+++ resolved
@@ -1,12 +1,7 @@
 use andromeda_std::{
     amp::AndrAddr,
-<<<<<<< HEAD
-    andr_exec, andr_instantiate, andr_instantiate_modules, andr_query,
-    common::{MillisecondsDuration, MillisecondsExpiration},
-=======
     andr_exec, andr_instantiate, andr_query,
     common::{expiration::Expiry, MillisecondsDuration},
->>>>>>> fbe0197d
 };
 use cosmwasm_schema::{cw_serde, QueryResponses};
 use cosmwasm_std::Uint128;
@@ -60,11 +55,7 @@
         /// The recipient of the sale proceeds
         /// Sender is used if `None` provided
         recipient: Option<String>,
-<<<<<<< HEAD
-        start_time: Option<MillisecondsExpiration>,
-=======
         start_time: Option<Expiry>,
->>>>>>> fbe0197d
         duration: Option<MillisecondsDuration>,
     },
     /// Purchases tokens
