--- conflicted
+++ resolved
@@ -1,12 +1,8 @@
-<<<<<<< HEAD
-use andromeda_std::{amp::AndrAddr, andr_exec, andr_instantiate, andr_query};
-=======
 use andromeda_std::{
     amp::AndrAddr,
-    andr_exec, andr_instantiate, andr_instantiate_modules, andr_query,
+    andr_exec, andr_instantiate, andr_query,
     common::{expiration::Expiry, MillisecondsDuration},
 };
->>>>>>> 11e545db
 use cosmwasm_schema::{cw_serde, QueryResponses};
 use cosmwasm_std::Uint128;
 use cw20::Cw20ReceiveMsg;
