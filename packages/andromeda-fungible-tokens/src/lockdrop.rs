use andromeda_std::amp::AndrAddr;
use andromeda_std::andr_instantiate_modules;
use andromeda_std::common::{Milliseconds, MillisecondsDuration, MillisecondsExpiration};
use andromeda_std::{andr_exec, andr_instantiate, andr_query};
use cosmwasm_schema::{cw_serde, QueryResponses};
use cosmwasm_std::{Decimal, Uint128};
use cw20::Cw20ReceiveMsg;

#[andr_instantiate]
#[andr_instantiate_modules]
#[cw_serde]
pub struct InstantiateMsg {
    /// The bootsrap contract to be used in the second phase.
    // pub bootstrap_contract: Option<AndrAddress>,
    /// Timestamp till when deposits can be made
    pub init_timestamp: MillisecondsExpiration,
    /// Number of milliseconds for which lockup deposits will be accepted
    pub deposit_window: MillisecondsDuration,
    /// Number of milliseconds for which lockup withdrawals will be allowed
    pub withdrawal_window: MillisecondsDuration,
    /// The token being given as incentive.
    pub incentive_token: AndrAddr,
    /// The native token being deposited.
    pub native_denom: String,
}

#[andr_exec]
#[cw_serde]
pub enum ExecuteMsg {
    Receive(Cw20ReceiveMsg),
    /// Function to deposit native fund in the contract in exchange for recieving a proportion of the
    /// TOKEN.
    DepositNative {},
    /// Function to withdraw native fund from the lockup position.
    WithdrawNative {
        amount: Option<Uint128>,
    },
    /// Facilitates reward claim after claims are enabled.
    ClaimRewards {},
    /// Called by the bootstrap contract when liquidity is added to the TOKEN-NATIVE Pool to enable TOKEN withdrawals by users.
    EnableClaims {},
    // Called by the owner after the phase is over to withdraw all of the NATIVE token to the
    // given recipient, or themselves if not specified.
    // WithdrawProceeds {
    //     recipient: Option<String>,
    // },
}

#[cw_serde]
pub enum Cw20HookMsg {
    /// Increase the incentives for the deposited token. Sender must be the incentive token.
    IncreaseIncentives {},
}

#[andr_query]
#[cw_serde]
#[derive(QueryResponses)]
pub enum QueryMsg {
    /// Gets the config information.
    #[returns(ConfigResponse)]
    Config {},
    /// Gets the state information.
    #[returns(StateResponse)]
    State {},
    /// Gets information for the user with `address`.
    #[returns(UserInfoResponse)]
    UserInfo { address: String },
    /// Gets the withdrawal percent allowed given the timestamp, or the current time if not
<<<<<<< HEAD
    /// specified. Timestamp is in seconds.
    #[returns(::cosmwasm_std::Decimal)]
    WithdrawalPercentAllowed { timestamp: Option<Milliseconds> },
=======
    /// specified.
    #[returns(Decimal)]
    WithdrawalPercentAllowed { timestamp: Option<u64> },
>>>>>>> 676c9833
}

#[cw_serde]
pub struct ConfigResponse {
    /// Bootstrap Contract address to which tokens can be delegated to for bootstrapping TOKEN-NATIVE Pool.
    // pub bootstrap_contract_address: Option<String>,
    /// Timestamp till when deposits can be made.
    pub init_timestamp: MillisecondsExpiration,
    /// Number of seconds for which lockup deposits will be accepted.
    pub deposit_window: MillisecondsDuration,
    /// Number of seconds for which lockup withdrawals will be allowed.
    pub withdrawal_window: MillisecondsDuration,
    /// Total token lockdrop incentives to be distributed among the users.
    pub lockdrop_incentives: Uint128,
    /// The token being given as incentive.
    pub incentive_token: AndrAddr,
    /// The native token being deposited.
    pub native_denom: String,
}

#[cw_serde]
pub struct StateResponse {
    /// Total NATIVE deposited at the end of Lockdrop window. This value remains unchanged post the lockdrop window.
    pub total_native_locked: Uint128,
    /// Boolean value indicating if the user can withdraw their token rewards or not.
    pub are_claims_allowed: bool,
}

#[cw_serde]
pub struct UserInfoResponse {
    pub total_native_locked: Uint128,
    pub total_incentives: Uint128,
    pub is_lockdrop_claimed: bool,
    pub withdrawal_flag: bool,
}<|MERGE_RESOLUTION|>--- conflicted
+++ resolved
@@ -66,15 +66,9 @@
     #[returns(UserInfoResponse)]
     UserInfo { address: String },
     /// Gets the withdrawal percent allowed given the timestamp, or the current time if not
-<<<<<<< HEAD
     /// specified. Timestamp is in seconds.
     #[returns(::cosmwasm_std::Decimal)]
     WithdrawalPercentAllowed { timestamp: Option<Milliseconds> },
-=======
-    /// specified.
-    #[returns(Decimal)]
-    WithdrawalPercentAllowed { timestamp: Option<u64> },
->>>>>>> 676c9833
 }
 
 #[cw_serde]
