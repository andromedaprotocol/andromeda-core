use andromeda_std::amp::addresses::AndrAddr;
<<<<<<< HEAD
use andromeda_std::common::expiration::MILLISECONDS_TO_NANOSECONDS_RATIO;
use andromeda_std::common::Milliseconds;
=======
use andromeda_std::common::expiration::{Expiry, MILLISECONDS_TO_NANOSECONDS_RATIO};
use andromeda_std::common::{Milliseconds, MillisecondsDuration, MillisecondsExpiration};
>>>>>>> 3d80187d
use andromeda_std::error::ContractError;
use andromeda_std::{andr_exec, andr_instantiate, andr_instantiate_modules, andr_query};
use cosmwasm_schema::{cw_serde, QueryResponses};
use cosmwasm_std::{ensure, Api, BlockInfo, Decimal, Decimal256, Uint128};
use cw20::Cw20ReceiveMsg;
use cw_asset::{AssetInfo, AssetInfoUnchecked};
use std::fmt;

#[andr_instantiate]
#[andr_instantiate_modules]
#[cw_serde]
pub struct InstantiateMsg {
    /// The cw20 token that can be staked.
    pub staking_token: AndrAddr,
    /// Any rewards in addition to the staking token. This list cannot include the staking token.
    pub additional_rewards: Option<Vec<RewardTokenUnchecked>>,
}

#[andr_exec]
#[cw_serde]
pub enum ExecuteMsg {
    Receive(Cw20ReceiveMsg),
    /// Add `reward_token` as another reward token. Owner only.
    AddRewardToken {
        reward_token: RewardTokenUnchecked,
    },
    /// Remove `reward_token`. Owner only.
    RemoveRewardToken {
        reward_token: String,
    },
    /// Replace `reward_token` as another reward token. Owner only.
    ReplaceRewardToken {
        origin_reward_token: String,
        reward_token: RewardTokenUnchecked,
    },

    /// Unstakes the specified amount of assets, or all if not specified. The user's pending
    /// rewards and indexes are updated for each additional reward token.
    UnstakeTokens {
        amount: Option<Uint128>,
    },
    /// Claims any outstanding rewards from the addtional reward tokens.
    ClaimRewards {},
    /// Updates the global reward index for the specified reward tokens or all of the specified ones if
    /// None. Funds may be sent along with this.
    UpdateGlobalIndexes {
        asset_infos: Option<Vec<AssetInfoUnchecked>>,
    },
}

#[cw_serde]
pub enum Cw20HookMsg {
    /// Stake the sent tokens. Address must match the `staking_token` given on instantiation. The user's pending
    /// rewards and indexes are updated for each additional reward token.
    StakeTokens {},
    /// Updates the global reward index on deposit of a valid cw20 token.
    UpdateGlobalIndex {},
}

#[andr_query]
#[cw_serde]
#[derive(QueryResponses)]
pub enum QueryMsg {
    /// Gets the config of the contract.
    #[returns(Config)]
    Config {},
    /// Gets the state of the contract.
    #[returns(State)]
    State {},
    /// Returns a `StakerResponse` for the given staker. The pending rewards are updated to the
    /// present index.
    #[returns(StakerResponse)]
    Staker { address: String },
    /// Returns a `Vec<StakerResponse>` for range of stakers. The pending rewards are updated to the
    /// present index for each staker.
    #[returns(Vec<StakerResponse>)]
    Stakers {
        start_after: Option<String>,
        limit: Option<u32>,
    },
}

#[cw_serde]
pub struct Config {
    /// The token accepted for staking.
    pub staking_token: AndrAddr,
    /// The current number of reward tokens, cannot exceed `MAX_REWARD_TOKENS`.
    pub number_of_reward_tokens: u32,
}

#[cw_serde]
pub struct State {
    /// The total share of the staking token in the contract.
    pub total_share: Uint128,
}

#[cw_serde]
pub struct RewardTokenUnchecked {
    pub asset_info: AssetInfoUnchecked,
<<<<<<< HEAD
    pub init_timestamp: Milliseconds,
=======
    pub init_timestamp: Expiry,
>>>>>>> 3d80187d
    pub allocation_config: Option<AllocationConfig>,
}

impl RewardTokenUnchecked {
    /// Verifies that the specified asset_info is valid and returns a `RewardToken` with the
    /// correct `RewardType`.
    pub fn check(
        self,
        block_info: &BlockInfo,
        api: &dyn Api,
    ) -> Result<RewardToken, ContractError> {
        let checked_asset_info = self.asset_info.check(api, None)?;
        let reward_type = match self.allocation_config {
            None => RewardType::NonAllocated {
                previous_reward_balance: Uint128::zero(),
                init_timestamp: self.init_timestamp.get_time(block_info),
            },
            Some(allocation_config) => {
                let init_timestamp = self.init_timestamp.clone();
                let till_timestamp = allocation_config.clone().till_timestamp;
                let cycle_duration = allocation_config.cycle_duration;
                let cycle_rewards = allocation_config.cycle_rewards;
                let reward_increase = allocation_config.reward_increase;

                ensure!(
                    init_timestamp.get_time(block_info).seconds() >= block_info.time.seconds(),
                    ContractError::StartTimeInThePast {
                        current_block: block_info.height,
                        current_time: block_info.time.nanos() / MILLISECONDS_TO_NANOSECONDS_RATIO,
                    }
                );

                ensure!(
                    init_timestamp.get_time(block_info) < till_timestamp.get_time(block_info),
                    ContractError::StartTimeAfterEndTime {}
                );

                ensure!(
                    !cycle_duration.is_zero(),
                    ContractError::InvalidCycleDuration {}
                );

                if let Some(reward_increase) = reward_increase {
                    ensure!(
                        reward_increase < Decimal::one(),
                        ContractError::InvalidRewardIncrease {}
                    );
                }

                RewardType::Allocated {
                    allocation_config,
                    allocation_state: AllocationState {
                        current_cycle: 0,
                        current_cycle_rewards: cycle_rewards,
                        last_distributed: init_timestamp.get_time(block_info),
                    },
                    init_timestamp: self.init_timestamp.get_time(block_info),
                }
            }
        };

        Ok(RewardToken {
            asset_info: checked_asset_info,
            reward_type,
            index: Decimal256::zero(),
            is_active: true,
        })
    }
}

#[cw_serde]
pub enum RewardType {
    Allocated {
        allocation_config: AllocationConfig,
        allocation_state: AllocationState,
        init_timestamp: Milliseconds,
    },
    NonAllocated {
        previous_reward_balance: Uint128,
        init_timestamp: Milliseconds,
    },
}

#[cw_serde]
pub struct RewardToken {
    pub asset_info: AssetInfo,
    pub index: Decimal256,
    pub reward_type: RewardType,
    pub is_active: bool,
}

impl fmt::Display for RewardToken {
    fn fmt(&self, f: &mut fmt::Formatter<'_>) -> fmt::Result {
        self.asset_info.fmt(f)
    }
}

#[cw_serde]
pub struct AllocationInfo {
    /// The allocation config, this is immutable.
    pub config: AllocationConfig,
    /// The allocation state, this is mutable and changes as time goes on.
    pub state: AllocationState,
}

#[cw_serde]
pub struct AllocationConfig {
    /// Timestamp till which Rewards will be accrued. No staking rewards are accrued beyond this timestamp
<<<<<<< HEAD
    pub till_timestamp: Milliseconds,
=======
    pub till_timestamp: Expiry,
>>>>>>> 3d80187d
    /// Rewards distributed during the 1st cycle.
    pub cycle_rewards: Uint128,
    /// Cycle duration in timestamps
    pub cycle_duration: Milliseconds,
    /// Percent increase in Rewards per cycle
    pub reward_increase: Option<Decimal>,
}

#[cw_serde]
pub struct AllocationState {
    /// Keeps track of the distribution cycle
    pub current_cycle: u64,
    /// Number of tokens to be distributed during the current cycle
    pub current_cycle_rewards: Uint128,
    /// Timestamp at which the global_reward_index was last updated
    pub last_distributed: Milliseconds,
}

#[cw_serde]
pub struct StakerResponse {
    /// Address of the staker.
    pub address: String,
    /// The staker's share of the tokens.
    pub share: Uint128,
    /// The staker's balance of tokens.
    pub balance: Uint128,
    /// The staker's pending rewards represented as [(token_1, amount_1), ..., (token_n, amount_n)]
    pub pending_rewards: Vec<(String, Uint128)>,
}<|MERGE_RESOLUTION|>--- conflicted
+++ resolved
@@ -1,11 +1,6 @@
 use andromeda_std::amp::addresses::AndrAddr;
-<<<<<<< HEAD
-use andromeda_std::common::expiration::MILLISECONDS_TO_NANOSECONDS_RATIO;
-use andromeda_std::common::Milliseconds;
-=======
 use andromeda_std::common::expiration::{Expiry, MILLISECONDS_TO_NANOSECONDS_RATIO};
 use andromeda_std::common::{Milliseconds, MillisecondsDuration, MillisecondsExpiration};
->>>>>>> 3d80187d
 use andromeda_std::error::ContractError;
 use andromeda_std::{andr_exec, andr_instantiate, andr_instantiate_modules, andr_query};
 use cosmwasm_schema::{cw_serde, QueryResponses};
@@ -105,11 +100,7 @@
 #[cw_serde]
 pub struct RewardTokenUnchecked {
     pub asset_info: AssetInfoUnchecked,
-<<<<<<< HEAD
-    pub init_timestamp: Milliseconds,
-=======
     pub init_timestamp: Expiry,
->>>>>>> 3d80187d
     pub allocation_config: Option<AllocationConfig>,
 }
 
@@ -218,11 +209,7 @@
 #[cw_serde]
 pub struct AllocationConfig {
     /// Timestamp till which Rewards will be accrued. No staking rewards are accrued beyond this timestamp
-<<<<<<< HEAD
-    pub till_timestamp: Milliseconds,
-=======
     pub till_timestamp: Expiry,
->>>>>>> 3d80187d
     /// Rewards distributed during the 1st cycle.
     pub cycle_rewards: Uint128,
     /// Cycle duration in timestamps
