[package]
name = "andromeda-modules"
version = "0.1.0"
edition = "2021"
rust-version = "1.65.0"

[features]
backtraces = ["cosmwasm-std/backtraces"]

# See more keys and their definitions at https://doc.rust-lang.org/cargo/reference/manifest.html
[lib]
crate-type = ["cdylib", "rlib"]

[dependencies]
cosmwasm-std = { workspace = true }
cosmwasm-schema = { workspace = true }
serde = { version = "1.0.127", default-features = false, features = ["derive"] }
cw-utils = { workspace = true }
cw721 = { workspace = true }
cw721-base = { workspace = true }

<<<<<<< HEAD
andromeda-std = { workspace = true }
=======
andromeda-std = { workspace = true, features = ["rates"] }
>>>>>>> 41960cb4
<|MERGE_RESOLUTION|>--- conflicted
+++ resolved
@@ -19,8 +19,4 @@
 cw721 = { workspace = true }
 cw721-base = { workspace = true }
 
-<<<<<<< HEAD
-andromeda-std = { workspace = true }
-=======
-andromeda-std = { workspace = true, features = ["rates"] }
->>>>>>> 41960cb4
+andromeda-std = { workspace = true, features = ["rates"] }