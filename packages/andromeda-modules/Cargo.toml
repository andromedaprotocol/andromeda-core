--- conflicted
+++ resolved
@@ -1,14 +1,8 @@
 [package]
 name = "andromeda-modules"
-<<<<<<< HEAD
-version = "1.0.0"
-edition = "2021"
-rust-version = "1.65.0"
-=======
 version = "2.0.0"
 edition = "2021"
 rust-version = "1.75.0"
->>>>>>> fbe0197d
 description = "Utility methods and message definitions for the Andromeda Module Contracts"
 license = "MIT"
 
@@ -27,8 +21,4 @@
 cw721 = { workspace = true }
 cw721-base = { workspace = true }
 
-<<<<<<< HEAD
-andromeda-std = { workspace = true, features = ["module_hooks"] }
-=======
-andromeda-std = { workspace = true, features = ["rates"] }
->>>>>>> fbe0197d
+andromeda-std = { workspace = true, features = ["rates"] }