--- conflicted
+++ resolved
@@ -2,17 +2,8 @@
     ado_base::{hooks::AndromedaHook, recipient::Recipient, AndromedaMsg, AndromedaQuery},
     error::ContractError,
     primitive::{Primitive, PrimitivePointer},
-<<<<<<< HEAD
-    Funds,
 };
-use cosmwasm_std::{
-    ensure, Addr, Api, Coin, Decimal, Fraction, QuerierWrapper, QueryRequest, WasmQuery,
-};
-=======
-    require,
-};
-use cosmwasm_std::{Addr, Api, Coin, Decimal, Fraction, QuerierWrapper};
->>>>>>> 27f6e1ae
+use cosmwasm_std::{ensure, Addr, Api, Coin, Decimal, Fraction, QuerierWrapper};
 use schemars::JsonSchema;
 use serde::{Deserialize, Serialize};
 
