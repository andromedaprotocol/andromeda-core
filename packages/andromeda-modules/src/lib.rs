--- conflicted
+++ resolved
@@ -1,10 +1,3 @@
 pub mod address_list;
-<<<<<<< HEAD
-pub mod curve;
-pub mod date_time;
 pub mod rates;
-pub mod schema;
-pub mod shunting;
-=======
-pub mod rates;
->>>>>>> 58341457
+pub mod schema;