[package]
name = "andromeda-macros"
version = "1.0.0"
edition = "2021"
<<<<<<< HEAD
rust-version = "1.69.0"
=======
rust-version = "1.75.0"
>>>>>>> fbe0197d
description = "Macros for Andromeda Digital Objects"
license = "MIT"

[lib]
proc-macro = true

[features]
<<<<<<< HEAD
modules = []
module_hooks = []
=======
withdraw = []
rates = []
>>>>>>> fbe0197d

[dependencies]
syn = { version = "1.0.0", features = ["derive"] }
proc-macro2 = "1.0"
quote = "1.0"<|MERGE_RESOLUTION|>--- conflicted
+++ resolved
@@ -2,11 +2,7 @@
 name = "andromeda-macros"
 version = "1.0.0"
 edition = "2021"
-<<<<<<< HEAD
-rust-version = "1.69.0"
-=======
 rust-version = "1.75.0"
->>>>>>> fbe0197d
 description = "Macros for Andromeda Digital Objects"
 license = "MIT"
 
@@ -14,13 +10,8 @@
 proc-macro = true
 
 [features]
-<<<<<<< HEAD
-modules = []
-module_hooks = []
-=======
 withdraw = []
 rates = []
->>>>>>> fbe0197d
 
 [dependencies]
 syn = { version = "1.0.0", features = ["derive"] }
