--- conflicted
+++ resolved
@@ -177,11 +177,8 @@
                 BlockHeightUponCreation {},
                 #[returns(andromeda_std::ado_base::version::VersionResponse)]
                 Version {},
-<<<<<<< HEAD
-=======
                 #[returns(andromeda_std::ado_base::version::ADOBaseVersionResponse)]
                 ADOBaseVersion {},
->>>>>>> 49078030
                 #[returns(Vec<::andromeda_std::ado_base::permissioning::PermissionInfo>)]
                 Permissions { actor: String, limit: Option<u32>, start_after: Option<String> },
                 #[returns(Vec<String>)]
