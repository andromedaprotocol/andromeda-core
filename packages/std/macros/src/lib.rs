use proc_macro::TokenStream;
use quote::{quote, ToTokens};
use syn::{parse::Parser, parse_macro_input, DeriveInput};

/// Taken from: https://github.com/DA0-DA0/dao-contracts/blob/74bd3881fdd86829e5e8b132b9952dd64f2d0737/packages/dao-macros/src/lib.rs#L9
/// Used to merge two enums together.
fn merge_variants(left: TokenStream, right: TokenStream) -> TokenStream {
    use syn::Data::Enum;
    use syn::DataEnum;

    let mut left: DeriveInput = parse_macro_input!(left);
    let right: DeriveInput = parse_macro_input!(right);

    if let (
        Enum(DataEnum { variants, .. }),
        Enum(DataEnum {
            variants: to_add, ..
        }),
    ) = (&mut left.data, right.data)
    {
        variants.extend(to_add);

        quote! { #left }.into()
    } else {
        syn::Error::new(left.ident.span(), "variants may only be added for enums")
            .to_compile_error()
            .into()
    }
}

#[proc_macro_attribute]
/// Attaches all relevant ADO messages to a set of Execute messages for a given contract.
///
/// Also derives the `AsRefStr` trait for the enum allowing the use of `as_ref_str` to get the string representation of the enum variant.
///
/// e.g. `ExecuteMsg::MyMessage{..}.as_ref_str()` will return `"MyMessage"`
///
/// **Must be placed before `#[cw_serde]`**
pub fn andr_exec(_args: TokenStream, input: TokenStream) -> TokenStream {
    #[allow(unused_mut)]
    let mut merged = merge_variants(
        input,
        quote! {
            enum Right {
                #[serde(rename="amp_receive")]
                AMPReceive(::andromeda_std::amp::messages::AMPPkt),
                Ownership(::andromeda_std::ado_base::ownership::OwnershipMessage),
                UpdateKernelAddress {
                    address: ::cosmwasm_std::Addr,
                },
                UpdateAppContract {
                    address: String,
                },
                Permissioning(::andromeda_std::ado_base::permissioning::PermissioningMessage),
            }
        }
        .into(),
    );
<<<<<<< HEAD
    #[cfg(feature = "modules")]
=======

    #[cfg(feature = "rates")]
>>>>>>> fbe0197d
    {
        merged = merge_variants(
            merged,
            quote! {
                enum Right {
<<<<<<< HEAD
                    RegisterModule {
                        module: ::andromeda_std::ado_base::Module,
                    },
                    DeregisterModule {
                        module_idx: ::cosmwasm_std::Uint64,
                    },
                    AlterModule {
                        module_idx: ::cosmwasm_std::Uint64,
                        module: ::andromeda_std::ado_base::Module,
                    },
=======
                    Rates(::andromeda_std::ado_base::rates::RatesMessage)
>>>>>>> fbe0197d
                }
            }
            .into(),
        )
    }
    let input = parse_macro_input!(merged);
    TokenStream::from(andr_exec_derive(input).into_token_stream())
}

/// Derives the `AsRefStr` trait for a given enum allowing the use of `as_ref_str` to get the string representation of the enum.
fn andr_exec_derive(input: DeriveInput) -> DeriveInput {
    use syn::parse_quote;

    match input.data {
        syn::Data::Enum(_) => parse_quote! {
            #[derive(::andromeda_std::AsRefStr)]
            #input
        },
        _ => panic!("unions are not supported"),
    }
}

/// Adjusted from https://users.rust-lang.org/t/solved-derive-and-proc-macro-add-field-to-an-existing-struct/52307/3
/// Adds all fields required to instantiate an ADO to a struct.
///
/// Includes:
/// 1. Kernel Address for interacting with aOS
/// 2. Owner of the ADO (optional, assumed to be sender otherwise)
#[proc_macro_attribute]
pub fn andr_instantiate(_args: TokenStream, input: TokenStream) -> TokenStream {
    let mut ast = parse_macro_input!(input as DeriveInput);
    match &mut ast.data {
        syn::Data::Struct(ref mut struct_data) => {
            if let syn::Fields::Named(fields) = &mut struct_data.fields {
                fields.named.push(
                    syn::Field::parse_named
                        .parse2(quote! { pub kernel_address: String })
                        .unwrap(),
                );
                fields.named.push(
                    syn::Field::parse_named
                        .parse2(quote! { pub owner: Option<String> })
                        .unwrap(),
                );
            }

            quote! {
                #ast
            }
            .into()
        }
        _ => panic!("Macro only works with structs"),
    }
}

#[proc_macro_attribute]
/// Attaches all relevant ADO messages to a set of Query messages for a given contract.
///
/// **Must be placed before `#[cw_serde]`**
pub fn andr_query(_metadata: TokenStream, input: TokenStream) -> TokenStream {
    #[allow(unused_mut)]
    let mut merged = merge_variants(
        input,
        quote! {
            enum Right {
                #[returns(andromeda_std::ado_base::ownership::ContractOwnerResponse)]
                Owner {},
                #[returns(andromeda_std::ado_base::ownership::ContractPotentialOwnerResponse)]
                OwnershipRequest {},
                #[returns(andromeda_std::ado_base::ado_type::TypeResponse)]
                Type {},
                #[returns(andromeda_std::ado_base::kernel_address::KernelAddressResponse)]
                KernelAddress {},
                #[returns(andromeda_std::ado_base::app_contract::AppContractResponse)]
                AppContract {},
                #[returns(andromeda_std::ado_base::ownership::PublisherResponse)]
                OriginalPublisher {},
                #[returns(andromeda_std::ado_base::block_height::BlockHeightResponse)]
                BlockHeightUponCreation {},
                #[returns(andromeda_std::ado_base::version::VersionResponse)]
                Version {},
<<<<<<< HEAD
=======
                #[returns(andromeda_std::ado_base::version::ADOBaseVersionResponse)]
                ADOBaseVersion {},
>>>>>>> fbe0197d
                #[returns(Vec<::andromeda_std::ado_base::permissioning::PermissionInfo>)]
                Permissions { actor: String, limit: Option<u32>, start_after: Option<String> },
                #[returns(Vec<String>)]
                PermissionedActions { },

            }
        }
        .into(),
    );

    #[cfg(feature = "rates")]
    {
        merged = merge_variants(
            merged,
            quote! {
                enum Right {
                    #[returns(Option<::andromeda_std::ado_base::rates::Rate>)]
                    Rates(::andromeda_std::ado_base::rates::RatesQueryMessage)
                }
            }
            .into(),
        );
    }
    merged
}<|MERGE_RESOLUTION|>--- conflicted
+++ resolved
@@ -56,31 +56,14 @@
         }
         .into(),
     );
-<<<<<<< HEAD
-    #[cfg(feature = "modules")]
-=======
 
     #[cfg(feature = "rates")]
->>>>>>> fbe0197d
     {
         merged = merge_variants(
             merged,
             quote! {
                 enum Right {
-<<<<<<< HEAD
-                    RegisterModule {
-                        module: ::andromeda_std::ado_base::Module,
-                    },
-                    DeregisterModule {
-                        module_idx: ::cosmwasm_std::Uint64,
-                    },
-                    AlterModule {
-                        module_idx: ::cosmwasm_std::Uint64,
-                        module: ::andromeda_std::ado_base::Module,
-                    },
-=======
                     Rates(::andromeda_std::ado_base::rates::RatesMessage)
->>>>>>> fbe0197d
                 }
             }
             .into(),
@@ -162,11 +145,8 @@
                 BlockHeightUponCreation {},
                 #[returns(andromeda_std::ado_base::version::VersionResponse)]
                 Version {},
-<<<<<<< HEAD
-=======
                 #[returns(andromeda_std::ado_base::version::ADOBaseVersionResponse)]
                 ADOBaseVersion {},
->>>>>>> fbe0197d
                 #[returns(Vec<::andromeda_std::ado_base::permissioning::PermissionInfo>)]
                 Permissions { actor: String, limit: Option<u32>, start_after: Option<String> },
                 #[returns(Vec<String>)]
