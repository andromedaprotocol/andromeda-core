use cosmwasm_std::{Addr, OverflowError, StdError};
use cw20_base::ContractError as Cw20ContractError;
use cw721_base::ContractError as Cw721ContractError;
use cw_asset::AssetError;
use cw_utils::{ParseReplyError, PaymentError};
use hex::FromHexError;
use std::convert::From;
use std::str::{ParseBoolError, Utf8Error};
use std::string::FromUtf8Error;
use thiserror::Error;

use crate::common::Milliseconds;

#[derive(Error, Debug, PartialEq)]
pub enum ContractError {
    #[error("{0}")]
    Std(#[from] StdError),

    #[error("{0}")]
    Hex(#[from] FromHexError),

    #[error("{0}")]
    Payment(#[from] PaymentError),

    #[error("{0}")]
    ParseReplyError(#[from] ParseReplyError),

    #[error("Unauthorized")]
    Unauthorized {},

<<<<<<< HEAD
=======
    #[error("ActionNotFound")]
    ActionNotFound {},
>>>>>>> fbe0197d
    #[error("UnpublishedCodeID")]
    UnpublishedCodeID {},

    #[error("UnpublishedVersion")]
    UnpublishedVersion {},

    #[error("ContractLocked")]
    ContractLocked {},

    #[error("UnidentifiedMsgID")]
    UnidentifiedMsgID {},

    #[error("UnmetCondition")]
    UnmetCondition {},

    #[error("InvalidOrigin")]
    InvalidOrigin {},

    #[error("InvalidAmount: {msg}")]
    InvalidAmount { msg: String },

    #[error("OverlappingRanges")]
    OverlappingRanges {},

    #[error("Invalid {operation} Operation with {validator}")]
    InvalidValidatorOperation {
        operation: String,
        validator: String,
    },
    #[error("Invalid Campaign Operation: {operation} on {stage}")]
    InvalidCampaignOperation { operation: String, stage: String },

    #[error("No Staking Reward")]
    InvalidClaim {},

    #[error("InvalidSender")]
    InvalidSender {},

    #[error("InvalidValidator")]
    InvalidValidator {},

    #[error("InvalidDelegation")]
    InvalidDelegation {},

    #[error("RewardTooLow")]
    RewardTooLow {},

    #[error("IncompleteUnbondingPeriod")]
    IncompleteUnbondingPeriod {},

    #[error("LockedNFT")]
    LockedNFT {},

    #[error("UserNotFound")]
    UserNotFound {},

    #[error("ProcessNotFound")]
    ProcessNotFound {},

    #[error("only unordered channels are supported")]
    OrderedChannel {},

    #[error("invalid IBC channel version - got ({actual}), expected ({expected})")]
    InvalidVersion { actual: String, expected: String },

    #[error("CrossChainComponentsCurrentlyDisabled")]
    CrossChainComponentsCurrentlyDisabled {},

    #[error("tokenId list has different length than tokenUri list")]
    TokenInfoLenMissmatch {},

    #[error("ICS 721 channels may not be closed")]
    CantCloseChannel {},

    #[error("Paused")]
    Paused {},

    #[error("EmptyOptional")]
    EmptyOptional {},

    #[error("EmptyString")]
    EmptyString {},

    #[error("EmptyClassId")]
    EmptyClassId {},

    #[error("NoTokens")]
    NoTokens {},

    #[error("UnrecognisedReplyId")]
    UnrecognisedReplyId {},

    #[error("ImbalancedTokenInfo")]
    ImbalancedTokenInfo {},

    #[error("UnsupportedNFT")]
    UnsupportedNFT {},

    #[error("UnsupportedReturnType")]
    UnsupportedReturnType {},

    #[error("UnsupportedProtocol")]
    UnsupportedProtocol {},

    #[error("AlreadyUnbonded")]
    AlreadyUnbonded {},

    #[error("NFTNotFound")]
    NFTNotFound {},

    #[error("PriceNotSet")]
    PriceNotSet {},

    #[error("InvalidPrimitive")]
    InvalidPrimitive {},

    #[error("StillBonded")]
    StillBonded {},

    #[error("ParseBoolError")]
    ParseBoolError {},

    #[error("NoResponseElementNeeded")]
    NoResponseElementNeeded {},

    #[error("ResponseElementRequired")]
    ResponseElementRequired {},

    #[error("InsufficientBondedTime")]
    InsufficientBondedTime {},

    #[error("ThresholdsPercentagesDiscrepancy: {msg}")]
    ThresholdsPercentagesDiscrepancy { msg: String },

    #[error("LockTimeTooShort")]
    LockTimeTooShort {},

    #[error("LockTimeTooLong")]
    LockTimeTooLong {},

    #[error("InvalidWeight")]
    InvalidWeight {},

    #[error("NoResults")]
    NoResults {},

    #[error("NotEnoughTokens")]
    NotEnoughTokens {},

    #[error("MissingParameters")]
    MissingParameters {},

    #[error("OnlyOneSourceAllowed")]
    OnlyOneSourceAllowed {},

    #[error("IllegalTokenName")]
    IllegalTokenName {},

    #[error("IllegalTokenSymbol")]
    IllegalTokenSymbol {},

    #[error("Refilling")]
    Refilling {},

    #[error("WithdrawalLimitExceeded")]
    WithdrawalLimitExceeded {},

    #[error("CoinNotFound")]
    CoinNotFound {},

    #[error("NotInRefillMode")]
    NotInRefillMode {},

    #[error("NotEnoughResults")]
    NotEnoughResults {},

    #[error("ReachedRecipientLimit")]
    ReachedRecipientLimit {},

    #[error("MinterBlacklisted")]
    MinterBlacklisted {},

    #[error("EmptyRecipientsList")]
    EmptyRecipientsList {},

    #[error("EmptyThresholdsList")]
    EmptyThresholdsList {},

    #[error("AmountExceededHundredPrecent")]
    AmountExceededHundredPrecent {},

    #[error("InvalidAddress")]
    InvalidAddress {},

    #[error("ExpirationInPast")]
    ExpirationInPast {},

    #[error("ExecuteError")]
    ExecuteError {},

    #[error("UnspecifiedWithdrawalFrequency")]
    UnspecifiedWithdrawalFrequency {},

    #[error("ExpirationNotSpecified")]
    ExpirationNotSpecified {},

    #[error("CannotOverwriteHeldFunds")]
    CannotOverwriteHeldFunds {},

    #[error("ContractAddressNotInAddressList")]
    ContractAddressNotInAddressList {},

    #[error("ModuleNotUnique")]
    ModuleNotUnique {},

    #[error("InvalidRate")]
    InvalidRate {},

    #[error("InsufficientFunds")]
    InsufficientFunds {},

    #[error("NoPendingPayments")]
    NoPendingPayments {},

    #[error("NoReceivingAddress")]
    NoReceivingAddress {},

    #[error("TemporarilyDisabled")]
    TemporarilyDisabled {},

    #[error("AccountNotFound")]
    AccountNotFound {},

    #[error("ActorNotFound")]
    ActorNotFound {},

    #[error("ModuleDiscriptionTooLong: {msg}")]
    ModuleDiscriptionTooLong { msg: String },

    #[error("SymbolInUse")]
    SymbolInUse {},

    #[error("ExceedsMaxAllowedCoins")]
    ExceedsMaxAllowedCoins {},

    #[error("NoLockedFunds")]
    NoLockedFunds {},

    #[error("FundsAreLocked")]
    FundsAreLocked {},

    #[error("InvalidTokenNameLength: {msg}")]
    InvalidTokenNameLength { msg: String },

    #[error("TokenIsArchived")]
    TokenIsArchived {},

    #[error("AuctionDoesNotExist")]
    AuctionDoesNotExist {},

    #[error("SaleDoesNotExist")]
    SaleDoesNotExist {},

    #[error("AuctionNotStarted")]
    AuctionNotStarted {},

    #[error("AuctionEnded")]
    AuctionEnded {},

<<<<<<< HEAD
=======
    #[error("CampaignNotStarted")]
    CampaignNotStarted {},

    #[error("CampaignEnded")]
    CampaignEnded {},

    #[error("Campaign is not expired yet")]
    CampaignNotExpired {},

>>>>>>> fbe0197d
    #[error("SaleNotStarted")]
    SaleNotStarted {},

    #[error("SaleEnded")]
    SaleEnded {},

    #[error("SaleNotOpen")]
    SaleNotOpen {},

    #[error("SaleExpired")]
    SaleExpired {},

    #[error("SaleExecuted")]
    SaleExecuted {},

    #[error("SaleCancelled")]
    SaleCancelled {},

    #[error("NoTargetADOs")]
    NoTargetADOs {},

    #[error("TokenOwnerCannotBid")]
    TokenOwnerCannotBid {},

    #[error("TokenOwnerCannotBuy")]
    TokenOwnerCannotBuy {},

    #[error("BidSmallerThanHighestBid")]
    BidSmallerThanHighestBid {},

    #[error("Overflow")]
    Overflow {},

    #[error("Underflow")]
    Underflow {},

    #[error("CannotWithdrawHighestBid")]
    CannotWithdrawHighestBid {},

    #[error("WithdrawalIsEmpty")]
    WithdrawalIsEmpty {},

    #[error("AuctionAlreadyStarted")]
    AuctionAlreadyStarted {},

    #[error("StartTimeAfterEndTime")]
    StartTimeAfterEndTime {},

    #[error("Start time in past. Current time: {current_time}. Current block: {current_block}")]
    StartTimeInThePast {
        current_time: u64,
        current_block: u64,
    },

    #[error("OutOfNFTs")]
    OutOfNFTs {},

    #[error("HighestBidderCannotOutBid")]
    HighestBidderCannotOutBid {},

    #[error("InvalidFunds: {msg}")]
    InvalidFunds { msg: String },

    #[error("InvalidPermission: {msg}")]
    InvalidPermission { msg: String },

    #[error("InvalidADOVersion: {msg:?}")]
    InvalidADOVersion { msg: Option<String> },

    #[error("InvalidCodeID: {msg:?}")]
    InvalidCodeID { msg: Option<String> },

    #[error("InvalidADOType: {msg:?}")]
    InvalidADOType { msg: Option<String> },

    #[error("AuctionRewardAlreadyClaimed")]
    AuctionAlreadyClaimed {},

    #[error("SaleAlreadyConducted")]
    SaleAlreadyConducted {},

    #[error("AuctionNotEnded")]
    AuctionNotEnded {},

    #[error("AuctionCancelled")]
    AuctionCancelled {},

    #[error("ExpirationMustNotBeNever")]
    ExpirationMustNotBeNever {},

    #[error("ExpirationsMustBeOfSameType")]
    ExpirationsMustBeOfSameType {},

    #[error("MoreThanOneCoin")]
    MoreThanOneCoin {},

    #[error("InvalidReplyId")]
    InvalidReplyId {},

    #[error("ParsingError: {err}")]
    ParsingError { err: String },

    #[error("MissingRequiredMessageData")]
    MissingRequiredMessageData {},

    #[error("Cannot migrate from different contract type: {previous_contract}")]
    CannotMigrate { previous_contract: String },

    #[error("NestedAndromedaMsg")]
    NestedAndromedaMsg {},

    #[error("UnexpectedExternalRate")]
    UnexpectedExternalRate {},

    #[error("DuplicateCoinDenoms")]
    DuplicateCoinDenoms {},

    #[error("DuplicateThresholds")]
    DuplicateThresholds {},

    #[error("DuplicateRecipient")]
    DuplicateRecipient {},

    #[error("DuplicateContract")]
    DuplicateContract {},

    // BEGIN CW20 ERRORS
    #[error("Cannot set to own account")]
    CannotSetOwnAccount {},

    #[error("Invalid zero amount")]
    InvalidZeroAmount {},

    #[error("Invalid Denom")]
    InvalidDenom {},

    #[error("Allowance is expired")]
    Expired {},

    #[error("No allowance for this account")]
    NoAllowance {},

    #[error("Minting cannot exceed the cap")]
    CannotExceedCap {},

    #[error("Logo binary data exceeds 5KB limit")]
    LogoTooBig {},

    #[error("Invalid migration. Unable to migrate from version {prev}")]
    InvalidMigration { prev: String },

    #[error("Invalid xml preamble for SVG")]
    InvalidXmlPreamble {},

    #[error("Invalid png header")]
    InvalidPngHeader {},

    #[error("Instantiate2 Address Mistmatch: expected: {expected}, received: {received}")]
    Instantiate2AddressMismatch { expected: Addr, received: Addr },

    #[error("Duplicate initial balance addresses")]
    DuplicateInitialBalanceAddresses {},

    // END CW20 ERRORS
    #[error("Invalid Module, {msg:?}")]
    InvalidModule { msg: Option<String> },

    #[error("UnsupportedOperation")]
    UnsupportedOperation {},

    #[error("IncompatibleModules: {msg}")]
    IncompatibleModules { msg: String },

    #[error("ModuleDoesNotExist")]
    ModuleDoesNotExist {},

    #[error("token_id already claimed")]
    Claimed {},

    #[error("Approval not found for: {spender}")]
    ApprovalNotFound { spender: String },

    #[error("BidAlreadyPlaced")]
    BidAlreadyPlaced {},

    #[error("BidLowerThanCurrent")]
    BidLowerThanCurrent {},

    #[error("BidNotExpired")]
    BidNotExpired {},

    #[error("TransferAgreementExists")]
    TransferAgreementExists {},

    #[error("CannotDoubleWrapToken")]
    CannotDoubleWrapToken {},

    #[error("UnwrappingDisabled")]
    UnwrappingDisabled {},

    #[error("TokenNotWrappedByThisContract")]
    TokenNotWrappedByThisContract {},

    #[error("InvalidMetadata")]
    InvalidMetadata {},

    #[error("InvalidRecipientType: {msg}")]
    InvalidRecipientType { msg: String },

    #[error("InvalidTokensToWithdraw: {msg}")]
    InvalidTokensToWithdraw { msg: String },

    #[error("ModuleImmutable")]
    ModuleImmutable {},

    #[error("GeneratorNotSpecified")]
    GeneratorNotSpecified {},

    #[error("TooManyAppComponents")]
    TooManyAppComponents {},

    #[error("InvalidLtvRatio: {msg}")]
    InvalidLtvRatio { msg: String },

    #[error("Name already taken")]
    NameAlreadyTaken {},

    #[error("No Ongoing Sale")]
    NoOngoingSale {},

    #[error("Purchase limit reached")]
    PurchaseLimitReached {},

    #[error("Sale not ended")]
    SaleNotEnded {},

    #[error("Min sales exceeded")]
    MinSalesExceeded {},

    #[error("MinRaiseUnmet")]
    MinRaiseUnmet {},

    #[error("Limit must not be zero")]
    LimitMustNotBeZero {},

    #[error("Sale has already started")]
    SaleStarted {},

    #[error("No purchases")]
    NoPurchases {},

    #[error("Cannot mint after sale conducted")]
    CannotMintAfterSaleConducted {},

    #[error("Not implemented: {msg:?}")]
    NotImplemented { msg: Option<String> },

    #[error("Invalid Strategy: {strategy}")]
    InvalidStrategy { strategy: String },

    #[error("Invalid Query")]
    InvalidQuery {},

    #[error("Unexpected Item Found in: {item}")]
    UnexpectedItem { item: String },

    #[error("Invalid Withdrawal: {msg:?}")]
    InvalidWithdrawal { msg: Option<String> },

    #[error("Airdrop stage {stage} expired at {expiration}")]
    StageExpired { stage: u8, expiration: Milliseconds },

    #[error("Airdrop stage {stage} not expired yet")]
    StageNotExpired { stage: u8, expiration: Milliseconds },

    #[error("Wrong Length")]
    WrongLength {},

    #[error("Verification Failed")]
    VerificationFailed {},

    #[error("Invalid Asset: {asset}")]
    InvalidAsset { asset: String },

    #[error("Asset Error")]
    AssetError {},

    #[error("Invalid cycle duration")]
    InvalidCycleDuration {},

    #[error("Reward increase must be less than 1")]
    InvalidRewardIncrease {},

    #[error("Max of {max} for reward tokens is exceeded")]
    MaxRewardTokensExceeded { max: u32 },

    #[error("Primitive Does Not Exist: {msg}")]
    PrimitiveDoesNotExist { msg: String },

    #[error("Token already being distributed")]
    TokenAlreadyBeingDistributed {},

    #[error("Deposit window closed")]
    DepositWindowClosed {},

    #[error("No saved auction contract")]
    NoSavedBootstrapContract {},

    #[error("Phase ongoing")]
    PhaseOngoing {},

    #[error("Claims already allowed")]
    ClaimsAlreadyAllowed {},

    #[error("ClaimsNotAllowed")]
    ClaimsNotAllowed {},

    #[error("Lockdrop already claimed")]
    LockdropAlreadyClaimed {},

    #[error("No lockup to claim rewards for")]
    NoLockup {},

    #[error("Invalid deposit/withdraw window")]
    InvalidWindow {},

    #[error("Duplicate tokens")]
    DuplicateTokens {},

    #[error("All tokens purchased")]
    AllTokensPurchased {},

    #[error("Token not available")]
    TokenNotAvailable {},

    #[error("Invalid expiration")]
    InvalidExpiration {},

    #[error("Invalid start time")]
    InvalidStartTime {},

    #[error("Too many mint messages, limit is {limit}")]
    TooManyMintMessages { limit: u32 },

    #[error("App contract not specified")]
    AppContractNotSpecified {},

    #[error("VFS contract not specified")]
    VFSContractNotSpecified {},

    #[error("JsonError")]
    JsonError {},

    #[error("Invalid component: {name}")]
    InvalidComponent { name: String },

    #[error("Multi-batch not supported")]
    MultiBatchNotSupported {},

    #[error("Unexpected number of bytes. Expected: {expected}, actual: {actual}")]
    UnexpectedNumberOfBytes { expected: u8, actual: usize },

    #[error("Not an assigned operator, {msg:?}")]
    NotAssignedOperator { msg: Option<String> },

    #[error("Invalid Expiration Time")]
    InvalidExpirationTime {},

    #[error("Invalid Parameter, {error:?}")]
    InvalidParameter { error: Option<String> },

    #[error("Invalid Pathname, {error:?}")]
    InvalidPathname { error: Option<String> },

    #[error("Invalid Username, {error:?}")]
    InvalidUsername { error: Option<String> },

    #[error("Invalid Packet, {error:?}")]
    InvalidPacket { error: Option<String> },

    #[error("Invalid Denom Trace: {denom}")]
    InvalidDenomTrace { denom: String },

    #[error("Invalid Denom Trace Path: {path} - {denom}")]
    InvalidDenomTracePath { path: String, denom: String },

    #[error("Invalid Expression: {msg}")]
    InvalidExpression { msg: String },

    #[error("Invalid Transfer Port: {port}")]
    InvalidTransferPort { port: String },

    #[error("Invalid Modules: {msg}")]
    InvalidModules { msg: String },

    #[error("Invalid time: {msg}")]
    InvalidTimestamp { msg: String },
<<<<<<< HEAD
=======

    #[error("At least one tier should have no limit")]
    InvalidTiers {},

    #[error("Invalid tier for {operation} operation: {msg} ")]
    InvalidTier { operation: String, msg: String },
>>>>>>> fbe0197d
}

impl From<Cw20ContractError> for ContractError {
    fn from(err: Cw20ContractError) -> Self {
        match err {
            Cw20ContractError::Std(std) => ContractError::Std(std),
            Cw20ContractError::Expired {} => ContractError::Expired {},
            Cw20ContractError::LogoTooBig {} => ContractError::LogoTooBig {},
            Cw20ContractError::NoAllowance {} => ContractError::NoAllowance {},
            Cw20ContractError::Unauthorized {} => ContractError::Unauthorized {},
            Cw20ContractError::CannotExceedCap {} => ContractError::CannotExceedCap {},
            Cw20ContractError::InvalidPngHeader {} => ContractError::InvalidPngHeader {},
            Cw20ContractError::InvalidXmlPreamble {} => ContractError::InvalidXmlPreamble {},
            Cw20ContractError::CannotSetOwnAccount {} => ContractError::CannotSetOwnAccount {},
            Cw20ContractError::DuplicateInitialBalanceAddresses {} => {
                ContractError::DuplicateInitialBalanceAddresses {}
            }
            Cw20ContractError::InvalidExpiration {} => ContractError::InvalidExpiration {},
            _ => panic!("Unsupported cw20 error: {err:?}"),
        }
    }
}

impl From<ParseBoolError> for ContractError {
    fn from(_err: ParseBoolError) -> Self {
        ContractError::ParseBoolError {}
    }
}

impl From<Cw721ContractError> for ContractError {
    fn from(err: Cw721ContractError) -> Self {
        match err {
            Cw721ContractError::Std(std) => ContractError::Std(std),
            Cw721ContractError::Expired {} => ContractError::Expired {},
            Cw721ContractError::Ownership(_) => ContractError::Unauthorized {},
            Cw721ContractError::Claimed {} => ContractError::Claimed {},
            Cw721ContractError::ApprovalNotFound { spender } => {
                ContractError::ApprovalNotFound { spender }
            }
            Cw721ContractError::Version(_) => ContractError::InvalidADOVersion { msg: None },
        }
    }
}

impl From<FromUtf8Error> for ContractError {
    fn from(err: FromUtf8Error) -> Self {
        ContractError::Std(StdError::from(err))
    }
}

impl From<Utf8Error> for ContractError {
    fn from(err: Utf8Error) -> Self {
        ContractError::Std(StdError::from(err))
    }
}

impl From<OverflowError> for ContractError {
    fn from(_err: OverflowError) -> Self {
        ContractError::Overflow {}
    }
}

impl From<AssetError> for ContractError {
    fn from(_err: AssetError) -> Self {
        ContractError::AssetError {}
    }
}

/// Enum that can never be constructed. Used as an error type where we
/// can not error.
#[derive(Error, Debug)]
pub enum Never {}

pub fn from_semver(err: semver::Error) -> StdError {
    StdError::generic_err(format!("Semver: {err}"))
}<|MERGE_RESOLUTION|>--- conflicted
+++ resolved
@@ -28,11 +28,8 @@
     #[error("Unauthorized")]
     Unauthorized {},
 
-<<<<<<< HEAD
-=======
     #[error("ActionNotFound")]
     ActionNotFound {},
->>>>>>> fbe0197d
     #[error("UnpublishedCodeID")]
     UnpublishedCodeID {},
 
@@ -302,8 +299,6 @@
     #[error("AuctionEnded")]
     AuctionEnded {},
 
-<<<<<<< HEAD
-=======
     #[error("CampaignNotStarted")]
     CampaignNotStarted {},
 
@@ -313,7 +308,6 @@
     #[error("Campaign is not expired yet")]
     CampaignNotExpired {},
 
->>>>>>> fbe0197d
     #[error("SaleNotStarted")]
     SaleNotStarted {},
 
@@ -711,15 +705,12 @@
 
     #[error("Invalid time: {msg}")]
     InvalidTimestamp { msg: String },
-<<<<<<< HEAD
-=======
 
     #[error("At least one tier should have no limit")]
     InvalidTiers {},
 
     #[error("Invalid tier for {operation} operation: {msg} ")]
     InvalidTier { operation: String, msg: String },
->>>>>>> fbe0197d
 }
 
 impl From<Cw20ContractError> for ContractError {
