--- conflicted
+++ resolved
@@ -217,12 +217,8 @@
     origin: String,
     origin_username: Option<AndrAddr>,
     pub previous_sender: String,
-<<<<<<< HEAD
     pub id: Option<String>,
-=======
-    pub id: u64,
     #[serde(default)]
->>>>>>> 4b28a997
     pub previous_hops: Vec<CrossChainHop>,
 }
 
