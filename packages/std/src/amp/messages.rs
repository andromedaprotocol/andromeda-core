use crate::ado_contract::ADOContract;
use crate::common::encode_binary;
use crate::error::ContractError;
use crate::os::aos_querier::AOSQuerier;
use crate::os::{kernel::ExecuteMsg as KernelExecuteMsg, kernel::QueryMsg as KernelQueryMsg};
use cosmwasm_schema::cw_serde;
use cosmwasm_std::{
    to_json_binary, wasm_execute, Addr, Binary, Coin, ContractInfoResponse, CosmosMsg, Deps, Empty,
    MessageInfo, QueryRequest, ReplyOn, SubMsg, WasmMsg, WasmQuery,
};

use super::addresses::AndrAddr;
use super::ADO_DB_KEY;

/// Exposed for ease of serialisation.
#[cw_serde]
pub enum ExecuteMsg {
    /// The common message enum to receive an AMP message within a contract.
    #[serde(rename = "amp_receive")]
    AMPReceive(AMPPkt),
}

#[cw_serde]
#[derive(Default)]
pub struct IBCConfig {
    pub recovery_addr: Option<AndrAddr>,
}

impl IBCConfig {
    #[inline]
    pub fn new(recovery_addr: Option<AndrAddr>) -> IBCConfig {
        IBCConfig { recovery_addr }
    }
}

/// The configuration of the message to be sent.
///
/// Used when a sub message is generated for the given AMP Msg (only used in the case of Wasm Messages).
#[cw_serde]
pub struct AMPMsgConfig {
    /// When the message should reply, defaults to Always
    pub reply_on: ReplyOn,
    /// Determines whether the operation should terminate or proceed upon a failed message
    pub exit_at_error: bool,
    /// An optional imposed gas limit for the message
    pub gas_limit: Option<u64>,
    /// Whether to send the message directly to the given recipient
    pub direct: bool,
    pub ibc_config: Option<IBCConfig>,
}

impl AMPMsgConfig {
    #[inline]
    pub fn new(
        reply_on: Option<ReplyOn>,
        exit_at_error: Option<bool>,
        gas_limit: Option<u64>,
        ibc_config: Option<IBCConfig>,
    ) -> AMPMsgConfig {
        AMPMsgConfig {
            reply_on: reply_on.unwrap_or(ReplyOn::Always),
            exit_at_error: exit_at_error.unwrap_or(true),
            gas_limit,
            direct: false,
            ibc_config,
        }
    }

    /// Converts the current AMP message to be a direct message to the given contract
    pub fn as_direct_msg(self) -> AMPMsgConfig {
        AMPMsgConfig {
            reply_on: self.reply_on,
            exit_at_error: self.exit_at_error,
            gas_limit: self.gas_limit,
            direct: true,
            ibc_config: self.ibc_config,
        }
    }
}

impl Default for AMPMsgConfig {
    #[inline]
    fn default() -> AMPMsgConfig {
        AMPMsgConfig {
            reply_on: ReplyOn::Always,
            exit_at_error: true,
            gas_limit: None,
            direct: false,
            ibc_config: None,
        }
    }
}

#[cw_serde]
/// This struct defines how the kernel parses and relays messages between ADOs
/// If the desired recipient is via IBC then namespacing must be employed
/// The attached message must be a binary encoded execute message for the receiving ADO
/// Funds can be attached for an individual message and will be attached accordingly
pub struct AMPMsg {
    /// The message recipient, can be a contract/wallet address or a namespaced URI
    pub recipient: AndrAddr,
    /// The message to be sent to the recipient
    pub message: Binary,
    /// Any funds to be attached to the message, defaults to an empty vector
    pub funds: Vec<Coin>,
    /// When the message should reply, defaults to Always
    pub config: AMPMsgConfig,
}

impl AMPMsg {
    /// Creates a new AMPMsg
    pub fn new(recipient: impl Into<String>, message: Binary, funds: Option<Vec<Coin>>) -> AMPMsg {
        AMPMsg {
            recipient: AndrAddr::from_string(recipient),
            message,
            funds: funds.unwrap_or_default(),
            config: AMPMsgConfig::default(),
        }
    }

    pub fn with_config(&self, config: AMPMsgConfig) -> AMPMsg {
        AMPMsg {
            recipient: self.recipient.clone(),
            message: self.message.clone(),
            funds: self.funds.clone(),
            config,
        }
    }

    /// Generates an AMPPkt containing the given AMPMsg
    pub fn generate_amp_pkt(
        &self,
        deps: &Deps,
        origin: impl Into<String>,
        previous_sender: impl Into<String>,
        id: u64,
    ) -> Result<SubMsg, ContractError> {
        let contract_addr = self.recipient.get_raw_address(deps)?;
        let pkt = AMPPkt::new(origin, previous_sender, vec![self.clone()]);
        let msg = to_json_binary(&ExecuteMsg::AMPReceive(pkt))?;
        Ok(SubMsg {
            id,
            reply_on: self.config.reply_on.clone(),
            gas_limit: self.config.gas_limit,
            msg: CosmosMsg::Wasm(WasmMsg::Execute {
                contract_addr: contract_addr.into(),
                msg,
                funds: self.funds.to_vec(),
            }),
        })
    }

    pub fn generate_sub_msg_direct(&self, addr: Addr, id: u64) -> SubMsg<Empty> {
        SubMsg {
            id,
            reply_on: self.config.reply_on.clone(),
            gas_limit: self.config.gas_limit,
            msg: CosmosMsg::Wasm(wasm_execute(addr, &self.message, self.funds.to_vec()).unwrap()),
        }
    }

    pub fn to_ibc_hooks_memo(&self, contract_addr: String, callback_addr: String) -> String {
        #[derive(::serde::Serialize)]
        struct IbcHooksWasmMsg<T: ::serde::Serialize> {
            contract: String,
            msg: T,
        }
        #[derive(::serde::Serialize)]
        struct IbcHooksMsg<T: ::serde::Serialize> {
            wasm: IbcHooksWasmMsg<T>,
            ibc_callback: String,
        }
        let wasm_msg = IbcHooksWasmMsg {
            contract: contract_addr,
            msg: KernelExecuteMsg::Send {
                message: self.clone(),
            },
        };
        let msg = IbcHooksMsg {
            wasm: wasm_msg,
            ibc_callback: callback_addr,
        };

        serde_json_wasm::to_string(&msg).unwrap()
    }

    /// Adds an IBC recovery address to the message
    pub fn with_ibc_recovery(&self, recovery_addr: Option<AndrAddr>) -> AMPMsg {
        if let Some(ibc_config) = self.config.ibc_config.clone() {
            let mut ibc_config = ibc_config;
            ibc_config.recovery_addr = recovery_addr;
            let mut msg = self.clone();
            msg.config.ibc_config = Some(ibc_config);
            msg
        } else if let Some(recovery_addr) = recovery_addr {
            let ibc_config = Some(IBCConfig {
                recovery_addr: Some(recovery_addr),
            });
            let mut msg = self.clone();
            msg.config.ibc_config = ibc_config;
            msg
        } else {
            self.clone()
        }
    }
}

#[cw_serde]
pub struct AMPCtx {
    origin: String,
    origin_username: Option<AndrAddr>,
    pub previous_sender: String,
    pub id: u64,
}

impl AMPCtx {
    #[inline]
    pub fn new(
        origin: impl Into<String>,
        previous_sender: impl Into<String>,
        id: u64,
        origin_username: Option<AndrAddr>,
    ) -> AMPCtx {
        AMPCtx {
            origin: origin.into(),
            origin_username,
            previous_sender: previous_sender.into(),
            id,
        }
    }

    /// Gets the original sender of a message
    pub fn get_origin(&self) -> String {
        self.origin.clone()
    }

    /// Gets the previous sender of a message
    pub fn get_previous_sender(&self) -> String {
        self.previous_sender.clone()
    }
}

#[cw_serde]
/// An Andromeda packet contains all message protocol related data, this is what is sent between ADOs when communicating
/// It contains an original sender, if used for authorisation the sender must be authorised
/// The previous sender is the one who sent the message
/// A packet may contain several messages which allows for message batching

pub struct AMPPkt {
    /// Any messages associated with the packet
    pub messages: Vec<AMPMsg>,
    pub ctx: AMPCtx,
}

impl AMPPkt {
    /// Creates a new AMP Packet
    pub fn new(
        origin: impl Into<String>,
        previous_sender: impl Into<String>,
        messages: Vec<AMPMsg>,
    ) -> AMPPkt {
        AMPPkt {
            messages,
            ctx: AMPCtx::new(origin, previous_sender, 0, None),
        }
    }

    /// Adds a message to the current AMP Packet
    pub fn add_message(mut self, message: AMPMsg) -> Self {
        self.messages.push(message);
        self
    }

    /// Gets all unique recipients for messages
    pub fn get_unique_recipients(&self) -> Vec<String> {
        let mut recipients: Vec<String> = self
            .messages
            .iter()
            .cloned()
            .map(|msg| msg.recipient.to_string())
            .collect();
        recipients.sort_unstable();
        recipients.dedup();
        recipients
    }

    /// Gets all messages for a given recipient
    pub fn get_messages_for_recipient(&self, recipient: String) -> Vec<AMPMsg> {
        self.messages
            .iter()
<<<<<<< HEAD
            .filter(|&msg| msg.recipient == recipient.clone())
=======
            .filter(|msg| msg.recipient == recipient.clone())
>>>>>>> 11e545db
            .cloned()
            .collect()
    }

    /// Used to verify that the sender of the AMPPkt is authorised to attach the given origin field.
    /// A sender is valid if:
    ///
    /// 1. The origin matches the sender
    /// 2. The sender is the kernel
    /// 3. The sender has a code ID stored within the ADODB (and as such is a valid ADO)
    ///
    /// If the sender is not valid, an error is returned
    pub fn verify_origin(&self, info: &MessageInfo, deps: &Deps) -> Result<(), ContractError> {
        let kernel_address = ADOContract::default().get_kernel_address(deps.storage)?;
        if info.sender == self.ctx.origin || info.sender == kernel_address {
            Ok(())
        } else {
            let adodb_address: Addr =
                deps.querier.query(&QueryRequest::Wasm(WasmQuery::Smart {
                    contract_addr: kernel_address.to_string(),
                    msg: to_json_binary(&KernelQueryMsg::KeyAddress {
                        key: ADO_DB_KEY.to_string(),
                    })?,
                }))?;

            // Get the sender's Code ID
            let contract_info: ContractInfoResponse =
                deps.querier
                    .query(&QueryRequest::Wasm(WasmQuery::ContractInfo {
                        contract_addr: info.sender.to_string(),
                    }))?;

            let sender_code_id = contract_info.code_id;

            // We query the ADO type in the adodb, it will return an error if the sender's Code ID doesn't exist.
            AOSQuerier::verify_code_id(&deps.querier, &adodb_address, sender_code_id)
        }
    }

    ///Verifies the origin of the AMPPkt and returns the origin if it is valid
    pub fn get_verified_origin(
        &self,
        info: &MessageInfo,
        deps: &Deps,
    ) -> Result<String, ContractError> {
        let origin = self.ctx.get_origin();
        let res = self.verify_origin(info, deps);
        match res {
            Ok(_) => Ok(origin),
            Err(err) => Err(err),
        }
    }

    /// Generates a SubMsg to send the AMPPkt to the kernel

    pub fn to_sub_msg(
        &self,
        address: impl Into<String>,
        funds: Option<Vec<Coin>>,
        id: u64,
    ) -> Result<SubMsg, ContractError> {
        let sub_msg = SubMsg::reply_always(
            WasmMsg::Execute {
                contract_addr: address.into(),
                msg: encode_binary(&KernelExecuteMsg::AMPReceive(self.clone()))?,
                funds: funds.unwrap_or_default(),
            },
            id,
        );
        Ok(sub_msg)
    }

    ///  Attaches an ID to the current packet
    pub fn with_id(&self, id: u64) -> AMPPkt {
        let mut new = self.clone();
        new.ctx.id = id;
        new
    }

    /// Converts a given AMP Packet to an IBC Hook memo for use with Osmosis' IBC Hooks module
    pub fn to_ibc_hooks_memo(&self, contract_addr: String, callback_addr: String) -> String {
        #[derive(::serde::Serialize)]
        struct IbcHooksWasmMsg<T: ::serde::Serialize> {
            contract: String,
            msg: T,
        }
        #[derive(::serde::Serialize)]
        struct IbcHooksMsg<T: ::serde::Serialize> {
            wasm: IbcHooksWasmMsg<T>,
            ibc_callback: String,
        }
        let wasm_msg = IbcHooksWasmMsg {
            contract: contract_addr,
            msg: KernelExecuteMsg::AMPReceive(self.clone()),
        };
        let msg = IbcHooksMsg {
            wasm: wasm_msg,
            ibc_callback: callback_addr,
        };

        serde_json_wasm::to_string(&msg).unwrap()
    }

    /// Serializes the given AMP Packet to a JSON string
    pub fn to_json(&self) -> String {
        serde_json_wasm::to_string(&self).unwrap()
    }

    /// Generates an AMP Packet from context
    pub fn from_ctx(ctx: Option<AMPPkt>, current_address: String) -> Self {
        let mut ctx = if let Some(pkt) = ctx {
            pkt.ctx
        } else {
            AMPCtx::new(current_address.clone(), current_address.clone(), 0, None)
        };
        ctx.previous_sender = current_address;

        Self {
            messages: vec![],
            ctx,
        }
    }
}

#[cfg(test)]
mod tests {
    use cosmwasm_std::testing::{mock_dependencies, mock_info};

    use crate::testing::mock_querier::{mock_dependencies_custom, INVALID_CONTRACT};

    use super::*;

    #[test]
    fn test_generate_amp_pkt() {
        let deps = mock_dependencies();
        let msg = AMPMsg::new("test", Binary::default(), None);

        let sub_msg = msg
            .generate_amp_pkt(&deps.as_ref(), "origin", "previoussender", 1)
            .unwrap();

        let expected_msg = ExecuteMsg::AMPReceive(AMPPkt::new(
            "origin",
            "previoussender",
            vec![AMPMsg::new("test", Binary::default(), None)],
        ));
        assert_eq!(sub_msg.id, 1);
        assert_eq!(sub_msg.reply_on, ReplyOn::Always);
        assert_eq!(sub_msg.gas_limit, None);
        assert_eq!(
            sub_msg.msg,
            CosmosMsg::Wasm(WasmMsg::Execute {
                contract_addr: "test".to_string(),
                msg: to_json_binary(&expected_msg).unwrap(),
                funds: vec![],
            })
        );
    }

    #[test]
    fn test_get_unique_recipients() {
        let msg = AMPMsg::new("test", Binary::default(), None);
        let msg2 = AMPMsg::new("test2", Binary::default(), None);

        let mut pkt = AMPPkt::new("origin", "previoussender", vec![msg, msg2]);

        let recipients = pkt.get_unique_recipients();
        assert_eq!(recipients.len(), 2);
        assert_eq!(recipients[0], "test".to_string());
        assert_eq!(recipients[1], "test2".to_string());

        pkt = pkt.add_message(AMPMsg::new("test", Binary::default(), None));
        let recipients = pkt.get_unique_recipients();
        assert_eq!(recipients.len(), 2);
        assert_eq!(recipients[0], "test".to_string());
        assert_eq!(recipients[1], "test2".to_string());
    }

    #[test]
    fn test_get_messages_for_recipient() {
        let msg = AMPMsg::new("test", Binary::default(), None);
        let msg2 = AMPMsg::new("test2", Binary::default(), None);

        let mut pkt = AMPPkt::new("origin", "previoussender", vec![msg, msg2]);

        let messages = pkt.get_messages_for_recipient("test".to_string());
        assert_eq!(messages.len(), 1);
        assert_eq!(messages[0].recipient.to_string(), "test".to_string());

        let messages = pkt.get_messages_for_recipient("test2".to_string());
        assert_eq!(messages.len(), 1);
        assert_eq!(messages[0].recipient.to_string(), "test2".to_string());

        pkt = pkt.add_message(AMPMsg::new("test", Binary::default(), None));
        let messages = pkt.get_messages_for_recipient("test".to_string());
        assert_eq!(messages.len(), 2);
        assert_eq!(messages[0].recipient.to_string(), "test".to_string());
        assert_eq!(messages[1].recipient.to_string(), "test".to_string());
    }

    #[test]
    fn test_verify_origin() {
        let deps = mock_dependencies_custom(&[]);
        let msg = AMPMsg::new("test", Binary::default(), None);

        let pkt = AMPPkt::new("origin", "previoussender", vec![msg.clone()]);

        let info = mock_info("validaddress", &[]);
        let res = pkt.verify_origin(&info, &deps.as_ref());
        assert!(res.is_ok());

        let info = mock_info(INVALID_CONTRACT, &[]);
        let res = pkt.verify_origin(&info, &deps.as_ref());
        assert!(res.is_err());

        let offchain_pkt = AMPPkt::new(INVALID_CONTRACT, INVALID_CONTRACT, vec![msg]);
        let res = offchain_pkt.verify_origin(&info, &deps.as_ref());
        assert!(res.is_ok());
    }

    #[test]
    fn test_to_sub_msg() {
        let msg = AMPMsg::new("test", Binary::default(), None);

        let pkt = AMPPkt::new("origin", "previoussender", vec![msg.clone()]);

        let sub_msg = pkt.to_sub_msg("kernel", None, 1).unwrap();

        let expected_msg =
            ExecuteMsg::AMPReceive(AMPPkt::new("origin", "previoussender", vec![msg]));
        assert_eq!(sub_msg.id, 1);
        assert_eq!(sub_msg.reply_on, ReplyOn::Always);
        assert_eq!(sub_msg.gas_limit, None);
        assert_eq!(
            sub_msg.msg,
            CosmosMsg::Wasm(WasmMsg::Execute {
                contract_addr: "kernel".to_string(),
                msg: to_json_binary(&expected_msg).unwrap(),
                funds: vec![],
            })
        );
    }
    #[test]
    fn test_to_json() {
        let msg = AMPPkt::new("origin", "previoussender", vec![]);

        let memo = msg.to_json();
        assert_eq!(memo, "{\"messages\":[],\"ctx\":{\"origin\":\"origin\",\"origin_username\":null,\"previous_sender\":\"previoussender\",\"id\":0}}".to_string());
    }

    #[test]
    fn test_to_ibc_hooks_memo() {
        let msg = AMPPkt::new("origin", "previoussender", vec![]);
        let contract_addr = "contractaddr";
        let memo = msg.to_ibc_hooks_memo(contract_addr.to_string(), "callback".to_string());
        assert_eq!(memo, "{\"wasm\":{\"contract\":\"contractaddr\",\"msg\":{\"amp_receive\":{\"messages\":[],\"ctx\":{\"origin\":\"origin\",\"origin_username\":null,\"previous_sender\":\"previoussender\",\"id\":0}}}},\"ibc_callback\":\"callback\"}".to_string());
    }
}<|MERGE_RESOLUTION|>--- conflicted
+++ resolved
@@ -288,11 +288,7 @@
     pub fn get_messages_for_recipient(&self, recipient: String) -> Vec<AMPMsg> {
         self.messages
             .iter()
-<<<<<<< HEAD
-            .filter(|&msg| msg.recipient == recipient.clone())
-=======
             .filter(|msg| msg.recipient == recipient.clone())
->>>>>>> 11e545db
             .cloned()
             .collect()
     }
