pub mod ado_type;
pub mod block_height;
pub mod kernel_address;
pub mod modules;
pub mod operators;
pub mod ownership;
pub mod permissioning;
<<<<<<< HEAD
=======
#[cfg(feature = "rates")]
>>>>>>> 41960cb4
pub mod rates;
pub mod version;

pub mod withdraw;
#[cfg(feature = "withdraw")]
use crate::ado_base::withdraw::Withdrawal;
#[cfg(feature = "withdraw")]
use crate::amp::recipient::Recipient;
use crate::{
    ado_base::permissioning::Permission,
    amp::{messages::AMPPkt, AndrAddr},
};
use cosmwasm_schema::{cw_serde, QueryResponses};
use cosmwasm_std::Binary;
use cosmwasm_std::Uint64;
pub use modules::Module;
<<<<<<< HEAD

#[cfg(feature = "rates")]
use crate::ado_base::rates::Rate;

use self::rates::RatesMessage;
=======
>>>>>>> 41960cb4

#[cw_serde]
pub struct InstantiateMsg {
    pub ado_type: String,
    pub ado_version: String,
    pub operators: Option<Vec<String>>,
    pub kernel_address: String,
    pub owner: Option<String>,
}

#[cw_serde]
pub enum AndromedaMsg {
    UpdateOwner {
        address: String,
    },
    UpdateOperators {
        operators: Vec<String>,
    },
    UpdateAppContract {
        address: String,
    },
    #[cfg(feature = "withdraw")]
    Withdraw {
        recipient: Option<Recipient>,
        tokens_to_withdraw: Option<Vec<Withdrawal>>,
    },
    Deposit {
        recipient: Option<AndrAddr>,
        msg: Option<Binary>,
    },
    #[serde(rename = "amp_receive")]
    AMPReceive(AMPPkt),
    SetPermission {
        actor: AndrAddr,
        action: String,
        permission: Permission,
    },
    RemovePermission {
        action: String,
        actor: AndrAddr,
    },
    PermissionAction {
        action: String,
    },
    #[cfg(feature = "rates")]
<<<<<<< HEAD
    Rates(RatesMessage),
=======
    Rates(self::rates::RatesMessage),
>>>>>>> 41960cb4
}

#[cw_serde]
#[derive(QueryResponses)]
pub enum AndromedaQuery {
    #[returns(self::ownership::ContractOwnerResponse)]
    Owner {},
    #[returns(self::operators::OperatorsResponse)]
    Operators {},
    #[returns(self::ado_type::TypeResponse)]
    Type {},
    #[returns(self::kernel_address::KernelAddressResponse)]
    KernelAddress {},
    #[returns(self::ownership::PublisherResponse)]
    OriginalPublisher {},
    #[returns(self::block_height::BlockHeightResponse)]
    BlockHeightUponCreation {},
    #[returns(self::operators::IsOperatorResponse)]
    IsOperator { address: String },
    #[returns(self::version::VersionResponse)]
    Version {},
    #[returns(Option<::cosmwasm_std::Addr>)]
    AppContract {},

    #[returns(Module)]
    Module { id: Uint64 },

    #[returns(Vec<String>)]
    ModuleIds {},
    #[cfg(feature = "withdraw")]
    #[returns(::cosmwasm_std::BalanceResponse)]
    Balance { address: AndrAddr },
    #[returns(Vec<self::permissioning::PermissionInfo>)]
    Permissions {
        actor: AndrAddr,
        limit: Option<u32>,
        start_after: Option<String>,
    },
    #[returns(Vec<String>)]
    PermissionedActions {},

    #[cfg(feature = "rates")]
<<<<<<< HEAD
    #[returns(Option<Rate>)]
=======
    #[returns(Option<self::rates::Rate>)]
>>>>>>> 41960cb4
    GetRate { action: String },
}<|MERGE_RESOLUTION|>--- conflicted
+++ resolved
@@ -5,10 +5,7 @@
 pub mod operators;
 pub mod ownership;
 pub mod permissioning;
-<<<<<<< HEAD
-=======
 #[cfg(feature = "rates")]
->>>>>>> 41960cb4
 pub mod rates;
 pub mod version;
 
@@ -25,14 +22,6 @@
 use cosmwasm_std::Binary;
 use cosmwasm_std::Uint64;
 pub use modules::Module;
-<<<<<<< HEAD
-
-#[cfg(feature = "rates")]
-use crate::ado_base::rates::Rate;
-
-use self::rates::RatesMessage;
-=======
->>>>>>> 41960cb4
 
 #[cw_serde]
 pub struct InstantiateMsg {
@@ -78,11 +67,7 @@
         action: String,
     },
     #[cfg(feature = "rates")]
-<<<<<<< HEAD
-    Rates(RatesMessage),
-=======
     Rates(self::rates::RatesMessage),
->>>>>>> 41960cb4
 }
 
 #[cw_serde]
@@ -125,10 +110,6 @@
     PermissionedActions {},
 
     #[cfg(feature = "rates")]
-<<<<<<< HEAD
-    #[returns(Option<Rate>)]
-=======
     #[returns(Option<self::rates::Rate>)]
->>>>>>> 41960cb4
     GetRate { action: String },
 }