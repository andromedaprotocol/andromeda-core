--- conflicted
+++ resolved
@@ -77,11 +77,8 @@
     BlockHeightUponCreation {},
     #[returns(self::version::VersionResponse)]
     Version {},
-<<<<<<< HEAD
-=======
     #[returns(self::version::ADOBaseVersionResponse)]
     ADOBaseVersion {},
->>>>>>> 49078030
     #[returns(self::app_contract::AppContractResponse)]
     AppContract {},
     #[cfg(feature = "modules")]
