pub mod ado_type;
pub mod app_contract;
pub mod block_height;
pub mod kernel_address;
pub mod modules;
pub mod ownership;
pub mod permissioning;
#[cfg(feature = "rates")]
pub mod rates;
pub mod version;

pub mod withdraw;
use crate::amp::{messages::AMPPkt, AndrAddr};
use cosmwasm_schema::{cw_serde, QueryResponses};
use cosmwasm_std::Addr;
<<<<<<< HEAD
pub use modules::Module;
=======
>>>>>>> fbe0197d

use self::ownership::OwnershipMessage;
use self::permissioning::PermissioningMessage;

use self::ownership::OwnershipMessage;
use self::permissioning::PermissioningMessage;

#[cw_serde]
pub struct InstantiateMsg {
    pub ado_type: String,
    pub ado_version: String,
    pub kernel_address: String,
    pub owner: Option<String>,
}

#[cw_serde]
#[serde(rename_all = "snake_case")]
pub struct MigrateMsg {}

#[cw_serde]
pub enum AndromedaMsg {
    Ownership(OwnershipMessage),
    UpdateAppContract {
        address: String,
    },
    UpdateKernelAddress {
        address: Addr,
    },
<<<<<<< HEAD
    #[cfg(feature = "modules")]
    RegisterModule {
        module: Module,
    },
    #[cfg(feature = "modules")]
    DeregisterModule {
        module_idx: Uint64,
    },
    #[cfg(feature = "modules")]
    AlterModule {
        module_idx: Uint64,
        module: Module,
    },
=======
    #[cfg(feature = "rates")]
    Rates(self::rates::RatesMessage),
>>>>>>> fbe0197d
    #[serde(rename = "amp_receive")]
    AMPReceive(AMPPkt),
    Permissioning(PermissioningMessage),
}

#[cw_serde]
#[derive(QueryResponses)]
pub enum AndromedaQuery {
    #[returns(self::ownership::ContractOwnerResponse)]
    Owner {},
    #[returns(self::ownership::ContractPotentialOwnerResponse)]
    OwnershipRequest {},
    #[returns(self::ado_type::TypeResponse)]
    Type {},
    #[returns(self::kernel_address::KernelAddressResponse)]
    KernelAddress {},
    #[returns(self::ownership::PublisherResponse)]
    OriginalPublisher {},
    #[returns(self::block_height::BlockHeightResponse)]
    BlockHeightUponCreation {},
    #[returns(self::version::VersionResponse)]
    Version {},
<<<<<<< HEAD
    #[returns(self::app_contract::AppContractResponse)]
    AppContract {},
    #[cfg(feature = "modules")]
    #[returns(Module)]
    Module { id: Uint64 },
    #[cfg(feature = "modules")]
    #[returns(Vec<String>)]
    ModuleIds {},
=======
    #[returns(self::version::ADOBaseVersionResponse)]
    ADOBaseVersion {},
    #[returns(self::app_contract::AppContractResponse)]
    AppContract {},
>>>>>>> fbe0197d
    #[returns(Vec<self::permissioning::PermissionInfo>)]
    Permissions {
        actor: AndrAddr,
        limit: Option<u32>,
        start_after: Option<String>,
    },
    #[returns(Vec<self::permissioning::PermissionedActionsResponse>)]
    PermissionedActions {},

    #[cfg(feature = "rates")]
    #[returns(Option<self::rates::Rate>)]
    GetRate { action: String },
}<|MERGE_RESOLUTION|>--- conflicted
+++ resolved
@@ -13,10 +13,6 @@
 use crate::amp::{messages::AMPPkt, AndrAddr};
 use cosmwasm_schema::{cw_serde, QueryResponses};
 use cosmwasm_std::Addr;
-<<<<<<< HEAD
-pub use modules::Module;
-=======
->>>>>>> fbe0197d
 
 use self::ownership::OwnershipMessage;
 use self::permissioning::PermissioningMessage;
@@ -45,24 +41,8 @@
     UpdateKernelAddress {
         address: Addr,
     },
-<<<<<<< HEAD
-    #[cfg(feature = "modules")]
-    RegisterModule {
-        module: Module,
-    },
-    #[cfg(feature = "modules")]
-    DeregisterModule {
-        module_idx: Uint64,
-    },
-    #[cfg(feature = "modules")]
-    AlterModule {
-        module_idx: Uint64,
-        module: Module,
-    },
-=======
     #[cfg(feature = "rates")]
     Rates(self::rates::RatesMessage),
->>>>>>> fbe0197d
     #[serde(rename = "amp_receive")]
     AMPReceive(AMPPkt),
     Permissioning(PermissioningMessage),
@@ -85,21 +65,10 @@
     BlockHeightUponCreation {},
     #[returns(self::version::VersionResponse)]
     Version {},
-<<<<<<< HEAD
-    #[returns(self::app_contract::AppContractResponse)]
-    AppContract {},
-    #[cfg(feature = "modules")]
-    #[returns(Module)]
-    Module { id: Uint64 },
-    #[cfg(feature = "modules")]
-    #[returns(Vec<String>)]
-    ModuleIds {},
-=======
     #[returns(self::version::ADOBaseVersionResponse)]
     ADOBaseVersion {},
     #[returns(self::app_contract::AppContractResponse)]
     AppContract {},
->>>>>>> fbe0197d
     #[returns(Vec<self::permissioning::PermissionInfo>)]
     Permissions {
         actor: AndrAddr,
