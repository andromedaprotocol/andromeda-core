--- conflicted
+++ resolved
@@ -1,9 +1,6 @@
-<<<<<<< HEAD
-=======
 use std::fmt::{self, Display};
 
 use cosmwasm_schema::cw_serde;
->>>>>>> fbe0197d
 use cosmwasm_std::{ensure, BlockInfo, Env, Timestamp};
 use cw_utils::Expiration;
 
@@ -12,8 +9,6 @@
 use super::Milliseconds;
 
 pub const MILLISECONDS_TO_NANOSECONDS_RATIO: u64 = 1_000_000;
-<<<<<<< HEAD
-=======
 
 /// The Expiry type is used to define an expiry time using milliseconds
 ///
@@ -57,7 +52,6 @@
         }
     }
 }
->>>>>>> fbe0197d
 
 /// Creates a CosmWasm Expiration struct given a time in milliseconds
 /// # Arguments
@@ -85,20 +79,12 @@
 
 pub fn get_and_validate_start_time(
     env: &Env,
-<<<<<<< HEAD
-    start_time: Option<Milliseconds>,
-=======
     start_time: Option<Expiry>,
->>>>>>> fbe0197d
 ) -> Result<(Expiration, Milliseconds), ContractError> {
     let current_time = Milliseconds::from_nanos(env.block.time.nanos()).milliseconds();
 
     let start_expiration = if let Some(start_time) = start_time {
-<<<<<<< HEAD
-        expiration_from_milliseconds(start_time)?
-=======
         expiration_from_milliseconds(start_time.get_time(&env.block))?
->>>>>>> fbe0197d
     } else {
         // Set as current time + 1 so that it isn't expired from the very start
         expiration_from_milliseconds(Milliseconds(current_time + 1))?
