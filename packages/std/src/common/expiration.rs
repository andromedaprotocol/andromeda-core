<<<<<<< HEAD
use cosmwasm_std::{ensure, BlockInfo, Env, Timestamp};
=======
use cosmwasm_std::{ensure, BlockInfo, Timestamp};
>>>>>>> 676c9833
use cw_utils::Expiration;

use crate::error::ContractError;

<<<<<<< HEAD
use super::Milliseconds;

=======
>>>>>>> 676c9833
pub const MILLISECONDS_TO_NANOSECONDS_RATIO: u64 = 1_000_000;

/// Creates a CosmWasm Expiration struct given a time in milliseconds
/// # Arguments
///
/// * `time` - The expiration time in milliseconds since the Epoch
///
/// Returns a `cw_utils::Expiration::AtTime` struct with the given expiration time
pub fn expiration_from_milliseconds(time: Milliseconds) -> Result<Expiration, ContractError> {
    // Make sure that multiplying by above ratio does not exceed u64 limit
    ensure!(
        time.milliseconds() <= u64::MAX / MILLISECONDS_TO_NANOSECONDS_RATIO,
        ContractError::InvalidExpirationTime {}
    );

    Ok(Expiration::AtTime(Timestamp::from_nanos(time.nanos())))
}

pub fn block_to_expiration(block: &BlockInfo, model: Expiration) -> Option<Expiration> {
    match model {
        Expiration::AtTime(_) => Some(Expiration::AtTime(block.time)),
        Expiration::AtHeight(_) => Some(Expiration::AtHeight(block.height)),
        Expiration::Never {} => None,
    }
}

pub fn get_and_validate_start_time(
    env: &Env,
    start_time: Option<Milliseconds>,
) -> Result<(Expiration, Milliseconds), ContractError> {
    let current_time = Milliseconds::from_nanos(env.block.time.nanos()).milliseconds();

    let start_expiration = if let Some(start_time) = start_time {
        expiration_from_milliseconds(start_time)?
    } else {
        // Set as current time + 1 so that it isn't expired from the very start
        expiration_from_milliseconds(Milliseconds(current_time + 1))?
    };

    // Validate start time
    let block_time = block_to_expiration(&env.block, start_expiration).unwrap();
    ensure!(
        start_expiration.gt(&block_time),
        ContractError::StartTimeInThePast {
            current_time,
            current_block: env.block.height,
        }
    );

    Ok((start_expiration, Milliseconds(current_time)))
}

pub fn block_to_expiration(block: &BlockInfo, model: Expiration) -> Option<Expiration> {
    match model {
        Expiration::AtTime(_) => Some(Expiration::AtTime(block.time)),
        Expiration::AtHeight(_) => Some(Expiration::AtHeight(block.height)),
        Expiration::Never {} => None,
    }
}

#[cfg(test)]
mod tests {
    use super::*;

    #[test]
    fn test_expiration_from_milliseconds() {
        let time = u64::MAX;
        let result = expiration_from_milliseconds(Milliseconds(time)).unwrap_err();
        assert_eq!(result, ContractError::InvalidExpirationTime {});

        let valid_time = 100;
        let result = expiration_from_milliseconds(Milliseconds(valid_time)).unwrap();
        assert_eq!(
            Expiration::AtTime(Timestamp::from_nanos(100000000u64)),
            result
        )
    }
}<|MERGE_RESOLUTION|>--- conflicted
+++ resolved
@@ -1,17 +1,10 @@
-<<<<<<< HEAD
 use cosmwasm_std::{ensure, BlockInfo, Env, Timestamp};
-=======
-use cosmwasm_std::{ensure, BlockInfo, Timestamp};
->>>>>>> 676c9833
 use cw_utils::Expiration;
 
 use crate::error::ContractError;
 
-<<<<<<< HEAD
 use super::Milliseconds;
 
-=======
->>>>>>> 676c9833
 pub const MILLISECONDS_TO_NANOSECONDS_RATIO: u64 = 1_000_000;
 
 /// Creates a CosmWasm Expiration struct given a time in milliseconds
