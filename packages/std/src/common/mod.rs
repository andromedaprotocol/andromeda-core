--- conflicted
+++ resolved
@@ -8,12 +8,8 @@
 
 use crate::error::ContractError;
 use cosmwasm_std::{
-<<<<<<< HEAD
-    ensure, from_json, to_json_binary, BankMsg, Binary, Coin, CosmosMsg, QuerierWrapper, SubMsg,
-=======
     ensure, from_binary, has_coins, to_binary, BankMsg, Binary, Coin, CosmosMsg, QuerierWrapper,
     SubMsg, Uint128,
->>>>>>> cddc6d5c
 };
 use cw20::Cw20Coin;
 
