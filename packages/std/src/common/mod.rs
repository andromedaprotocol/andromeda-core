pub mod actions;
pub mod context;
pub mod expiration;
pub mod milliseconds;
pub mod rates;
pub mod reply;
pub mod response;
pub mod withdraw;

pub use milliseconds::*;

use crate::error::ContractError;
use cosmwasm_std::{
<<<<<<< HEAD
    ensure, from_json, has_coins, to_json_binary, BankMsg, Binary, Coin, CosmosMsg, QuerierWrapper,
    SubMsg, Uint128,
=======
    ensure, has_coins, to_binary, BankMsg, Binary, Coin, CosmosMsg, SubMsg, Uint128,
>>>>>>> 452dec26
};
use cw20::Cw20Coin;

use serde::Serialize;
use std::collections::BTreeMap;

use cosmwasm_schema::cw_serde;
#[cw_serde]
pub enum OrderBy {
    Asc,
    Desc,
}

<<<<<<< HEAD
pub fn parse_struct<T>(val: &Binary) -> Result<T, ContractError>
where
    T: DeserializeOwned,
{
    let data_res = from_json(val);
    match data_res {
        Ok(data) => Ok(data),
        Err(err) => Err(ContractError::ParsingError {
            err: err.to_string(),
        }),
    }
}

pub fn parse_message<T: DeserializeOwned>(data: &Option<Binary>) -> Result<T, ContractError> {
    let data = unwrap_or_err(data, ContractError::MissingRequiredMessageData {})?;
    parse_struct::<T>(data)
}

=======
>>>>>>> 452dec26
pub fn encode_binary<T>(val: &T) -> Result<Binary, ContractError>
where
    T: Serialize,
{
    match to_json_binary(val) {
        Ok(encoded_val) => Ok(encoded_val),
        Err(err) => Err(err.into()),
    }
}

#[cw_serde]
pub enum Funds {
    Native(Coin),
    Cw20(Cw20Coin),
}

impl Funds {
    // There is probably a more idiomatic way of doing this with From and Into...
    pub fn try_get_coin(&self) -> Result<Coin, ContractError> {
        match self {
            Funds::Native(coin) => Ok(coin.clone()),
            Funds::Cw20(_) => Err(ContractError::ParsingError {
                err: "Funds is not of type Native".to_string(),
            }),
        }
    }
}

/// Merges bank messages to the same recipient to a single bank message. Any sub messages
/// that do not contain bank messages are left as is. Note: Original order is not necessarily maintained.
///
/// ## Arguments
/// * `msgs`  - The sub messages to merge.
///
/// Returns a Vec<SubMsg> containing the merged bank messages.
pub fn merge_sub_msgs(msgs: Vec<SubMsg>) -> Vec<SubMsg> {
    // BTreeMap used instead of HashMap for determinant ordering in tests. Both should work
    // on-chain as hashmap randomness is fixed in cosmwasm. We get O(logn) instead of O(1)
    // performance this way which is not a huge difference.
    let mut map: BTreeMap<String, Vec<Coin>> = BTreeMap::new();

    let mut merged_msgs: Vec<SubMsg> = vec![];
    for msg in msgs.into_iter() {
        match msg.msg {
            CosmosMsg::Bank(BankMsg::Send { to_address, amount }) => {
                let current_coins = map.get(&to_address);
                match current_coins {
                    Some(current_coins) => {
                        map.insert(
                            to_address.to_owned(),
                            merge_coins(current_coins.to_vec(), amount),
                        );
                    }
                    None => {
                        map.insert(to_address.to_owned(), amount);
                    }
                }
            }
            _ => merged_msgs.push(msg),
        }
    }

    for (to_address, amount) in map.into_iter() {
        merged_msgs.push(SubMsg::new(CosmosMsg::Bank(BankMsg::Send {
            to_address,
            amount,
        })));
    }

    merged_msgs
}

/// Adds coins in `coins_to_add` to `coins` by merging those of the same denom and
/// otherwise appending.
///
/// ## Arguments
/// * `coins`        - Mutable reference to a vec of coins which will be modified in-place.
/// * `coins_to_add` - The `Vec<Coin>` to add, it is assumed that it contains no coins of the
///                    same denom
///
/// Returns nothing as it is done in place.
pub fn merge_coins(coins: Vec<Coin>, coins_to_add: Vec<Coin>) -> Vec<Coin> {
    let mut new_coins: Vec<Coin> = if !coins.is_empty() {
        merge_coins(vec![], coins.to_vec())
    } else {
        vec![]
    };
    // Not the most efficient algorithm (O(n * m)) but we don't expect to deal with very large arrays of Coin,
    // typically at most 2 denoms. Even in the future there are not that many Terra native coins
    // where this will be a problem.

    for coin in coins_to_add {
        let mut same_denom_coins = new_coins.iter_mut().filter(|c| c.denom == coin.denom);
        if let Some(same_denom_coin) = same_denom_coins.next() {
            same_denom_coin.amount += coin.amount
        } else {
            new_coins.push(coin);
        }
    }

    new_coins
}

/// Checks if the required funds can be covered by merging the provided coins.
///
/// ## Arguments
/// * `coins` - The vector of `Coin` structs representing the available coins
/// * `required` - The vector of `Coin` structs representing the required funds
///
/// Returns true if the required funds can be covered by merging the available coins, false otherwise.
pub fn has_coins_merged(coins: &[Coin], required: &[Coin]) -> bool {
    let merged_coins = merge_coins(vec![], coins.to_vec());
    let merged_required = merge_coins(vec![], required.to_vec());

    for required_funds in merged_required {
        if !has_coins(&merged_coins, &required_funds) {
            return false;
        };
    }

    true
}

/// Deducts a given amount from a vector of `Coin` structs. Alters the given vector, does not return a new vector.
///
/// ## Arguments
/// * `coins` - The vector of `Coin` structs from which to deduct the given funds
/// * `funds` - The amount to deduct
pub fn deduct_funds(coins: &mut [Coin], funds: &Coin) -> Result<(), ContractError> {
    let coin_amount: Vec<&mut Coin> = coins
        .iter_mut()
        .filter(|c| c.denom.eq(&funds.denom))
        .collect();

    let mut remainder = funds.amount;
    for same_coin in coin_amount {
        if same_coin.amount > remainder {
            same_coin.amount = same_coin.amount.checked_sub(remainder)?;
            return Ok(());
        } else {
            remainder = remainder.checked_sub(same_coin.amount)?;
            same_coin.amount = Uint128::zero();
        }
    }

    ensure!(
        remainder == Uint128::zero(),
        ContractError::InsufficientFunds {}
    );

    Ok(())
}

#[cfg(test)]
mod test {
<<<<<<< HEAD
    use cosmwasm_std::{coin, to_json_binary, Uint128, WasmMsg};
=======
    use cosmwasm_std::{coin, Uint128, WasmMsg};
>>>>>>> 452dec26
    use cw20::Expiration;

    use super::*;

    #[cw_serde]
    struct TestStruct {
        name: String,
        expiration: Expiration,
    }

    #[test]
<<<<<<< HEAD
    fn test_parse_struct() {
        let valid_json = to_json_binary(&TestStruct {
            name: "John Doe".to_string(),
            expiration: Expiration::AtHeight(123),
        })
        .unwrap();

        let test_struct: TestStruct = parse_struct(&valid_json).unwrap();
        assert_eq!(test_struct.name, "John Doe");
        assert_eq!(test_struct.expiration, Expiration::AtHeight(123));

        let invalid_json = to_json_binary("notavalidteststruct").unwrap();

        assert!(parse_struct::<TestStruct>(&invalid_json).is_err())
    }

    #[test]
=======
>>>>>>> 452dec26
    fn test_merge_coins() {
        let coins = vec![coin(100, "uusd"), coin(100, "uluna")];
        let funds_to_add = vec![
            coin(25, "uluna"),
            coin(50, "uusd"),
            coin(100, "ucad"),
            coin(50, "uluna"),
            coin(100, "uluna"),
            coin(100, "ucad"),
        ];

        let res = merge_coins(coins, funds_to_add);
        assert_eq!(
            vec![coin(150, "uusd"), coin(275, "uluna"), coin(200, "ucad")],
            res
        );
    }

    #[test]
    fn test_merge_sub_messages() {
        let sub_msgs: Vec<SubMsg> = vec![
            SubMsg::new(CosmosMsg::Bank(BankMsg::Send {
                to_address: "A".to_string(),
                amount: vec![coin(100, "uusd"), coin(50, "uluna")],
            })),
            SubMsg::new(CosmosMsg::Bank(BankMsg::Send {
                to_address: "A".to_string(),
                amount: vec![coin(100, "uusd"), coin(50, "ukrw")],
            })),
            SubMsg::new(CosmosMsg::Bank(BankMsg::Send {
                to_address: "B".to_string(),
                amount: vec![coin(100, "uluna")],
            })),
            SubMsg::new(CosmosMsg::Bank(BankMsg::Send {
                to_address: "B".to_string(),
                amount: vec![coin(50, "uluna")],
            })),
            SubMsg::new(CosmosMsg::Wasm(WasmMsg::Execute {
                contract_addr: "C".to_string(),
                funds: vec![],
                msg: encode_binary(&"").unwrap(),
            })),
        ];

        let merged_msgs = merge_sub_msgs(sub_msgs);
        assert_eq!(
            vec![
                SubMsg::new(CosmosMsg::Wasm(WasmMsg::Execute {
                    contract_addr: "C".to_string(),
                    funds: vec![],
                    msg: encode_binary(&"").unwrap(),
                })),
                SubMsg::new(CosmosMsg::Bank(BankMsg::Send {
                    to_address: "A".to_string(),
                    amount: vec![coin(200, "uusd"), coin(50, "uluna"), coin(50, "ukrw")],
                })),
                SubMsg::new(CosmosMsg::Bank(BankMsg::Send {
                    to_address: "B".to_string(),
                    amount: vec![coin(150, "uluna")],
                })),
            ],
            merged_msgs
        );

        assert_eq!(3, merged_msgs.len());
    }

    #[test]
    fn test_deduct_funds() {
        let mut funds: Vec<Coin> = vec![coin(5, "uluna"), coin(100, "uusd"), coin(100, "uluna")];

        deduct_funds(&mut funds, &coin(10, "uluna")).unwrap();

        assert_eq!(Uint128::zero(), funds[0].amount);
        assert_eq!(String::from("uluna"), funds[0].denom);
        assert_eq!(Uint128::from(95u128), funds[2].amount);
        assert_eq!(String::from("uluna"), funds[2].denom);

        let mut funds: Vec<Coin> = vec![Coin {
            denom: String::from("uluna"),
            amount: Uint128::from(5u64),
        }];

        let e = deduct_funds(&mut funds, &coin(10, "uluna")).unwrap_err();

        assert_eq!(ContractError::InsufficientFunds {}, e);
    }
    #[test]
    fn test_has_coins_merged() {
        let available_coins: Vec<Coin> = vec![
            coin(50, "uluna"),
            coin(200, "uusd"),
            coin(50, "ukrw"),
            coin(25, "uluna"),
            coin(25, "uluna"),
        ];
        let required_funds: Vec<Coin> = vec![
            coin(50, "uluna"),
            coin(100, "uusd"),
            coin(50, "ukrw"),
            coin(50, "uluna"),
        ];

        assert!(has_coins_merged(&available_coins, &required_funds));

        let insufficient_funds: Vec<Coin> =
            vec![coin(10, "uluna"), coin(100, "uusd"), coin(50, "ukrw")];

        assert!(!has_coins_merged(&insufficient_funds, &required_funds));
    }
}<|MERGE_RESOLUTION|>--- conflicted
+++ resolved
@@ -11,12 +11,7 @@
 
 use crate::error::ContractError;
 use cosmwasm_std::{
-<<<<<<< HEAD
-    ensure, from_json, has_coins, to_json_binary, BankMsg, Binary, Coin, CosmosMsg, QuerierWrapper,
-    SubMsg, Uint128,
-=======
-    ensure, has_coins, to_binary, BankMsg, Binary, Coin, CosmosMsg, SubMsg, Uint128,
->>>>>>> 452dec26
+    ensure, has_coins, to_json_binary, BankMsg, Binary, Coin, CosmosMsg, SubMsg, Uint128,
 };
 use cw20::Cw20Coin;
 
@@ -30,27 +25,6 @@
     Desc,
 }
 
-<<<<<<< HEAD
-pub fn parse_struct<T>(val: &Binary) -> Result<T, ContractError>
-where
-    T: DeserializeOwned,
-{
-    let data_res = from_json(val);
-    match data_res {
-        Ok(data) => Ok(data),
-        Err(err) => Err(ContractError::ParsingError {
-            err: err.to_string(),
-        }),
-    }
-}
-
-pub fn parse_message<T: DeserializeOwned>(data: &Option<Binary>) -> Result<T, ContractError> {
-    let data = unwrap_or_err(data, ContractError::MissingRequiredMessageData {})?;
-    parse_struct::<T>(data)
-}
-
-=======
->>>>>>> 452dec26
 pub fn encode_binary<T>(val: &T) -> Result<Binary, ContractError>
 where
     T: Serialize,
@@ -206,11 +180,7 @@
 
 #[cfg(test)]
 mod test {
-<<<<<<< HEAD
-    use cosmwasm_std::{coin, to_json_binary, Uint128, WasmMsg};
-=======
     use cosmwasm_std::{coin, Uint128, WasmMsg};
->>>>>>> 452dec26
     use cw20::Expiration;
 
     use super::*;
@@ -222,26 +192,6 @@
     }
 
     #[test]
-<<<<<<< HEAD
-    fn test_parse_struct() {
-        let valid_json = to_json_binary(&TestStruct {
-            name: "John Doe".to_string(),
-            expiration: Expiration::AtHeight(123),
-        })
-        .unwrap();
-
-        let test_struct: TestStruct = parse_struct(&valid_json).unwrap();
-        assert_eq!(test_struct.name, "John Doe");
-        assert_eq!(test_struct.expiration, Expiration::AtHeight(123));
-
-        let invalid_json = to_json_binary("notavalidteststruct").unwrap();
-
-        assert!(parse_struct::<TestStruct>(&invalid_json).is_err())
-    }
-
-    #[test]
-=======
->>>>>>> 452dec26
     fn test_merge_coins() {
         let coins = vec![coin(100, "uusd"), coin(100, "uluna")];
         let funds_to_add = vec![
