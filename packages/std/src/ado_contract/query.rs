use crate::ado_base::version::ADOBaseVersionResponse;
use crate::ado_contract::state::ADOContract;
use crate::{
    ado_base::{
        ado_type::TypeResponse,
        block_height::BlockHeightResponse,
        kernel_address::KernelAddressResponse,
        ownership::{ContractOwnerResponse, PublisherResponse},
        version::VersionResponse,
        AndromedaQuery,
    },
    common::encode_binary,
    error::ContractError,
};
use cosmwasm_std::{from_json, to_json_binary, Binary, Deps, Env};
use cw2::get_contract_version;
use serde::Serialize;

impl<'a> ADOContract<'a> {
    #[allow(unreachable_patterns)]
    pub fn query(
        &self,
        deps: Deps,
        _env: Env,
        msg: impl Serialize,
    ) -> Result<Binary, ContractError> {
        let msg = to_json_binary(&msg)?;

        match from_json::<AndromedaQuery>(&msg) {
            Ok(msg) => match msg {
                AndromedaQuery::Owner {} => encode_binary(&self.query_contract_owner(deps)?),
                AndromedaQuery::OriginalPublisher {} => {
                    encode_binary(&self.query_original_publisher(deps)?)
                }
                AndromedaQuery::Type {} => encode_binary(&self.query_type(deps)?),
                AndromedaQuery::BlockHeightUponCreation {} => {
                    encode_binary(&self.query_block_height_upon_creation(deps)?)
                }
                AndromedaQuery::KernelAddress {} => {
                    encode_binary(&self.query_kernel_address(deps)?)
                }
                AndromedaQuery::Version {} => encode_binary(&self.query_version(deps)?),
<<<<<<< HEAD

=======
                AndromedaQuery::ADOBaseVersion {} => encode_binary(&self.query_ado_base_version()?),
                AndromedaQuery::OwnershipRequest {} => {
                    encode_binary(&self.ownership_request(deps.storage)?)
                }
                #[cfg(feature = "modules")]
                AndromedaQuery::Module { id } => encode_binary(&self.query_module(deps, id)?),
                #[cfg(feature = "modules")]
                AndromedaQuery::ModuleIds {} => encode_binary(&self.query_module_ids(deps)?),
>>>>>>> 11e545db
                AndromedaQuery::AppContract {} => {
                    encode_binary(&self.get_app_contract(deps.storage)?)
                }
                AndromedaQuery::Permissions {
                    actor,
                    limit,
                    start_after,
                } => encode_binary(&self.query_permissions(deps, actor, limit, start_after)?),
                AndromedaQuery::PermissionedActions {} => {
                    encode_binary(&self.query_permissioned_actions(deps)?)
                }
                #[cfg(feature = "rates")]
                AndromedaQuery::GetRate { action } => encode_binary(&self.get_rates(deps, action)?),
                _ => Err(ContractError::UnsupportedOperation {}),
            },
            Err(_) => Err(ContractError::UnsupportedOperation {}),
        }
    }
}

impl<'a> ADOContract<'a> {
    #[inline]
    pub fn query_contract_owner(&self, deps: Deps) -> Result<ContractOwnerResponse, ContractError> {
        let owner = self.owner.load(deps.storage)?;

        Ok(ContractOwnerResponse {
            owner: owner.to_string(),
        })
    }

    #[inline]
    pub fn query_kernel_address(&self, deps: Deps) -> Result<KernelAddressResponse, ContractError> {
        let kernel_address = self.kernel_address.load(deps.storage)?;
        Ok(KernelAddressResponse { kernel_address })
    }

    #[inline]
    pub fn query_original_publisher(&self, deps: Deps) -> Result<PublisherResponse, ContractError> {
        let original_publisher = self.original_publisher.load(deps.storage)?.to_string();
        Ok(PublisherResponse { original_publisher })
    }

    #[inline]
    pub fn query_block_height_upon_creation(
        &self,
        deps: Deps,
    ) -> Result<BlockHeightResponse, ContractError> {
        let block_height = self.block_height.load(deps.storage)?;
        Ok(BlockHeightResponse { block_height })
    }

    #[inline]
    pub fn query_type(&self, deps: Deps) -> Result<TypeResponse, ContractError> {
        let ado_type = self.ado_type.load(deps.storage)?;
        Ok(TypeResponse { ado_type })
    }

    #[inline]
    pub fn query_version(&self, deps: Deps) -> Result<VersionResponse, ContractError> {
        let contract_version = get_contract_version(deps.storage)?;
        Ok(VersionResponse {
            version: contract_version.version,
        })
    }

    #[inline]
    pub fn query_ado_base_version(&self) -> Result<ADOBaseVersionResponse, ContractError> {
        let ado_base_version: &str = env!("CARGO_PKG_VERSION");
        Ok(ADOBaseVersionResponse {
            version: ado_base_version.to_string(),
        })
    }
}<|MERGE_RESOLUTION|>--- conflicted
+++ resolved
@@ -40,18 +40,10 @@
                     encode_binary(&self.query_kernel_address(deps)?)
                 }
                 AndromedaQuery::Version {} => encode_binary(&self.query_version(deps)?),
-<<<<<<< HEAD
-
-=======
                 AndromedaQuery::ADOBaseVersion {} => encode_binary(&self.query_ado_base_version()?),
                 AndromedaQuery::OwnershipRequest {} => {
                     encode_binary(&self.ownership_request(deps.storage)?)
                 }
-                #[cfg(feature = "modules")]
-                AndromedaQuery::Module { id } => encode_binary(&self.query_module(deps, id)?),
-                #[cfg(feature = "modules")]
-                AndromedaQuery::ModuleIds {} => encode_binary(&self.query_module_ids(deps)?),
->>>>>>> 11e545db
                 AndromedaQuery::AppContract {} => {
                     encode_binary(&self.get_app_contract(deps.storage)?)
                 }
