--- conflicted
+++ resolved
@@ -9,13 +9,8 @@
     error::ContractError,
 };
 use cosmwasm_std::{
-<<<<<<< HEAD
-    attr, from_json, to_json_binary, Addr, Api, CosmosMsg, Deps, Env, MessageInfo, QuerierWrapper,
-    Response, Storage, SubMsg, WasmMsg,
-=======
     attr, ensure, from_binary, to_binary, Addr, Api, CosmosMsg, Deps, DepsMut, Env, MessageInfo,
     QuerierWrapper, Response, Storage, SubMsg, WasmMsg,
->>>>>>> cddc6d5c
 };
 use serde::de::DeserializeOwned;
 use serde::Serialize;
