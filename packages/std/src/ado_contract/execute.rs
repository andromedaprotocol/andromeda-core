use crate::ado_contract::ADOContract;
use crate::amp::addresses::AndrAddr;
use crate::amp::messages::AMPPkt;
use crate::common::context::ExecuteContext;
use crate::common::reply::ReplyId;
use crate::error::from_semver;
use crate::os::{aos_querier::AOSQuerier, economics::ExecuteMsg as EconomicsExecuteMsg};
use crate::{
    ado_base::{AndromedaMsg, InstantiateMsg},
    error::ContractError,
};
use cosmwasm_std::{
    attr, ensure, from_json, to_json_binary, Addr, Api, ContractInfoResponse, CosmosMsg, Deps,
    DepsMut, Env, MessageInfo, QuerierWrapper, Response, Storage, SubMsg, WasmMsg,
};
use cw2::{get_contract_version, set_contract_version};
use semver::Version;
use serde::de::DeserializeOwned;
use serde::Serialize;

type ExecuteContextFunction<M, E = ContractError> = fn(ExecuteContext, M) -> Result<Response, E>;

impl<'a> ADOContract<'a> {
    pub fn instantiate(
        &self,
        storage: &mut dyn Storage,
        env: Env,
        api: &dyn Api,
        querier: &QuerierWrapper,
        info: MessageInfo,
        msg: InstantiateMsg,
    ) -> Result<Response, ContractError> {
        let ado_type = if msg.ado_type.starts_with("crates.io:andromeda-") {
            msg.ado_type.strip_prefix("crates.io:andromeda-").unwrap()
        } else if msg.ado_type.starts_with("crates.io:") {
            msg.ado_type.strip_prefix("crates.io:").unwrap()
        } else {
            &msg.ado_type
        };
        cw2::set_contract_version(storage, ado_type, msg.ado_version)?;
        let mut owner = api.addr_validate(&msg.owner.unwrap_or(info.sender.to_string()))?;
        self.original_publisher.save(storage, &info.sender)?;
        self.block_height.save(storage, &env.block.height)?;
        self.ado_type.save(storage, &ado_type.to_string())?;
        self.kernel_address
            .save(storage, &api.addr_validate(&msg.kernel_address)?)?;
        let mut attributes = vec![
            attr("method", "instantiate"),
            attr("type", ado_type),
            attr("kernel_address", msg.kernel_address),
        ];

        // We do not want to store app contracts for the kernel, exit early if current contract is kernel
        let is_kernel_contract = ado_type.contains("kernel");
        if is_kernel_contract {
            self.owner.save(storage, &owner)?;
            attributes.push(attr("owner", owner));
            return Ok(Response::new().add_attributes(attributes));
        }

        // Check if the sender is an app contract to allow for automatic storage of app contrcat reference
        let maybe_contract_info = querier.query_wasm_contract_info(info.sender.clone());
        let is_sender_contract = maybe_contract_info.is_ok();
        if is_sender_contract {
            let ContractInfoResponse { code_id, .. } = maybe_contract_info?;
            let sender_ado_type = AOSQuerier::ado_type_getter(
                querier,
                &self.get_adodb_address(storage, querier)?,
                code_id,
            )?;
            let is_sender_app = Some("app-contract".to_string()) == sender_ado_type;
            // Automatically save app contract reference if creator is an app contract
            if is_sender_app {
                self.app_contract
                    .save(storage, &Addr::unchecked(info.sender.to_string()))?;
                let app_owner = AOSQuerier::ado_owner_getter(querier, &info.sender)?;
                owner = app_owner;
                attributes.push(attr("app_contract", info.sender.to_string()));
            }
        }

        self.owner.save(storage, &owner)?;
        attributes.push(attr("owner", owner));
        Ok(Response::new().add_attributes(attributes))
    }

    /// Handles execution of ADO specific messages.
    pub fn execute(
        &self,
        ctx: ExecuteContext,
        msg: impl Serialize,
    ) -> Result<Response, ContractError> {
        let msg = to_json_binary(&msg)?;
        match from_json::<AndromedaMsg>(&msg) {
            Ok(msg) => match msg {
                AndromedaMsg::Ownership(msg) => {
                    self.execute_ownership(ctx.deps, ctx.env, ctx.info, msg)
                }
                AndromedaMsg::UpdateAppContract { address } => {
                    self.execute_update_app_contract(ctx.deps, ctx.info, address, None)
                }
<<<<<<< HEAD
                AndromedaMsg::UpdateKernelAddress { address } => {
                    self.update_kernel_address(ctx.deps, ctx.info, address)
                }
                #[cfg(feature = "modules")]
                AndromedaMsg::RegisterModule { module } => {
                    self.validate_module_address(&ctx.deps.as_ref(), &module)?;
                    self.execute_register_module(
                        ctx.deps.storage,
                        ctx.info.sender.as_str(),
                        module,
                        true,
                    )
                }
                #[cfg(feature = "modules")]
                AndromedaMsg::DeregisterModule { module_idx } => {
                    self.execute_deregister_module(ctx.deps, ctx.info, module_idx)
                }
                #[cfg(feature = "modules")]
                AndromedaMsg::AlterModule { module_idx, module } => {
                    self.validate_module_address(&ctx.deps.as_ref(), &module)?;
                    self.execute_alter_module(ctx.deps, ctx.info, module_idx, module)
                }
=======
                #[cfg(feature = "rates")]
                AndromedaMsg::Rates(rates_message) => self.execute_rates(ctx, rates_message),
                AndromedaMsg::UpdateKernelAddress { address } => {
                    self.update_kernel_address(ctx.deps, ctx.info, address)
                }
>>>>>>> fbe0197d
                AndromedaMsg::Permissioning(msg) => self.execute_permissioning(ctx, msg),
                AndromedaMsg::AMPReceive(_) => panic!("AMP Receive should be handled separately"),
            },
            _ => Err(ContractError::NotImplemented { msg: None }),
        }
    }

    pub fn migrate(
        &self,
        deps: DepsMut,
        contract_name: &str,
        contract_version: &str,
    ) -> Result<Response, ContractError> {
        // New version
        let version: Version = contract_version.parse().map_err(from_semver)?;

        // Old version
        let stored = get_contract_version(deps.storage)?;
        let storage_version: Version = stored.version.parse().map_err(from_semver)?;
        let contract_name = if contract_name.starts_with("crates.io:andromeda-") {
            contract_name.strip_prefix("crates.io:andromeda-").unwrap()
        } else if contract_name.starts_with("crates.io:") {
            contract_name.strip_prefix("crates.io:").unwrap()
        } else {
            contract_name
        };
        ensure!(
            stored.contract == contract_name,
            ContractError::CannotMigrate {
                previous_contract: stored.contract,
            }
        );

        // New version has to be newer/greater than the old version
        ensure!(
            storage_version < version,
            ContractError::CannotMigrate {
                previous_contract: stored.version,
            }
        );

        set_contract_version(deps.storage, contract_name, contract_version)?;
        Ok(Response::default())
    }
    /// Validates all provided `AndrAddr` addresses.
    ///
    /// Requires the VFS address to be set if any address is a VFS path.
    /// Automatically validates all stored modules.
    pub fn validate_andr_addresses(
        &self,
        deps: &Deps,
        addresses: Vec<AndrAddr>,
    ) -> Result<(), ContractError> {
        let vfs_address = self.get_vfs_address(deps.storage, &deps.querier);
        match vfs_address {
            Ok(vfs_address) => {
                for address in addresses {
                    self.validate_andr_address(deps, address, vfs_address.clone())?;
                }
                Ok(())
            }
            Err(_) => {
                for address in addresses {
                    ensure!(address.is_addr(deps.api), ContractError::InvalidAddress {});
                }
                Ok(())
            }
        }
    }

    /// Validates the given `AndrAddr` address.
    pub(crate) fn validate_andr_address(
        &self,
        deps: &Deps,
        address: AndrAddr,
        vfs_address: Addr,
    ) -> Result<(), ContractError> {
        address.validate(deps.api)?;
        if !address.is_addr(deps.api) {
            address.get_raw_address_from_vfs(deps, vfs_address)?;
        }
        Ok(())
    }

    #[inline]
    /// Gets the stored address for the Kernel contract
    pub fn get_kernel_address(&self, storage: &dyn Storage) -> Result<Addr, ContractError> {
        let kernel_address = self.kernel_address.load(storage)?;
        Ok(kernel_address)
    }

    #[inline]
    /// Gets the current address for the VFS contract.
    pub fn get_vfs_address(
        &self,
        storage: &dyn Storage,
        querier: &QuerierWrapper,
    ) -> Result<Addr, ContractError> {
        let kernel_address = self.get_kernel_address(storage)?;
        AOSQuerier::vfs_address_getter(querier, &kernel_address)
    }

    #[inline]
    /// Gets the current address for the VFS contract.
    pub fn get_adodb_address(
        &self,
        storage: &dyn Storage,
        querier: &QuerierWrapper,
    ) -> Result<Addr, ContractError> {
        let kernel_address = self.get_kernel_address(storage)?;
        AOSQuerier::adodb_address_getter(querier, &kernel_address)
    }

    /// Handles receiving and verifies an AMPPkt from the Kernel before executing the appropriate messages.
    ///
    /// Calls the provided handler with the AMP packet attached within the context.
    pub fn execute_amp_receive<M: DeserializeOwned>(
        &self,
        ctx: ExecuteContext,
        mut packet: AMPPkt,
        handler: ExecuteContextFunction<M>,
    ) -> Result<Response, ContractError> {
        packet.verify_origin(&ctx.info, &ctx.deps.as_ref())?;
        let ctx = ctx.with_ctx(packet.clone());
<<<<<<< HEAD
        ensure!(
            packet.messages.len() == 1,
            ContractError::InvalidPacket {
                error: Some("Invalid packet length".to_string())
            }
        );
        let msg = packet.messages.pop().unwrap();
        let msg: M = from_json(msg.message)?;
        let response = handler(ctx, msg)?;
        Ok(response)
=======
        let msg_opt = packet.messages.pop();
        if let Some(msg_opt) = msg_opt {
            let msg: E = from_json(msg_opt.message)?;
            let response = handler(ctx, msg)?;
            Ok(response)
        } else {
            Err(ContractError::InvalidPacket {
                error: Some("AMP Packet received with no messages".to_string()),
            })
        }
>>>>>>> fbe0197d
    }

    /// Generates a message to pay a fee for a given action by the given payee
    ///
    /// Fees are paid in the following fallthrough priority:
    /// 1. ADO Contract
    /// 2. App Contract for sending ADO
    /// 3. Provided Payee
    ///
    /// If any of the above cannot pay the fee the remainder is paid by the next in the list until no remainder remains.
    /// If there is still a remainder after all 3 payments then the fee cannot be paid and the message will error.
    pub fn pay_fee(
        &self,
        storage: &dyn Storage,
        querier: &QuerierWrapper,
        action: String,
        payee: Addr,
    ) -> Result<SubMsg, ContractError> {
        let kernel_address = self.get_kernel_address(storage)?;
        let economics_contract_address =
            AOSQuerier::kernel_address_getter(querier, &kernel_address, "economics")?;
        let economics_msg = EconomicsExecuteMsg::PayFee { action, payee };
        let msg = SubMsg::reply_on_error(
            CosmosMsg::Wasm(WasmMsg::Execute {
                contract_addr: economics_contract_address.to_string(),
                msg: to_json_binary(&economics_msg)?,
                funds: vec![],
            }),
            ReplyId::PayFee.repr(),
        );

        Ok(msg)
    }

    /// Updates the current kernel address used by the ADO
    /// Requires the sender to be the owner of the ADO
    pub fn update_kernel_address(
        &self,
        deps: DepsMut,
        info: MessageInfo,
        address: Addr,
    ) -> Result<Response, ContractError> {
        ensure!(
            self.is_contract_owner(deps.storage, info.sender.as_str())?,
            ContractError::Unauthorized {}
        );
        self.kernel_address.save(deps.storage, &address)?;
        Ok(Response::new()
            .add_attribute("action", "update_kernel_address")
            .add_attribute("address", address))
    }
}

#[cfg(test)]
<<<<<<< HEAD
mod tests {
    use super::*;
    #[cfg(feature = "modules")]
    use crate::ado_base::modules::Module;
    use crate::testing::mock_querier::MOCK_KERNEL_CONTRACT;
    #[cfg(feature = "modules")]
    use crate::testing::mock_querier::{mock_dependencies_custom, MOCK_APP_CONTRACT};
    #[cfg(feature = "modules")]
    use cosmwasm_std::Uint64;
    use cosmwasm_std::{
        testing::{mock_dependencies, mock_env, mock_info},
        Addr,
    };

    #[test]
    #[cfg(feature = "modules")]
    fn test_register_module_invalid_identifier() {
        let contract = ADOContract::default();
        let mut deps = mock_dependencies_custom(&[]);

        let info = mock_info("owner", &[]);
        let deps_mut = deps.as_mut();
        contract
            .instantiate(
                deps_mut.storage,
                mock_env(),
                deps_mut.api,
                &deps_mut.querier,
                info.clone(),
                InstantiateMsg {
                    ado_type: "type".to_string(),

                    ado_version: "version".to_string(),
                    kernel_address: MOCK_KERNEL_CONTRACT.to_string(),
                    owner: None,
                },
            )
            .unwrap();

        contract
            .app_contract
            .save(deps_mut.storage, &Addr::unchecked(MOCK_APP_CONTRACT))
            .unwrap();

        let module = Module::new("module".to_owned(), "z".to_string(), false);

        let msg = AndromedaMsg::RegisterModule { module };

        let res = contract.execute(ExecuteContext::new(deps.as_mut(), info, mock_env()), msg);
        assert!(res.is_err())
    }

    #[test]
    #[cfg(feature = "modules")]
    fn test_alter_module_invalid_identifier() {
        let contract = ADOContract::default();
        let mut deps = mock_dependencies_custom(&[]);

        let info = mock_info("owner", &[]);
        let deps_mut = deps.as_mut();
        contract
            .instantiate(
                deps_mut.storage,
                mock_env(),
                deps_mut.api,
                &deps_mut.querier,
                info.clone(),
                InstantiateMsg {
                    ado_type: "type".to_string(),
                    ado_version: "version".to_string(),

                    kernel_address: MOCK_KERNEL_CONTRACT.to_string(),
                    owner: None,
                },
            )
            .unwrap();
        contract
            .register_modules(
                info.sender.as_str(),
                deps_mut.storage,
                Some(vec![Module::new("module", "cosmos1...".to_string(), false)]),
            )
            .unwrap();

        contract
            .app_contract
            .save(deps_mut.storage, &Addr::unchecked(MOCK_APP_CONTRACT))
            .unwrap();

        let module = Module::new("/m".to_owned(), "z".to_string(), false);

        let msg = AndromedaMsg::AlterModule {
            module_idx: Uint64::new(1),
            module,
        };

        let res = contract.execute(ExecuteContext::new(deps.as_mut(), info, mock_env()), msg);
        assert!(res.is_err())
    }
=======

mod tests {
    use super::*;
    use crate::testing::mock_querier::MOCK_KERNEL_CONTRACT;
    use cosmwasm_std::testing::{mock_dependencies, mock_env, mock_info};
>>>>>>> fbe0197d

    #[test]
    fn test_update_app_contract() {
        let contract = ADOContract::default();
        let mut deps = mock_dependencies();

        let info = mock_info("owner", &[]);
        let deps_mut = deps.as_mut();
        contract
            .instantiate(
                deps_mut.storage,
                mock_env(),
                deps_mut.api,
                &deps_mut.querier,
                info.clone(),
                InstantiateMsg {
                    ado_type: "type".to_string(),
                    ado_version: "version".to_string(),

                    kernel_address: MOCK_KERNEL_CONTRACT.to_string(),
                    owner: None,
                },
            )
            .unwrap();

        let address = String::from("address");

        let msg = AndromedaMsg::UpdateAppContract {
            address: address.clone(),
        };

        let res = contract
            .execute(ExecuteContext::new(deps.as_mut(), info, mock_env()), msg)
            .unwrap();

        assert_eq!(
            Response::new()
                .add_attribute("action", "update_app_contract")
                .add_attribute("address", address),
            res
        );
    }
<<<<<<< HEAD

    #[test]
    #[cfg(feature = "modules")]
    fn test_update_app_contract_invalid_module() {
        let contract = ADOContract::default();
        let mut deps = mock_dependencies_custom(&[]);

        let info = mock_info("owner", &[]);
        let deps_mut = deps.as_mut();
        contract
            .instantiate(
                deps_mut.storage,
                mock_env(),
                deps_mut.api,
                &deps_mut.querier,
                info.clone(),
                InstantiateMsg {
                    ado_type: "type".to_string(),
                    ado_version: "version".to_string(),
                    owner: None,

                    kernel_address: MOCK_KERNEL_CONTRACT.to_string(),
                },
            )
            .unwrap();
        contract
            .register_modules(
                info.sender.as_str(),
                deps_mut.storage,
                Some(vec![Module::new("module", "cosmos1...".to_string(), false)]),
            )
            .unwrap();
    }

    #[test]
    fn test_update_kernel_address() {
        let contract = ADOContract::default();
        let mut deps = mock_dependencies();

        let info = mock_info("owner", &[]);
        let deps_mut = deps.as_mut();
        contract
            .instantiate(
                deps_mut.storage,
                mock_env(),
                deps_mut.api,
                &deps_mut.querier,
                info.clone(),
                InstantiateMsg {
                    ado_type: "type".to_string(),
                    ado_version: "version".to_string(),
                    owner: None,

                    kernel_address: MOCK_KERNEL_CONTRACT.to_string(),
                },
            )
            .unwrap();

        let address = String::from("address");

        let msg = AndromedaMsg::UpdateKernelAddress {
            address: Addr::unchecked(address.clone()),
        };

        let res = contract
            .execute(ExecuteContext::new(deps.as_mut(), info, mock_env()), msg)
            .unwrap();

        let msg = AndromedaMsg::UpdateKernelAddress {
            address: Addr::unchecked(address.clone()),
        };

        assert_eq!(
            Response::new()
                .add_attribute("action", "update_kernel_address")
                .add_attribute("address", address),
            res
        );

        let res = contract.execute(
            ExecuteContext::new(deps.as_mut(), mock_info("not_owner", &[]), mock_env()),
            msg,
        );
        assert!(res.is_err())
    }
=======
>>>>>>> fbe0197d
}<|MERGE_RESOLUTION|>--- conflicted
+++ resolved
@@ -99,36 +99,11 @@
                 AndromedaMsg::UpdateAppContract { address } => {
                     self.execute_update_app_contract(ctx.deps, ctx.info, address, None)
                 }
-<<<<<<< HEAD
-                AndromedaMsg::UpdateKernelAddress { address } => {
-                    self.update_kernel_address(ctx.deps, ctx.info, address)
-                }
-                #[cfg(feature = "modules")]
-                AndromedaMsg::RegisterModule { module } => {
-                    self.validate_module_address(&ctx.deps.as_ref(), &module)?;
-                    self.execute_register_module(
-                        ctx.deps.storage,
-                        ctx.info.sender.as_str(),
-                        module,
-                        true,
-                    )
-                }
-                #[cfg(feature = "modules")]
-                AndromedaMsg::DeregisterModule { module_idx } => {
-                    self.execute_deregister_module(ctx.deps, ctx.info, module_idx)
-                }
-                #[cfg(feature = "modules")]
-                AndromedaMsg::AlterModule { module_idx, module } => {
-                    self.validate_module_address(&ctx.deps.as_ref(), &module)?;
-                    self.execute_alter_module(ctx.deps, ctx.info, module_idx, module)
-                }
-=======
                 #[cfg(feature = "rates")]
                 AndromedaMsg::Rates(rates_message) => self.execute_rates(ctx, rates_message),
                 AndromedaMsg::UpdateKernelAddress { address } => {
                     self.update_kernel_address(ctx.deps, ctx.info, address)
                 }
->>>>>>> fbe0197d
                 AndromedaMsg::Permissioning(msg) => self.execute_permissioning(ctx, msg),
                 AndromedaMsg::AMPReceive(_) => panic!("AMP Receive should be handled separately"),
             },
@@ -253,18 +228,6 @@
     ) -> Result<Response, ContractError> {
         packet.verify_origin(&ctx.info, &ctx.deps.as_ref())?;
         let ctx = ctx.with_ctx(packet.clone());
-<<<<<<< HEAD
-        ensure!(
-            packet.messages.len() == 1,
-            ContractError::InvalidPacket {
-                error: Some("Invalid packet length".to_string())
-            }
-        );
-        let msg = packet.messages.pop().unwrap();
-        let msg: M = from_json(msg.message)?;
-        let response = handler(ctx, msg)?;
-        Ok(response)
-=======
         let msg_opt = packet.messages.pop();
         if let Some(msg_opt) = msg_opt {
             let msg: E = from_json(msg_opt.message)?;
@@ -275,7 +238,6 @@
                 error: Some("AMP Packet received with no messages".to_string()),
             })
         }
->>>>>>> fbe0197d
     }
 
     /// Generates a message to pay a fee for a given action by the given payee
@@ -330,64 +292,16 @@
 }
 
 #[cfg(test)]
-<<<<<<< HEAD
+
 mod tests {
     use super::*;
-    #[cfg(feature = "modules")]
-    use crate::ado_base::modules::Module;
     use crate::testing::mock_querier::MOCK_KERNEL_CONTRACT;
-    #[cfg(feature = "modules")]
-    use crate::testing::mock_querier::{mock_dependencies_custom, MOCK_APP_CONTRACT};
-    #[cfg(feature = "modules")]
-    use cosmwasm_std::Uint64;
-    use cosmwasm_std::{
-        testing::{mock_dependencies, mock_env, mock_info},
-        Addr,
-    };
+    use cosmwasm_std::testing::{mock_dependencies, mock_env, mock_info};
 
     #[test]
-    #[cfg(feature = "modules")]
-    fn test_register_module_invalid_identifier() {
+    fn test_update_app_contract() {
         let contract = ADOContract::default();
-        let mut deps = mock_dependencies_custom(&[]);
-
-        let info = mock_info("owner", &[]);
-        let deps_mut = deps.as_mut();
-        contract
-            .instantiate(
-                deps_mut.storage,
-                mock_env(),
-                deps_mut.api,
-                &deps_mut.querier,
-                info.clone(),
-                InstantiateMsg {
-                    ado_type: "type".to_string(),
-
-                    ado_version: "version".to_string(),
-                    kernel_address: MOCK_KERNEL_CONTRACT.to_string(),
-                    owner: None,
-                },
-            )
-            .unwrap();
-
-        contract
-            .app_contract
-            .save(deps_mut.storage, &Addr::unchecked(MOCK_APP_CONTRACT))
-            .unwrap();
-
-        let module = Module::new("module".to_owned(), "z".to_string(), false);
-
-        let msg = AndromedaMsg::RegisterModule { module };
-
-        let res = contract.execute(ExecuteContext::new(deps.as_mut(), info, mock_env()), msg);
-        assert!(res.is_err())
-    }
-
-    #[test]
-    #[cfg(feature = "modules")]
-    fn test_alter_module_invalid_identifier() {
-        let contract = ADOContract::default();
-        let mut deps = mock_dependencies_custom(&[]);
+        let mut deps = mock_dependencies();
 
         let info = mock_info("owner", &[]);
         let deps_mut = deps.as_mut();
@@ -407,60 +321,6 @@
                 },
             )
             .unwrap();
-        contract
-            .register_modules(
-                info.sender.as_str(),
-                deps_mut.storage,
-                Some(vec![Module::new("module", "cosmos1...".to_string(), false)]),
-            )
-            .unwrap();
-
-        contract
-            .app_contract
-            .save(deps_mut.storage, &Addr::unchecked(MOCK_APP_CONTRACT))
-            .unwrap();
-
-        let module = Module::new("/m".to_owned(), "z".to_string(), false);
-
-        let msg = AndromedaMsg::AlterModule {
-            module_idx: Uint64::new(1),
-            module,
-        };
-
-        let res = contract.execute(ExecuteContext::new(deps.as_mut(), info, mock_env()), msg);
-        assert!(res.is_err())
-    }
-=======
-
-mod tests {
-    use super::*;
-    use crate::testing::mock_querier::MOCK_KERNEL_CONTRACT;
-    use cosmwasm_std::testing::{mock_dependencies, mock_env, mock_info};
->>>>>>> fbe0197d
-
-    #[test]
-    fn test_update_app_contract() {
-        let contract = ADOContract::default();
-        let mut deps = mock_dependencies();
-
-        let info = mock_info("owner", &[]);
-        let deps_mut = deps.as_mut();
-        contract
-            .instantiate(
-                deps_mut.storage,
-                mock_env(),
-                deps_mut.api,
-                &deps_mut.querier,
-                info.clone(),
-                InstantiateMsg {
-                    ado_type: "type".to_string(),
-                    ado_version: "version".to_string(),
-
-                    kernel_address: MOCK_KERNEL_CONTRACT.to_string(),
-                    owner: None,
-                },
-            )
-            .unwrap();
 
         let address = String::from("address");
 
@@ -479,92 +339,4 @@
             res
         );
     }
-<<<<<<< HEAD
-
-    #[test]
-    #[cfg(feature = "modules")]
-    fn test_update_app_contract_invalid_module() {
-        let contract = ADOContract::default();
-        let mut deps = mock_dependencies_custom(&[]);
-
-        let info = mock_info("owner", &[]);
-        let deps_mut = deps.as_mut();
-        contract
-            .instantiate(
-                deps_mut.storage,
-                mock_env(),
-                deps_mut.api,
-                &deps_mut.querier,
-                info.clone(),
-                InstantiateMsg {
-                    ado_type: "type".to_string(),
-                    ado_version: "version".to_string(),
-                    owner: None,
-
-                    kernel_address: MOCK_KERNEL_CONTRACT.to_string(),
-                },
-            )
-            .unwrap();
-        contract
-            .register_modules(
-                info.sender.as_str(),
-                deps_mut.storage,
-                Some(vec![Module::new("module", "cosmos1...".to_string(), false)]),
-            )
-            .unwrap();
-    }
-
-    #[test]
-    fn test_update_kernel_address() {
-        let contract = ADOContract::default();
-        let mut deps = mock_dependencies();
-
-        let info = mock_info("owner", &[]);
-        let deps_mut = deps.as_mut();
-        contract
-            .instantiate(
-                deps_mut.storage,
-                mock_env(),
-                deps_mut.api,
-                &deps_mut.querier,
-                info.clone(),
-                InstantiateMsg {
-                    ado_type: "type".to_string(),
-                    ado_version: "version".to_string(),
-                    owner: None,
-
-                    kernel_address: MOCK_KERNEL_CONTRACT.to_string(),
-                },
-            )
-            .unwrap();
-
-        let address = String::from("address");
-
-        let msg = AndromedaMsg::UpdateKernelAddress {
-            address: Addr::unchecked(address.clone()),
-        };
-
-        let res = contract
-            .execute(ExecuteContext::new(deps.as_mut(), info, mock_env()), msg)
-            .unwrap();
-
-        let msg = AndromedaMsg::UpdateKernelAddress {
-            address: Addr::unchecked(address.clone()),
-        };
-
-        assert_eq!(
-            Response::new()
-                .add_attribute("action", "update_kernel_address")
-                .add_attribute("address", address),
-            res
-        );
-
-        let res = contract.execute(
-            ExecuteContext::new(deps.as_mut(), mock_info("not_owner", &[]), mock_env()),
-            msg,
-        );
-        assert!(res.is_err())
-    }
-=======
->>>>>>> fbe0197d
 }