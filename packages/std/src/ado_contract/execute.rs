--- conflicted
+++ resolved
@@ -1,13 +1,8 @@
 use crate::ado_contract::ADOContract;
 use crate::amp::addresses::AndrAddr;
-<<<<<<< HEAD
-use crate::amp::messages::{AMPCtx, AMPPkt};
-use crate::amp::VFS_KEY;
+use crate::amp::messages::AMPPkt;
 use crate::common::context::ExecuteContext;
-use crate::os::kernel::QueryMsg as KernelQueryMsg;
-=======
-use crate::os::storage_helper::StorageHelper;
->>>>>>> 3a11f1fe
+use crate::os::aos_querier::AOSQuerier;
 use crate::{
     ado_base::{AndromedaMsg, InstantiateMsg},
     error::ContractError,
@@ -19,7 +14,7 @@
 use serde::de::DeserializeOwned;
 use serde::Serialize;
 
-type ExecuteFunction<E> = fn(DepsMut, Env, MessageInfo, E) -> Result<Response, ContractError>;
+type ExecuteContextFunction<E> = fn(ExecuteContext, E) -> Result<Response, ContractError>;
 
 impl<'a> ADOContract<'a> {
     pub fn instantiate(
@@ -50,23 +45,21 @@
     /// For example `cw721_base`.
     pub fn execute<E: DeserializeOwned>(
         &self,
-        deps: DepsMut,
-        env: Env,
-        info: MessageInfo,
+        ctx: ExecuteContext,
         msg: impl Serialize,
-        fallback_execute_function: Option<ExecuteFunction<E>>,
+        fallback_execute_function: Option<ExecuteContextFunction<E>>,
     ) -> Result<Response, ContractError> {
         let msg = to_binary(&msg)?;
         match from_binary::<AndromedaMsg>(&msg) {
             Ok(msg) => match msg {
                 AndromedaMsg::UpdateOwner { address } => {
-                    self.execute_update_owner(deps, info, address)
+                    self.execute_update_owner(ctx.deps, ctx.info, address)
                 }
                 AndromedaMsg::UpdateOperators { operators } => {
-                    self.execute_update_operators(deps, info, operators)
+                    self.execute_update_operators(ctx.deps, ctx.info, operators)
                 }
                 AndromedaMsg::UpdateAppContract { address } => {
-                    self.execute_update_app_contract(deps, info, address, None)
+                    self.execute_update_app_contract(ctx.deps, ctx.info, address, None)
                 }
                 #[cfg(feature = "withdraw")]
                 AndromedaMsg::Withdraw {
@@ -75,24 +68,27 @@
                 } => self.execute_withdraw(deps, env, info, recipient, tokens_to_withdraw),
                 #[cfg(feature = "modules")]
                 AndromedaMsg::RegisterModule { module } => {
-                    self.validate_module_address(&deps.as_ref(), &module)?;
-                    self.execute_register_module(deps.storage, info.sender.as_str(), module, true)
+                    self.validate_module_address(&ctx.deps.as_ref(), &module)?;
+                    self.execute_register_module(
+                        ctx.deps.storage,
+                        ctx.info.sender.as_str(),
+                        module,
+                        true,
+                    )
                 }
                 #[cfg(feature = "modules")]
                 AndromedaMsg::DeregisterModule { module_idx } => {
-                    self.execute_deregister_module(deps, info, module_idx)
+                    self.execute_deregister_module(ctx.deps, ctx.info, module_idx)
                 }
                 #[cfg(feature = "modules")]
                 AndromedaMsg::AlterModule { module_idx, module } => {
-                    self.validate_module_address(&deps.as_ref(), &module)?;
-                    self.execute_alter_module(deps, info, module_idx, module)
+                    self.validate_module_address(&ctx.deps.as_ref(), &module)?;
+                    self.execute_alter_module(ctx.deps, ctx.info, module_idx, module)
                 }
                 AndromedaMsg::AMPReceive(_) => panic!("AMP Receive should be handled separately"),
             },
             _ => match fallback_execute_function {
-                Some(fallback_execute_fn) => {
-                    (fallback_execute_fn)(deps, env, info, from_binary::<E>(&msg)?)
-                }
+                Some(fallback_execute_fn) => (fallback_execute_fn)(ctx, from_binary::<E>(&msg)?),
                 None => Err(ContractError::UnsupportedOperation {}),
             },
         }
@@ -162,7 +158,7 @@
         querier: &QuerierWrapper,
     ) -> Result<Addr, ContractError> {
         let kernel_address = self.get_kernel_address(storage)?;
-        StorageHelper::vfs_address_getter(querier, &kernel_address)
+        AOSQuerier::vfs_address_getter(querier, &kernel_address)
     }
 
     /// Updates the current version of the contract.
@@ -176,22 +172,22 @@
 
     pub fn execute_amp_receive<E: DeserializeOwned>(
         &self,
-        deps: DepsMut,
-        info: MessageInfo,
+        ctx: ExecuteContext,
         mut packet: AMPPkt,
-    ) -> Result<(E, AMPPkt), ContractError> {
-        packet.verify_origin(&info, &deps.as_ref())?;
-
+        handler: ExecuteContextFunction<E>,
+    ) -> Result<Response, ContractError> {
+        packet.verify_origin(&ctx.info, &ctx.deps.as_ref())?;
+        let ctx = ctx.with_ctx(packet.clone());
         let msg_opt = packet.messages.pop();
-
-        match msg_opt {
-            Some(msg) => {
-                let exec_msg: E = from_binary(&msg.message)?;
-                Ok((exec_msg, packet))
-            }
-            None => Err(ContractError::InvalidPacket {
-                error: Some("No messages in packet".to_string()),
-            }),
+        if msg_opt.is_none() {
+            Err(ContractError::InvalidPacket {
+                error: Some("AMP Packet received with no messages".to_string()),
+            })
+        } else {
+            let amp_msg = msg_opt.unwrap();
+            let msg: E = from_binary(&amp_msg.message)?;
+            let response = handler(ctx, msg)?;
+            Ok(response)
         }
     }
 }
@@ -209,12 +205,7 @@
         Addr, Uint64,
     };
 
-    fn dummy_function(
-        _deps: DepsMut,
-        _env: Env,
-        _info: MessageInfo,
-        _msg: AndromedaMsg,
-    ) -> Result<Response, ContractError> {
+    fn dummy_function(_ctx: ExecuteContext, _msg: AndromedaMsg) -> Result<Response, ContractError> {
         Ok(Response::new())
     }
     #[test]
@@ -249,7 +240,11 @@
 
         let msg = AndromedaMsg::RegisterModule { module };
 
-        let res = contract.execute(deps_mut, mock_env(), info, msg, Some(dummy_function));
+        let res = contract.execute(
+            ExecuteContext::new(deps.as_mut(), info, mock_env()),
+            msg,
+            Some(dummy_function),
+        );
         assert!(res.is_err())
     }
 
@@ -295,7 +290,11 @@
             module,
         };
 
-        let res = contract.execute(deps_mut, mock_env(), info, msg, Some(dummy_function));
+        let res = contract.execute(
+            ExecuteContext::new(deps.as_mut(), info, mock_env()),
+            msg,
+            Some(dummy_function),
+        );
         assert!(res.is_err())
     }
 
@@ -329,7 +328,11 @@
         };
 
         let res = contract
-            .execute(deps_mut, mock_env(), info, msg, Some(dummy_function))
+            .execute(
+                ExecuteContext::new(deps.as_mut(), info, mock_env()),
+                msg,
+                Some(dummy_function),
+            )
             .unwrap();
 
         assert_eq!(
