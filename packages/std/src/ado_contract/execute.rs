use crate::ado_contract::ADOContract;
use crate::amp::addresses::AndrAddr;
use crate::amp::messages::AMPPkt;
use crate::common::context::ExecuteContext;
use crate::common::reply::ReplyId;
use crate::error::from_semver;
use crate::os::{aos_querier::AOSQuerier, economics::ExecuteMsg as EconomicsExecuteMsg};
use crate::{
    ado_base::{AndromedaMsg, InstantiateMsg},
    error::ContractError,
};
use cosmwasm_std::{
<<<<<<< HEAD
    attr, ensure, from_json, to_json_binary, Addr, Api, ContractInfoResponse, CosmosMsg, Deps,
    DepsMut, Env, MessageInfo, QuerierWrapper, Response, Storage, SubMsg, WasmMsg,
=======
    attr, from_json, to_json_binary, Addr, Api, CosmosMsg, Deps, DepsMut, Env, MessageInfo,
    QuerierWrapper, Response, Storage, SubMsg, WasmMsg,
>>>>>>> 676c9833
};
use cw2::{get_contract_version, set_contract_version};
use semver::Version;
use serde::de::DeserializeOwned;
use serde::Serialize;

type ExecuteContextFunction<M, E = ContractError> = fn(ExecuteContext, M) -> Result<Response, E>;

impl<'a> ADOContract<'a> {
    pub fn instantiate(
        &self,
        storage: &mut dyn Storage,
        env: Env,
        api: &dyn Api,
        querier: &QuerierWrapper,
        info: MessageInfo,
        msg: InstantiateMsg,
    ) -> Result<Response, ContractError> {
        let ado_type = if msg.ado_type.starts_with("crates.io:andromeda-") {
            msg.ado_type.strip_prefix("crates.io:andromeda-").unwrap()
        } else if msg.ado_type.starts_with("crates.io:") {
            msg.ado_type.strip_prefix("crates.io:").unwrap()
        } else {
            &msg.ado_type
        };
        cw2::set_contract_version(storage, ado_type, msg.ado_version)?;
        let mut owner = api.addr_validate(&msg.owner.unwrap_or(info.sender.to_string()))?;
        self.original_publisher.save(storage, &info.sender)?;
        self.block_height.save(storage, &env.block.height)?;
        self.ado_type.save(storage, &ado_type.to_string())?;
        self.kernel_address
            .save(storage, &api.addr_validate(&msg.kernel_address)?)?;
        let mut attributes = vec![
            attr("method", "instantiate"),
            attr("type", ado_type),
            attr("kernel_address", msg.kernel_address),
        ];

        // We do not want to store app contracts for the kernel, exit early if current contract is kernel
        let is_kernel_contract = ado_type.contains("kernel");
        if is_kernel_contract {
            self.owner.save(storage, &owner)?;
            attributes.push(attr("owner", owner));
            return Ok(Response::new().add_attributes(attributes));
        }

        // Check if the sender is an app contract to allow for automatic storage of app contrcat reference
        let maybe_contract_info = querier.query_wasm_contract_info(info.sender.clone());
        let is_sender_contract = maybe_contract_info.is_ok();
        if is_sender_contract {
            let ContractInfoResponse { code_id, .. } = maybe_contract_info?;
            let sender_ado_type = AOSQuerier::ado_type_getter(
                querier,
                &self.get_adodb_address(storage, querier)?,
                code_id,
            )?;
            let is_sender_app = Some("app-contract".to_string()) == sender_ado_type;
            // Automatically save app contract reference if creator is an app contract
            if is_sender_app {
                self.app_contract
                    .save(storage, &Addr::unchecked(info.sender.to_string()))?;
                let app_owner = AOSQuerier::ado_owner_getter(querier, &info.sender)?;
                owner = app_owner;
                attributes.push(attr("app_contract", info.sender.to_string()));
            }
        }

        self.owner.save(storage, &owner)?;
        attributes.push(attr("owner", owner));
        Ok(Response::new().add_attributes(attributes))
    }

    /// Handles execution of ADO specific messages.
    pub fn execute(
        &self,
        ctx: ExecuteContext,
        msg: impl Serialize,
    ) -> Result<Response, ContractError> {
        let msg = to_json_binary(&msg)?;
        match from_json::<AndromedaMsg>(&msg) {
            Ok(msg) => match msg {
                AndromedaMsg::Ownership(msg) => {
                    self.execute_ownership(ctx.deps, ctx.env, ctx.info, msg)
                }
                AndromedaMsg::UpdateAppContract { address } => {
                    self.execute_update_app_contract(ctx.deps, ctx.info, address, None)
                }
                AndromedaMsg::UpdateKernelAddress { address } => {
                    self.update_kernel_address(ctx.deps, ctx.info, address)
                }
                #[cfg(feature = "modules")]
                AndromedaMsg::RegisterModule { module } => {
                    self.validate_module_address(&ctx.deps.as_ref(), &module)?;
                    self.execute_register_module(
                        ctx.deps.storage,
                        ctx.info.sender.as_str(),
                        module,
                        true,
                    )
                }
                #[cfg(feature = "modules")]
                AndromedaMsg::DeregisterModule { module_idx } => {
                    self.execute_deregister_module(ctx.deps, ctx.info, module_idx)
                }
                #[cfg(feature = "modules")]
                AndromedaMsg::AlterModule { module_idx, module } => {
                    self.validate_module_address(&ctx.deps.as_ref(), &module)?;
                    self.execute_alter_module(ctx.deps, ctx.info, module_idx, module)
                }
                AndromedaMsg::Permissioning(msg) => self.execute_permissioning(ctx, msg),
                AndromedaMsg::AMPReceive(_) => panic!("AMP Receive should be handled separately"),
            },
            _ => Err(ContractError::NotImplemented { msg: None }),
        }
    }

    pub fn migrate(
        &self,
        deps: DepsMut,
        contract_name: &str,
        contract_version: &str,
    ) -> Result<Response, ContractError> {
        // New version
        let version: Version = contract_version.parse().map_err(from_semver)?;

        // Old version
        let stored = get_contract_version(deps.storage)?;
        let storage_version: Version = stored.version.parse().map_err(from_semver)?;
        let contract_name = if contract_name.starts_with("crates.io:andromeda-") {
            contract_name.strip_prefix("crates.io:andromeda-").unwrap()
        } else if contract_name.starts_with("crates.io:") {
            contract_name.strip_prefix("crates.io:").unwrap()
        } else {
            contract_name
        };
        ensure!(
            stored.contract == contract_name,
            ContractError::CannotMigrate {
                previous_contract: stored.contract,
            }
        );

        // New version has to be newer/greater than the old version
        ensure!(
            storage_version < version,
            ContractError::CannotMigrate {
                previous_contract: stored.version,
            }
        );

        set_contract_version(deps.storage, contract_name, contract_version)?;
        Ok(Response::default())
    }
    /// Validates all provided `AndrAddr` addresses.
    ///
    /// Requires the VFS address to be set if any address is a VFS path.
    /// Automatically validates all stored modules.
    pub fn validate_andr_addresses(
        &self,
        deps: &Deps,
        addresses: Vec<AndrAddr>,
    ) -> Result<(), ContractError> {
        let vfs_address = self.get_vfs_address(deps.storage, &deps.querier);
        match vfs_address {
            Ok(vfs_address) => {
                #[cfg(feature = "modules")]
                {
                    let mut addresses = addresses.clone();
                    let modules = self.load_modules(deps.storage)?;
                    if !modules.is_empty() {
                        let andr_addresses: Vec<AndrAddr> =
                            modules.into_iter().map(|m| m.address).collect();
                        addresses.extend(andr_addresses);
                    }
                }
                for address in addresses {
                    self.validate_andr_address(deps, address, vfs_address.clone())?;
                }
                Ok(())
            }
            Err(_) => {
                for address in addresses {
                    ensure!(address.is_addr(deps.api), ContractError::InvalidAddress {});
                }
                Ok(())
            }
        }
    }

    /// Validates the given `AndrAddr` address.
    pub(crate) fn validate_andr_address(
        &self,
        deps: &Deps,
        address: AndrAddr,
        vfs_address: Addr,
    ) -> Result<(), ContractError> {
        address.validate(deps.api)?;
        if !address.is_addr(deps.api) {
            address.get_raw_address_from_vfs(deps, vfs_address)?;
        }
        Ok(())
    }

    #[inline]
    /// Gets the stored address for the Kernel contract
    pub fn get_kernel_address(&self, storage: &dyn Storage) -> Result<Addr, ContractError> {
        let kernel_address = self.kernel_address.load(storage)?;
        Ok(kernel_address)
    }

    #[inline]
    /// Gets the current address for the VFS contract.
    pub fn get_vfs_address(
        &self,
        storage: &dyn Storage,
        querier: &QuerierWrapper,
    ) -> Result<Addr, ContractError> {
        let kernel_address = self.get_kernel_address(storage)?;
        AOSQuerier::vfs_address_getter(querier, &kernel_address)
    }

    #[inline]
    /// Gets the current address for the VFS contract.
    pub fn get_adodb_address(
        &self,
        storage: &dyn Storage,
        querier: &QuerierWrapper,
    ) -> Result<Addr, ContractError> {
        let kernel_address = self.get_kernel_address(storage)?;
        AOSQuerier::adodb_address_getter(querier, &kernel_address)
    }

    /// Handles receiving and verifies an AMPPkt from the Kernel before executing the appropriate messages.
    ///
    /// Calls the provided handler with the AMP packet attached within the context.
    pub fn execute_amp_receive<M: DeserializeOwned>(
        &self,
        ctx: ExecuteContext,
        mut packet: AMPPkt,
        handler: ExecuteContextFunction<M>,
    ) -> Result<Response, ContractError> {
        packet.verify_origin(&ctx.info, &ctx.deps.as_ref())?;
        let ctx = ctx.with_ctx(packet.clone());
<<<<<<< HEAD
        ensure!(
            packet.messages.len() == 1,
            ContractError::InvalidPacket {
                error: Some("Invalid packet length".to_string())
            }
        );
        let msg = packet.messages.pop().unwrap();
        let msg: M = from_json(msg.message)?;
        let response = handler(ctx, msg)?;
        Ok(response)
=======
        let msg_opt = packet.messages.pop();
        if let Some(msg_opt) = msg_opt {
            let msg: E = from_json(msg_opt.message)?;
            let response = handler(ctx, msg)?;
            Ok(response)
        } else {
            Err(ContractError::InvalidPacket {
                error: Some("AMP Packet received with no messages".to_string()),
            })
        }
>>>>>>> 676c9833
    }

    /// Generates a message to pay a fee for a given action by the given payee
    ///
    /// Fees are paid in the following fallthrough priority:
    /// 1. ADO Contract
    /// 2. App Contract for sending ADO
    /// 3. Provided Payee
    ///
    /// If any of the above cannot pay the fee the remainder is paid by the next in the list until no remainder remains.
    /// If there is still a remainder after all 3 payments then the fee cannot be paid and the message will error.
    pub fn pay_fee(
        &self,
        storage: &dyn Storage,
        querier: &QuerierWrapper,
        action: String,
        payee: Addr,
    ) -> Result<SubMsg, ContractError> {
        let kernel_address = self.get_kernel_address(storage)?;
        let economics_contract_address =
            AOSQuerier::kernel_address_getter(querier, &kernel_address, "economics")?;
        let economics_msg = EconomicsExecuteMsg::PayFee { action, payee };
        let msg = SubMsg::reply_on_error(
            CosmosMsg::Wasm(WasmMsg::Execute {
                contract_addr: economics_contract_address.to_string(),
                msg: to_json_binary(&economics_msg)?,
                funds: vec![],
            }),
            ReplyId::PayFee.repr(),
        );

        Ok(msg)
    }

    /// Updates the current kernel address used by the ADO
    /// Requires the sender to be the owner of the ADO
    pub fn update_kernel_address(
        &self,
        deps: DepsMut,
        info: MessageInfo,
        address: Addr,
    ) -> Result<Response, ContractError> {
        ensure!(
            self.is_contract_owner(deps.storage, info.sender.as_str())?,
            ContractError::Unauthorized {}
        );
        self.kernel_address.save(deps.storage, &address)?;
        Ok(Response::new()
            .add_attribute("action", "update_kernel_address")
            .add_attribute("address", address))
    }
}

#[cfg(test)]
mod tests {
    use super::*;
    #[cfg(feature = "modules")]
    use crate::ado_base::modules::Module;
    use crate::testing::mock_querier::MOCK_KERNEL_CONTRACT;
    #[cfg(feature = "modules")]
    use crate::testing::mock_querier::{mock_dependencies_custom, MOCK_APP_CONTRACT};
    #[cfg(feature = "modules")]
    use cosmwasm_std::Uint64;
    use cosmwasm_std::{
        testing::{mock_dependencies, mock_env, mock_info},
        Addr,
    };

    #[test]
    #[cfg(feature = "modules")]
    fn test_register_module_invalid_identifier() {
        let contract = ADOContract::default();
        let mut deps = mock_dependencies_custom(&[]);

        let info = mock_info("owner", &[]);
        let deps_mut = deps.as_mut();
        contract
            .instantiate(
                deps_mut.storage,
                mock_env(),
                deps_mut.api,
                &deps_mut.querier,
                info.clone(),
                InstantiateMsg {
                    ado_type: "type".to_string(),

                    ado_version: "version".to_string(),
                    kernel_address: MOCK_KERNEL_CONTRACT.to_string(),
                    owner: None,
                },
            )
            .unwrap();

        contract
            .app_contract
            .save(deps_mut.storage, &Addr::unchecked(MOCK_APP_CONTRACT))
            .unwrap();

        let module = Module::new("module".to_owned(), "z".to_string(), false);

        let msg = AndromedaMsg::RegisterModule { module };

        let res = contract.execute(ExecuteContext::new(deps.as_mut(), info, mock_env()), msg);
        assert!(res.is_err())
    }

    #[test]
    #[cfg(feature = "modules")]
    fn test_alter_module_invalid_identifier() {
        let contract = ADOContract::default();
        let mut deps = mock_dependencies_custom(&[]);

        let info = mock_info("owner", &[]);
        let deps_mut = deps.as_mut();
        contract
            .instantiate(
                deps_mut.storage,
                mock_env(),
                deps_mut.api,
                &deps_mut.querier,
                info.clone(),
                InstantiateMsg {
                    ado_type: "type".to_string(),
                    ado_version: "version".to_string(),

                    kernel_address: MOCK_KERNEL_CONTRACT.to_string(),
                    owner: None,
                },
            )
            .unwrap();
        contract
            .register_modules(
                info.sender.as_str(),
                deps_mut.storage,
                Some(vec![Module::new("module", "cosmos1...".to_string(), false)]),
            )
            .unwrap();

        contract
            .app_contract
            .save(deps_mut.storage, &Addr::unchecked(MOCK_APP_CONTRACT))
            .unwrap();

        let module = Module::new("/m".to_owned(), "z".to_string(), false);

        let msg = AndromedaMsg::AlterModule {
            module_idx: Uint64::new(1),
            module,
        };

        let res = contract.execute(ExecuteContext::new(deps.as_mut(), info, mock_env()), msg);
        assert!(res.is_err())
    }

    #[test]
    fn test_update_app_contract() {
        let contract = ADOContract::default();
        let mut deps = mock_dependencies();

        let info = mock_info("owner", &[]);
        let deps_mut = deps.as_mut();
        contract
            .instantiate(
                deps_mut.storage,
                mock_env(),
                deps_mut.api,
                &deps_mut.querier,
                info.clone(),
                InstantiateMsg {
                    ado_type: "type".to_string(),
                    ado_version: "version".to_string(),

                    kernel_address: MOCK_KERNEL_CONTRACT.to_string(),
                    owner: None,
                },
            )
            .unwrap();

        let address = String::from("address");

        let msg = AndromedaMsg::UpdateAppContract {
            address: address.clone(),
        };

        let res = contract
            .execute(ExecuteContext::new(deps.as_mut(), info, mock_env()), msg)
            .unwrap();

        assert_eq!(
            Response::new()
                .add_attribute("action", "update_app_contract")
                .add_attribute("address", address),
            res
        );
    }

    #[test]
    #[cfg(feature = "modules")]
    fn test_update_app_contract_invalid_module() {
        let contract = ADOContract::default();
        let mut deps = mock_dependencies_custom(&[]);

        let info = mock_info("owner", &[]);
        let deps_mut = deps.as_mut();
        contract
            .instantiate(
                deps_mut.storage,
                mock_env(),
                deps_mut.api,
                &deps_mut.querier,
                info.clone(),
                InstantiateMsg {
                    ado_type: "type".to_string(),
                    ado_version: "version".to_string(),
                    owner: None,

                    kernel_address: MOCK_KERNEL_CONTRACT.to_string(),
                },
            )
            .unwrap();
        contract
            .register_modules(
                info.sender.as_str(),
                deps_mut.storage,
                Some(vec![Module::new("module", "cosmos1...".to_string(), false)]),
            )
            .unwrap();
    }

    #[test]
    fn test_update_kernel_address() {
        let contract = ADOContract::default();
        let mut deps = mock_dependencies();

        let info = mock_info("owner", &[]);
        let deps_mut = deps.as_mut();
        contract
            .instantiate(
                deps_mut.storage,
                mock_env(),
                deps_mut.api,
                &deps_mut.querier,
                info.clone(),
                InstantiateMsg {
                    ado_type: "type".to_string(),
                    ado_version: "version".to_string(),
                    owner: None,

                    kernel_address: MOCK_KERNEL_CONTRACT.to_string(),
                },
            )
            .unwrap();

        let address = String::from("address");

        let msg = AndromedaMsg::UpdateKernelAddress {
            address: Addr::unchecked(address.clone()),
        };

        let res = contract
            .execute(ExecuteContext::new(deps.as_mut(), info, mock_env()), msg)
            .unwrap();

        let msg = AndromedaMsg::UpdateKernelAddress {
            address: Addr::unchecked(address.clone()),
        };

        assert_eq!(
            Response::new()
                .add_attribute("action", "update_kernel_address")
                .add_attribute("address", address),
            res
        );

        let res = contract.execute(
            ExecuteContext::new(deps.as_mut(), mock_info("not_owner", &[]), mock_env()),
            msg,
        );
        assert!(res.is_err())
    }
}<|MERGE_RESOLUTION|>--- conflicted
+++ resolved
@@ -10,13 +10,8 @@
     error::ContractError,
 };
 use cosmwasm_std::{
-<<<<<<< HEAD
     attr, ensure, from_json, to_json_binary, Addr, Api, ContractInfoResponse, CosmosMsg, Deps,
     DepsMut, Env, MessageInfo, QuerierWrapper, Response, Storage, SubMsg, WasmMsg,
-=======
-    attr, from_json, to_json_binary, Addr, Api, CosmosMsg, Deps, DepsMut, Env, MessageInfo,
-    QuerierWrapper, Response, Storage, SubMsg, WasmMsg,
->>>>>>> 676c9833
 };
 use cw2::{get_contract_version, set_contract_version};
 use semver::Version;
@@ -260,18 +255,6 @@
     ) -> Result<Response, ContractError> {
         packet.verify_origin(&ctx.info, &ctx.deps.as_ref())?;
         let ctx = ctx.with_ctx(packet.clone());
-<<<<<<< HEAD
-        ensure!(
-            packet.messages.len() == 1,
-            ContractError::InvalidPacket {
-                error: Some("Invalid packet length".to_string())
-            }
-        );
-        let msg = packet.messages.pop().unwrap();
-        let msg: M = from_json(msg.message)?;
-        let response = handler(ctx, msg)?;
-        Ok(response)
-=======
         let msg_opt = packet.messages.pop();
         if let Some(msg_opt) = msg_opt {
             let msg: E = from_json(msg_opt.message)?;
@@ -282,7 +265,6 @@
                 error: Some("AMP Packet received with no messages".to_string()),
             })
         }
->>>>>>> 676c9833
     }
 
     /// Generates a message to pay a fee for a given action by the given payee
