--- conflicted
+++ resolved
@@ -4,7 +4,7 @@
     common::{context::ExecuteContext, OrderBy},
     error::ContractError,
 };
-use cosmwasm_std::{ensure, Deps, DepsMut, Env, MessageInfo, Order, Response, Storage};
+use cosmwasm_std::{ensure, Deps, Env, MessageInfo, Order, Response, Storage};
 use cw_storage_plus::{Bound, Index, IndexList, IndexedMap, MultiIndex};
 
 use super::ADOContract;
@@ -70,7 +70,7 @@
     /// Returns an error if the given action is not permissioned for the given actor
     pub fn is_permissioned(
         &self,
-        deps: &mut DepsMut,
+        store: &mut dyn Storage,
         env: Env,
         action: impl Into<String>,
         actor: impl Into<String>,
@@ -79,25 +79,19 @@
         let action_string: String = action.into();
         let actor_string: String = actor.into();
 
-        if self.is_contract_owner(deps.storage, actor_string.as_str())? {
+        if self.is_contract_owner(store, actor_string.as_str())? {
             return Ok(());
         }
 
-        let permission =
-            Self::get_permission(deps.storage, action_string.clone(), actor_string.clone())?;
+        let permission = Self::get_permission(store, action_string.clone(), actor_string.clone())?;
         let permissioned_action = self
             .permissioned_actions
-            .may_load(deps.storage, action_string.clone())?
+            .may_load(store, action_string.clone())?
             .unwrap_or(false);
         match permission {
             Some(mut permission) => {
                 ensure!(
-                    permission.is_permissioned(
-                        &deps.querier,
-                        &actor_string,
-                        &env,
-                        permissioned_action
-                    ),
+                    permission.is_permissioned(&env, permissioned_action),
                     ContractError::Unauthorized {}
                 );
 
@@ -105,7 +99,7 @@
                 if let Permission::Limited { .. } = permission {
                     permission.consume_use()?;
                     permissions().save(
-                        deps.storage,
+                        store,
                         (action_string.clone() + actor_string.as_str()).as_str(),
                         &PermissionInfo {
                             action: action_string,
@@ -131,7 +125,7 @@
     /// Returns an error if the permission has expired or if no permission exists for a restricted ADO
     pub fn is_permissioned_strict(
         &self,
-        deps: &mut DepsMut,
+        store: &mut dyn Storage,
         env: Env,
         action: impl Into<String>,
         actor: impl Into<String>,
@@ -140,16 +134,15 @@
         let action_string: String = action.into();
         let actor_string: String = actor.into();
 
-        if self.is_contract_owner(deps.storage, actor_string.as_str())? {
+        if self.is_contract_owner(store, actor_string.as_str())? {
             return Ok(());
         }
 
-        let permission =
-            Self::get_permission(deps.storage, action_string.clone(), actor_string.clone())?;
+        let permission = Self::get_permission(store, action_string.clone(), actor_string.clone())?;
         match permission {
             Some(mut permission) => {
                 ensure!(
-                    permission.is_permissioned(&deps.querier, &actor_string, &env, true),
+                    permission.is_permissioned(&env, true),
                     ContractError::Unauthorized {}
                 );
 
@@ -157,7 +150,7 @@
                 if let Permission::Limited { .. } = permission {
                     permission.consume_use()?;
                     permissions().save(
-                        deps.storage,
+                        store,
                         (action_string.clone() + actor_string.as_str()).as_str(),
                         &PermissionInfo {
                             action: action_string,
@@ -241,9 +234,6 @@
         );
         let actor_addr = actor.get_raw_address(&ctx.deps.as_ref())?;
         let action = action.into();
-        // Checks if address in a Contract permission is a valid address-list contract
-        permission.validate(&ctx)?;
-
         Self::set_permission(
             ctx.deps.storage,
             action.clone(),
@@ -255,7 +245,7 @@
             ("action", "set_permission"),
             ("actor", actor_addr.as_str()),
             ("action", action.as_str()),
-            ("permission", &permission.to_string()),
+            ("permission", permission.to_string().as_str()),
         ]))
     }
 
@@ -405,7 +395,7 @@
 /// - The context does not contain any AMP context and the **sender** is the actor
 /// - The context contains AMP context and the **previous sender** or **origin** are considered the actor
 pub fn is_context_permissioned(
-    deps: &mut DepsMut,
+    storage: &mut dyn Storage,
     info: &MessageInfo,
     env: &Env,
     ctx: &Option<AMPPkt>,
@@ -417,13 +407,13 @@
         Some(amp_ctx) => {
             let action: String = action.into();
             let is_origin_permissioned = contract.is_permissioned(
-                deps,
+                storage,
                 env.clone(),
                 action.clone(),
                 amp_ctx.ctx.get_origin().as_str(),
             );
             let is_previous_sender_permissioned = contract.is_permissioned(
-                deps,
+                storage,
                 env.clone(),
                 action,
                 amp_ctx.ctx.get_previous_sender().as_str(),
@@ -431,7 +421,7 @@
             Ok(is_origin_permissioned.is_ok() || is_previous_sender_permissioned.is_ok())
         }
         None => Ok(contract
-            .is_permissioned(deps, env.clone(), action, info.sender.to_string())
+            .is_permissioned(storage, env.clone(), action, info.sender.to_string())
             .is_ok()),
     }
 }
@@ -442,7 +432,7 @@
 /// - The context does not contain any AMP context and the **sender** is the actor
 /// - The context contains AMP context and the **previous sender** or **origin** are considered the actor
 pub fn is_context_permissioned_strict(
-    deps: &mut DepsMut,
+    storage: &mut dyn Storage,
     info: &MessageInfo,
     env: &Env,
     ctx: &Option<AMPPkt>,
@@ -454,13 +444,13 @@
         Some(amp_ctx) => {
             let action: String = action.into();
             let is_origin_permissioned = contract.is_permissioned_strict(
-                deps,
+                storage,
                 env.clone(),
                 action.clone(),
                 amp_ctx.ctx.get_origin().as_str(),
             );
             let is_previous_sender_permissioned = contract.is_permissioned_strict(
-                deps,
+                storage,
                 env.clone(),
                 action,
                 amp_ctx.ctx.get_previous_sender().as_str(),
@@ -468,22 +458,18 @@
             Ok(is_origin_permissioned.is_ok() || is_previous_sender_permissioned.is_ok())
         }
         None => Ok(contract
-            .is_permissioned_strict(deps, env.clone(), action, info.sender.to_string())
+            .is_permissioned_strict(storage, env.clone(), action, info.sender.to_string())
             .is_ok()),
     }
 }
 
 #[cfg(test)]
 mod tests {
-    use super::*;
-    use crate::amp::messages::AMPPkt;
     use cosmwasm_std::{
         testing::{mock_dependencies, mock_env, mock_info},
         Addr,
     };
 
-<<<<<<< HEAD
-=======
     use crate::{
         ado_base::AndromedaMsg,
         amp::messages::AMPPkt,
@@ -492,12 +478,10 @@
 
     use super::*;
 
->>>>>>> 11e545db
     #[test]
     fn test_permissioned_action() {
         let mut deps = mock_dependencies();
         let env = mock_env();
-        // let querrier = mock_querier(
         let action = "action";
         let actor = "actor";
         let contract = ADOContract::default();
@@ -511,31 +495,31 @@
             .unwrap();
 
         // Test Whitelisting
-        let res = contract.is_permissioned(&mut deps.as_mut(), env.clone(), action, actor);
+        let res = contract.is_permissioned(deps.as_mut().storage, env.clone(), action, actor);
 
         assert!(res.is_err());
         let permission = Permission::whitelisted(None);
         ADOContract::set_permission(deps.as_mut().storage, action, actor, permission).unwrap();
 
-        let res = contract.is_permissioned(&mut deps.as_mut(), env.clone(), action, actor);
+        let res = contract.is_permissioned(deps.as_mut().storage, env.clone(), action, actor);
 
         assert!(res.is_ok());
 
         ADOContract::remove_permission(deps.as_mut().storage, action, actor).unwrap();
 
         // Test Limited
-        let res = contract.is_permissioned(&mut deps.as_mut(), env.clone(), action, actor);
+        let res = contract.is_permissioned(deps.as_mut().storage, env.clone(), action, actor);
 
         assert!(res.is_err());
         let permission = Permission::limited(None, 1);
         ADOContract::set_permission(deps.as_mut().storage, action, actor, permission).unwrap();
 
-        let res = contract.is_permissioned(&mut deps.as_mut(), env.clone(), action, actor);
+        let res = contract.is_permissioned(deps.as_mut().storage, env.clone(), action, actor);
 
         assert!(res.is_ok());
 
         // Ensure use is consumed
-        let res = contract.is_permissioned(&mut deps.as_mut(), env.clone(), action, actor);
+        let res = contract.is_permissioned(deps.as_mut().storage, env.clone(), action, actor);
         assert!(res.is_err());
 
         ADOContract::remove_permission(deps.as_mut().storage, action, actor).unwrap();
@@ -544,7 +528,7 @@
         let permission = Permission::blacklisted(None);
         ADOContract::set_permission(deps.as_mut().storage, action, actor, permission).unwrap();
 
-        let res = contract.is_permissioned(&mut deps.as_mut(), env, action, actor);
+        let res = contract.is_permissioned(deps.as_mut().storage, env, action, actor);
 
         assert!(res.is_err());
     }
@@ -569,7 +553,7 @@
         let permission = Permission::blacklisted(None);
         ADOContract::set_permission(deps.as_mut().storage, action, actor, permission).unwrap();
 
-        let res = contract.is_permissioned(&mut deps.as_mut(), env, action, actor);
+        let res = contract.is_permissioned(deps.as_mut().storage, env, action, actor);
 
         assert!(res.is_err());
     }
@@ -586,13 +570,14 @@
             .save(deps.as_mut().storage, &Addr::unchecked("owner"))
             .unwrap();
 
-        let res = contract.is_permissioned_strict(&mut deps.as_mut(), env.clone(), action, actor);
+        let res =
+            contract.is_permissioned_strict(deps.as_mut().storage, env.clone(), action, actor);
         assert!(res.is_err());
 
         let permission = Permission::whitelisted(None);
         ADOContract::set_permission(deps.as_mut().storage, action, actor, permission).unwrap();
 
-        let res = contract.is_permissioned_strict(&mut deps.as_mut(), env, action, actor);
+        let res = contract.is_permissioned_strict(deps.as_mut().storage, env, action, actor);
         assert!(res.is_ok());
     }
 
@@ -608,10 +593,11 @@
             .save(deps.as_mut().storage, &Addr::unchecked(actor))
             .unwrap();
 
-        let res = contract.is_permissioned_strict(&mut deps.as_mut(), env.clone(), action, actor);
+        let res =
+            contract.is_permissioned_strict(deps.as_mut().storage, env.clone(), action, actor);
         assert!(res.is_ok());
 
-        let res = contract.is_permissioned(&mut deps.as_mut(), env, action, actor);
+        let res = contract.is_permissioned(deps.as_mut().storage, env, action, actor);
         assert!(res.is_ok());
     }
 
@@ -715,7 +701,7 @@
             .permission_action(action, deps.as_mut().storage)
             .unwrap();
 
-        let res = contract.is_permissioned(&mut deps.as_mut(), env.clone(), action, actor);
+        let res = contract.is_permissioned(deps.as_mut().storage, env.clone(), action, actor);
 
         assert!(res.is_err());
 
@@ -723,12 +709,12 @@
         let permission = Permission::Whitelisted(Some(expiration.clone()));
         ADOContract::set_permission(deps.as_mut().storage, action, actor, permission).unwrap();
 
-        let res = contract.is_permissioned(&mut deps.as_mut(), env.clone(), action, actor);
+        let res = contract.is_permissioned(deps.as_mut().storage, env.clone(), action, actor);
         assert!(res.is_ok());
 
         env.block.time = MillisecondsExpiration::from_seconds(time + 1).into();
 
-        let res = contract.is_permissioned(&mut deps.as_mut(), env.clone(), action, actor);
+        let res = contract.is_permissioned(deps.as_mut().storage, env.clone(), action, actor);
         assert!(res.is_err());
 
         env.block.time = MillisecondsExpiration::from_seconds(0).into();
@@ -736,12 +722,12 @@
         let permission = Permission::Blacklisted(Some(expiration));
         ADOContract::set_permission(deps.as_mut().storage, action, actor, permission).unwrap();
 
-        let res = contract.is_permissioned(&mut deps.as_mut(), env.clone(), action, actor);
+        let res = contract.is_permissioned(deps.as_mut().storage, env.clone(), action, actor);
         assert!(res.is_err());
 
         env.block.time = MillisecondsExpiration::from_seconds(time + 1).into();
 
-        let res = contract.is_permissioned(&mut deps.as_mut(), env, action, actor);
+        let res = contract.is_permissioned(deps.as_mut().storage, env, action, actor);
         assert!(res.is_ok());
     }
 
@@ -753,7 +739,7 @@
         let info = mock_info(actor, &[]);
         let action = "action";
 
-        let mut context = ExecuteContext::new(deps.as_mut(), info.clone(), env.clone());
+        let context = ExecuteContext::new(deps.as_mut(), info.clone(), env.clone());
         let contract = ADOContract::default();
 
         contract
@@ -762,34 +748,34 @@
             .unwrap();
 
         assert!(is_context_permissioned(
-            &mut context.deps,
-            &context.info,
-            &context.env,
-            &context.amp_ctx,
-            action
-        )
-        .unwrap());
-
-        let mut context = ExecuteContext::new(deps.as_mut(), info.clone(), env.clone());
+            context.deps.storage,
+            &context.info,
+            &context.env,
+            &context.amp_ctx,
+            action
+        )
+        .unwrap());
+
+        let context = ExecuteContext::new(deps.as_mut(), info.clone(), env.clone());
         ADOContract::default()
             .permission_action(action, context.deps.storage)
             .unwrap();
 
         assert!(!is_context_permissioned(
-            &mut context.deps,
-            &context.info,
-            &context.env,
-            &context.amp_ctx,
-            action
-        )
-        .unwrap());
-
-        let mut context = ExecuteContext::new(deps.as_mut(), info, env.clone());
+            context.deps.storage,
+            &context.info,
+            &context.env,
+            &context.amp_ctx,
+            action
+        )
+        .unwrap());
+
+        let context = ExecuteContext::new(deps.as_mut(), info, env.clone());
         let permission = Permission::whitelisted(None);
         ADOContract::set_permission(context.deps.storage, action, actor, permission).unwrap();
 
         assert!(is_context_permissioned(
-            &mut context.deps,
+            context.deps.storage,
             &context.info,
             &context.env,
             &context.amp_ctx,
@@ -798,10 +784,10 @@
         .unwrap());
 
         let unauth_info = mock_info("mock_actor", &[]);
-        let mut context = ExecuteContext::new(deps.as_mut(), unauth_info.clone(), env.clone());
+        let context = ExecuteContext::new(deps.as_mut(), unauth_info.clone(), env.clone());
 
         assert!(!is_context_permissioned(
-            &mut context.deps,
+            context.deps.storage,
             &context.info,
             &context.env,
             &context.amp_ctx,
@@ -810,11 +796,11 @@
         .unwrap());
 
         let amp_ctx = AMPPkt::new("mock_actor", actor, vec![]);
-        let mut context =
+        let context =
             ExecuteContext::new(deps.as_mut(), unauth_info.clone(), env.clone()).with_ctx(amp_ctx);
 
         assert!(is_context_permissioned(
-            &mut context.deps,
+            context.deps.storage,
             &context.info,
             &context.env,
             &context.amp_ctx,
@@ -823,11 +809,11 @@
         .unwrap());
 
         let amp_ctx = AMPPkt::new(actor, "mock_actor", vec![]);
-        let mut context =
+        let context =
             ExecuteContext::new(deps.as_mut(), unauth_info.clone(), env.clone()).with_ctx(amp_ctx);
 
         assert!(is_context_permissioned(
-            &mut context.deps,
+            context.deps.storage,
             &context.info,
             &context.env,
             &context.amp_ctx,
@@ -836,11 +822,11 @@
         .unwrap());
 
         let amp_ctx = AMPPkt::new("mock_actor", "mock_actor", vec![]);
-        let mut context =
+        let context =
             ExecuteContext::new(deps.as_mut(), unauth_info.clone(), env.clone()).with_ctx(amp_ctx);
 
         assert!(!is_context_permissioned(
-            &mut context.deps,
+            context.deps.storage,
             &context.info,
             &context.env,
             &context.amp_ctx,
@@ -849,11 +835,11 @@
         .unwrap());
 
         let amp_ctx = AMPPkt::new("owner", "mock_actor", vec![]);
-        let mut context =
+        let context =
             ExecuteContext::new(deps.as_mut(), unauth_info.clone(), env.clone()).with_ctx(amp_ctx);
 
         assert!(is_context_permissioned(
-            &mut context.deps,
+            context.deps.storage,
             &context.info,
             &context.env,
             &context.amp_ctx,
@@ -862,10 +848,10 @@
         .unwrap());
 
         let amp_ctx = AMPPkt::new("mock_actor", "owner", vec![]);
-        let mut context = ExecuteContext::new(deps.as_mut(), unauth_info, env).with_ctx(amp_ctx);
+        let context = ExecuteContext::new(deps.as_mut(), unauth_info, env).with_ctx(amp_ctx);
 
         assert!(is_context_permissioned(
-            &mut context.deps,
+            context.deps.storage,
             &context.info,
             &context.env,
             &context.amp_ctx,
@@ -882,7 +868,7 @@
         let info = mock_info(actor, &[]);
         let action = "action";
 
-        let mut context = ExecuteContext::new(deps.as_mut(), info.clone(), env.clone());
+        let context = ExecuteContext::new(deps.as_mut(), info.clone(), env.clone());
         let contract = ADOContract::default();
 
         contract
@@ -891,20 +877,20 @@
             .unwrap();
 
         assert!(!is_context_permissioned_strict(
-            &mut context.deps,
-            &context.info,
-            &context.env,
-            &context.amp_ctx,
-            action
-        )
-        .unwrap());
-
-        let mut context = ExecuteContext::new(deps.as_mut(), info, env.clone());
+            context.deps.storage,
+            &context.info,
+            &context.env,
+            &context.amp_ctx,
+            action
+        )
+        .unwrap());
+
+        let context = ExecuteContext::new(deps.as_mut(), info, env.clone());
         let permission = Permission::whitelisted(None);
         ADOContract::set_permission(context.deps.storage, action, actor, permission).unwrap();
 
         assert!(is_context_permissioned_strict(
-            &mut context.deps,
+            context.deps.storage,
             &context.info,
             &context.env,
             &context.amp_ctx,
@@ -913,10 +899,10 @@
         .unwrap());
 
         let unauth_info = mock_info("mock_actor", &[]);
-        let mut context = ExecuteContext::new(deps.as_mut(), unauth_info.clone(), env.clone());
+        let context = ExecuteContext::new(deps.as_mut(), unauth_info.clone(), env.clone());
 
         assert!(!is_context_permissioned_strict(
-            &mut context.deps,
+            context.deps.storage,
             &context.info,
             &context.env,
             &context.amp_ctx,
@@ -925,11 +911,11 @@
         .unwrap());
 
         let amp_ctx = AMPPkt::new("mock_actor", actor, vec![]);
-        let mut context =
+        let context =
             ExecuteContext::new(deps.as_mut(), unauth_info.clone(), env.clone()).with_ctx(amp_ctx);
 
         assert!(is_context_permissioned_strict(
-            &mut context.deps,
+            context.deps.storage,
             &context.info,
             &context.env,
             &context.amp_ctx,
@@ -938,11 +924,11 @@
         .unwrap());
 
         let amp_ctx = AMPPkt::new(actor, "mock_actor", vec![]);
-        let mut context =
+        let context =
             ExecuteContext::new(deps.as_mut(), unauth_info.clone(), env.clone()).with_ctx(amp_ctx);
 
         assert!(is_context_permissioned_strict(
-            &mut context.deps,
+            context.deps.storage,
             &context.info,
             &context.env,
             &context.amp_ctx,
@@ -951,10 +937,10 @@
         .unwrap());
 
         let amp_ctx = AMPPkt::new("mock_actor", "mock_actor", vec![]);
-        let mut context = ExecuteContext::new(deps.as_mut(), unauth_info, env).with_ctx(amp_ctx);
+        let context = ExecuteContext::new(deps.as_mut(), unauth_info, env).with_ctx(amp_ctx);
 
         assert!(!is_context_permissioned_strict(
-            &mut context.deps,
+            context.deps.storage,
             &context.info,
             &context.env,
             &context.amp_ctx,
