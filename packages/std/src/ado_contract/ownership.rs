--- conflicted
+++ resolved
@@ -1,7 +1,4 @@
-<<<<<<< HEAD
-=======
 use crate::common::expiration::Expiry;
->>>>>>> fbe0197d
 use crate::common::MillisecondsExpiration;
 use crate::error::ContractError;
 use crate::{
@@ -27,11 +24,7 @@
             OwnershipMessage::UpdateOwner {
                 new_owner,
                 expiration,
-<<<<<<< HEAD
-            } => self.update_owner(deps, info, new_owner, expiration),
-=======
             } => self.update_owner(deps, env, info, new_owner, expiration),
->>>>>>> fbe0197d
             OwnershipMessage::RevokeOwnershipOffer => self.revoke_ownership_offer(deps, info),
             OwnershipMessage::AcceptOwnership => self.accept_ownership(deps, env, info),
             OwnershipMessage::Disown => self.disown(deps, info),
@@ -45,11 +38,7 @@
         env: Env,
         info: MessageInfo,
         new_owner: Addr,
-<<<<<<< HEAD
-        expiration: Option<MillisecondsExpiration>,
-=======
         expiration: Option<Expiry>,
->>>>>>> fbe0197d
     ) -> Result<Response, ContractError> {
         ensure!(
             self.is_contract_owner(deps.storage, info.sender.as_str())?,
@@ -63,11 +52,7 @@
         POTENTIAL_OWNER.save(deps.storage, &new_owner_addr)?;
 
         if let Some(exp) = expiration {
-<<<<<<< HEAD
-            POTENTIAL_OWNER_EXPIRATION.save(deps.storage, &exp)?;
-=======
             POTENTIAL_OWNER_EXPIRATION.save(deps.storage, &exp.get_time(&env.block))?;
->>>>>>> fbe0197d
         } else {
             // In case an offer is already pending
             POTENTIAL_OWNER_EXPIRATION.remove(deps.storage);
@@ -118,7 +103,6 @@
             attr("action", "accept_ownership"),
             attr("value", new_owner_addr.to_string()),
         ]))
-<<<<<<< HEAD
     }
 
     /// Disowns the contract. **Only executable by the current contract owner.**
@@ -131,20 +115,6 @@
         Ok(Response::new().add_attributes(vec![attr("action", "disown")]))
     }
 
-=======
-    }
-
-    /// Disowns the contract. **Only executable by the current contract owner.**
-    pub fn disown(&self, deps: DepsMut, info: MessageInfo) -> Result<Response, ContractError> {
-        ensure!(
-            self.is_contract_owner(deps.storage, info.sender.as_str())?,
-            ContractError::Unauthorized {}
-        );
-        self.owner.save(deps.storage, &Addr::unchecked("null"))?;
-        Ok(Response::new().add_attributes(vec![attr("action", "disown")]))
-    }
-
->>>>>>> fbe0197d
     /// Helper function to query if a given address is the current contract owner.
     ///
     /// Returns a boolean value indicating if the given address is the contract owner.
@@ -214,20 +184,14 @@
     #[test]
     fn test_update_owner() {
         let mut deps = mock_dependencies();
-<<<<<<< HEAD
-=======
         let env = mock_env();
->>>>>>> fbe0197d
         let contract = ADOContract::default();
         let new_owner = Addr::unchecked("new_owner");
         init(deps.as_mut(), "owner");
 
         let res = contract.update_owner(
             deps.as_mut(),
-<<<<<<< HEAD
-=======
             env.clone(),
->>>>>>> fbe0197d
             mock_info("owner", &[]),
             new_owner.clone(),
             None,
@@ -238,19 +202,12 @@
 
         let res = contract.update_owner(
             deps.as_mut(),
-<<<<<<< HEAD
-=======
             env.clone(),
->>>>>>> fbe0197d
             mock_info("owner", &[]),
             Addr::unchecked("owner"),
             None,
         );
         assert!(res.is_err());
-<<<<<<< HEAD
-        let res =
-            contract.update_owner(deps.as_mut(), mock_info("new_owner", &[]), new_owner, None);
-=======
         let res = contract.update_owner(
             deps.as_mut(),
             env,
@@ -258,7 +215,6 @@
             new_owner,
             None,
         );
->>>>>>> fbe0197d
         assert!(res.is_err());
     }
 
