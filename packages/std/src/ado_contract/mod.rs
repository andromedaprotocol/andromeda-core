--- conflicted
+++ resolved
@@ -1,11 +1,5 @@
 pub mod app;
 mod execute;
-<<<<<<< HEAD
-
-#[cfg(feature = "modules")]
-pub mod modules;
-=======
->>>>>>> fbe0197d
 
 mod ownership;
 
