--- conflicted
+++ resolved
@@ -1,4 +1,4 @@
-use crate::ado_base::rates::{AllRatesResponse, Rate, RatesMessage, RatesResponse};
+use crate::ado_base::rates::{AllRatesResponse, Rate, RatesResponse};
 use crate::amp::Recipient;
 use crate::common::{context::ExecuteContext, Funds};
 use crate::error::ContractError;
@@ -26,75 +26,61 @@
         self.rates.save(store, &action, &rates)?;
         Ok(())
     }
-    pub fn execute_rates(
+
+    pub fn execute_set_rates(
         &self,
         ctx: ExecuteContext,
-        rates_message: RatesMessage,
+        action: impl Into<String>,
+        mut rates: Vec<Rate>,
     ) -> Result<Response, ContractError> {
-        match rates_message {
-            RatesMessage::SetRate { action, rates } => self.execute_set_rates(ctx, action, rates),
-            RatesMessage::RemoveRate { action } => self.execute_remove_rates(ctx, action),
+        // Ensure the sender is the contract owner
+        ensure!(
+            Self::is_contract_owner(self, ctx.deps.storage, ctx.info.sender.as_str())?,
+            ContractError::Unauthorized {}
+        );
+
+        let action = action.into();
+
+        // Iterate over the rates, validating and updating as needed
+        for rate in &mut rates {
+            // Validate rates
+            rate.validate_rate(ctx.deps.as_ref())?;
+
+            // Update local rates if recipients are empty
+            if let Rate::Local(ref mut local_rate) = rate {
+                if local_rate.recipients.is_empty() {
+                    local_rate
+                        .recipients
+                        .push(Recipient::new(ctx.info.sender.clone(), None));
+                }
+            }
         }
-    }
-    pub fn execute_set_rates(
+
+        // Save the updated rates
+        self.set_rates(ctx.deps.storage, action, rates)?;
+
+        Ok(Response::default().add_attributes(vec![("action", "set_rates")]))
+    }
+
+    pub fn remove_rates(
+        &self,
+        store: &mut dyn Storage,
+        action: impl Into<String>,
+    ) -> Result<(), ContractError> {
+        let action: String = action.into();
+        self.rates.remove(store, &action);
+        Ok(())
+    }
+    pub fn execute_remove_rates(
         &self,
         ctx: ExecuteContext,
         action: impl Into<String>,
-<<<<<<< HEAD
-        rates: Vec<Rate>,
-=======
-        mut rate: Rate,
->>>>>>> 7688d03a
     ) -> Result<Response, ContractError> {
         ensure!(
             Self::is_contract_owner(self, ctx.deps.storage, ctx.info.sender.as_str())?,
             ContractError::Unauthorized {}
         );
         let action: String = action.into();
-        // Validate rates
-<<<<<<< HEAD
-        for rate in &rates {
-            rate.validate_rate(ctx.deps.as_ref())?;
-        }
-        self.set_rates(ctx.deps.storage, action, rates)?;
-=======
-        rate.validate_rate(ctx.deps.as_ref())?;
-
-        let rate = match rate {
-            Rate::Local(ref mut local_rate) => {
-                if local_rate.recipients.is_empty() {
-                    local_rate.recipients = vec![Recipient::new(ctx.info.sender, None)];
-                    Rate::Local(local_rate.clone())
-                } else {
-                    rate
-                }
-            }
-            Rate::Contract(_) => rate,
-        };
-        self.set_rates(ctx.deps.storage, action, rate)?;
->>>>>>> 7688d03a
-
-        Ok(Response::default().add_attributes(vec![("action", "set_rates")]))
-    }
-    pub fn remove_rates(
-        &self,
-        store: &mut dyn Storage,
-        action: impl Into<String>,
-    ) -> Result<(), ContractError> {
-        let action: String = action.into();
-        self.rates.remove(store, &action);
-        Ok(())
-    }
-    pub fn execute_remove_rates(
-        &self,
-        ctx: ExecuteContext,
-        action: impl Into<String>,
-    ) -> Result<Response, ContractError> {
-        ensure!(
-            Self::is_contract_owner(self, ctx.deps.storage, ctx.info.sender.as_str())?,
-            ContractError::Unauthorized {}
-        );
-        let action: String = action.into();
         self.remove_rates(ctx.deps.storage, action.clone())?;
 
         Ok(Response::default().add_attributes(vec![
@@ -114,7 +100,7 @@
 
     pub fn get_all_rates(&self, deps: Deps) -> Result<AllRatesResponse, ContractError> {
         // Initialize a vector to hold all rates
-        let mut all_rates: Vec<(String, Rate)> = Vec::new();
+        let mut all_rates: Vec<(String, Vec<Rate>)> = Vec::new();
 
         // Iterate over all keys and load the corresponding rate
         rates()
