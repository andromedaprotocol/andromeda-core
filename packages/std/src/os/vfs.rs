--- conflicted
+++ resolved
@@ -50,19 +50,6 @@
 /// # Returns
 ///
 /// * `Result<bool, ContractError>` - Returns `Ok(true)` if the username is valid, otherwise returns an `Err` with a `ContractError` detailing the reason for invalidity.
-<<<<<<< HEAD
-///
-/// # Examples
-///
-/// ```
-//// let valid_username = validate_username("validuser123".to_string()).unwrap();
-//// assert_eq!(valid_username, true);
-///
-//// let invalid_username = validate_username("".to_string()).is_err();
-//// assert!(invalid_username);
-/// ```
-=======
->>>>>>> fbe0197d
 pub fn validate_username(username: String) -> Result<bool, ContractError> {
     // Ensure the username is not empty.
     ensure!(
