use crate::{
    ado_base::ownership::OwnershipMessage,
    amp::{
        messages::{AMPMsg, AMPPkt},
        AndrAddr,
    },
};
use cosmwasm_schema::{cw_serde, QueryResponses};
use cosmwasm_std::{Addr, Binary, Coin};

#[cw_serde]
pub struct ChannelInfo {
    pub kernel_address: String,
    pub ics20_channel_id: Option<String>,
    pub direct_channel_id: Option<String>,
    pub supported_modules: Vec<String>,
}

impl Default for ChannelInfo {
    fn default() -> Self {
        ChannelInfo {
            kernel_address: "".to_string(),
            ics20_channel_id: None,
            direct_channel_id: None,
            supported_modules: vec![],
        }
    }
}

#[cw_serde]
pub struct InstantiateMsg {
    pub owner: Option<String>,
    pub chain_name: String,
}

#[cw_serde]
#[cfg_attr(not(target_arch = "wasm32"), derive(cw_orch::ExecuteFns))]
pub enum ExecuteMsg {
    /// Receives an AMP Packet for relaying
    #[serde(rename = "amp_receive")]
    AMPReceive(AMPPkt),
    /// Constructs an AMPPkt with a given AMPMsg and sends it to the recipient
    Send {
        message: AMPMsg,
    },
    TriggerRelay {
        packet_sequence: u64,
        channel_id: String,
        packet_ack: Binary,
    },
    /// Upserts a key address to the kernel, restricted to the owner of the kernel
    UpsertKeyAddress {
        key: String,
        value: String,
    },
    /// Creates an ADO with the given type and message
    Create {
        ado_type: String,
        msg: Binary,
        owner: Option<AndrAddr>,
        chain: Option<String>,
    },
    /// Assigns a given channel to the given chain
    AssignChannels {
        ics20_channel_id: Option<String>,
        direct_channel_id: Option<String>,
        chain: String,
        kernel_address: String,
    },
    /// Recovers funds from failed IBC messages
    Recover {},
    /// Update Current Chain
    UpdateChainName {
        chain_name: String,
    },
    /// Sets an environment variable with the given name and value.
    /// The variable name must be uppercase and can only contain letters, numbers, and underscores.
    /// The value must be a valid UTF-8 string.
    SetEnv {
        variable: String,
        value: String,
    },
    /// Removes an environment variable with the given name.
    /// Returns success even if the variable doesn't exist.
    UnsetEnv {
        variable: String,
    },
    // Only accessible to key contracts
    Internal(InternalMsg),
    // Base message
    Ownership(OwnershipMessage),
}

#[cw_serde]
pub enum InternalMsg {
    // Restricted to VFS
    RegisterUserCrossChain {
        username: String,
        address: String,
        chain: String,
    },
}

#[cw_serde]
pub struct ChannelInfoResponse {
    pub ics20: Option<String>,
    pub direct: Option<String>,
    pub kernel_address: String,
    pub supported_modules: Vec<String>,
}

#[cw_serde]
pub struct ChainNameResponse {
    pub chain_name: String,
}

#[cw_serde]
<<<<<<< HEAD
pub struct PendingPacketResponse {
    pub packets: Vec<Ics20PacketInfo>,
=======
pub struct EnvResponse {
    pub value: Option<String>,
>>>>>>> f3ec59d5
}

#[cw_serde]
#[cfg_attr(not(target_arch = "wasm32"), derive(cw_orch::QueryFns))]
#[derive(QueryResponses)]
pub enum QueryMsg {
    #[returns(cosmwasm_std::Addr)]
    KeyAddress { key: String },
    #[returns(VerifyAddressResponse)]
    VerifyAddress { address: String },
    #[returns(Option<ChannelInfoResponse>)]
    ChannelInfo { chain: String },
    #[returns(Option<String>)]
    ChainNameByChannel { channel: String },
    #[returns(Vec<::cosmwasm_std::Coin>)]
    Recoveries { addr: Addr },
    #[returns(ChainNameResponse)]
    ChainName {},
    // Base queries
    #[returns(crate::ado_base::version::VersionResponse)]
    Version {},
    #[returns(crate::ado_base::ado_type::TypeResponse)]
    #[serde(rename = "type")]
    AdoType {},
    #[returns(crate::ado_base::ownership::ContractOwnerResponse)]
    Owner {},
<<<<<<< HEAD
    #[returns(PendingPacketResponse)]
    PendingPackets { channel_id: Option<String> },
=======
    #[returns(EnvResponse)]
    GetEnv { variable: String },
>>>>>>> f3ec59d5
}

#[cw_serde]
pub struct VerifyAddressResponse {
    pub verify_address: bool,
}

#[cw_serde]
pub enum IbcExecuteMsg {
    SendMessage {
        amp_packet: AMPPkt,
    },
    SendMessageWithFunds {
        recipient: AndrAddr,
        message: Binary,
        funds: Coin,
        original_sender: String,
    },
    CreateADO {
        instantiation_msg: Binary,
        owner: AndrAddr,
        ado_type: String,
    },
    RegisterUsername {
        username: String,
        address: String,
    },
}

#[cw_serde]
pub struct Ics20PacketInfo {
    // Can be used for refunds in case the first Transfer msg fails
    pub sender: String,
    pub recipient: AndrAddr,
    pub message: Binary,
    pub funds: Coin,
    // The restricted wallet will probably already have access to this
    pub channel: String,
}

#[cw_serde]
pub struct RefundData {
    pub original_sender: String,
    pub funds: Coin,
    pub channel: String,
}<|MERGE_RESOLUTION|>--- conflicted
+++ resolved
@@ -115,13 +115,12 @@
 }
 
 #[cw_serde]
-<<<<<<< HEAD
 pub struct PendingPacketResponse {
     pub packets: Vec<Ics20PacketInfo>,
-=======
+}
+
 pub struct EnvResponse {
     pub value: Option<String>,
->>>>>>> f3ec59d5
 }
 
 #[cw_serde]
@@ -148,13 +147,10 @@
     AdoType {},
     #[returns(crate::ado_base::ownership::ContractOwnerResponse)]
     Owner {},
-<<<<<<< HEAD
     #[returns(PendingPacketResponse)]
     PendingPackets { channel_id: Option<String> },
-=======
     #[returns(EnvResponse)]
     GetEnv { variable: String },
->>>>>>> f3ec59d5
 }
 
 #[cw_serde]
