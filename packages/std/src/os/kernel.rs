use crate::{
    ado_base::ownership::OwnershipMessage,
    amp::{
        messages::{AMPMsg, AMPPkt},
        AndrAddr,
    },
};
use cosmwasm_schema::{cw_serde, QueryResponses};
use cosmwasm_std::{Addr, Binary, Coin};

#[cw_serde]
pub struct ChannelInfo {
    pub kernel_address: String,
    pub ics20_channel_id: Option<String>,
    pub direct_channel_id: Option<String>,
    pub supported_modules: Vec<String>,
}

impl Default for ChannelInfo {
    fn default() -> Self {
        ChannelInfo {
            kernel_address: "".to_string(),
            ics20_channel_id: None,
            direct_channel_id: None,
            supported_modules: vec![],
        }
    }
}

#[cw_serde]
pub struct InstantiateMsg {
    pub owner: Option<String>,
    pub chain_name: String,
}

#[cw_serde]
#[cfg_attr(not(target_arch = "wasm32"), derive(cw_orch::ExecuteFns))]
pub enum ExecuteMsg {
    /// Receives an AMP Packet for relaying
    #[serde(rename = "amp_receive")]
    AMPReceive(AMPPkt),
    /// Constructs an AMPPkt with a given AMPMsg and sends it to the recipient
    Send {
        message: AMPMsg,
    },
    TriggerRelay {
        packet_sequence: u64,
        channel_id: String,
        packet_ack: Binary,
    },
    /// Upserts a key address to the kernel, restricted to the owner of the kernel
    UpsertKeyAddress {
        key: String,
        value: String,
    },
    /// Creates an ADO with the given type and message
    Create {
        ado_type: String,
        msg: Binary,
        owner: Option<AndrAddr>,
        chain: Option<String>,
    },
    /// Assigns a given channel to the given chain
    AssignChannels {
        ics20_channel_id: Option<String>,
        direct_channel_id: Option<String>,
        chain: String,
        kernel_address: String,
    },
    /// Recovers funds from failed IBC messages
    Recover {},
    /// Update Current Chain
    UpdateChainName {
        chain_name: String,
    },
    /// Sets an environment variable with the given name and value.
    /// The variable name must be uppercase and can only contain letters, numbers, and underscores.
    /// The value must be a valid UTF-8 string.
    SetEnv {
        variable: String,
        value: String,
    },
    /// Removes an environment variable with the given name.
    /// Returns success even if the variable doesn't exist.
    UnsetEnv {
        variable: String,
    },
    // Only accessible to key contracts
    Internal(InternalMsg),
    // Base message
    Ownership(OwnershipMessage),
}

#[cw_serde]
pub enum InternalMsg {
    // Restricted to VFS
    RegisterUserCrossChain {
        username: String,
        address: String,
        chain: String,
    },
}

#[cw_serde]
pub struct ChannelInfoResponse {
    pub ics20: Option<String>,
    pub direct: Option<String>,
    pub kernel_address: String,
    pub supported_modules: Vec<String>,
}

#[cw_serde]
pub struct ChainNameResponse {
    pub chain_name: String,
}

#[cw_serde]
pub struct PendingPacketResponse {
<<<<<<< HEAD
    pub packets: Vec<Ics20PacketInfo>,
=======
    pub packets: Vec<PacketInfoAndSequence>,
}

#[cw_serde]
pub struct PacketInfoAndSequence {
    pub packet_info: Ics20PacketInfo,
    pub sequence: u64,
}

#[cw_serde]
pub struct EnvResponse {
    pub value: Option<String>,
>>>>>>> 76bfa275
}

#[cw_serde]
#[cfg_attr(not(target_arch = "wasm32"), derive(cw_orch::QueryFns))]
#[derive(QueryResponses)]
pub enum QueryMsg {
    #[returns(cosmwasm_std::Addr)]
    KeyAddress { key: String },
    #[returns(VerifyAddressResponse)]
    VerifyAddress { address: String },
    #[returns(Option<ChannelInfoResponse>)]
    ChannelInfo { chain: String },
    #[returns(Option<String>)]
    ChainNameByChannel { channel: String },
    #[returns(Vec<::cosmwasm_std::Coin>)]
    Recoveries { addr: Addr },
    #[returns(ChainNameResponse)]
    ChainName {},
    // Base queries
    #[returns(crate::ado_base::version::VersionResponse)]
    Version {},
    #[returns(crate::ado_base::ado_type::TypeResponse)]
    #[serde(rename = "type")]
    AdoType {},
    #[returns(crate::ado_base::ownership::ContractOwnerResponse)]
    Owner {},
    #[returns(PendingPacketResponse)]
    PendingPackets { channel_id: Option<String> },
<<<<<<< HEAD
=======
    #[returns(EnvResponse)]
    GetEnv { variable: String },
>>>>>>> 76bfa275
}

#[cw_serde]
pub struct VerifyAddressResponse {
    pub verify_address: bool,
}

#[cw_serde]
pub enum IbcExecuteMsg {
    SendMessage {
        amp_packet: AMPPkt,
    },
    SendMessageWithFunds {
        recipient: AndrAddr,
        message: Binary,
        funds: Coin,
        original_sender: String,
    },
    CreateADO {
        instantiation_msg: Binary,
        owner: AndrAddr,
        ado_type: String,
    },
    RegisterUsername {
        username: String,
        address: String,
    },
}

#[cw_serde]
pub struct Ics20PacketInfo {
    // Can be used for refunds in case the first Transfer msg fails
    pub sender: String,
    pub recipient: AndrAddr,
    pub message: Binary,
    pub funds: Coin,
    // The restricted wallet will probably already have access to this
    pub channel: String,
}

#[cw_serde]
pub struct RefundData {
    pub original_sender: String,
    pub funds: Coin,
    pub channel: String,
}<|MERGE_RESOLUTION|>--- conflicted
+++ resolved
@@ -116,9 +116,6 @@
 
 #[cw_serde]
 pub struct PendingPacketResponse {
-<<<<<<< HEAD
-    pub packets: Vec<Ics20PacketInfo>,
-=======
     pub packets: Vec<PacketInfoAndSequence>,
 }
 
@@ -131,7 +128,6 @@
 #[cw_serde]
 pub struct EnvResponse {
     pub value: Option<String>,
->>>>>>> 76bfa275
 }
 
 #[cw_serde]
@@ -160,11 +156,8 @@
     Owner {},
     #[returns(PendingPacketResponse)]
     PendingPackets { channel_id: Option<String> },
-<<<<<<< HEAD
-=======
     #[returns(EnvResponse)]
     GetEnv { variable: String },
->>>>>>> 76bfa275
 }
 
 #[cw_serde]
