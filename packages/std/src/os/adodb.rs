use std::str::FromStr;

use cosmwasm_schema::{cw_serde, QueryResponses};
use cosmwasm_std::{ensure, Addr, Api, Uint128};
use schemars::JsonSchema;
use semver::Version;
use serde::{Deserialize, Serialize};

<<<<<<< HEAD
use crate::ado_base::{
    ado_type::TypeResponse, kernel_address::KernelAddressResponse,
    ownership::ContractOwnerResponse, version::VersionResponse,
};
=======
use crate::error::ContractError;
>>>>>>> cddc6d5c

#[cw_serde]
pub struct InstantiateMsg {
    pub kernel_address: String,
    pub owner: Option<String>,
}

#[cw_serde]
pub enum ExecuteMsg {
    Publish {
        code_id: u64,
        ado_type: String,
        action_fees: Option<Vec<ActionFee>>,
        version: String,
        publisher: Option<String>,
    },
    Unpublish {
        ado_type: String,
        version: String,
    },
    UpdateActionFees {
        ado_type: String,
        action_fees: Vec<ActionFee>,
    },
    RemoveActionFees {
        ado_type: String,
        actions: Vec<String>,
    },
    UpdatePublisher {
        ado_type: String,
        publisher: String,
    },
}

#[cw_serde]
pub struct ActionFee {
    pub action: String,
    pub asset: String,
    pub amount: Uint128,
    pub receiver: Option<Addr>,
}

impl ActionFee {
    pub fn new(action: String, asset: String, amount: Uint128) -> Self {
        Self {
            action,
            asset,
            amount,
            receiver: None,
        }
    }

    pub fn with_receive(&self, receiver: Addr) -> Self {
        Self {
            action: self.action.clone(),
            asset: self.asset.clone(),
            amount: self.amount,
            receiver: Some(receiver),
        }
    }

    /// Valiades the provided asset for an action fee
    /// An asset is valid if it fits the format "cw20:address" or "native:denom"
    /// If the asset type is cw20 the address is also validated
    /// TODO: Add denom validation in future cosmwasm version
    pub fn validate_asset(&self, api: &dyn Api) -> Result<(), ContractError> {
        let asset_split = self.asset.split(':').collect::<Vec<&str>>();
        // Ensure asset is in the format "cw20:address" or "native:denom"
        // This is double validated as the asset type in the ADODB contract for fees is validated as cw20:* or native:*
        ensure!(
            asset_split.len() == 2 && !asset_split.is_empty(),
            ContractError::InvalidAsset {
                asset: self.asset.clone()
            }
        );
        let asset_type = asset_split[0];
        ensure!(
            asset_type == "cw20" || asset_type == "native",
            ContractError::InvalidAsset {
                asset: self.asset.clone()
            }
        );

        if asset_type == "cw20" {
            api.addr_validate(asset_split[1])?;
        }

        Ok(())
    }

    /// Gets the asset string without the asset type
    ///
    /// i.e. **cw20:address** would return **"address"** or native:denom would return **"denom"**
    pub fn get_asset_string(&self) -> Result<&str, ContractError> {
        ensure!(
            self.asset.contains(':'),
            ContractError::InvalidAsset {
                asset: self.asset.clone()
            }
        );
        match self.asset.split(':').last() {
            Some(asset) => Ok(asset),
            None => Err(ContractError::InvalidAsset {
                asset: self.asset.clone(),
            }),
        }
    }
}

#[cw_serde]
pub struct MigrateMsg {}

#[cw_serde]
pub struct ADOMetadata {
    pub publisher: String,
    pub latest_version: String,
}

#[cw_serde]
#[derive(QueryResponses)]
pub enum QueryMsg {
    #[returns(u64)]
    CodeId { key: String },
    // #[returns(Vec<u64>)]
    // UnpublishedCodeIds {},
    #[returns(IsUnpublishedCodeIdResponse)]
    IsUnpublishedCodeId { code_id: u64 },
    #[returns(Option<String>)]
    #[serde(rename = "ado_type")]
    ADOType { code_id: u64 },
    #[returns(Vec<String>)]
    #[serde(rename = "all_ado_types")]
    AllADOTypes {
        start_after: Option<String>,
        limit: Option<u32>,
    },
    #[returns(Vec<String>)]
    #[serde(rename = "ado_versions")]
    ADOVersions {
        ado_type: String,
        start_after: Option<String>,
        limit: Option<u32>,
    },
    // #[returns(Vec<String>)]
    // #[serde(rename = "unpublished_ado_versions")]
    // UnpublishedADOVersions { ado_type: String },
    #[returns(Option<ADOMetadata>)]
    #[serde(rename = "ado_metadata")]
    ADOMetadata { ado_type: String },
    #[returns(Option<ActionFee>)]
    ActionFee { ado_type: String, action: String },
    #[returns(Option<ActionFee>)]
    ActionFeeByCodeId { code_id: u64, action: String },
    // Base queries
    #[returns(VersionResponse)]
    Version {},
    #[returns(TypeResponse)]
    Type {},
    #[returns(ContractOwnerResponse)]
    Owner {},
    #[returns(KernelAddressResponse)]
    KernelAddress {},
}

#[cw_serde]
pub struct IsUnpublishedCodeIdResponse {
    pub is_unpublished_code_id: bool,
}

#[derive(
    Serialize, Deserialize, Clone, Debug, PartialEq, Eq, PartialOrd, Ord, Hash, JsonSchema,
)]
pub struct ADOVersion(String);

impl ADOVersion {
    #[inline]
    pub fn as_str(&self) -> &str {
        self.0.as_str()
    }

    #[inline]
    pub fn as_bytes(&self) -> &[u8] {
        self.0.as_bytes()
    }

    #[inline]
    pub fn into_string(self) -> String {
        self.0
    }

    #[inline]
    pub fn from_string(string: impl Into<String>) -> ADOVersion {
        ADOVersion(string.into())
    }

    #[inline]
    pub fn from_type(ado_type: impl Into<String>) -> ADOVersion {
        ADOVersion(ado_type.into())
    }

    #[inline]
    pub fn with_version(&self, version: impl Into<String>) -> ADOVersion {
        let mut ado_version = self.clone();
        // Remove any previous version string if present
        ado_version.0 = ado_version.get_type();
        ado_version.0.push('@');
        ado_version.0.push_str(&version.into());
        ado_version
    }

    /// Validates a given ADOVersion
    ///
    /// A valid ADOVersion must:
    /// 1. Be non-empty
    /// 2. Have at most one `@` symbol
    ///
    /// ### Examples
    /// - `ado_type@0.1.0`
    /// - `ado_type`
    /// - `ado_type@latest`
    pub fn validate(&self) -> bool {
        !self.clone().into_string().is_empty()
            && self.clone().into_string().split('@').count() <= 2
            && (self.get_version() == "latest"
                || Version::from_str(self.get_version().as_str()).is_ok())
    }

    /// Gets the version for the given ADOVersion
    ///
    /// Returns `"latest"` if no version provided
    pub fn get_version(&self) -> String {
        match self
            .clone()
            .into_string()
            .split('@')
            .collect::<Vec<&str>>()
            .len()
        {
            1 => "latest".to_string(),
            _ => self.clone().into_string().split('@').collect::<Vec<&str>>()[1].to_string(),
        }
    }

    /// Gets the type for the given ADOVersion
    pub fn get_type(&self) -> String {
        self.clone().into_string().split('@').collect::<Vec<&str>>()[0].to_string()
    }

    /// Gets the type for the given ADOVersion
    pub fn get_tuple(&self) -> (String, String) {
        (self.get_type(), self.get_version())
    }
}

#[cfg(test)]
mod tests {
    use cosmwasm_std::testing::mock_dependencies;

    use super::*;

    #[test]
    fn test_validate() {
        let ado_version = ADOVersion::from_string("valid_version");
        assert!(ado_version.validate());

        let ado_version = ADOVersion::from_string("valid_version@0.1.0");
        assert!(ado_version.validate());

        let ado_version = ADOVersion::from_string("");
        assert!(!ado_version.validate());

        let ado_version = ADOVersion::from_string("not@valid@version");
        assert!(!ado_version.validate());
    }

    #[test]
    fn test_get_version() {
        let ado_version = ADOVersion::from_string("ado_type");
        assert_eq!(ado_version.get_version(), "latest");

        let ado_version = ADOVersion::from_string("ado_type@0.1.0");
        assert_eq!(ado_version.get_version(), "0.1.0");

        let ado_version = ADOVersion::from_string("ado_type@latest");
        assert_eq!(ado_version.get_version(), "latest");
    }

    #[test]
    fn test_get_type() {
        let ado_version = ADOVersion::from_string("ado_type");
        assert_eq!(ado_version.get_type(), "ado_type");

        let ado_version = ADOVersion::from_string("ado_type@0.1.0");
        assert_eq!(ado_version.get_type(), "ado_type");

        let ado_version = ADOVersion::from_string("ado_type@latest");
        assert_eq!(ado_version.get_type(), "ado_type");
    }

    #[test]
    fn test_action_fee_asset() {
        let deps = mock_dependencies();
        let action_fee = ActionFee::new(
            "action".to_string(),
            "cw20:address".to_string(),
            Uint128::zero(),
        );
        assert!(action_fee.validate_asset(deps.as_ref().api).is_ok());

        let action_fee = ActionFee::new(
            "action".to_string(),
            "native:denom".to_string(),
            Uint128::zero(),
        );
        assert!(action_fee.validate_asset(deps.as_ref().api).is_ok());

        let action_fee =
            ActionFee::new("action".to_string(), "cw20:aw".to_string(), Uint128::zero());
        assert!(action_fee.validate_asset(deps.as_ref().api).is_err());

        let action_fee =
            ActionFee::new("action".to_string(), "invalid".to_string(), Uint128::zero());
        assert!(action_fee.validate_asset(deps.as_ref().api).is_err());
    }
}<|MERGE_RESOLUTION|>--- conflicted
+++ resolved
@@ -6,14 +6,10 @@
 use semver::Version;
 use serde::{Deserialize, Serialize};
 
-<<<<<<< HEAD
 use crate::ado_base::{
     ado_type::TypeResponse, kernel_address::KernelAddressResponse,
     ownership::ContractOwnerResponse, version::VersionResponse,
 };
-=======
-use crate::error::ContractError;
->>>>>>> cddc6d5c
 
 #[cw_serde]
 pub struct InstantiateMsg {
