[package]
name = "andromeda-std"
<<<<<<< HEAD
version = "1.0.0"
edition = "2021"
rust-version = "1.69.0"
=======
version = "1.1.0"
edition = "2021"
rust-version = "1.75.0"
>>>>>>> fbe0197d
description = "The standard library for creating an Andromeda Digital Object"
license = "MIT"

[features]
primitive = []
<<<<<<< HEAD
modules = ["andromeda-macros/modules"]
module_hooks = ["andromeda-macros/module_hooks"]
=======
instantiate = []
rates = ["andromeda-macros/rates"]
>>>>>>> fbe0197d

[lib]
crate-type = ["cdylib", "rlib"]

[dependencies]
cosmwasm-std = { workspace = true, features = ["ibc3", "cosmwasm_1_2"] }
cosmwasm-schema = { workspace = true }
cw-storage-plus = { workspace = true }
schemars = "0.8.10"
serde = { version = "1.0.127", default-features = false, features = ["derive"] }
semver = { workspace = true }
cw20 = { version = "1.0.1" }
cw20-base = { workspace = true, features = ["library"] }
cw721-base = { workspace = true }
cw-utils = { workspace = true }
cw2 = { workspace = true }
cw-asset = { version = "3.0.0" }
thiserror = { version = "1.0.21" }
lazy_static = "1"
hex = "0.4"
regex = { version = "1.9.1", default-features = false }
andromeda-macros = { workspace = true }
strum_macros = { workspace = true }
cw721 = { workspace = true }
serde-json-wasm = "0.5.0"
enum-repr = { workspace = true }

[dev-dependencies]
cw-multi-test = { version = "1.0.0" }<|MERGE_RESOLUTION|>--- conflicted
+++ resolved
@@ -1,26 +1,15 @@
 [package]
 name = "andromeda-std"
-<<<<<<< HEAD
-version = "1.0.0"
-edition = "2021"
-rust-version = "1.69.0"
-=======
 version = "1.1.0"
 edition = "2021"
 rust-version = "1.75.0"
->>>>>>> fbe0197d
 description = "The standard library for creating an Andromeda Digital Object"
 license = "MIT"
 
 [features]
 primitive = []
-<<<<<<< HEAD
-modules = ["andromeda-macros/modules"]
-module_hooks = ["andromeda-macros/module_hooks"]
-=======
 instantiate = []
 rates = ["andromeda-macros/rates"]
->>>>>>> fbe0197d
 
 [lib]
 crate-type = ["cdylib", "rlib"]
