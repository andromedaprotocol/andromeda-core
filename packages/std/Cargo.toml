--- conflicted
+++ resolved
@@ -44,10 +44,6 @@
     "prost-derive",
 ], optional = true }
 
-<<<<<<< HEAD
-=======
-
->>>>>>> 6cc5e50a
 [target.'cfg(not(target_arch = "wasm32"))'.dependencies]
 cw-multi-test = { workspace = true }
 rstest = "0.24.0"
