--- conflicted
+++ resolved
@@ -8,13 +8,8 @@
 
 [features]
 primitive = []
-<<<<<<< HEAD
 instantiate = []
 rates = ["andromeda-macros/rates"]
-=======
-modules = ["andromeda-macros/modules"]
-module_hooks = ["andromeda-macros/module_hooks"]
->>>>>>> 11e545db
 
 [lib]
 crate-type = ["cdylib", "rlib"]
