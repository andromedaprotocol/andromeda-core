[package]
name = "andromeda-std"
<<<<<<< HEAD
version = "1.5.0-b.4"
=======
version = "1.5.0"
>>>>>>> c9438492
edition = "2021"
rust-version = "1.75.0"
description = "The standard library for creating an Andromeda Digital Object"
license = "MIT"

[features]
primitive = []
instantiate = []
rates = ["andromeda-macros/rates"]
deploy = []
distribution = ["prost", "osmosis-std-derive"]

[lib]
crate-type = ["cdylib", "rlib"]

[dependencies]
cosmwasm-std = { workspace = true, features = ["ibc3", "cosmwasm_1_2"] }
cosmwasm-schema = { workspace = true }
cw-storage-plus = { workspace = true }
schemars = "0.8.10"
serde = { workspace = true }
semver = { workspace = true }
cw20 = { version = "1.0.1" }
cw20-base = { workspace = true, features = ["library"] }
cw721-base = { workspace = true }
cw-utils = { workspace = true }
cw2 = { workspace = true }
cw-asset = { version = "3.0.0" }
thiserror = { version = "2.0.11" }
lazy_static = "1"
hex = "0.4"
regex = { version = "1.9.1", default-features = false }
andromeda-macros = { workspace = true }
strum_macros = { workspace = true }
cw721 = { workspace = true }
serde-json-wasm = "1.0.1"
enum-repr = { workspace = true }
sha2 = "0.10.8"
osmosis-std-derive = { version = "0.15.3", optional = true }
prost = { version = "0.11.2", default-features = false, features = [
    "prost-derive",
], optional = true }

[dev-dependencies]
cw-multi-test = { workspace = true }
<<<<<<< HEAD
rstest = "0.23.0"
=======
rstest = "0.24.0"
>>>>>>> c9438492

[target.'cfg(not(target_arch = "wasm32"))'.dependencies]
cw-orch = { workspace = true }<|MERGE_RESOLUTION|>--- conflicted
+++ resolved
@@ -1,10 +1,6 @@
 [package]
 name = "andromeda-std"
-<<<<<<< HEAD
-version = "1.5.0-b.4"
-=======
-version = "1.5.0"
->>>>>>> c9438492
+version = "1.5.1-b.1"
 edition = "2021"
 rust-version = "1.75.0"
 description = "The standard library for creating an Andromeda Digital Object"
@@ -48,13 +44,8 @@
     "prost-derive",
 ], optional = true }
 
-[dev-dependencies]
-cw-multi-test = { workspace = true }
-<<<<<<< HEAD
-rstest = "0.23.0"
-=======
-rstest = "0.24.0"
->>>>>>> c9438492
 
 [target.'cfg(not(target_arch = "wasm32"))'.dependencies]
+cw-multi-test = { workspace = true }
+rstest = "0.24.0"
 cw-orch = { workspace = true }