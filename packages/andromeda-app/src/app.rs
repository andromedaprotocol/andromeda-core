--- conflicted
+++ resolved
@@ -9,14 +9,10 @@
     },
 };
 use cosmwasm_schema::{cw_serde, QueryResponses};
-<<<<<<< HEAD
 use cosmwasm_std::{
     attr, ensure, instantiate2_address, to_json_binary, wasm_execute, Addr, Api, Binary,
     CodeInfoResponse, Deps, Event, QuerierWrapper, SubMsg, WasmMsg,
 };
-=======
-use cosmwasm_std::{to_json_binary, Binary, Deps};
->>>>>>> 676c9833
 use serde::Serialize;
 
 pub fn get_chain_info(chain_name: String, chain_info: Option<Vec<ChainInfo>>) -> Option<ChainInfo> {
