[package]
name = "andromeda-app"
<<<<<<< HEAD
version = "1.0.1"
edition = "2021"
rust-version = "1.65.0"
=======
version = "1.0.0"
edition = "2021"
rust-version = "1.75.0"
>>>>>>> fbe0197d
description = "Utility methods and message definitions for the Andromeda App Contract"
license = "MIT"

[features]
backtraces = ["cosmwasm-std/backtraces"]

# See more keys and their definitions at https://doc.rust-lang.org/cargo/reference/manifest.html
[lib]
crate-type = ["cdylib", "rlib"]

[dependencies]
cosmwasm-std = { workspace = true, features = ["cosmwasm_1_2"] }
cosmwasm-schema = { workspace = true }
serde = { workspace = true }
andromeda-std = { workspace = true }

[dev-dependencies]
cw-multi-test = { version = "1.0.0" }<|MERGE_RESOLUTION|>--- conflicted
+++ resolved
@@ -1,14 +1,8 @@
 [package]
 name = "andromeda-app"
-<<<<<<< HEAD
-version = "1.0.1"
-edition = "2021"
-rust-version = "1.65.0"
-=======
 version = "1.0.0"
 edition = "2021"
 rust-version = "1.75.0"
->>>>>>> fbe0197d
 description = "Utility methods and message definitions for the Andromeda App Contract"
 license = "MIT"
 
