--- conflicted
+++ resolved
@@ -47,11 +47,8 @@
 andromeda-math = { path = "./packages/andromeda-math", version = "1.0.0" }
 andromeda-testing = { path = "./packages/andromeda-testing", version = "1.0.0" }
 andromeda-testing-e2e = { path = "./packages/andromeda-testing-e2e", version = "1.0.0" }
-<<<<<<< HEAD
 andromeda-socket = { path = "./packages/andromeda-socket", version = "0.1.0" }
-=======
 andromeda-cw-json = { path = "./packages/andromeda-cw-json", version = "0.1.1" }
->>>>>>> b8d2939d
 
 strum_macros = "0.24.3"
 cosmwasm-std = "^2.2"
@@ -76,11 +73,8 @@
 jsonschema-valid = { version = "0.5.2" }
 serde_json = { version = "1.0.140" }
 rstest = "0.25.0"
-<<<<<<< HEAD
 thiserror = { version = "1.0.58" }
 
 astroport = { git = "https://github.com/astroport-fi/astroport-core" } 
-cosmrs = { version = "0.15.0", features = ["cosmwasm"]}
-=======
-sha2 = "0.10.9"
->>>>>>> b8d2939d
+cosmrs = { version = "0.19.0", features = ["cosmwasm"]}
+sha2 = "0.10.9"