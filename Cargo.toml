--- conflicted
+++ resolved
@@ -34,13 +34,8 @@
 andromeda-fungible-tokens = { path = "./packages/andromeda-fungible-tokens", version = "1.0.0" }
 andromeda-finance = { path = "./packages/andromeda-finance", version = "1.0.0" }
 andromeda-data-storage = { path = "./packages/andromeda-data-storage", version = "1.0.0" }
-<<<<<<< HEAD
-andromeda-modules = { path = "./packages/andromeda-modules", version = "1.0.0" }
-andromeda-app = { path = "./packages/andromeda-app", version = "1.0.1" }
-=======
 andromeda-modules = { path = "./packages/andromeda-modules", version = "2.0.0" }
 andromeda-app = { path = "./packages/andromeda-app", version = "1.0.0" }
->>>>>>> fbe0197d
 andromeda-ecosystem = { path = "./packages/andromeda-ecosystem", version = "1.0.0" }
 andromeda-testing = { path = "./packages/andromeda-testing", version = "1.0.0" }
 
@@ -58,9 +53,5 @@
 cosmwasm-schema = "1.5.2"
 semver = "1.0.0"
 enum-repr = "0.2.6"
-<<<<<<< HEAD
-cw-multi-test = "1.0.0"
-=======
 cw-multi-test = { version = "1.0.0", features = ["cosmwasm_1_2"] }
->>>>>>> fbe0197d
 serde = { version = "1.0.127" }