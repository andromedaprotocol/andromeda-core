--- conflicted
+++ resolved
@@ -12,14 +12,10 @@
     "contracts/accounts/*",
     "contracts/math/*",
 
-<<<<<<< HEAD
-    
+    #Internal
     "tests",
     "tests/tests-ibc",
-=======
-    #Internal
     "e2e-tests",
->>>>>>> efbd4703
     "ibc-tests",
 ]
 resolver = "2"
